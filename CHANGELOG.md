--- conflicted
+++ resolved
@@ -2,8 +2,6 @@
 
 All notable changes to this project will be documented in this file. See [standard-version](https://github.com/conventional-changelog/standard-version) for commit guidelines.
 
-<<<<<<< HEAD
-=======
 ### 5.59.1 (2022-05-06)
 
 ## 5.59.0 (2022-05-06)
@@ -38,7 +36,6 @@
 
 ### 5.55.1 (2022-05-05)
 
->>>>>>> cf926b9c
 ## 5.55.0 (2022-05-05)
 
 
