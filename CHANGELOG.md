--- conflicted
+++ resolved
@@ -2,13 +2,10 @@
 
 All notable changes to this project will be documented in this file. See [standard-version](https://github.com/conventional-changelog/standard-version) for commit guidelines.
 
-<<<<<<< HEAD
-=======
 ### 5.81.25 (2022-06-01)
 
 ### 5.81.24 (2022-06-01)
 
->>>>>>> 7775dc1b
 ### 5.81.23 (2022-05-31)
 
 ### 5.81.22 (2022-05-30)
