{
  "name": "reservoir-indexer",
  "version": "5.104.0",
  "description": "Reservoir Protocol Indexer",
  "main": "./dist/index.js",
  "repository": "https://github.com/reservoirprotocol/indexer",
  "author": "Uneven Labs",
  "license": "MIT",
  "private": true,
  "scripts": {
    "clean": "rm -rf ./dist tsconfig.tsbuildinfo",
    "compile": "tsc",
    "build": "yarn clean; yarn compile",
    "start": "yarn migrate up; node -r module-alias/register ./dist/index.js",
    "migrate": "ts-node ./node_modules/node-pg-migrate/bin/node-pg-migrate -m ./src/migrations --no-check-order",
    "debug": "yarn build && yarn migrate up; node --inspect -r module-alias/register ./dist/index.js",
    "commitlint": "commitlint --edit",
    "lint-check": "eslint --max-warnings 0 --ext .js,.ts,.json src",
    "format-check": "prettier --check \"src/**/*.+(js|ts|json)\"",
    "format": "prettier --write \"src/**/*.+(js|ts|json)\"",
    "prepare": "husky install",
    "release": "standard-version"
  },
  "dependencies": {
    "@bull-board/hapi": "^3.11.0",
    "@commitlint/cli": "^16.2.1",
    "@commitlint/config-conventional": "^16.2.1",
    "@hapi/boom": "^9.1.4",
    "@hapi/hapi": "^20.0.0",
    "@hapi/inert": "^6.0.4",
    "@hapi/vision": "^6.1.0",
    "@poprank/rankings": "^1.1.20",
<<<<<<< HEAD
    "@reservoir0x/sdk": "0.0.119",
=======
    "@reservoir0x/sdk": "0.0.115",
>>>>>>> c65eb043
    "@types/date-fns": "^2.6.0",
    "@types/hapi__hapi": "^20.0.9",
    "@types/hapi__inert": "^5.2.3",
    "@types/hapi__vision": "^5.5.3",
    "@types/ioredis": "^4.28.1",
    "@types/json-stable-stringify": "^1.0.33",
    "@types/lodash": "^4.14.180",
    "@types/node": "^17.0.0",
    "@types/node-cron": "^3.0.0",
    "@types/qs": "^6.9.7",
    "@typescript-eslint/eslint-plugin": "^5.14.0",
    "@typescript-eslint/parser": "^5.14.0",
    "arweave": "^1.10.23",
    "aws-sdk": "^2.1148.0",
    "bullmq": "^1.75.1",
    "dd-trace": "^1.5.1",
    "dotenv": "^10.0.0",
    "eslint": "^8.10.0",
    "eslint-config-prettier": "^8.5.0",
    "ethers": "5.6.8",
    "graphql": "^16.3.0",
    "graphql-request": "^4.0.0",
    "hapi-swagger": "14.2.4",
    "husky": "^7.0.4",
    "ioredis": "^4.28.0",
    "joi": "17.x",
    "json-stable-stringify": "^1.0.1",
    "module-alias": "^2.2.2",
    "node-cron": "^3.0.0",
    "node-pg-migrate": "^6.0.0",
    "nodemon": "^2.0.15",
    "p-limit": "^3.0.0",
    "pg": "^8.7.1",
    "pg-promise": "^10.11.1",
    "prettier": "^2.5.1",
    "qs": "^6.10.1",
    "redlock": "^5.0.0-beta.1",
    "standard-version": "^9.3.2",
    "swagger2openapi": "^7.0.8",
    "ts-node": "^10.4.0",
    "typescript": "^4.4.4",
    "winston": "^3.3.3"
  },
  "_moduleAliases": {
    "@/api": "dist/api",
    "@/arweave-sync": "dist/sync/arweave",
    "@/common": "dist/common",
    "@/config": "dist/config",
    "@/models": "dist/models",
    "@/utils": "dist/utils",
    "@/jobs": "dist/jobs",
    "@/orderbook": "dist/orderbook",
    "@/events-sync": "dist/sync/events"
  }
}<|MERGE_RESOLUTION|>--- conflicted
+++ resolved
@@ -30,11 +30,7 @@
     "@hapi/inert": "^6.0.4",
     "@hapi/vision": "^6.1.0",
     "@poprank/rankings": "^1.1.20",
-<<<<<<< HEAD
     "@reservoir0x/sdk": "0.0.119",
-=======
-    "@reservoir0x/sdk": "0.0.115",
->>>>>>> c65eb043
     "@types/date-fns": "^2.6.0",
     "@types/hapi__hapi": "^20.0.9",
     "@types/hapi__inert": "^5.2.3",
