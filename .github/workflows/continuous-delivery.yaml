--- conflicted
+++ resolved
@@ -90,15 +90,9 @@
             ${{ github.sha }} \
             indexer-goerli
           ./utils/version_update.sh \
-<<<<<<< HEAD
-            ./dev/platform/indexer-goerli-worker.yaml \
-            ${{ github.sha }} \
-            indexer-goerli-worker
-=======
             ./dev/platform/indexer-worker-goerli.yaml \
             ${{ github.sha }} \
             indexer-worker-goerli
->>>>>>> 0fc25268
           ./utils/version_update.sh \
             ./dev/platform/indexer-websocket-goerli.yaml \
             ${{ github.sha }} \
