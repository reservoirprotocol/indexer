// Exports

export * as cryptopunks from "@/orderbook/orders/cryptopunks";
export * as forward from "@/orderbook/orders/forward";
export * as foundation from "@/orderbook/orders/foundation";
export * as looksRare from "@/orderbook/orders/looks-rare";
export * as seaport from "@/orderbook/orders/seaport";
export * as sudoswap from "@/orderbook/orders/sudoswap";
export * as x2y2 from "@/orderbook/orders/x2y2";
export * as zeroExV4 from "@/orderbook/orders/zeroex-v4";
export * as zora from "@/orderbook/orders/zora";
export * as universe from "@/orderbook/orders/universe";
export * as element from "@/orderbook/orders/element";
export * as rarible from "@/orderbook/orders/rarible";
export * as blur from "@/orderbook/orders/blur";

// Imports

import * as Sdk from "@reservoir0x/sdk";
import * as SdkTypesV5 from "@reservoir0x/sdk/dist/router/v5/types";
import * as SdkTypesV6 from "@reservoir0x/sdk/dist/router/v6/types";

import { redb } from "@/common/db";
import { config } from "@/config/index";
import { Sources } from "@/models/sources";
import { SourcesEntity } from "@/models/sources/sources-entity";

// Whenever a new order kind is added, make sure to also include an
// entry/implementation in the below types/methods in order to have
// the new order available/fillable.

export type OrderKind =
  | "wyvern-v2"
  | "wyvern-v2.3"
  | "looks-rare"
  | "zeroex-v4-erc721"
  | "zeroex-v4-erc1155"
  | "foundation"
  | "x2y2"
  | "seaport"
  | "rarible"
  | "element-erc721"
  | "element-erc1155"
  | "quixotic"
  | "nouns"
  | "zora-v3"
  | "mint"
  | "cryptopunks"
  | "sudoswap"
  | "universe"
  | "nftx"
  | "blur"
  | "forward";

// In case we don't have the source of an order readily available, we use
// a default value where possible (since very often the exchange protocol
// is tightly coupled to a source marketplace and we just assume that the
// bulk of orders from a protocol come from known that marketplace).

const mintsSources = new Map<string, string>();
mintsSources.set("0x059edd72cd353df5106d2b9cc5ab83a52287ac3a", "artblocks.io");
mintsSources.set("0xa7d8d9ef8d8ce8992df33d8b8cf4aebabd5bd270", "artblocks.io");
mintsSources.set("0x57f1887a8bf19b14fc0df6fd9b2acc9af147ea85", "ens.domains");
mintsSources.set("0x495f947276749ce646f68ac8c248420045cb7b5e", "opensea.io");
mintsSources.set("0xc9154424b823b10579895ccbe442d41b9abd96ed", "rarible.com");
mintsSources.set("0xb66a603f4cfe17e3d27b87a8bfcad319856518b8", "rarible.com");
mintsSources.set("0xc143bbfcdbdbed6d454803804752a064a622c1f3", "async.art");
mintsSources.set("0xfbeef911dc5821886e1dda71586d90ed28174b7d", "knownorigin.io");

export const getOrderSourceByOrderKind = async (
  orderKind: OrderKind,
  address?: string
): Promise<SourcesEntity | undefined> => {
  try {
    const sources = await Sources.getInstance();
    switch (orderKind) {
      case "x2y2":
        return sources.getOrInsert("x2y2.io");
      case "foundation":
        return sources.getOrInsert("foundation.app");
      case "looks-rare":
        return sources.getOrInsert("looksrare.org");
      case "seaport":
      case "wyvern-v2":
      case "wyvern-v2.3":
        return sources.getOrInsert("opensea.io");
      case "rarible":
        return sources.getOrInsert("rarible.com");
      case "element-erc721":
      case "element-erc1155":
        return sources.getOrInsert("element.market");
      case "quixotic":
        return sources.getOrInsert("quixotic.io");
      case "zora-v3":
        return sources.getOrInsert("zora.co");
      case "nouns":
        return sources.getOrInsert("nouns.wtf");
      case "cryptopunks":
        return sources.getOrInsert("cryptopunks.app");
      case "sudoswap":
        return sources.getOrInsert("sudoswap.xyz");
      case "universe":
        return sources.getOrInsert("universe.xyz");
      case "nftx":
        return sources.getOrInsert("nftx.io");
      case "blur":
        return sources.getOrInsert("blur.io");
      case "mint": {
        if (address && mintsSources.has(address)) {
          return sources.getOrInsert(mintsSources.get(address)!);
        }
      }
    }
  } catch {
    // Skip on any errors
  }

  // In case nothing matched, return `undefined` by default
};

// Support for filling listings
export const generateListingDetailsV5 = (
  order: {
    id: string;
    kind: OrderKind;
    currency: string;
    // eslint-disable-next-line @typescript-eslint/no-explicit-any
    rawData: any;
  },
  token: {
    kind: "erc721" | "erc1155";
    contract: string;
    tokenId: string;
    amount?: number;
  }
): SdkTypesV5.ListingDetails => {
  const common = {
    contractKind: token.kind,
    contract: token.contract,
    tokenId: token.tokenId,
    currency: order.currency,
    amount: token.amount ?? 1,
  };

  switch (order.kind) {
    case "cryptopunks": {
      return {
        kind: "cryptopunks",
        ...common,
        order: new Sdk.CryptoPunks.Order(config.chainId, order.rawData),
      };
    }

    case "foundation": {
      return {
        kind: "foundation",
        ...common,
        order: new Sdk.Foundation.Order(config.chainId, order.rawData),
      };
    }

    case "looks-rare": {
      return {
        kind: "looks-rare",
        ...common,
        order: new Sdk.LooksRare.Order(config.chainId, order.rawData),
      };
    }

    case "x2y2": {
      return {
        kind: "x2y2",
        ...common,
        order: new Sdk.X2Y2.Order(config.chainId, order.rawData),
      };
    }

    case "zeroex-v4-erc721":
    case "zeroex-v4-erc1155": {
      return {
        kind: "zeroex-v4",
        ...common,
        order: new Sdk.ZeroExV4.Order(config.chainId, order.rawData),
      };
    }

    case "seaport": {
      if (order.rawData) {
        return {
          kind: "seaport",
          ...common,
          order: new Sdk.Seaport.Order(config.chainId, order.rawData),
        };
      } else {
        // Sorry for all the below `any` types
        return {
          // eslint-disable-next-line
          kind: "seaport-partial" as any,
          ...common,
          order: {
            contract: token.contract,
            tokenId: token.tokenId,
            id: order.id,
            // eslint-disable-next-line
          } as any,
        };
      }
    }

    case "zora-v3": {
      return {
        kind: "zora",
        ...common,
        order: new Sdk.Zora.Order(config.chainId, order.rawData),
      };
    }

    case "universe": {
      return {
        kind: "universe",
        ...common,
        order: new Sdk.Universe.Order(config.chainId, order.rawData),
      };
    }

    case "rarible": {
      return {
        kind: "rarible",
        ...common,
        order: new Sdk.Rarible.Order(config.chainId, order.rawData),
      };
    }

    default: {
      throw new Error("Unsupported order kind");
    }
  }
};

// Support for filling bids
export const generateBidDetailsV5 = async (
  order: {
    id: string;
    kind: OrderKind;
    // eslint-disable-next-line @typescript-eslint/no-explicit-any
    rawData: any;
  },
  token: {
    kind: "erc721" | "erc1155";
    contract: string;
    tokenId: string;
    amount?: number;
  }
): Promise<SdkTypesV5.BidDetails> => {
  const common = {
    contractKind: token.kind,
    contract: token.contract,
    tokenId: token.tokenId,
    amount: token.amount ?? 1,
  };

  switch (order.kind) {
    case "seaport": {
      if (order.rawData) {
        // eslint-disable-next-line @typescript-eslint/no-explicit-any
        const extraArgs: any = {};

        const sdkOrder = new Sdk.Seaport.Order(config.chainId, order.rawData);
        if (sdkOrder.params.kind?.includes("token-list")) {
          // When filling a "token-list" order, we also need to pass in the
          // full list of tokens the order was made on (in order to be able
          // to generate a valid merkle proof)
          const tokens = await redb.manyOrNone(
            `
              SELECT
                token_sets_tokens.token_id
              FROM token_sets_tokens
              WHERE token_sets_tokens.token_set_id = (
                SELECT
                  orders.token_set_id
                FROM orders
                WHERE orders.id = $/id/
              )
            `,
            { id: sdkOrder.hash() }
          );
          extraArgs.tokenIds = tokens.map(({ token_id }) => token_id);
        }

        return {
          kind: "seaport",
          ...common,
          extraArgs,
          order: sdkOrder,
        };
      } else {
        // Sorry for all the below `any` types
        return {
          // eslint-disable-next-line
          kind: "seaport-partial" as any,
          ...common,
          order: {
            contract: token.contract,
            tokenId: token.tokenId,
            id: order.id,
            // eslint-disable-next-line
          } as any,
        };
      }
    }

    case "looks-rare": {
      const sdkOrder = new Sdk.LooksRare.Order(config.chainId, order.rawData);
      return {
        kind: "looks-rare",
        ...common,
        order: sdkOrder,
      };
    }

    case "zeroex-v4-erc721":
    case "zeroex-v4-erc1155": {
      const sdkOrder = new Sdk.ZeroExV4.Order(config.chainId, order.rawData);
      return {
        kind: "zeroex-v4",
        ...common,
        order: sdkOrder,
      };
    }

    case "x2y2": {
      const sdkOrder = new Sdk.X2Y2.Order(config.chainId, order.rawData);
      return {
        kind: "x2y2",
        ...common,
        order: sdkOrder,
      };
    }

    case "sudoswap": {
      const sdkOrder = new Sdk.Sudoswap.Order(config.chainId, order.rawData);
      return {
        kind: "sudoswap",
        ...common,
        order: sdkOrder,
      };
    }

    case "universe": {
      const sdkOrder = new Sdk.Universe.Order(config.chainId, order.rawData);
      return {
        kind: "universe",
        ...common,
        order: sdkOrder,
        extraArgs: {
          amount: sdkOrder.params.take.value,
        },
      };
    }

    case "rarible": {
      const sdkOrder = new Sdk.Rarible.Order(config.chainId, order.rawData);
      return {
        kind: "rarible",
        ...common,
        order: sdkOrder,
      };
    }

    default: {
      throw new Error("Unsupported order kind");
    }
  }
};

// Support for filling listings
export const generateListingDetailsV6 = (
  order: {
    id: string;
    kind: OrderKind;
    currency: string;
    // eslint-disable-next-line @typescript-eslint/no-explicit-any
    rawData: any;
    fees?: Sdk.RouterV6.Types.Fee[];
  },
  token: {
    kind: "erc721" | "erc1155";
    contract: string;
    tokenId: string;
    amount?: number;
  }
): SdkTypesV6.ListingDetails => {
  const common = {
    contractKind: token.kind,
    contract: token.contract,
    tokenId: token.tokenId,
    currency: order.currency,
    amount: token.amount ?? 1,
    fees: order.fees ?? [],
  };

  switch (order.kind) {
    case "cryptopunks": {
      return {
        kind: "cryptopunks",
        ...common,
        order: new Sdk.CryptoPunks.Order(config.chainId, order.rawData),
      };
    }

    case "foundation": {
      return {
        kind: "foundation",
        ...common,
        order: new Sdk.Foundation.Order(config.chainId, order.rawData),
      };
    }

    case "looks-rare": {
      return {
        kind: "looks-rare",
        ...common,
        order: new Sdk.LooksRare.Order(config.chainId, order.rawData),
      };
    }

    case "x2y2": {
      return {
        kind: "x2y2",
        ...common,
        order: new Sdk.X2Y2.Order(config.chainId, order.rawData),
      };
    }

    case "zeroex-v4-erc721":
    case "zeroex-v4-erc1155": {
      return {
        kind: "zeroex-v4",
        ...common,
        order: new Sdk.ZeroExV4.Order(config.chainId, order.rawData),
      };
    }

    case "seaport": {
      if (order.rawData) {
        return {
          kind: "seaport",
          ...common,
          order: new Sdk.Seaport.Order(config.chainId, order.rawData),
        };
      } else {
        // Sorry for all the below `any` types
        return {
          // eslint-disable-next-line
          kind: "seaport-partial" as any,
          ...common,
          order: {
            contract: token.contract,
            tokenId: token.tokenId,
            id: order.id,
            // eslint-disable-next-line
          } as any,
        };
      }
    }

    case "zora-v3": {
      return {
        kind: "zora",
        ...common,
        order: new Sdk.Zora.Order(config.chainId, order.rawData),
      };
    }

    case "universe": {
      return {
        kind: "universe",
        ...common,
        order: new Sdk.Universe.Order(config.chainId, order.rawData),
      };
    }

    case "rarible": {
      return {
        kind: "rarible",
        ...common,
        order: new Sdk.Rarible.Order(config.chainId, order.rawData),
      };
    }

    default: {
      throw new Error("Unsupported order kind");
    }
  }
};

// Support for filling bids
export const generateBidDetailsV6 = async (
  order: {
    id: string;
    kind: OrderKind;
    // eslint-disable-next-line @typescript-eslint/no-explicit-any
    rawData: any;
  },
  token: {
    kind: "erc721" | "erc1155";
    contract: string;
    tokenId: string;
    amount?: number;
  }
): Promise<SdkTypesV6.BidDetails> => {
  const common = {
    contractKind: token.kind,
    contract: token.contract,
    tokenId: token.tokenId,
    amount: token.amount ?? 1,
  };

  switch (order.kind) {
    case "seaport": {
      if (order.rawData) {
        // eslint-disable-next-line @typescript-eslint/no-explicit-any
        const extraArgs: any = {};

        const sdkOrder = new Sdk.Seaport.Order(config.chainId, order.rawData);
        if (sdkOrder.params.kind?.includes("token-list")) {
          // When filling a "token-list" order, we also need to pass in the
          // full list of tokens the order was made on (in order to be able
          // to generate a valid merkle proof)
          const tokens = await redb.manyOrNone(
            `
              SELECT
                token_sets_tokens.token_id
              FROM token_sets_tokens
              WHERE token_sets_tokens.token_set_id = (
                SELECT
                  orders.token_set_id
                FROM orders
                WHERE orders.id = $/id/
              )
            `,
            { id: sdkOrder.hash() }
          );
          extraArgs.tokenIds = tokens.map(({ token_id }) => token_id);
        }

        return {
          kind: "seaport",
          ...common,
          extraArgs,
          order: sdkOrder,
        };
      } else {
        // Sorry for all the below `any` types
        return {
          // eslint-disable-next-line
          kind: "seaport-partial" as any,
          ...common,
          order: {
            contract: token.contract,
            tokenId: token.tokenId,
            id: order.id,
            // eslint-disable-next-line
          } as any,
        };
      }
    }

    case "looks-rare": {
      const sdkOrder = new Sdk.LooksRare.Order(config.chainId, order.rawData);
      return {
        kind: "looks-rare",
        ...common,
        order: sdkOrder,
      };
    }

    case "zeroex-v4-erc721":
    case "zeroex-v4-erc1155": {
      const sdkOrder = new Sdk.ZeroExV4.Order(config.chainId, order.rawData);
      return {
        kind: "zeroex-v4",
        ...common,
        order: sdkOrder,
      };
    }

    case "x2y2": {
      const sdkOrder = new Sdk.X2Y2.Order(config.chainId, order.rawData);
      return {
        kind: "x2y2",
        ...common,
        order: sdkOrder,
      };
    }

    case "sudoswap": {
      const sdkOrder = new Sdk.Sudoswap.Order(config.chainId, order.rawData);
      return {
        kind: "sudoswap",
        ...common,
        order: sdkOrder,
      };
    }

    case "universe": {
      const sdkOrder = new Sdk.Universe.Order(config.chainId, order.rawData);
      return {
        kind: "universe",
        ...common,
        order: sdkOrder,
      };
    }

<<<<<<< HEAD
    case "rarible": {
      return {
        kind: "rarible",
        ...common,
        order: new Sdk.Rarible.Order(config.chainId, order.rawData),
      };
    }

=======
>>>>>>> dcf476c8
    case "forward": {
      const sdkOrder = new Sdk.Forward.Order(config.chainId, order.rawData);
      return {
        kind: "forward",
        ...common,
        order: sdkOrder,
      };
    }

    case "rarible": {
      return {
        kind: "rarible",
        ...common,
        order: new Sdk.Rarible.Order(config.chainId, order.rawData),
      };
    }

    default: {
      throw new Error("Unsupported order kind");
    }
  }
};<|MERGE_RESOLUTION|>--- conflicted
+++ resolved
@@ -612,17 +612,6 @@
       };
     }
 
-<<<<<<< HEAD
-    case "rarible": {
-      return {
-        kind: "rarible",
-        ...common,
-        order: new Sdk.Rarible.Order(config.chainId, order.rawData),
-      };
-    }
-
-=======
->>>>>>> dcf476c8
     case "forward": {
       const sdkOrder = new Sdk.Forward.Order(config.chainId, order.rawData);
       return {
