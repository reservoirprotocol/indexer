// Exports

export * as cryptopunks from "@/orderbook/orders/cryptopunks";
export * as forward from "@/orderbook/orders/forward";
export * as foundation from "@/orderbook/orders/foundation";
export * as looksRare from "@/orderbook/orders/looks-rare";
export * as seaport from "@/orderbook/orders/seaport";
export * as sudoswap from "@/orderbook/orders/sudoswap";
export * as x2y2 from "@/orderbook/orders/x2y2";
export * as zeroExV4 from "@/orderbook/orders/zeroex-v4";
export * as zora from "@/orderbook/orders/zora";
export * as universe from "@/orderbook/orders/universe";
export * as element from "@/orderbook/orders/element";
export * as rarible from "@/orderbook/orders/rarible";

// Imports

import * as Sdk from "@reservoir0x/sdk";
import * as SdkTypesV5 from "@reservoir0x/sdk/dist/router/v5/types";
import * as SdkTypesV6 from "@reservoir0x/sdk/dist/router/v6/types";

import { redb } from "@/common/db";
import { config } from "@/config/index";
import { Sources } from "@/models/sources";
import { SourcesEntity } from "@/models/sources/sources-entity";

// Whenever a new order kind is added, make sure to also include an
// entry/implementation in the below types/methods in order to have
// the new order available/fillable.

export type OrderKind =
  | "wyvern-v2"
  | "wyvern-v2.3"
  | "looks-rare"
  | "zeroex-v4-erc721"
  | "zeroex-v4-erc1155"
  | "foundation"
  | "x2y2"
  | "seaport"
  | "rarible"
  | "element-erc721"
  | "element-erc1155"
  | "quixotic"
  | "nouns"
  | "zora-v3"
  | "mint"
  | "cryptopunks"
  | "sudoswap"
  | "universe"
  | "nftx"
  | "blur"
<<<<<<< HEAD
  | "forward";
=======
  | "rarible";
>>>>>>> 78587c1d

// In case we don't have the source of an order readily available, we use
// a default value where possible (since very often the exchange protocol
// is tightly coupled to a source marketplace and we just assume that the
// bulk of orders from a protocol come from known that marketplace).

const mintsSources = new Map<string, string>();
mintsSources.set("0x059edd72cd353df5106d2b9cc5ab83a52287ac3a", "artblocks.io");
mintsSources.set("0xa7d8d9ef8d8ce8992df33d8b8cf4aebabd5bd270", "artblocks.io");
mintsSources.set("0x57f1887a8bf19b14fc0df6fd9b2acc9af147ea85", "ens.domains");
mintsSources.set("0x495f947276749ce646f68ac8c248420045cb7b5e", "opensea.io");
mintsSources.set("0xc9154424b823b10579895ccbe442d41b9abd96ed", "rarible.com");
mintsSources.set("0xb66a603f4cfe17e3d27b87a8bfcad319856518b8", "rarible.com");
mintsSources.set("0xc143bbfcdbdbed6d454803804752a064a622c1f3", "async.art");
mintsSources.set("0xfbeef911dc5821886e1dda71586d90ed28174b7d", "knownorigin.io");

export const getOrderSourceByOrderKind = async (
  orderKind: OrderKind,
  address?: string
): Promise<SourcesEntity | undefined> => {
  try {
    const sources = await Sources.getInstance();
    switch (orderKind) {
      case "x2y2":
        return sources.getOrInsert("x2y2.io");
      case "foundation":
        return sources.getOrInsert("foundation.app");
      case "looks-rare":
        return sources.getOrInsert("looksrare.org");
      case "seaport":
      case "wyvern-v2":
      case "wyvern-v2.3":
        return sources.getOrInsert("opensea.io");
      case "rarible":
        return sources.getOrInsert("rarible.com");
      case "element-erc721":
      case "element-erc1155":
        return sources.getOrInsert("element.market");
      case "quixotic":
        return sources.getOrInsert("quixotic.io");
      case "zora-v3":
        return sources.getOrInsert("zora.co");
      case "nouns":
        return sources.getOrInsert("nouns.wtf");
      case "cryptopunks":
        return sources.getOrInsert("cryptopunks.app");
      case "sudoswap":
        return sources.getOrInsert("sudoswap.xyz");
      case "universe":
        return sources.getOrInsert("universe.xyz");
      case "nftx":
        return sources.getOrInsert("nftx.io");
      case "blur":
        return sources.getOrInsert("blur.io");
      case "mint": {
        if (address && mintsSources.has(address)) {
          return sources.getOrInsert(mintsSources.get(address)!);
        }
      }
    }
  } catch {
    // Skip on any errors
  }

  // In case nothing matched, return `undefined` by default
};

// Support for filling listings
export const generateListingDetailsV5 = (
  order: {
    id: string;
    kind: OrderKind;
    currency: string;
    // eslint-disable-next-line @typescript-eslint/no-explicit-any
    rawData: any;
  },
  token: {
    kind: "erc721" | "erc1155";
    contract: string;
    tokenId: string;
    amount?: number;
  }
): SdkTypesV5.ListingDetails => {
  const common = {
    contractKind: token.kind,
    contract: token.contract,
    tokenId: token.tokenId,
    currency: order.currency,
    amount: token.amount ?? 1,
  };

  switch (order.kind) {
    case "foundation": {
      return {
        kind: "foundation",
        ...common,
        order: new Sdk.Foundation.Order(config.chainId, order.rawData),
      };
    }

    case "looks-rare": {
      return {
        kind: "looks-rare",
        ...common,
        order: new Sdk.LooksRare.Order(config.chainId, order.rawData),
      };
    }

    case "x2y2": {
      return {
        kind: "x2y2",
        ...common,
        order: new Sdk.X2Y2.Order(config.chainId, order.rawData),
      };
    }

    case "zeroex-v4-erc721":
    case "zeroex-v4-erc1155": {
      return {
        kind: "zeroex-v4",
        ...common,
        order: new Sdk.ZeroExV4.Order(config.chainId, order.rawData),
      };
    }

    case "seaport": {
      if (order.rawData) {
        return {
          kind: "seaport",
          ...common,
          order: new Sdk.Seaport.Order(config.chainId, order.rawData),
        };
      } else {
        // Sorry for all the below `any` types
        return {
          // eslint-disable-next-line
          kind: "seaport-partial" as any,
          ...common,
          order: {
            contract: token.contract,
            tokenId: token.tokenId,
            id: order.id,
            // eslint-disable-next-line
          } as any,
        };
      }
    }

    case "zora-v3": {
      return {
        kind: "zora",
        ...common,
        order: new Sdk.Zora.Order(config.chainId, order.rawData),
      };
    }

    case "universe": {
      return {
        kind: "universe",
        ...common,
        order: new Sdk.Universe.Order(config.chainId, order.rawData),
      };
    }

    case "rarible": {
      return {
        kind: "rarible",
        ...common,
        order: new Sdk.Rarible.Order(config.chainId, order.rawData),
      };
    }

    default: {
      throw new Error("Unsupported order kind");
    }
  }
};

// Support for filling bids
export const generateBidDetailsV5 = async (
  order: {
    id: string;
    kind: OrderKind;
    // eslint-disable-next-line @typescript-eslint/no-explicit-any
    rawData: any;
  },
  token: {
    kind: "erc721" | "erc1155";
    contract: string;
    tokenId: string;
    amount?: number;
  }
): Promise<SdkTypesV5.BidDetails> => {
  const common = {
    contractKind: token.kind,
    contract: token.contract,
    tokenId: token.tokenId,
    amount: token.amount ?? 1,
  };

  switch (order.kind) {
    case "seaport": {
      if (order.rawData) {
        // eslint-disable-next-line @typescript-eslint/no-explicit-any
        const extraArgs: any = {};

        const sdkOrder = new Sdk.Seaport.Order(config.chainId, order.rawData);
        if (sdkOrder.params.kind?.includes("token-list")) {
          // When filling a "token-list" order, we also need to pass in the
          // full list of tokens the order was made on (in order to be able
          // to generate a valid merkle proof)
          const tokens = await redb.manyOrNone(
            `
              SELECT
                token_sets_tokens.token_id
              FROM token_sets_tokens
              WHERE token_sets_tokens.token_set_id = (
                SELECT
                  orders.token_set_id
                FROM orders
                WHERE orders.id = $/id/
              )
            `,
            { id: sdkOrder.hash() }
          );
          extraArgs.tokenIds = tokens.map(({ token_id }) => token_id);
        }

        return {
          kind: "seaport",
          ...common,
          extraArgs,
          order: sdkOrder,
        };
      } else {
        // Sorry for all the below `any` types
        return {
          // eslint-disable-next-line
          kind: "seaport-partial" as any,
          ...common,
          order: {
            contract: token.contract,
            tokenId: token.tokenId,
            id: order.id,
            // eslint-disable-next-line
          } as any,
        };
      }
    }

    case "looks-rare": {
      const sdkOrder = new Sdk.LooksRare.Order(config.chainId, order.rawData);
      return {
        kind: "looks-rare",
        ...common,
        order: sdkOrder,
      };
    }

    case "zeroex-v4-erc721":
    case "zeroex-v4-erc1155": {
      const sdkOrder = new Sdk.ZeroExV4.Order(config.chainId, order.rawData);
      return {
        kind: "zeroex-v4",
        ...common,
        order: sdkOrder,
      };
    }

    case "x2y2": {
      const sdkOrder = new Sdk.X2Y2.Order(config.chainId, order.rawData);
      return {
        kind: "x2y2",
        ...common,
        order: sdkOrder,
      };
    }

    case "sudoswap": {
      const sdkOrder = new Sdk.Sudoswap.Order(config.chainId, order.rawData);
      return {
        kind: "sudoswap",
        ...common,
        order: sdkOrder,
      };
    }

    case "universe": {
      const sdkOrder = new Sdk.Universe.Order(config.chainId, order.rawData);
      return {
        kind: "universe",
        ...common,
        order: sdkOrder,
        extraArgs: {
          amount: sdkOrder.params.take.value,
        },
      };
    }

    case "rarible": {
      const sdkOrder = new Sdk.Rarible.Order(config.chainId, order.rawData);
      return {
        kind: "rarible",
        ...common,
        order: sdkOrder,
      };
    }

    default: {
      throw new Error("Unsupported order kind");
    }
  }
};

// Support for filling listings
export const generateListingDetailsV6 = (
  order: {
    id: string;
    kind: OrderKind;
    currency: string;
    // eslint-disable-next-line @typescript-eslint/no-explicit-any
    rawData: any;
    fees?: Sdk.RouterV6.Types.Fee[];
  },
  token: {
    kind: "erc721" | "erc1155";
    contract: string;
    tokenId: string;
    amount?: number;
  }
): SdkTypesV6.ListingDetails => {
  const common = {
    contractKind: token.kind,
    contract: token.contract,
    tokenId: token.tokenId,
    currency: order.currency,
    amount: token.amount ?? 1,
    fees: order.fees ?? [],
  };

  switch (order.kind) {
    case "foundation": {
      return {
        kind: "foundation",
        ...common,
        order: new Sdk.Foundation.Order(config.chainId, order.rawData),
      };
    }

    case "looks-rare": {
      return {
        kind: "looks-rare",
        ...common,
        order: new Sdk.LooksRare.Order(config.chainId, order.rawData),
      };
    }

    case "x2y2": {
      return {
        kind: "x2y2",
        ...common,
        order: new Sdk.X2Y2.Order(config.chainId, order.rawData),
      };
    }

    case "zeroex-v4-erc721":
    case "zeroex-v4-erc1155": {
      return {
        kind: "zeroex-v4",
        ...common,
        order: new Sdk.ZeroExV4.Order(config.chainId, order.rawData),
      };
    }

    case "seaport": {
      if (order.rawData) {
        return {
          kind: "seaport",
          ...common,
          order: new Sdk.Seaport.Order(config.chainId, order.rawData),
        };
      } else {
        // Sorry for all the below `any` types
        return {
          // eslint-disable-next-line
          kind: "seaport-partial" as any,
          ...common,
          order: {
            contract: token.contract,
            tokenId: token.tokenId,
            id: order.id,
            // eslint-disable-next-line
          } as any,
        };
      }
    }

    case "zora-v3": {
      return {
        kind: "zora",
        ...common,
        order: new Sdk.Zora.Order(config.chainId, order.rawData),
      };
    }

    case "universe": {
      return {
        kind: "universe",
        ...common,
        order: new Sdk.Universe.Order(config.chainId, order.rawData),
      };
    }

    case "rarible": {
      return {
        kind: "rarible",
        ...common,
        order: new Sdk.Rarible.Order(config.chainId, order.rawData),
      };
    }

    default: {
      throw new Error("Unsupported order kind");
    }
  }
};

// Support for filling bids
export const generateBidDetailsV6 = async (
  order: {
    id: string;
    kind: OrderKind;
    // eslint-disable-next-line @typescript-eslint/no-explicit-any
    rawData: any;
  },
  token: {
    kind: "erc721" | "erc1155";
    contract: string;
    tokenId: string;
    amount?: number;
  }
): Promise<SdkTypesV6.BidDetails> => {
  const common = {
    contractKind: token.kind,
    contract: token.contract,
    tokenId: token.tokenId,
    amount: token.amount ?? 1,
  };

  switch (order.kind) {
    case "seaport": {
      if (order.rawData) {
        // eslint-disable-next-line @typescript-eslint/no-explicit-any
        const extraArgs: any = {};

        const sdkOrder = new Sdk.Seaport.Order(config.chainId, order.rawData);
        if (sdkOrder.params.kind?.includes("token-list")) {
          // When filling a "token-list" order, we also need to pass in the
          // full list of tokens the order was made on (in order to be able
          // to generate a valid merkle proof)
          const tokens = await redb.manyOrNone(
            `
              SELECT
                token_sets_tokens.token_id
              FROM token_sets_tokens
              WHERE token_sets_tokens.token_set_id = (
                SELECT
                  orders.token_set_id
                FROM orders
                WHERE orders.id = $/id/
              )
            `,
            { id: sdkOrder.hash() }
          );
          extraArgs.tokenIds = tokens.map(({ token_id }) => token_id);
        }

        return {
          kind: "seaport",
          ...common,
          extraArgs,
          order: sdkOrder,
        };
      } else {
        // Sorry for all the below `any` types
        return {
          // eslint-disable-next-line
          kind: "seaport-partial" as any,
          ...common,
          order: {
            contract: token.contract,
            tokenId: token.tokenId,
            id: order.id,
            // eslint-disable-next-line
          } as any,
        };
      }
    }

    case "looks-rare": {
      const sdkOrder = new Sdk.LooksRare.Order(config.chainId, order.rawData);
      return {
        kind: "looks-rare",
        ...common,
        order: sdkOrder,
      };
    }

    case "zeroex-v4-erc721":
    case "zeroex-v4-erc1155": {
      const sdkOrder = new Sdk.ZeroExV4.Order(config.chainId, order.rawData);
      return {
        kind: "zeroex-v4",
        ...common,
        order: sdkOrder,
      };
    }

    case "x2y2": {
      const sdkOrder = new Sdk.X2Y2.Order(config.chainId, order.rawData);
      return {
        kind: "x2y2",
        ...common,
        order: sdkOrder,
      };
    }

    case "sudoswap": {
      const sdkOrder = new Sdk.Sudoswap.Order(config.chainId, order.rawData);
      return {
        kind: "sudoswap",
        ...common,
        order: sdkOrder,
      };
    }

    case "universe": {
      const sdkOrder = new Sdk.Universe.Order(config.chainId, order.rawData);
      return {
        kind: "universe",
        ...common,
        order: sdkOrder,
      };
    }

<<<<<<< HEAD
    case "forward": {
      const sdkOrder = new Sdk.Forward.Order(config.chainId, order.rawData);
      return {
        kind: "forward",
        ...common,
        order: sdkOrder,
      };
    }

=======
>>>>>>> 78587c1d
    case "rarible": {
      return {
        kind: "rarible",
        ...common,
        order: new Sdk.Rarible.Order(config.chainId, order.rawData),
      };
    }

    default: {
      throw new Error("Unsupported order kind");
    }
  }
};<|MERGE_RESOLUTION|>--- conflicted
+++ resolved
@@ -49,11 +49,8 @@
   | "universe"
   | "nftx"
   | "blur"
-<<<<<<< HEAD
-  | "forward";
-=======
+  | "forward"
   | "rarible";
->>>>>>> 78587c1d
 
 // In case we don't have the source of an order readily available, we use
 // a default value where possible (since very often the exchange protocol
@@ -599,7 +596,6 @@
       };
     }
 
-<<<<<<< HEAD
     case "forward": {
       const sdkOrder = new Sdk.Forward.Order(config.chainId, order.rawData);
       return {
@@ -609,8 +605,6 @@
       };
     }
 
-=======
->>>>>>> 78587c1d
     case "rarible": {
       return {
         kind: "rarible",
