// Exports

export * as cryptopunks from "@/orderbook/orders/cryptopunks";
export * as forward from "@/orderbook/orders/forward";
export * as foundation from "@/orderbook/orders/foundation";
export * as looksRare from "@/orderbook/orders/looks-rare";
export * as seaport from "@/orderbook/orders/seaport";
export * as sudoswap from "@/orderbook/orders/sudoswap";
export * as x2y2 from "@/orderbook/orders/x2y2";
export * as zeroExV4 from "@/orderbook/orders/zeroex-v4";
export * as zora from "@/orderbook/orders/zora";
export * as universe from "@/orderbook/orders/universe";
export * as element from "@/orderbook/orders/element";
export * as rarible from "@/orderbook/orders/rarible";
export * as blur from "@/orderbook/orders/blur";

// Imports

import * as Sdk from "@reservoir0x/sdk";
import * as SdkTypesV5 from "@reservoir0x/sdk/dist/router/v5/types";
import * as SdkTypesV6 from "@reservoir0x/sdk/dist/router/v6/types";

import { redb } from "@/common/db";
import { config } from "@/config/index";
import { Sources } from "@/models/sources";
import { SourcesEntity } from "@/models/sources/sources-entity";

// Whenever a new order kind is added, make sure to also include an
// entry/implementation in the below types/methods in order to have
// the new order available/fillable.

export type OrderKind =
  | "wyvern-v2"
  | "wyvern-v2.3"
  | "looks-rare"
  | "zeroex-v4-erc721"
  | "zeroex-v4-erc1155"
  | "foundation"
  | "x2y2"
  | "seaport"
  | "rarible"
  | "element-erc721"
  | "element-erc1155"
  | "quixotic"
  | "nouns"
  | "zora-v3"
  | "mint"
  | "cryptopunks"
  | "sudoswap"
  | "universe"
  | "nftx"
  | "blur"
<<<<<<< HEAD
  | "forward"
  | "rarible";
=======
  | "forward";
>>>>>>> 9efbaa3e

// In case we don't have the source of an order readily available, we use
// a default value where possible (since very often the exchange protocol
// is tightly coupled to a source marketplace and we just assume that the
// bulk of orders from a protocol come from known that marketplace).

const mintsSources = new Map<string, string>();
mintsSources.set("0x059edd72cd353df5106d2b9cc5ab83a52287ac3a", "artblocks.io");
mintsSources.set("0xa7d8d9ef8d8ce8992df33d8b8cf4aebabd5bd270", "artblocks.io");
mintsSources.set("0x57f1887a8bf19b14fc0df6fd9b2acc9af147ea85", "ens.domains");
mintsSources.set("0x495f947276749ce646f68ac8c248420045cb7b5e", "opensea.io");
mintsSources.set("0xc9154424b823b10579895ccbe442d41b9abd96ed", "rarible.com");
mintsSources.set("0xb66a603f4cfe17e3d27b87a8bfcad319856518b8", "rarible.com");
mintsSources.set("0xc143bbfcdbdbed6d454803804752a064a622c1f3", "async.art");
mintsSources.set("0xfbeef911dc5821886e1dda71586d90ed28174b7d", "knownorigin.io");

export const getOrderSourceByOrderKind = async (
  orderKind: OrderKind,
  address?: string
): Promise<SourcesEntity | undefined> => {
  try {
    const sources = await Sources.getInstance();
    switch (orderKind) {
      case "x2y2":
        return sources.getOrInsert("x2y2.io");
      case "foundation":
        return sources.getOrInsert("foundation.app");
      case "looks-rare":
        return sources.getOrInsert("looksrare.org");
      case "seaport":
      case "wyvern-v2":
      case "wyvern-v2.3":
        return sources.getOrInsert("opensea.io");
      case "rarible":
        return sources.getOrInsert("rarible.com");
      case "element-erc721":
      case "element-erc1155":
        return sources.getOrInsert("element.market");
      case "quixotic":
        return sources.getOrInsert("quixotic.io");
      case "zora-v3":
        return sources.getOrInsert("zora.co");
      case "nouns":
        return sources.getOrInsert("nouns.wtf");
      case "cryptopunks":
        return sources.getOrInsert("cryptopunks.app");
      case "sudoswap":
        return sources.getOrInsert("sudoswap.xyz");
      case "universe":
        return sources.getOrInsert("universe.xyz");
      case "nftx":
        return sources.getOrInsert("nftx.io");
      case "blur":
        return sources.getOrInsert("blur.io");
      case "mint": {
        if (address && mintsSources.has(address)) {
          return sources.getOrInsert(mintsSources.get(address)!);
        }
      }
    }
  } catch {
    // Skip on any errors
  }

  // In case nothing matched, return `undefined` by default
};

// Support for filling listings
export const generateListingDetailsV5 = (
  order: {
    id: string;
    kind: OrderKind;
    currency: string;
    // eslint-disable-next-line @typescript-eslint/no-explicit-any
    rawData: any;
  },
  token: {
    kind: "erc721" | "erc1155";
    contract: string;
    tokenId: string;
    amount?: number;
  }
): SdkTypesV5.ListingDetails => {
  const common = {
    contractKind: token.kind,
    contract: token.contract,
    tokenId: token.tokenId,
    currency: order.currency,
    amount: token.amount ?? 1,
  };

  switch (order.kind) {
    case "cryptopunks": {
      return {
        kind: "cryptopunks",
        ...common,
        order: new Sdk.CryptoPunks.Order(config.chainId, order.rawData),
      };
    }

    case "foundation": {
      return {
        kind: "foundation",
        ...common,
        order: new Sdk.Foundation.Order(config.chainId, order.rawData),
      };
    }

    case "looks-rare": {
      return {
        kind: "looks-rare",
        ...common,
        order: new Sdk.LooksRare.Order(config.chainId, order.rawData),
      };
    }

    case "x2y2": {
      return {
        kind: "x2y2",
        ...common,
        order: new Sdk.X2Y2.Order(config.chainId, order.rawData),
      };
    }

    case "zeroex-v4-erc721":
    case "zeroex-v4-erc1155": {
      return {
        kind: "zeroex-v4",
        ...common,
        order: new Sdk.ZeroExV4.Order(config.chainId, order.rawData),
      };
    }

    case "seaport": {
      if (order.rawData) {
        return {
          kind: "seaport",
          ...common,
          order: new Sdk.Seaport.Order(config.chainId, order.rawData),
        };
      } else {
        // Sorry for all the below `any` types
        return {
          // eslint-disable-next-line
          kind: "seaport-partial" as any,
          ...common,
          order: {
            contract: token.contract,
            tokenId: token.tokenId,
            id: order.id,
            // eslint-disable-next-line
          } as any,
        };
      }
    }

    case "zora-v3": {
      return {
        kind: "zora",
        ...common,
        order: new Sdk.Zora.Order(config.chainId, order.rawData),
      };
    }

    case "universe": {
      return {
        kind: "universe",
        ...common,
        order: new Sdk.Universe.Order(config.chainId, order.rawData),
      };
    }

    case "rarible": {
      return {
        kind: "rarible",
        ...common,
        order: new Sdk.Rarible.Order(config.chainId, order.rawData),
      };
    }

    default: {
      throw new Error("Unsupported order kind");
    }
  }
};

// Support for filling bids
export const generateBidDetailsV5 = async (
  order: {
    id: string;
    kind: OrderKind;
    // eslint-disable-next-line @typescript-eslint/no-explicit-any
    rawData: any;
  },
  token: {
    kind: "erc721" | "erc1155";
    contract: string;
    tokenId: string;
    amount?: number;
  }
): Promise<SdkTypesV5.BidDetails> => {
  const common = {
    contractKind: token.kind,
    contract: token.contract,
    tokenId: token.tokenId,
    amount: token.amount ?? 1,
  };

  switch (order.kind) {
    case "seaport": {
      if (order.rawData) {
        // eslint-disable-next-line @typescript-eslint/no-explicit-any
        const extraArgs: any = {};

        const sdkOrder = new Sdk.Seaport.Order(config.chainId, order.rawData);
        if (sdkOrder.params.kind?.includes("token-list")) {
          // When filling a "token-list" order, we also need to pass in the
          // full list of tokens the order was made on (in order to be able
          // to generate a valid merkle proof)
          const tokens = await redb.manyOrNone(
            `
              SELECT
                token_sets_tokens.token_id
              FROM token_sets_tokens
              WHERE token_sets_tokens.token_set_id = (
                SELECT
                  orders.token_set_id
                FROM orders
                WHERE orders.id = $/id/
              )
            `,
            { id: sdkOrder.hash() }
          );
          extraArgs.tokenIds = tokens.map(({ token_id }) => token_id);
        }

        return {
          kind: "seaport",
          ...common,
          extraArgs,
          order: sdkOrder,
        };
      } else {
        // Sorry for all the below `any` types
        return {
          // eslint-disable-next-line
          kind: "seaport-partial" as any,
          ...common,
          order: {
            contract: token.contract,
            tokenId: token.tokenId,
            id: order.id,
            // eslint-disable-next-line
          } as any,
        };
      }
    }

    case "looks-rare": {
      const sdkOrder = new Sdk.LooksRare.Order(config.chainId, order.rawData);
      return {
        kind: "looks-rare",
        ...common,
        order: sdkOrder,
      };
    }

    case "zeroex-v4-erc721":
    case "zeroex-v4-erc1155": {
      const sdkOrder = new Sdk.ZeroExV4.Order(config.chainId, order.rawData);
      return {
        kind: "zeroex-v4",
        ...common,
        order: sdkOrder,
      };
    }

    case "x2y2": {
      const sdkOrder = new Sdk.X2Y2.Order(config.chainId, order.rawData);
      return {
        kind: "x2y2",
        ...common,
        order: sdkOrder,
      };
    }

    case "sudoswap": {
      const sdkOrder = new Sdk.Sudoswap.Order(config.chainId, order.rawData);
      return {
        kind: "sudoswap",
        ...common,
        order: sdkOrder,
      };
    }

    case "universe": {
      const sdkOrder = new Sdk.Universe.Order(config.chainId, order.rawData);
      return {
        kind: "universe",
        ...common,
        order: sdkOrder,
        extraArgs: {
          amount: sdkOrder.params.take.value,
        },
      };
    }

    case "rarible": {
      const sdkOrder = new Sdk.Rarible.Order(config.chainId, order.rawData);
      return {
        kind: "rarible",
        ...common,
        order: sdkOrder,
      };
    }

    default: {
      throw new Error("Unsupported order kind");
    }
  }
};

// Support for filling listings
export const generateListingDetailsV6 = (
  order: {
    id: string;
    kind: OrderKind;
    currency: string;
    // eslint-disable-next-line @typescript-eslint/no-explicit-any
    rawData: any;
    fees?: Sdk.RouterV6.Types.Fee[];
  },
  token: {
    kind: "erc721" | "erc1155";
    contract: string;
    tokenId: string;
    amount?: number;
  }
): SdkTypesV6.ListingDetails => {
  const common = {
    contractKind: token.kind,
    contract: token.contract,
    tokenId: token.tokenId,
    currency: order.currency,
    amount: token.amount ?? 1,
    fees: order.fees ?? [],
  };

  switch (order.kind) {
    case "cryptopunks": {
      return {
        kind: "cryptopunks",
        ...common,
        order: new Sdk.CryptoPunks.Order(config.chainId, order.rawData),
      };
    }

    case "foundation": {
      return {
        kind: "foundation",
        ...common,
        order: new Sdk.Foundation.Order(config.chainId, order.rawData),
      };
    }

    case "looks-rare": {
      return {
        kind: "looks-rare",
        ...common,
        order: new Sdk.LooksRare.Order(config.chainId, order.rawData),
      };
    }

    case "x2y2": {
      return {
        kind: "x2y2",
        ...common,
        order: new Sdk.X2Y2.Order(config.chainId, order.rawData),
      };
    }

    case "zeroex-v4-erc721":
    case "zeroex-v4-erc1155": {
      return {
        kind: "zeroex-v4",
        ...common,
        order: new Sdk.ZeroExV4.Order(config.chainId, order.rawData),
      };
    }

    case "seaport": {
      if (order.rawData) {
        return {
          kind: "seaport",
          ...common,
          order: new Sdk.Seaport.Order(config.chainId, order.rawData),
        };
      } else {
        // Sorry for all the below `any` types
        return {
          // eslint-disable-next-line
          kind: "seaport-partial" as any,
          ...common,
          order: {
            contract: token.contract,
            tokenId: token.tokenId,
            id: order.id,
            // eslint-disable-next-line
          } as any,
        };
      }
    }

    case "zora-v3": {
      return {
        kind: "zora",
        ...common,
        order: new Sdk.Zora.Order(config.chainId, order.rawData),
      };
    }

    case "universe": {
      return {
        kind: "universe",
        ...common,
        order: new Sdk.Universe.Order(config.chainId, order.rawData),
      };
    }

    case "rarible": {
      return {
        kind: "rarible",
        ...common,
        order: new Sdk.Rarible.Order(config.chainId, order.rawData),
      };
    }

    default: {
      throw new Error("Unsupported order kind");
    }
  }
};

// Support for filling bids
export const generateBidDetailsV6 = async (
  order: {
    id: string;
    kind: OrderKind;
    // eslint-disable-next-line @typescript-eslint/no-explicit-any
    rawData: any;
  },
  token: {
    kind: "erc721" | "erc1155";
    contract: string;
    tokenId: string;
    amount?: number;
  }
): Promise<SdkTypesV6.BidDetails> => {
  const common = {
    contractKind: token.kind,
    contract: token.contract,
    tokenId: token.tokenId,
    amount: token.amount ?? 1,
  };

  switch (order.kind) {
    case "seaport": {
      if (order.rawData) {
        // eslint-disable-next-line @typescript-eslint/no-explicit-any
        const extraArgs: any = {};

        const sdkOrder = new Sdk.Seaport.Order(config.chainId, order.rawData);
        if (sdkOrder.params.kind?.includes("token-list")) {
          // When filling a "token-list" order, we also need to pass in the
          // full list of tokens the order was made on (in order to be able
          // to generate a valid merkle proof)
          const tokens = await redb.manyOrNone(
            `
              SELECT
                token_sets_tokens.token_id
              FROM token_sets_tokens
              WHERE token_sets_tokens.token_set_id = (
                SELECT
                  orders.token_set_id
                FROM orders
                WHERE orders.id = $/id/
              )
            `,
            { id: sdkOrder.hash() }
          );
          extraArgs.tokenIds = tokens.map(({ token_id }) => token_id);
        }

        return {
          kind: "seaport",
          ...common,
          extraArgs,
          order: sdkOrder,
        };
      } else {
        // Sorry for all the below `any` types
        return {
          // eslint-disable-next-line
          kind: "seaport-partial" as any,
          ...common,
          order: {
            contract: token.contract,
            tokenId: token.tokenId,
            id: order.id,
            // eslint-disable-next-line
          } as any,
        };
      }
    }

    case "looks-rare": {
      const sdkOrder = new Sdk.LooksRare.Order(config.chainId, order.rawData);
      return {
        kind: "looks-rare",
        ...common,
        order: sdkOrder,
      };
    }

    case "zeroex-v4-erc721":
    case "zeroex-v4-erc1155": {
      const sdkOrder = new Sdk.ZeroExV4.Order(config.chainId, order.rawData);
      return {
        kind: "zeroex-v4",
        ...common,
        order: sdkOrder,
      };
    }

    case "x2y2": {
      const sdkOrder = new Sdk.X2Y2.Order(config.chainId, order.rawData);
      return {
        kind: "x2y2",
        ...common,
        order: sdkOrder,
      };
    }

    case "sudoswap": {
      const sdkOrder = new Sdk.Sudoswap.Order(config.chainId, order.rawData);
      return {
        kind: "sudoswap",
        ...common,
        order: sdkOrder,
      };
    }

    case "universe": {
      const sdkOrder = new Sdk.Universe.Order(config.chainId, order.rawData);
      return {
        kind: "universe",
        ...common,
        order: sdkOrder,
      };
    }

    case "forward": {
      const sdkOrder = new Sdk.Forward.Order(config.chainId, order.rawData);
      return {
        kind: "forward",
        ...common,
        order: sdkOrder,
      };
    }

    case "rarible": {
      return {
        kind: "rarible",
        ...common,
        order: new Sdk.Rarible.Order(config.chainId, order.rawData),
      };
    }

    default: {
      throw new Error("Unsupported order kind");
    }
  }
};<|MERGE_RESOLUTION|>--- conflicted
+++ resolved
@@ -50,12 +50,7 @@
   | "universe"
   | "nftx"
   | "blur"
-<<<<<<< HEAD
-  | "forward"
-  | "rarible";
-=======
   | "forward";
->>>>>>> 9efbaa3e
 
 // In case we don't have the source of an order readily available, we use
 // a default value where possible (since very often the exchange protocol
