--- conflicted
+++ resolved
@@ -595,20 +595,20 @@
       };
     }
 
-<<<<<<< HEAD
     case "forward": {
       const sdkOrder = new Sdk.Forward.Order(config.chainId, order.rawData);
       return {
         kind: "forward",
         ...common,
         order: sdkOrder,
-=======
+      };
+    }
+
     case "rarible": {
       return {
         kind: "rarible",
         ...common,
         order: new Sdk.Rarible.Order(config.chainId, order.rawData),
->>>>>>> ab32e1a8
       };
     }
 
