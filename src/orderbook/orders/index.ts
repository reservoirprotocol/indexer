// Exports

export * as cryptopunks from "@/orderbook/orders/cryptopunks";
export * as forward from "@/orderbook/orders/forward";
export * as foundation from "@/orderbook/orders/foundation";
export * as looksRare from "@/orderbook/orders/looks-rare";
export * as seaport from "@/orderbook/orders/seaport";
export * as sudoswap from "@/orderbook/orders/sudoswap";
export * as x2y2 from "@/orderbook/orders/x2y2";
export * as zeroExV4 from "@/orderbook/orders/zeroex-v4";
export * as zora from "@/orderbook/orders/zora";
export * as universe from "@/orderbook/orders/universe";
export * as element from "@/orderbook/orders/element";
export * as rarible from "@/orderbook/orders/rarible";

// Imports

import * as Sdk from "@reservoir0x/sdk";
import * as SdkTypesV5 from "@reservoir0x/sdk/dist/router/v5/types";
import * as SdkTypesV6 from "@reservoir0x/sdk/dist/router/v6/types";

import { redb } from "@/common/db";
import { config } from "@/config/index";
import { Sources } from "@/models/sources";
import { SourcesEntity } from "@/models/sources/sources-entity";

// Whenever a new order kind is added, make sure to also include an
// entry/implementation in the below types/methods in order to have
// the new order available/fillable.

export type OrderKind =
  | "wyvern-v2"
  | "wyvern-v2.3"
  | "looks-rare"
  | "zeroex-v4-erc721"
  | "zeroex-v4-erc1155"
  | "foundation"
  | "x2y2"
  | "seaport"
  | "rarible"
  | "element-erc721"
  | "element-erc1155"
  | "quixotic"
  | "nouns"
  | "zora-v3"
  | "mint"
  | "cryptopunks"
  | "sudoswap"
  | "universe"
  | "nftx"
  | "blur"
<<<<<<< HEAD
  | "forward";
=======
  | "rarible";
>>>>>>> 78587c1d

// In case we don't have the source of an order readily available, we use
// a default value where possible (since very often the exchange protocol
// is tightly coupled to a source marketplace and we just assume that the
// bulk of orders from a protocol come from known that marketplace).

const mintsSources = new Map<string, string>();
mintsSources.set("0x059edd72cd353df5106d2b9cc5ab83a52287ac3a", "artblocks.io");
mintsSources.set("0xa7d8d9ef8d8ce8992df33d8b8cf4aebabd5bd270", "artblocks.io");
mintsSources.set("0x57f1887a8bf19b14fc0df6fd9b2acc9af147ea85", "ens.domains");
mintsSources.set("0x495f947276749ce646f68ac8c248420045cb7b5e", "opensea.io");
mintsSources.set("0xc9154424b823b10579895ccbe442d41b9abd96ed", "rarible.com");
mintsSources.set("0xb66a603f4cfe17e3d27b87a8bfcad319856518b8", "rarible.com");
mintsSources.set("0xc143bbfcdbdbed6d454803804752a064a622c1f3", "async.art");
mintsSources.set("0xfbeef911dc5821886e1dda71586d90ed28174b7d", "knownorigin.io");

export const getOrderSourceByOrderKind = async (
  orderKind: OrderKind,
  address?: string
): Promise<SourcesEntity | undefined> => {
  try {
    const sources = await Sources.getInstance();
    switch (orderKind) {
      case "x2y2":
        return sources.getOrInsert("x2y2.io");
      case "foundation":
        return sources.getOrInsert("foundation.app");
      case "looks-rare":
        return sources.getOrInsert("looksrare.org");
      case "seaport":
      case "wyvern-v2":
      case "wyvern-v2.3":
        return sources.getOrInsert("opensea.io");
      case "rarible":
        return sources.getOrInsert("rarible.com");
      case "element-erc721":
      case "element-erc1155":
        return sources.getOrInsert("element.market");
      case "quixotic":
        return sources.getOrInsert("quixotic.io");
      case "zora-v3":
        return sources.getOrInsert("zora.co");
      case "nouns":
        return sources.getOrInsert("nouns.wtf");
      case "cryptopunks":
        return sources.getOrInsert("cryptopunks.app");
      case "sudoswap":
        return sources.getOrInsert("sudoswap.xyz");
      case "universe":
        return sources.getOrInsert("universe.xyz");
      case "nftx":
        return sources.getOrInsert("nftx.io");
      case "blur":
        return sources.getOrInsert("blur.io");
      case "mint": {
        if (address && mintsSources.has(address)) {
          return sources.getOrInsert(mintsSources.get(address)!);
        }
      }
    }
  } catch {
    // Skip on any errors
  }

  // In case nothing matched, return `undefined` by default
};

// Support for filling listings
export const generateListingDetailsV5 = (
  order: {
    id: string;
    kind: OrderKind;
    currency: string;
    // eslint-disable-next-line @typescript-eslint/no-explicit-any
    rawData: any;
  },
  token: {
    kind: "erc721" | "erc1155";
    contract: string;
    tokenId: string;
    amount?: number;
  }
): SdkTypesV5.ListingDetails => {
  const common = {
    contractKind: token.kind,
    contract: token.contract,
    tokenId: token.tokenId,
    currency: order.currency,
    amount: token.amount ?? 1,
  };

  switch (order.kind) {
    case "foundation": {
      return {
        kind: "foundation",
        ...common,
        order: new Sdk.Foundation.Order(config.chainId, order.rawData),
      };
    }

    case "looks-rare": {
      return {
        kind: "looks-rare",
        ...common,
        order: new Sdk.LooksRare.Order(config.chainId, order.rawData),
      };
    }

    case "x2y2": {
      return {
        kind: "x2y2",
        ...common,
        order: new Sdk.X2Y2.Order(config.chainId, order.rawData),
      };
    }

    case "zeroex-v4-erc721":
    case "zeroex-v4-erc1155": {
      return {
        kind: "zeroex-v4",
        ...common,
        order: new Sdk.ZeroExV4.Order(config.chainId, order.rawData),
      };
    }

    case "seaport": {
      if (order.rawData) {
        return {
          kind: "seaport",
          ...common,
          order: new Sdk.Seaport.Order(config.chainId, order.rawData),
        };
      } else {
        // Sorry for all the below `any` types
        return {
          // eslint-disable-next-line
          kind: "seaport-partial" as any,
          ...common,
          order: {
            contract: token.contract,
            tokenId: token.tokenId,
            id: order.id,
            // eslint-disable-next-line
          } as any,
        };
      }
    }

    case "zora-v3": {
      return {
        kind: "zora",
        ...common,
        order: new Sdk.Zora.Order(config.chainId, order.rawData),
      };
    }

    case "universe": {
      return {
        kind: "universe",
        ...common,
        order: new Sdk.Universe.Order(config.chainId, order.rawData),
      };
    }

    case "rarible": {
      return {
        kind: "rarible",
        ...common,
        order: new Sdk.Rarible.Order(config.chainId, order.rawData),
      };
    }

    default: {
      throw new Error("Unsupported order kind");
    }
  }
};

// Support for filling bids
export const generateBidDetailsV5 = async (
  order: {
    id: string;
    kind: OrderKind;
    // eslint-disable-next-line @typescript-eslint/no-explicit-any
    rawData: any;
  },
  token: {
    kind: "erc721" | "erc1155";
    contract: string;
    tokenId: string;
    amount?: number;
  }
): Promise<SdkTypesV5.BidDetails> => {
  const common = {
    contractKind: token.kind,
    contract: token.contract,
    tokenId: token.tokenId,
    amount: token.amount ?? 1,
  };

  switch (order.kind) {
    case "seaport": {
      if (order.rawData) {
        // eslint-disable-next-line @typescript-eslint/no-explicit-any
        const extraArgs: any = {};

        const sdkOrder = new Sdk.Seaport.Order(config.chainId, order.rawData);
        if (sdkOrder.params.kind?.includes("token-list")) {
          // When filling a "token-list" order, we also need to pass in the
          // full list of tokens the order was made on (in order to be able
          // to generate a valid merkle proof)
          const tokens = await redb.manyOrNone(
            `
              SELECT
                token_sets_tokens.token_id
              FROM token_sets_tokens
              WHERE token_sets_tokens.token_set_id = (
                SELECT
                  orders.token_set_id
                FROM orders
                WHERE orders.id = $/id/
              )
            `,
            { id: sdkOrder.hash() }
          );
          extraArgs.tokenIds = tokens.map(({ token_id }) => token_id);
        }

        return {
          kind: "seaport",
          ...common,
          extraArgs,
          order: sdkOrder,
        };
      } else {
        // Sorry for all the below `any` types
        return {
          // eslint-disable-next-line
          kind: "seaport-partial" as any,
          ...common,
          order: {
            contract: token.contract,
            tokenId: token.tokenId,
            id: order.id,
            // eslint-disable-next-line
          } as any,
        };
      }
    }

    case "looks-rare": {
      const sdkOrder = new Sdk.LooksRare.Order(config.chainId, order.rawData);
      return {
        kind: "looks-rare",
        ...common,
        order: sdkOrder,
      };
    }

    case "zeroex-v4-erc721":
    case "zeroex-v4-erc1155": {
      const sdkOrder = new Sdk.ZeroExV4.Order(config.chainId, order.rawData);
      return {
        kind: "zeroex-v4",
        ...common,
        order: sdkOrder,
      };
    }

    case "x2y2": {
      const sdkOrder = new Sdk.X2Y2.Order(config.chainId, order.rawData);
      return {
        kind: "x2y2",
        ...common,
        order: sdkOrder,
      };
    }

    case "sudoswap": {
      const sdkOrder = new Sdk.Sudoswap.Order(config.chainId, order.rawData);
      return {
        kind: "sudoswap",
        ...common,
        order: sdkOrder,
      };
    }

    case "universe": {
      const sdkOrder = new Sdk.Universe.Order(config.chainId, order.rawData);
      return {
        kind: "universe",
        ...common,
        order: sdkOrder,
        extraArgs: {
          amount: sdkOrder.params.take.value,
        },
      };
    }

    case "rarible": {
      const sdkOrder = new Sdk.Rarible.Order(config.chainId, order.rawData);
      return {
        kind: "rarible",
        ...common,
        order: sdkOrder,
      };
    }

    default: {
      throw new Error("Unsupported order kind");
    }
  }
};

// Support for filling listings
export const generateListingDetailsV6 = (
  order: {
    id: string;
    kind: OrderKind;
    currency: string;
    // eslint-disable-next-line @typescript-eslint/no-explicit-any
    rawData: any;
    fees?: Sdk.RouterV6.Types.Fee[];
  },
  token: {
    kind: "erc721" | "erc1155";
    contract: string;
    tokenId: string;
    amount?: number;
  }
): SdkTypesV6.ListingDetails => {
  const common = {
    contractKind: token.kind,
    contract: token.contract,
    tokenId: token.tokenId,
    currency: order.currency,
    amount: token.amount ?? 1,
    fees: order.fees ?? [],
  };

  switch (order.kind) {
    case "foundation": {
      return {
        kind: "foundation",
        ...common,
        order: new Sdk.Foundation.Order(config.chainId, order.rawData),
      };
    }

    case "looks-rare": {
      return {
        kind: "looks-rare",
        ...common,
        order: new Sdk.LooksRare.Order(config.chainId, order.rawData),
      };
    }

    case "x2y2": {
      return {
        kind: "x2y2",
        ...common,
        order: new Sdk.X2Y2.Order(config.chainId, order.rawData),
      };
    }

    case "zeroex-v4-erc721":
    case "zeroex-v4-erc1155": {
      return {
        kind: "zeroex-v4",
        ...common,
        order: new Sdk.ZeroExV4.Order(config.chainId, order.rawData),
      };
    }

    case "seaport": {
      if (order.rawData) {
        return {
          kind: "seaport",
          ...common,
          order: new Sdk.Seaport.Order(config.chainId, order.rawData),
        };
      } else {
        // Sorry for all the below `any` types
        return {
          // eslint-disable-next-line
          kind: "seaport-partial" as any,
          ...common,
          order: {
            contract: token.contract,
            tokenId: token.tokenId,
            id: order.id,
            // eslint-disable-next-line
          } as any,
        };
      }
    }

    case "zora-v3": {
      return {
        kind: "zora",
        ...common,
        order: new Sdk.Zora.Order(config.chainId, order.rawData),
      };
    }

    case "universe": {
      return {
        kind: "universe",
        ...common,
        order: new Sdk.Universe.Order(config.chainId, order.rawData),
      };
    }

    case "rarible": {
      return {
        kind: "rarible",
        ...common,
        order: new Sdk.Rarible.Order(config.chainId, order.rawData),
      };
    }

    default: {
      throw new Error("Unsupported order kind");
    }
  }
};

// Support for filling bids
export const generateBidDetailsV6 = async (
  order: {
    id: string;
    kind: OrderKind;
    // eslint-disable-next-line @typescript-eslint/no-explicit-any
    rawData: any;
  },
  token: {
    kind: "erc721" | "erc1155";
    contract: string;
    tokenId: string;
    amount?: number;
  }
): Promise<SdkTypesV6.BidDetails> => {
  const common = {
    contractKind: token.kind,
    contract: token.contract,
    tokenId: token.tokenId,
    amount: token.amount ?? 1,
  };

  switch (order.kind) {
    case "seaport": {
      if (order.rawData) {
        // eslint-disable-next-line @typescript-eslint/no-explicit-any
        const extraArgs: any = {};

        const sdkOrder = new Sdk.Seaport.Order(config.chainId, order.rawData);
        if (sdkOrder.params.kind?.includes("token-list")) {
          // When filling a "token-list" order, we also need to pass in the
          // full list of tokens the order was made on (in order to be able
          // to generate a valid merkle proof)
          const tokens = await redb.manyOrNone(
            `
              SELECT
                token_sets_tokens.token_id
              FROM token_sets_tokens
              WHERE token_sets_tokens.token_set_id = (
                SELECT
                  orders.token_set_id
                FROM orders
                WHERE orders.id = $/id/
              )
            `,
            { id: sdkOrder.hash() }
          );
          extraArgs.tokenIds = tokens.map(({ token_id }) => token_id);
        }

        return {
          kind: "seaport",
          ...common,
          extraArgs,
          order: sdkOrder,
        };
      } else {
        // Sorry for all the below `any` types
        return {
          // eslint-disable-next-line
          kind: "seaport-partial" as any,
          ...common,
          order: {
            contract: token.contract,
            tokenId: token.tokenId,
            id: order.id,
            // eslint-disable-next-line
          } as any,
        };
      }
    }

    case "looks-rare": {
      const sdkOrder = new Sdk.LooksRare.Order(config.chainId, order.rawData);
      return {
        kind: "looks-rare",
        ...common,
        order: sdkOrder,
      };
    }

    case "zeroex-v4-erc721":
    case "zeroex-v4-erc1155": {
      const sdkOrder = new Sdk.ZeroExV4.Order(config.chainId, order.rawData);
      return {
        kind: "zeroex-v4",
        ...common,
        order: sdkOrder,
      };
    }

    case "x2y2": {
      const sdkOrder = new Sdk.X2Y2.Order(config.chainId, order.rawData);
      return {
        kind: "x2y2",
        ...common,
        order: sdkOrder,
      };
    }

    case "sudoswap": {
      const sdkOrder = new Sdk.Sudoswap.Order(config.chainId, order.rawData);
      return {
        kind: "sudoswap",
        ...common,
        order: sdkOrder,
      };
    }

    case "universe": {
      const sdkOrder = new Sdk.Universe.Order(config.chainId, order.rawData);
      return {
        kind: "universe",
        ...common,
        order: sdkOrder,
      };
    }

<<<<<<< HEAD
    case "forward": {
      const sdkOrder = new Sdk.Forward.Order(config.chainId, order.rawData);
      return {
        kind: "forward",
        ...common,
        order: sdkOrder,
=======
    case "rarible": {
      return {
        kind: "rarible",
        ...common,
        order: new Sdk.Rarible.Order(config.chainId, order.rawData),
>>>>>>> 78587c1d
      };
    }

    default: {
      throw new Error("Unsupported order kind");
    }
  }
};<|MERGE_RESOLUTION|>--- conflicted
+++ resolved
@@ -49,11 +49,8 @@
   | "universe"
   | "nftx"
   | "blur"
-<<<<<<< HEAD
-  | "forward";
-=======
+  | "forward"
   | "rarible";
->>>>>>> 78587c1d
 
 // In case we don't have the source of an order readily available, we use
 // a default value where possible (since very often the exchange protocol
@@ -599,20 +596,20 @@
       };
     }
 
-<<<<<<< HEAD
     case "forward": {
       const sdkOrder = new Sdk.Forward.Order(config.chainId, order.rawData);
       return {
         kind: "forward",
         ...common,
         order: sdkOrder,
-=======
+      };
+    }
+
     case "rarible": {
       return {
         kind: "rarible",
         ...common,
         order: new Sdk.Rarible.Order(config.chainId, order.rawData),
->>>>>>> 78587c1d
       };
     }
 
