--- conflicted
+++ resolved
@@ -488,19 +488,19 @@
       };
     }
 
-<<<<<<< HEAD
+    case "sudoswap": {
+      return {
+        kind: "sudoswap",
+        ...common,
+        order: new Sdk.Sudoswap.Order(config.chainId, order.rawData),
+      };
+    }
+
     case "blur": {
       return {
         kind: "blur",
         ...common,
         order: new Sdk.Blur.Order(config.chainId, order.rawData),
-=======
-    case "sudoswap": {
-      return {
-        kind: "sudoswap",
-        ...common,
-        order: new Sdk.Sudoswap.Order(config.chainId, order.rawData),
->>>>>>> a535a0a9
       };
     }
 
