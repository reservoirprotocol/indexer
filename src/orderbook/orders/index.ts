--- conflicted
+++ resolved
@@ -531,19 +531,11 @@
       };
     }
 
-<<<<<<< HEAD
-    case "blur": {
-      return {
-        kind: "blur",
-        ...common,
-        order: new Sdk.Blur.Order(config.chainId, order.rawData),
-=======
     case "manifold": {
       return {
         kind: "manifold",
         ...common,
         order: new Sdk.Manifold.Order(config.chainId, order.rawData),
->>>>>>> 9e852501
       };
     }
 
