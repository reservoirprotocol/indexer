--- conflicted
+++ resolved
@@ -11,11 +11,8 @@
 export * as zora from "@/orderbook/orders/zora";
 export * as universe from "@/orderbook/orders/universe";
 export * as element from "@/orderbook/orders/element";
-<<<<<<< HEAD
 export * as rarible from "@/orderbook/orders/rarible";
-=======
 export * as blur from "@/orderbook/orders/blur";
->>>>>>> b2139371
 
 // Imports
 
