--- conflicted
+++ resolved
@@ -59,11 +59,7 @@
 };
 
 export const getNfts = async (contract: string, owner: string): Promise<string[]> => {
-<<<<<<< HEAD
-  const nftsResult = await redb.manyOrNone(
-=======
   const nftsResult = await idb.manyOrNone(
->>>>>>> 9e852501
     `
       SELECT
         nft_balances.token_id
