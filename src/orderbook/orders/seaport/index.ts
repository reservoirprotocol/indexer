import { AddressZero } from "@ethersproject/constants";
import * as Sdk from "@reservoir0x/sdk";
import { generateMerkleTree } from "@reservoir0x/sdk/dist/common/helpers/merkle";
import { OrderKind } from "@reservoir0x/sdk/dist/seaport/types";
import _ from "lodash";
import pLimit from "p-limit";

import { idb, pgp, redb } from "@/common/db";
import { logger } from "@/common/logger";
import { baseProvider } from "@/common/provider";
import { acquireLock, redis } from "@/common/redis";
import tracer from "@/common/tracer";
import { bn, now, toBuffer } from "@/common/utils";
import { config } from "@/config/index";
import { getNetworkSettings } from "@/config/network";
import { Collections } from "@/models/collections";
import { PendingFlagStatusSyncJobs } from "@/models/pending-flag-status-sync-jobs";
import { Sources } from "@/models/sources";
import { SourcesEntity } from "@/models/sources/sources-entity";
import * as commonHelpers from "@/orderbook/orders/common/helpers";
import { DbOrder, OrderMetadata, generateSchemaHash } from "@/orderbook/orders/utils";
import { offChainCheck, offChainCheckPartial } from "@/orderbook/orders/seaport/check";
import * as tokenSet from "@/orderbook/token-sets";
import { TokenSet } from "@/orderbook/token-sets/token-list";
import { getUSDAndNativePrices } from "@/utils/prices";
import * as royalties from "@/utils/royalties";

import * as arweaveRelay from "@/jobs/arweave-relay";
import * as refreshContractCollectionsMetadata from "@/jobs/collection-updates/refresh-contract-collections-metadata-queue";
import * as flagStatusProcessQueue from "@/jobs/flag-status/process-queue";
import * as ordersUpdateById from "@/jobs/order-updates/by-id-queue";

export type OrderInfo =
  | {
      kind: "full";
      orderParams: Sdk.Seaport.Types.OrderComponents;
      metadata: OrderMetadata;
      isReservoir?: boolean;
      openSeaOrderParams?: PartialOrderComponents;
    }
  | {
      kind: "partial";
      orderParams: PartialOrderComponents;
      metadata: OrderMetadata;
    };

export declare type PartialOrderComponents = {
  kind: OrderKind;
  side: "buy" | "sell";
  hash: string;
  price: string;
  paymentToken: string;
  amount: number;
  startTime: number;
  endTime: number;
  contract: string;
  tokenId?: string;
  offerer: string;
  taker?: string;
  isDynamic?: boolean;
  collectionSlug: string;
  attributeKey?: string;
  attributeValue?: string;
};

type SaveResult = {
  id: string;
  status: string;
  unfillable?: boolean;
  delay?: number;
};

export const save = async (
  orderInfos: OrderInfo[],
  relayToArweave?: boolean,
  validateBidValue?: boolean
): Promise<SaveResult[]> => {
  const results: SaveResult[] = [];
  const orderValues: DbOrder[] = [];

  const arweaveData: {
    order: Sdk.Seaport.Order;
    schemaHash?: string;
    source?: string;
  }[] = [];

  const handleOrder = async (
    orderParams: Sdk.Seaport.Types.OrderComponents,
    metadata: OrderMetadata,
    isReservoir?: boolean,
    openSeaOrderParams?: PartialOrderComponents
  ) => {
    try {
      const order = new Sdk.Seaport.Order(config.chainId, orderParams);
      const info = order.getInfo();
      const id = order.hash();

      const timeStart = performance.now();

      // Check: order has a valid format
      if (!info) {
        return results.push({
          id,
          status: "invalid-format",
        });
      }

      // Check: order doesn't already exist or partial order
      const orderExists = await idb.oneOrNone(
        `
          WITH x AS (
            UPDATE orders
            SET
              raw_data = $/rawData/,
              updated_at = now()
            WHERE orders.id = $/id/
              AND raw_data IS NULL
          )
          SELECT 1 FROM orders WHERE orders.id = $/id/
        `,
        {
          id,
          rawData: order.params,
        }
      );

      if (orderExists) {
        return results.push({
          id,
          status: "already-exists",
        });
      }

      // Check: order has a non-zero price
      if (bn(info.price).lte(0)) {
        return results.push({
          id,
          status: "zero-price",
        });
      }

      const currentTime = now();

      // Check: order has a valid start time
      const startTime = order.params.startTime;
      if (startTime - 5 * 60 >= currentTime) {
        // TODO: Add support for not-yet-valid orders
        return results.push({
          id,
          status: "invalid-start-time",
        });
      }

      // Delay the validation of the order if it's start time is very soon in the future
      if (startTime > currentTime) {
        return results.push({
          id,
          status: "delayed",
          delay: startTime - currentTime + 5,
        });
      }

      // Check: order is not expired
      const endTime = order.params.endTime;
      if (currentTime >= endTime) {
        return results.push({
          id,
          status: "expired",
        });
      }

      // Check: buy order has a supported payment token
      if (info.side === "buy" && !getNetworkSettings().supportedBidCurrencies[info.paymentToken]) {
        return results.push({
          id,
          status: "unsupported-payment-token",
        });
      }

      // Check: order has a known zone
      if (
        ![
          // No zone
          AddressZero,
          // Pausable zone
          Sdk.Seaport.Addresses.PausableZone[config.chainId],
        ].includes(order.params.zone)
      ) {
        return results.push({
          id,
          status: "unsupported-zone",
        });
      }

      // Check: order is valid
      try {
        order.checkValidity();
      } catch {
        return results.push({
          id,
          status: "invalid",
        });
      }

      // Check: order has a valid signature
      try {
        await order.checkSignature(baseProvider);
      } catch {
        return results.push({
          id,
          status: "invalid-signature",
        });
      }

      // Check: order fillability
      let fillabilityStatus = "fillable";
      let approvalStatus = "approved";
      try {
        await offChainCheck(order, { onChainApprovalRecheck: true });
        // eslint-disable-next-line @typescript-eslint/no-explicit-any
      } catch (error: any) {
        // Keep any orders that can potentially get valid in the future
        if (error.message === "no-balance-no-approval") {
          fillabilityStatus = "no-balance";
          approvalStatus = "no-approval";
        } else if (error.message === "no-approval") {
          approvalStatus = "no-approval";
        } else if (error.message === "no-balance") {
          fillabilityStatus = "no-balance";
        } else {
          return results.push({
            id,
            status: "not-fillable",
          });
        }
      }

      let saveRawData = true;

      // Check and save: associated token set
      let tokenSetId: string | undefined;
      let schemaHash;

      if (openSeaOrderParams && openSeaOrderParams.kind != "single-token") {
        // Currently, we don't save the raw data on the order to make sure we utilize the OS graphql to fill the order (due to inconsistency with flagged tokens).
        saveRawData = false;

        const collection = await getCollection(openSeaOrderParams);

        if (!collection) {
          return results.push({
            id,
            status: "unknown-collection",
          });
        }

        schemaHash = generateSchemaHash();

        switch (openSeaOrderParams.kind) {
          case "contract-wide": {
            if (collection?.token_set_id) {
              tokenSetId = collection.token_set_id;
            }

            if (tokenSetId) {
              if (tokenSetId.startsWith("contract:")) {
                await tokenSet.contractWide.save([
                  {
                    id: tokenSetId,
                    schemaHash,
                    contract: info.contract,
                  },
                ]);
              } else if (tokenSetId.startsWith("range:")) {
                const [, , startTokenId, endTokenId] = tokenSetId.split(":");

                await tokenSet.tokenRange.save([
                  {
                    id: tokenSetId,
                    schemaHash,
                    contract: info.contract,
                    startTokenId,
                    endTokenId,
                  },
                ]);
              }
            }

            break;
          }

          case "token-list": {
            const schema = {
              kind: "attribute",
              data: {
                collection: collection.id,
                attributes: [
                  {
                    key: openSeaOrderParams.attributeKey,
                    value: openSeaOrderParams.attributeValue,
                  },
                ],
              },
            };

            schemaHash = generateSchemaHash(schema);

            // Fetch all tokens matching the attributes
            const tokens = await redb.manyOrNone(
              `
              SELECT token_attributes.token_id
              FROM token_attributes
              WHERE token_attributes.collection_id = $/collection/
                AND token_attributes.key = $/key/
                AND token_attributes.value = $/value/
              ORDER BY token_attributes.token_id
            `,
              {
                collection: collection.id,
                key: openSeaOrderParams.attributeKey,
                value: openSeaOrderParams.attributeValue,
              }
            );

            if (tokens.length) {
              const tokensIds = tokens.map((r) => r.token_id);
              const merkleTree = generateMerkleTree(tokensIds);

              tokenSetId = `list:${info.contract}:${merkleTree.getHexRoot()}`;

              await tokenSet.tokenList.save([
                {
                  id: tokenSetId,
                  schema,
                  schemaHash: generateSchemaHash(schema),
                  items: {
                    contract: info.contract,
                    tokenIds: tokensIds,
                  },
                } as TokenSet,
              ]);
            }

            break;
          }
        }
      } else {
        schemaHash = metadata.schemaHash ?? generateSchemaHash(metadata.schema);

        switch (order.params.kind) {
          case "single-token": {
            const typedInfo = info as typeof info & { tokenId: string };
            const tokenId = typedInfo.tokenId;

            tokenSetId = `token:${info.contract}:${tokenId}`;
            if (tokenId) {
              await tokenSet.singleToken.save([
                {
                  id: tokenSetId,
                  schemaHash,
                  contract: info.contract,
                  tokenId,
                },
              ]);
            }

            break;
          }

          case "contract-wide": {
            tokenSetId = `contract:${info.contract}`;
            await tokenSet.contractWide.save([
              {
                id: tokenSetId,
                schemaHash,
                contract: info.contract,
              },
            ]);

            break;
          }

          case "token-list": {
            // For collection offers, if the target orderbook is opensea, the token set should always be a contract wide.
            // This is due to a mismatch between the collection flags in our system and OpenSea.
            // The actual merkle root is returned by the build collection offer API from OpenSea (see the logic in the execute bid API).
            if (metadata?.target === "opensea") {
              tokenSetId = `contract:${info.contract}`;
              await tokenSet.contractWide.save([
                {
                  id: tokenSetId,
                  schemaHash,
                  contract: info.contract,
                },
              ]);
            } else {
              const typedInfo = info as typeof info & { merkleRoot: string };
              const merkleRoot = typedInfo.merkleRoot;

              if (merkleRoot) {
                tokenSetId = `list:${info.contract}:${bn(merkleRoot).toHexString()}`;

                await tokenSet.tokenList.save([
                  {
                    id: tokenSetId,
                    schemaHash,
                    schema: metadata.schema,
                  },
                ]);

                if (!isReservoir) {
                  await handleTokenList(id, info.contract, tokenSetId, merkleRoot);
                }
              }
            }

            break;
          }
        }
      }

      if (!tokenSetId) {
        return results.push({
          id,
          status: "invalid-token-set",
        });
      }

      // Handle: fees
      let feeAmount = order.getFeeAmount();

      // Handle: price and value
      let price = bn(order.getMatchingPrice());
      let value = price;
      if (info.side === "buy") {
        // For buy orders, we set the value as `price - fee` since it
        // is best for UX to show the user exactly what they're going
        // to receive on offer acceptance.
        value = bn(price).sub(feeAmount);
      }

      // The price, value and fee are for a single item
      if (bn(info.amount).gt(1)) {
        price = price.div(info.amount);
        value = value.div(info.amount);
        feeAmount = feeAmount.div(info.amount);
      }

      // Handle: royalties
      const openSeaFeeRecipients = [
        "0x5b3256965e7c3cf26e11fcaf296dfc8807c01073",
        "0x8de9c5a032463c561423387a9648c5c7bcc5bc90",
        "0x0000a26b00c1f0df003000390027140000faa719",
      ];

      let openSeaRoyalties: royalties.Royalty[];
      const openSeaRoyaltiesSchema = metadata?.target === "opensea" ? "opensea" : "default";

      if (order.params.kind === "single-token") {
        openSeaRoyalties = await royalties.getRoyalties(
          info.contract,
          info.tokenId,
          openSeaRoyaltiesSchema
        );
      } else {
        openSeaRoyalties = await royalties.getRoyaltiesByTokenSet(
          tokenSetId,
          openSeaRoyaltiesSchema
        );
      }

      let feeBps = 0;
      let marketplaceFeeFound = false;
      const feeBreakdown = info.fees.map(({ recipient, amount }) => {
        const bps = price.eq(0)
          ? 0
          : bn(amount)
              .div(info.amount ?? 1)
              .mul(10000)
              .div(price)
              .toNumber();

        feeBps += bps;

        // First check for opensea hardcoded recipients
        const kind: "marketplace" | "royalty" = openSeaFeeRecipients.includes(recipient)
          ? "marketplace"
          : openSeaRoyalties.map(({ recipient }) => recipient).includes(recipient.toLowerCase()) // Check for locally stored royalties
          ? "royalty"
          : marketplaceFeeFound || bps > 250 // If bps is higher than 250 or we already found marketplace fee assume it is royalty otherwise marketplace fee
          ? "royalty"
          : "marketplace";

        marketplaceFeeFound = kind === "marketplace" || marketplaceFeeFound;

        return {
          kind,
          recipient,
          bps,
        };
      });

      if (feeBps > 10000) {
        return results.push({
          id,
          status: "fees-too-high",
        });
      }

      // Handle: royalties on top
      const defaultRoyalties =
        info.side === "sell"
          ? await royalties.getRoyalties(info.contract, info.tokenId, "default")
          : await royalties.getRoyaltiesByTokenSet(tokenSetId, "default");

      const totalBuiltInBps = feeBreakdown
        .map(({ bps, kind }) => (kind === "royalty" ? bps : 0))
        .reduce((a, b) => a + b, 0);
      const totalDefaultBps = defaultRoyalties.map(({ bps }) => bps).reduce((a, b) => a + b, 0);

      const missingRoyalties = [];
      let missingRoyaltyAmount = bn(0);
      if (totalBuiltInBps < totalDefaultBps) {
        const validRecipients = defaultRoyalties.filter(
          ({ bps, recipient }) => bps && recipient !== AddressZero
        );
        if (validRecipients.length) {
          const bpsDiff = totalDefaultBps - totalBuiltInBps;
          const amount = bn(price).mul(bpsDiff).div(10000);
          missingRoyaltyAmount = missingRoyaltyAmount.add(amount);

          // Split the missing royalties pro-rata across all royalty recipients
          const totalBps = _.sumBy(validRecipients, ({ bps }) => bps);
          for (const { bps, recipient } of validRecipients) {
            // TODO: Handle lost precision (by paying it to the last or first recipient)
            missingRoyalties.push({
              bps: Math.floor((bpsDiff * bps) / totalBps),
              amount: amount.mul(bps).div(totalBps).toString(),
              recipient,
            });
          }
        }
      }

      // Handle: source
      const sources = await Sources.getInstance();
      let source: SourcesEntity | undefined = await sources.getOrInsert("opensea.io");

      // If cross posting, source should always be opensea.
      if (metadata?.target !== "opensea") {
        const sourceHash = bn(order.params.salt)._hex.slice(0, 10);
        const matchedSource = sources.getByDomainHash(sourceHash);
        if (matchedSource) {
          source = matchedSource;
        }
      }

      // If the order is native, override any default source
      if (isReservoir) {
        if (metadata.source) {
          // If we can detect the marketplace (only OpenSea for now) do not override
          if (
            _.isEmpty(
              _.intersection(
                feeBreakdown.map(({ recipient }) => recipient),
                openSeaFeeRecipients
              )
            )
          ) {
            source = await sources.getOrInsert(metadata.source);
          }
        } else {
          source = undefined;
        }
      }

      // Handle: price conversion
      const currency = info.paymentToken;

      const currencyPrice = price.toString();
      const currencyValue = value.toString();

      let needsConversion = false;
      if (
        ![
          Sdk.Common.Addresses.Eth[config.chainId],
          Sdk.Common.Addresses.Weth[config.chainId],
        ].includes(currency)
      ) {
        needsConversion = true;

        // If the currency is anything other than ETH/WETH, we convert
        // `price` and `value` from that currency denominations to the
        // ETH denomination
        {
          const prices = await getUSDAndNativePrices(currency, price.toString(), currentTime);
          if (!prices.nativePrice) {
            // Getting the native price is a must
            return results.push({
              id,
              status: "failed-to-convert-price",
            });
          }
          price = bn(prices.nativePrice);
        }
        {
          const prices = await getUSDAndNativePrices(currency, value.toString(), currentTime);
          if (!prices.nativePrice) {
            // Getting the native price is a must
            return results.push({
              id,
              status: "failed-to-convert-price",
            });
          }
          value = bn(prices.nativePrice);
        }
      }

      // Handle: normalized value
      const currencyNormalizedValue =
        info.side === "sell"
          ? bn(currencyValue).add(missingRoyaltyAmount).toString()
          : bn(currencyValue).sub(missingRoyaltyAmount).toString();

      const prices = await getUSDAndNativePrices(currency, currencyNormalizedValue, currentTime);
      if (!prices.nativePrice) {
        // Getting the native price is a must
        return results.push({
          id,
          status: "failed-to-convert-price",
        });
      }
      const normalizedValue = bn(prices.nativePrice).toString();

      if (info.side === "buy" && order.params.kind === "single-token" && validateBidValue) {
        const typedInfo = info as typeof info & { tokenId: string };
        const tokenId = typedInfo.tokenId;
        const seaportBidPercentageThreshold = 80;

        try {
          const collectionFloorAskValue = await getCollectionFloorAskValue(
            info.contract,
            Number(tokenId)
          );

          if (collectionFloorAskValue) {
            const percentage = (Number(value.toString()) / collectionFloorAskValue) * 100;

            if (percentage < seaportBidPercentageThreshold) {
              return results.push({
                id,
                status: "bid-too-low",
              });
            }
          }
        } catch (error) {
          logger.warn(
            "orders-seaport-save",
            `Bid value validation - error. orderId=${id}, contract=${info.contract}, tokenId=${tokenId}, error=${error}`
          );
        }
      }

      const validFrom = `date_trunc('seconds', to_timestamp(${startTime}))`;
      const validTo = endTime
        ? `date_trunc('seconds', to_timestamp(${order.params.endTime}))`
        : "'infinity'";
      orderValues.push({
        id,
        kind: "seaport",
        side: info.side,
        fillability_status: fillabilityStatus,
        approval_status: approvalStatus,
        token_set_id: tokenSetId,
        token_set_schema_hash: toBuffer(schemaHash),
        offer_bundle_id: null,
        consideration_bundle_id: null,
        bundle_kind: null,
        maker: toBuffer(order.params.offerer),
        taker: toBuffer(info.taker),
        price: price.toString(),
        value: value.toString(),
        currency: toBuffer(info.paymentToken),
        currency_price: currencyPrice.toString(),
        currency_value: currencyValue.toString(),
        needs_conversion: needsConversion,
        quantity_remaining: info.amount ?? "1",
        valid_between: `tstzrange(${validFrom}, ${validTo}, '[]')`,
        nonce: order.params.counter,
        source_id_int: source?.id,
        is_reservoir: isReservoir ? isReservoir : null,
        contract: toBuffer(info.contract),
        conduit: toBuffer(
          new Sdk.Seaport.Exchange(config.chainId).deriveConduit(order.params.conduitKey)
        ),
        fee_bps: feeBps,
        fee_breakdown: feeBreakdown || null,
        dynamic: info.isDynamic ?? null,
        raw_data: saveRawData ? order.params : null,
        expiration: validTo,
        missing_royalties: missingRoyalties,
        normalized_value: normalizedValue,
        currency_normalized_value: currencyNormalizedValue,
        originated_at: metadata.originatedAt ?? null,
      });

      const unfillable =
        fillabilityStatus !== "fillable" ||
        approvalStatus !== "approved" ||
        // Skip private orders
        info.taker !== AddressZero
          ? true
          : undefined;

      results.push({
        id,
        status: "success",
        unfillable,
      });

      if (relayToArweave) {
        arweaveData.push({ order, schemaHash, source: source?.domain });
      }

      const totalTimeElapsed = Math.floor((performance.now() - timeStart) / 1000);

      if (totalTimeElapsed > 1) {
        logger.info(
          "orders-seaport-save-debug-latency",
          `orderId=${id}, orderSide=${info.side}, totalTimeElapsed=${totalTimeElapsed}`
        );
      }
    } catch (error) {
      logger.warn(
        "orders-seaport-save",
        `Failed to handle order (will retry). orderParams=${JSON.stringify(
          orderParams
        )}, metadata=${JSON.stringify(
          metadata
        )}, isReservoir=${isReservoir}, openSeaOrderParams=${JSON.stringify(
          openSeaOrderParams
        )}, error=${error}`
      );

      // Throw so that we retry with he bundle-handling code
      throw error;
    }
  };

  const handlePartialOrder = async (
    orderParams: PartialOrderComponents,
    metadata: OrderMetadata
  ) => {
    try {
      const conduitKey = "0x0000007b02230091a7ed01230072f7006a004d60a8d4e71d599b8104250f0000";
      const id = orderParams.hash;

      // Check: order doesn't already exist
      const orderExists = await idb.oneOrNone(`SELECT 1 FROM orders WHERE orders.id = $/id/`, {
        id,
      });
      if (orderExists) {
        return results.push({
          id,
          status: "already-exists",
        });
      }

      // Check: order has a non-zero price
      if (bn(orderParams.price).lte(0)) {
        return results.push({
          id,
          status: "zero-price",
        });
      }

      const currentTime = now();

      // Check: order has a valid start time
      const startTime = orderParams.startTime;
      if (startTime - 5 * 60 >= currentTime) {
        // TODO: Add support for not-yet-valid orders
        return results.push({
          id,
          status: "invalid-start-time",
        });
      }

      // Delay the validation of the order if it's start time is very soon in the future
      if (startTime > currentTime) {
        return results.push({
          id,
          status: "delayed",
          delay: startTime - currentTime + 5,
        });
      }

      // Check: order is not expired
      const endTime = orderParams.endTime;
      if (currentTime >= endTime) {
        return results.push({
          id,
          status: "expired",
        });
      }

      // Check: buy order has Weth as payment token
      if (
        orderParams.side === "buy" &&
        orderParams.paymentToken !== Sdk.Common.Addresses.Weth[config.chainId]
      ) {
        return results.push({
          id,
          status: "unsupported-payment-token",
        });
      }

      // Check: order fillability
      let fillabilityStatus = "fillable";
      let approvalStatus = "approved";
      try {
        await offChainCheckPartial(orderParams, { onChainApprovalRecheck: true });
        // eslint-disable-next-line @typescript-eslint/no-explicit-any
      } catch (error: any) {
        // Keep any orders that can potentially get valid in the future
        if (error.message === "no-balance-no-approval") {
          fillabilityStatus = "no-balance";
          approvalStatus = "no-approval";
        } else if (error.message === "no-approval") {
          approvalStatus = "no-approval";
        } else if (error.message === "no-balance") {
          fillabilityStatus = "no-balance";
        } else {
          return results.push({
            id,
            status: "not-fillable",
          });
        }
      }

      const collection = await getCollection(orderParams);

      if (!collection) {
        return results.push({
          id,
          status: "unknown-collection",
        });
      }

      // Check and save: associated token set
      let schemaHash = generateSchemaHash();

      let tokenSetId: string | undefined;
      switch (orderParams.kind) {
        case "single-token": {
          const tokenId = orderParams.tokenId;

          tokenSetId = `token:${orderParams.contract}:${tokenId}`;
          if (tokenId) {
            await tokenSet.singleToken.save([
              {
                id: tokenSetId,
                schemaHash,
                contract: orderParams.contract,
                tokenId,
              },
            ]);
          }

          break;
        }

        case "contract-wide": {
          if (collection?.token_set_id) {
            tokenSetId = collection.token_set_id;
          }

          if (tokenSetId) {
            if (tokenSetId.startsWith("contract:")) {
              await tokenSet.contractWide.save([
                {
                  id: tokenSetId,
                  schemaHash,
                  contract: orderParams.contract,
                },
              ]);
            } else if (tokenSetId.startsWith("range:")) {
              const [, , startTokenId, endTokenId] = tokenSetId.split(":");

              await tokenSet.tokenRange.save([
                {
                  id: tokenSetId,
                  schemaHash,
                  contract: orderParams.contract,
                  startTokenId,
                  endTokenId,
                },
              ]);
            }
          }

          break;
        }

        case "token-list": {
          const schema = {
            kind: "attribute",
            data: {
              collection: collection.id,
              attributes: [
                {
                  key: orderParams.attributeKey,
                  value: orderParams.attributeValue,
                },
              ],
            },
          };

          schemaHash = generateSchemaHash(schema);

          // Fetch all tokens matching the attributes
          const tokens = await redb.manyOrNone(
            `
              SELECT token_attributes.token_id
              FROM token_attributes
              WHERE token_attributes.collection_id = $/collection/
                AND token_attributes.key = $/key/
                AND token_attributes.value = $/value/
              ORDER BY token_attributes.token_id
            `,
            {
              collection: collection.id,
              key: orderParams.attributeKey,
              value: orderParams.attributeValue,
            }
          );

          if (tokens.length) {
            const tokensIds = tokens.map((r) => r.token_id);
            const merkleTree = generateMerkleTree(tokensIds);

            tokenSetId = `list:${orderParams.contract}:${merkleTree.getHexRoot()}`;

            await tokenSet.tokenList.save([
              {
                id: tokenSetId,
                schema,
                schemaHash: generateSchemaHash(schema),
                items: {
                  contract: orderParams.contract,
                  tokenIds: tokensIds,
                },
              } as TokenSet,
            ]);
          }

          break;
        }
      }

      if (!tokenSetId) {
        return results.push({
          id,
          status: "invalid-token-set",
        });
      }

      // Handle: price and value
      let price = bn(orderParams.price);
      let value = price;

      if (bn(orderParams.amount).gt(1)) {
        price = price.div(orderParams.amount);
        value = value.div(orderParams.amount);
      }

      // Handle: fees
      let feeBps = 250;
      const feeBreakdown = [
        {
          bps: 250,
          kind: "marketplace",
          recipient: "0x0000a26b00c1f0df003000390027140000faa719",
        },
      ];

      if (collection) {
        const royalties = collection.new_royalties?.["opensea"] ?? [];
        for (const royalty of royalties) {
          feeBps += royalty.bps;

          feeBreakdown.push({
            kind: "royalty",
            bps: royalty.bps,
            recipient: royalty.recipient,
          });
        }
      }

      // Handle: royalties on top
      const defaultRoyalties =
        orderParams.side === "sell"
          ? await royalties.getRoyalties(orderParams.contract, orderParams.tokenId!, "default")
          : await royalties.getRoyaltiesByTokenSet(tokenSetId, "default");

      const totalBuiltInBps = feeBreakdown
        .map(({ bps, kind }) => (kind === "royalty" ? bps : 0))
        .reduce((a, b) => a + b, 0);
      const totalDefaultBps = defaultRoyalties.map(({ bps }) => bps).reduce((a, b) => a + b, 0);

      const missingRoyalties = [];
      let missingRoyaltyAmount = bn(0);
      if (totalBuiltInBps < totalDefaultBps) {
        const validRecipients = defaultRoyalties.filter(
          ({ bps, recipient }) => bps && recipient !== AddressZero
        );
        if (validRecipients.length) {
          const bpsDiff = totalDefaultBps - totalBuiltInBps;
          const amount = bn(price).mul(bpsDiff).div(10000);
          missingRoyaltyAmount = missingRoyaltyAmount.add(amount);

          // Split the missing royalties pro-rata across all royalty recipients
          const totalBps = _.sumBy(validRecipients, ({ bps }) => bps);
          for (const { bps, recipient } of validRecipients) {
            // TODO: Handle lost precision (by paying it to the last or first recipient)
            missingRoyalties.push({
              bps: Math.floor((bpsDiff * bps) / totalBps),
              amount: amount.mul(bps).div(totalBps).toString(),
              recipient,
            });
          }
        }
      }

      if (orderParams.side === "buy") {
        const feeAmount = price.mul(feeBps).div(10000);
        value = price.sub(feeAmount);
      }

      // Handle: source
      const sources = await Sources.getInstance();
      const source: SourcesEntity | undefined = await sources.getOrInsert("opensea.io");

      // Handle: price conversion
      const currency = orderParams.paymentToken;

      const currencyPrice = price.toString();
      const currencyValue = value.toString();

      let needsConversion = false;
      if (
        ![
          Sdk.Common.Addresses.Eth[config.chainId],
          Sdk.Common.Addresses.Weth[config.chainId],
        ].includes(currency)
      ) {
        needsConversion = true;

        // If the currency is anything other than ETH/WETH, we convert
        // `price` and `value` from that currency denominations to the
        // ETH denomination
        {
          const prices = await getUSDAndNativePrices(currency, price.toString(), currentTime);
          if (!prices.nativePrice) {
            // Getting the native price is a must
            return results.push({
              id,
              status: "failed-to-convert-price",
            });
          }
          price = bn(prices.nativePrice);
        }
        {
          const prices = await getUSDAndNativePrices(currency, value.toString(), currentTime);
          if (!prices.nativePrice) {
            // Getting the native price is a must
            return results.push({
              id,
              status: "failed-to-convert-price",
            });
          }
          value = bn(prices.nativePrice);
        }
      }

      // Handle: normalized value
      const currencyNormalizedValue =
        orderParams.side === "sell"
          ? bn(currencyValue).add(missingRoyaltyAmount).toString()
          : bn(currencyValue).sub(missingRoyaltyAmount).toString();

      const prices = await getUSDAndNativePrices(currency, currencyNormalizedValue, currentTime);
      if (!prices.nativePrice) {
        // Getting the native price is a must
        return results.push({
          id,
          status: "failed-to-convert-price",
        });
      }
      const normalizedValue = bn(prices.nativePrice).toString();

      if (orderParams.side === "buy" && orderParams.kind === "single-token" && validateBidValue) {
        const tokenId = orderParams.tokenId;
        const seaportBidPercentageThreshold = 80;

        try {
          const collectionFloorAskValue = await getCollectionFloorAskValue(
            orderParams.contract,
            Number(tokenId)
          );

          if (collectionFloorAskValue) {
            const percentage = (Number(value.toString()) / collectionFloorAskValue) * 100;
            if (percentage < seaportBidPercentageThreshold) {
              return results.push({
                id,
                status: "bid-too-low",
              });
            }
          }
        } catch (error) {
          logger.warn(
            "orders-seaport-save-partial",
            `Bid value validation - error. orderId=${id}, contract=${orderParams.contract}, tokenId=${tokenId}, error=${error}`
          );
        }
      }

      const nonce = await commonHelpers.getMinNonce("seaport", orderParams.offerer);

      const validFrom = `date_trunc('seconds', to_timestamp(${startTime}))`;
      const validTo = endTime
        ? `date_trunc('seconds', to_timestamp(${orderParams.endTime}))`
        : "'infinity'";
      orderValues.push({
        id,
        kind: "seaport",
        side: orderParams.side,
        fillability_status: fillabilityStatus,
        approval_status: approvalStatus,
        token_set_id: tokenSetId,
        token_set_schema_hash: toBuffer(schemaHash),
        offer_bundle_id: null,
        consideration_bundle_id: null,
        bundle_kind: null,
        maker: toBuffer(orderParams.offerer),
        taker: orderParams.taker ? toBuffer(orderParams.taker) : toBuffer(AddressZero),
        price: price.toString(),
        value: value.toString(),
        currency: toBuffer(orderParams.paymentToken),
        currency_price: currencyPrice.toString(),
        currency_value: currencyValue.toString(),
        needs_conversion: needsConversion,
        quantity_remaining: orderParams.amount.toString(),
        valid_between: `tstzrange(${validFrom}, ${validTo}, '[]')`,
        nonce: nonce.toString(),
        source_id_int: source.id,
        is_reservoir: null,
        contract: toBuffer(orderParams.contract),
        conduit: toBuffer(new Sdk.Seaport.Exchange(config.chainId).deriveConduit(conduitKey)),
        fee_bps: feeBps,
        fee_breakdown: feeBreakdown || null,
        dynamic: orderParams.isDynamic ?? null,
        raw_data: null,
        expiration: validTo,
        missing_royalties: missingRoyalties,
        normalized_value: normalizedValue,
        currency_normalized_value: currencyNormalizedValue,
        originated_at: metadata.originatedAt ?? null,
      });

      const unfillable =
        fillabilityStatus !== "fillable" ||
        approvalStatus !== "approved" ||
        // Skip private orders
        (orderParams.taker ?? AddressZero) !== AddressZero
          ? true
          : undefined;

      results.push({
        id,
        status: "success",
        unfillable,
      });
    } catch (error) {
      logger.warn(
        "orders-seaport-save",
        `Failed to handle partial order with params ${JSON.stringify(
          orderParams
        )}: ${error} (will retry)`
      );

      // Throw so that we retry with he bundle-handling code
      throw error;
    }
  };

  // Process all orders concurrently
  const limit = pLimit(20);
  await Promise.all(
    orderInfos.map((orderInfo) =>
      limit(async () =>
        orderInfo.kind == "partial"
<<<<<<< HEAD
          ? handlePartialOrder(orderInfo.orderParams as PartialOrderComponents)
          : tracer.trace(
              "handleOrder",
              {
                resource: "seaportSave",
                tags: {
                  orderInfo: {
                    hash: orderInfo.openSeaOrderParams?.hash,
                    side: orderInfo.openSeaOrderParams?.side,
                    kind: orderInfo.openSeaOrderParams?.kind,
                  },
                },
              },
              () =>
                handleOrder(
                  orderInfo.orderParams as Sdk.Seaport.Types.OrderComponents,
                  orderInfo.metadata,
                  orderInfo.isReservoir,
                  orderInfo.openSeaOrderParams
                )
=======
          ? handlePartialOrder(orderInfo.orderParams as PartialOrderComponents, orderInfo.metadata)
          : tracer.trace("handleOrder", { resource: "seaportSave" }, () =>
              handleOrder(
                orderInfo.orderParams as Sdk.Seaport.Types.OrderComponents,
                orderInfo.metadata,
                orderInfo.isReservoir,
                orderInfo.openSeaOrderParams
              )
>>>>>>> d8aaa214
            )
      )
    )
  );

  if (orderValues.length) {
    const columns = new pgp.helpers.ColumnSet(
      [
        "id",
        "kind",
        "side",
        "fillability_status",
        "approval_status",
        "token_set_id",
        "token_set_schema_hash",
        "offer_bundle_id",
        "consideration_bundle_id",
        "bundle_kind",
        "maker",
        "taker",
        "price",
        "value",
        "currency",
        "currency_price",
        "currency_value",
        "needs_conversion",
        "quantity_remaining",
        { name: "valid_between", mod: ":raw" },
        "nonce",
        "source_id_int",
        "is_reservoir",
        "contract",
        "conduit",
        "fee_bps",
        { name: "fee_breakdown", mod: ":json" },
        "dynamic",
        "raw_data",
        { name: "expiration", mod: ":raw" },
        { name: "missing_royalties", mod: ":json" },
        "normalized_value",
        "currency_normalized_value",
        "originated_at",
      ],
      {
        table: "orders",
      }
    );

    await idb.none(pgp.helpers.insert(orderValues, columns) + " ON CONFLICT DO NOTHING");

    await ordersUpdateById.addToQueue(
      results
        .filter((r) => r.status === "success" && !r.unfillable)
        .map(
          ({ id }) =>
            ({
              context: `new-order-${id}`,
              id,
              trigger: {
                kind: "new-order",
              },
            } as ordersUpdateById.OrderInfo)
        )
    );

    if (relayToArweave) {
      await arweaveRelay.addPendingOrdersSeaport(arweaveData);
    }
  }

  return results;
};

export const handleTokenList = async (
  orderId: string,
  contract: string,
  tokenSetId: string,
  merkleRoot: string
) => {
  try {
    const handleTokenSetId = await redis.set(
      `seaport-handle-token-list:${tokenSetId}`,
      Date.now(),
      "EX",
      86400,
      "NX"
    );

    if (handleTokenSetId) {
      const collectionDay30Rank = await redis.zscore("collections_day30_rank", contract);
      if (!collectionDay30Rank || Number(collectionDay30Rank) <= 1000) {
        const tokenSetTokensExist = await redb.oneOrNone(
          `
            SELECT 1 FROM "token_sets" "ts"
            WHERE "ts"."id" = $/tokenSetId/
            LIMIT 1
          `,
          { tokenSetId }
        );

        if (!tokenSetTokensExist) {
          logger.info(
            "orders-seaport-save",
            `handleTokenList - Missing TokenSet Check - Missing tokenSet. orderId=${orderId}, contract=${contract}, merkleRoot=${merkleRoot}, tokenSetId=${tokenSetId}, collectionDay30Rank=${collectionDay30Rank}`
          );

          const pendingFlagStatusSyncJobs = new PendingFlagStatusSyncJobs();
          if (getNetworkSettings().multiCollectionContracts.includes(contract)) {
            const collectionIds = await redb.manyOrNone(
              `
                SELECT id FROM "collections" "c"
                WHERE "c"."contract" = $/contract/
                AND day30_rank <= 1000
              `,
              { contract: toBuffer(contract) }
            );

            await pendingFlagStatusSyncJobs.add(
              collectionIds.map((c) => ({
                kind: "collection",
                data: {
                  collectionId: c.id,
                  backfill: false,
                },
              }))
            );
          } else {
            await pendingFlagStatusSyncJobs.add([
              {
                kind: "collection",
                data: {
                  collectionId: contract,
                  backfill: false,
                },
              },
            ]);
          }

          await flagStatusProcessQueue.addToQueue();
        }
      }
    }
  } catch (error) {
    logger.error(
      "orders-seaport-save",
      `handleTokenList - Error. orderId=${orderId}, contract=${contract}, merkleRoot=${merkleRoot}, tokenSetId=${tokenSetId}, error=${error}`
    );
  }
};

const getCollection = async (
  orderParams: PartialOrderComponents
): Promise<{
  id: string;
  // eslint-disable-next-line @typescript-eslint/no-explicit-any
  royalties: any;
  // eslint-disable-next-line @typescript-eslint/no-explicit-any
  new_royalties: any;
  token_set_id: string | null;
} | null> => {
  if (orderParams.kind === "single-token") {
    return redb.oneOrNone(
      `
        SELECT
          collections.id,
          collections.royalties,
          collections.new_royalties,
          collections.token_set_id
        FROM tokens
        JOIN collections
          ON tokens.collection_id = collections.id
        WHERE tokens.contract = $/contract/
          AND tokens.token_id = $/tokenId/
        LIMIT 1
      `,
      {
        contract: toBuffer(orderParams.contract),
        tokenId: orderParams.tokenId,
      }
    );
  } else {
    const collection = await redb.oneOrNone(
      `
        SELECT
          collections.id,
          collections.royalties,
          collections.new_royalties,
          collections.token_set_id
        FROM collections
        WHERE collections.contract = $/contract/
          AND collections.slug = $/collectionSlug/
        ORDER BY created_at DESC  
        LIMIT 1  
      `,
      {
        contract: toBuffer(orderParams.contract),
        collectionSlug: orderParams.collectionSlug,
      }
    );

    if (!collection) {
      const lockAcquired = await acquireLock(
        `unknown-slug-refresh-contract-collections-metadata-lock:${orderParams.contract}:${orderParams.collectionSlug}`,
        60 * 60
      );

      logger.info(
        "orders-seaport-save-partial",
        `Unknown Collection. orderId=${orderParams.hash}, contract=${orderParams.contract}, collectionSlug=${orderParams.collectionSlug}, lockAcquired=${lockAcquired}`
      );

      if (lockAcquired) {
        // Try to refresh the contract collections metadata.
        await refreshContractCollectionsMetadata.addToQueue(orderParams.contract);
      }
    }

    return collection;
  }
};

const getCollectionFloorAskValue = async (
  contract: string,
  tokenId: number
): Promise<number | undefined> => {
  if (getNetworkSettings().multiCollectionContracts.includes(contract)) {
    const collection = await Collections.getByContractAndTokenId(contract, tokenId);
    return collection?.floorSellValue;
  } else {
    const collectionFloorAskValue = await redis.get(`collection-floor-ask:${contract}`);

    if (collectionFloorAskValue) {
      return Number(collectionFloorAskValue);
    } else {
      const collection = await Collections.getByContractAndTokenId(contract, tokenId);
      const collectionFloorAskValue = collection?.floorSellValue || 0;

      await redis.set(`collection-floor-ask:${contract}`, collectionFloorAskValue, "EX", 3600);

      return collectionFloorAskValue;
    }
  }
};<|MERGE_RESOLUTION|>--- conflicted
+++ resolved
@@ -1201,28 +1201,6 @@
     orderInfos.map((orderInfo) =>
       limit(async () =>
         orderInfo.kind == "partial"
-<<<<<<< HEAD
-          ? handlePartialOrder(orderInfo.orderParams as PartialOrderComponents)
-          : tracer.trace(
-              "handleOrder",
-              {
-                resource: "seaportSave",
-                tags: {
-                  orderInfo: {
-                    hash: orderInfo.openSeaOrderParams?.hash,
-                    side: orderInfo.openSeaOrderParams?.side,
-                    kind: orderInfo.openSeaOrderParams?.kind,
-                  },
-                },
-              },
-              () =>
-                handleOrder(
-                  orderInfo.orderParams as Sdk.Seaport.Types.OrderComponents,
-                  orderInfo.metadata,
-                  orderInfo.isReservoir,
-                  orderInfo.openSeaOrderParams
-                )
-=======
           ? handlePartialOrder(orderInfo.orderParams as PartialOrderComponents, orderInfo.metadata)
           : tracer.trace("handleOrder", { resource: "seaportSave" }, () =>
               handleOrder(
@@ -1231,7 +1209,6 @@
                 orderInfo.isReservoir,
                 orderInfo.openSeaOrderParams
               )
->>>>>>> d8aaa214
             )
       )
     )
