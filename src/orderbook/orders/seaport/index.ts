import { AddressZero } from "@ethersproject/constants";
import * as Sdk from "@reservoir0x/sdk";
import pLimit from "p-limit";
import _ from "lodash";

import { idb, pgp, redb } from "@/common/db";
import { logger } from "@/common/logger";
import { bn, now, toBuffer } from "@/common/utils";
import { config } from "@/config/index";
import * as arweaveRelay from "@/jobs/arweave-relay";
import * as flagStatusProcessQueue from "@/jobs/flag-status/process-queue";
import * as ordersUpdateById from "@/jobs/order-updates/by-id-queue";
import { DbOrder, OrderMetadata, generateSchemaHash } from "@/orderbook/orders/utils";
import { offChainCheck, offChainCheckPartial } from "@/orderbook/orders/seaport/check";
import * as tokenSet from "@/orderbook/token-sets";
import { Sources } from "@/models/sources";
import { SourcesEntity } from "@/models/sources/sources-entity";
import { getUSDAndNativePrices } from "@/utils/prices";
import { PendingFlagStatusSyncJobs } from "@/models/pending-flag-status-sync-jobs";
import { redis } from "@/common/redis";
import { getNetworkSettings } from "@/config/network";
import { Collections } from "@/models/collections";
import { OrderKind } from "@reservoir0x/sdk/dist/seaport/types";
import * as commonHelpers from "@/orderbook/orders/common/helpers";

export type OrderInfo =
  | {
      kind: "full";
      orderParams: Sdk.Seaport.Types.OrderComponents;
      metadata: OrderMetadata;
      isReservoir?: boolean;
    }
  | {
      kind: "partial";
      orderParams: PartialOrderComponents;
    };

export declare type PartialOrderComponents = {
  kind: OrderKind;
  side: "buy" | "sell";
  hash: string;
  price: string;
  paymentToken: string;
  amount: number;
  quantity?: number;
  startTime: number;
  endTime: number;
  contract: string;
  tokenId?: string;
  offerer: string;
  taker?: string;
  isDynamic?: boolean;
  collectionSlug: string;
  attributeKey?: string;
  attributeValue?: string;
};

type SaveResult = {
  id: string;
  status: string;
  unfillable?: boolean;
};

export const save = async (
  orderInfos: OrderInfo[],
  relayToArweave?: boolean,
  validateBidValue?: boolean
): Promise<SaveResult[]> => {
  const results: SaveResult[] = [];
  const orderValues: DbOrder[] = [];

  const arweaveData: {
    order: Sdk.Seaport.Order | Sdk.Seaport.BundleOrder;
    schemaHash?: string;
    source?: string;
  }[] = [];

  const handleOrder = async (
    orderParams: Sdk.Seaport.Types.OrderComponents,
    metadata: OrderMetadata,
    isReservoir?: boolean
  ) => {
    try {
      const order = new Sdk.Seaport.Order(config.chainId, orderParams);
      const info = order.getInfo();
      const id = order.hash();

      // Check: order has a valid format
      if (!info) {
        return results.push({
          id,
          status: "invalid-format",
        });
      }

      // Check: order doesn't already exist or partial order
      const orderExists = await idb.oneOrNone(
        `
        WITH x AS (
          UPDATE orders
          SET
            raw_data = $/rawData/,
            updated_at = now()
          WHERE orders.id = $/id/
          AND raw_data IS NULL
        )
        SELECT 1 FROM orders WHERE orders.id = $/id/`,
        {
          id,
          rawData: order.params,
        }
      );
      if (orderExists) {
        return results.push({
          id,
          status: "already-exists",
        });
      }

      // Check: order has a non-zero price
      if (bn(info.price).lte(0)) {
        return results.push({
          id,
          status: "zero-price",
        });
      }

      const currentTime = now();

      // Check: order has a valid start time
      const startTime = order.params.startTime;
      if (startTime - 5 * 60 >= currentTime) {
        // TODO: Add support for not-yet-valid orders
        return results.push({
          id,
          status: "invalid-start-time",
        });
      }

      // Check: order is not expired
      const endTime = order.params.endTime;
      if (currentTime >= endTime) {
        return results.push({
          id,
          status: "expired",
        });
      }

      // Check: buy order has Weth as payment token
      if (info.side === "buy" && info.paymentToken !== Sdk.Common.Addresses.Weth[config.chainId]) {
        return results.push({
          id,
          status: "unsupported-payment-token",
        });
      }

      // Check: order has a known zone
      if (
        ![
          // No zone
          AddressZero,
          // Pausable zone
          Sdk.Seaport.Addresses.PausableZone[config.chainId],
        ].includes(order.params.zone)
      ) {
        return results.push({
          id,
          status: "unsupported-zone",
        });
      }

      // Check: order is valid
      try {
        order.checkValidity();
      } catch {
        return results.push({
          id,
          status: "invalid",
        });
      }

      // Check: order has a valid signature
      try {
        order.checkSignature();
      } catch {
        return results.push({
          id,
          status: "invalid-signature",
        });
      }

      // Check: order fillability
      let fillabilityStatus = "fillable";
      let approvalStatus = "approved";
      try {
        await offChainCheck(order, { onChainApprovalRecheck: true });
        // eslint-disable-next-line @typescript-eslint/no-explicit-any
      } catch (error: any) {
        // Keep any orders that can potentially get valid in the future
        if (error.message === "no-balance-no-approval") {
          fillabilityStatus = "no-balance";
          approvalStatus = "no-approval";
        } else if (error.message === "no-approval") {
          approvalStatus = "no-approval";
        } else if (error.message === "no-balance") {
          fillabilityStatus = "no-balance";
        } else {
          return results.push({
            id,
            status: "not-fillable",
          });
        }
      }

      // Check and save: associated token set
      const schemaHash = metadata.schemaHash ?? generateSchemaHash(metadata.schema);

      let tokenSetId: string | undefined;
      switch (order.params.kind) {
        case "single-token": {
          const typedInfo = info as typeof info & { tokenId: string };
          const tokenId = typedInfo.tokenId;

          tokenSetId = `token:${info.contract}:${tokenId}`;
          if (tokenId) {
            await tokenSet.singleToken.save([
              {
                id: tokenSetId,
                schemaHash,
                contract: info.contract,
                tokenId,
              },
            ]);
          }

          break;
        }

        case "contract-wide": {
          tokenSetId = `contract:${info.contract}`;
          await tokenSet.contractWide.save([
            {
              id: tokenSetId,
              schemaHash,
              contract: info.contract,
            },
          ]);

          break;
        }

        case "token-list": {
          const typedInfo = info as typeof info & { merkleRoot: string };
          const merkleRoot = typedInfo.merkleRoot;

          if (merkleRoot) {
            tokenSetId = `list:${info.contract}:${bn(merkleRoot).toHexString()}`;

            await tokenSet.tokenList.save([
              {
                id: tokenSetId,
                schemaHash,
                schema: metadata.schema,
              },
            ]);

            if (!isReservoir) {
              await handleTokenList(id, info.contract, tokenSetId, merkleRoot);
            }
          }

          break;
        }
      }

      if (!tokenSetId) {
        return results.push({
          id,
          status: "invalid-token-set",
        });
      }

      // Handle: fees
      let feeAmount = order.getFeeAmount();

      // Handle: price and value
      let price = bn(order.getMatchingPrice());
      let value = price;
      if (info.side === "buy") {
        // For buy orders, we set the value as `price - fee` since it
        // is best for UX to show the user exactly what they're going
        // to receive on offer acceptance.
        value = bn(price).sub(feeAmount);
      }

      // The price, value and fee are for a single item
      if (bn(info.amount).gt(1)) {
        price = price.div(info.amount);
        value = value.div(info.amount);
        feeAmount = feeAmount.div(info.amount);
      }

      const feeBps = price.eq(0) ? bn(0) : feeAmount.mul(10000).div(price);
      if (feeBps.gt(10000)) {
        return results.push({
          id,
          status: "fees-too-high",
        });
      }

      // // Handle: fee breakdown
      const openSeaFeeRecipients = [
        "0x5b3256965e7c3cf26e11fcaf296dfc8807c01073",
        "0x8de9c5a032463c561423387a9648c5c7bcc5bc90",
        "0x0000a26b00c1f0df003000390027140000faa719",
      ];

      const royaltyRecipients: string[] = [];

      const collectionRoyalties = await redb.oneOrNone(
        `SELECT royalties FROM collections WHERE id = $/id/`,
        { id: info.contract }
      );

      if (collectionRoyalties) {
        for (const royalty of collectionRoyalties.royalties) {
          royaltyRecipients.push(royalty.recipient);
        }
      }

      const feeBreakdown = info.fees.map(({ recipient, amount }) => ({
        kind: royaltyRecipients.includes(recipient.toLowerCase()) ? "royalty" : "marketplace",
        recipient,
        bps: price.eq(0) ? 0 : bn(amount).mul(10000).div(price).toNumber(),
      }));

      // Handle: source
      const sources = await Sources.getInstance();
      let source: SourcesEntity | undefined = await sources.getOrInsert("opensea.io");

      // If the order is native, override any default source
      if (isReservoir) {
        if (metadata.source) {
          // If we can detect the marketplace (only OpenSea for now) do not override
          if (
            _.isEmpty(
              _.intersection(
                feeBreakdown.map(({ recipient }) => recipient),
                openSeaFeeRecipients
              )
            )
          ) {
            source = await sources.getOrInsert(metadata.source);
          }
        } else {
          source = undefined;
        }
      }

      // Handle: price conversion
      const currency = info.paymentToken;

      const currencyPrice = price.toString();
      const currencyValue = value.toString();

      let needsConversion = false;
      if (
        ![
          Sdk.Common.Addresses.Eth[config.chainId],
          Sdk.Common.Addresses.Weth[config.chainId],
        ].includes(currency)
      ) {
        needsConversion = true;

        // If the currency is anything other than ETH/WETH, we convert
        // `price` and `value` from that currency denominations to the
        // ETH denomination
        {
          const prices = await getUSDAndNativePrices(currency, price.toString(), currentTime);
          if (!prices.nativePrice) {
            // Getting the native price is a must
            return results.push({
              id,
              status: "failed-to-convert-price",
            });
          }
          price = bn(prices.nativePrice);
        }
        {
          const prices = await getUSDAndNativePrices(currency, value.toString(), currentTime);
          if (!prices.nativePrice) {
            // Getting the native price is a must
            return results.push({
              id,
              status: "failed-to-convert-price",
            });
          }
          value = bn(prices.nativePrice);
        }
      }

      if (info.side === "buy" && order.params.kind === "single-token" && validateBidValue) {
        const typedInfo = info as typeof info & { tokenId: string };
        const tokenId = typedInfo.tokenId;
        const seaportBidPercentageThreshold = 90;

        try {
          const collectionFloorAskValue = await getCollectionFloorAskValue(
            info.contract,
            Number(tokenId)
          );

          if (collectionFloorAskValue) {
            const percentage = (Number(value.toString()) / collectionFloorAskValue) * 100;

            if (percentage < seaportBidPercentageThreshold) {
              return results.push({
                id,
                status: "bid-too-low",
              });
            }
          }
        } catch (error) {
          logger.warn(
            "orders-seaport-save",
            `Bid value validation - error. orderId=${id}, contract=${info.contract}, tokenId=${tokenId}, error=${error}`
          );
        }
      }

      const validFrom = `date_trunc('seconds', to_timestamp(${startTime}))`;
      const validTo = endTime
        ? `date_trunc('seconds', to_timestamp(${order.params.endTime}))`
        : "'infinity'";
      orderValues.push({
        id,
        kind: "seaport",
        side: info.side,
        fillability_status: fillabilityStatus,
        approval_status: approvalStatus,
        token_set_id: tokenSetId,
        token_set_schema_hash: toBuffer(schemaHash),
        offer_bundle_id: null,
        consideration_bundle_id: null,
        bundle_kind: null,
        maker: toBuffer(order.params.offerer),
        taker: toBuffer(info.taker),
        price: price.toString(),
        value: value.toString(),
        currency: toBuffer(info.paymentToken),
        currency_price: currencyPrice.toString(),
        currency_value: currencyValue.toString(),
        needs_conversion: needsConversion,
        quantity_remaining: info.amount ?? "1",
        valid_between: `tstzrange(${validFrom}, ${validTo}, '[]')`,
        nonce: order.params.counter,
        source_id_int: source?.id,
        is_reservoir: isReservoir ? isReservoir : null,
        contract: toBuffer(info.contract),
        conduit: toBuffer(
          new Sdk.Seaport.Exchange(config.chainId).deriveConduit(order.params.conduitKey)
        ),
        fee_bps: feeBps.toNumber(),
        fee_breakdown: feeBreakdown || null,
        dynamic: info.isDynamic ?? null,
        raw_data: order.params,
        expiration: validTo,
        missing_royalties: null,
        normalized_value: null,
        currency_normalized_value: null,
      });

      const unfillable =
        fillabilityStatus !== "fillable" || approvalStatus !== "approved" ? true : undefined;

      results.push({
        id,
        status: "success",
        unfillable,
      });

      if (relayToArweave) {
        arweaveData.push({ order, schemaHash, source: source?.domain });
      }
    } catch (error) {
      logger.warn(
        "orders-seaport-save",
        `Failed to handle order with params ${JSON.stringify(orderParams)}: ${error} (will retry)`
      );

      // Throw so that we retry with he bundle-handling code
      throw error;
    }
  };

  const handlePartialOrder = async (orderParams: PartialOrderComponents) => {
    try {
      const conduitKey = "0x0000007b02230091a7ed01230072f7006a004d60a8d4e71d599b8104250f0000";
      const id = orderParams.hash;

      // Check: order doesn't already exist
      const orderExists = await idb.oneOrNone(`SELECT 1 FROM orders WHERE orders.id = $/id/`, {
        id,
      });
      if (orderExists) {
        return results.push({
          id,
          status: "already-exists",
        });
      }

      // Check: order has a non-zero price
      if (bn(orderParams.price).lte(0)) {
        return results.push({
          id,
          status: "zero-price",
        });
      }

      const currentTime = now();

      // Check: order has a valid start time
      const startTime = orderParams.startTime;
      if (startTime - 5 * 60 >= currentTime) {
        // TODO: Add support for not-yet-valid orders
        return results.push({
          id,
          status: "invalid-start-time",
        });
      }

      // Check: order is not expired
      const endTime = orderParams.endTime;
      if (currentTime >= endTime) {
        return results.push({
          id,
          status: "expired",
        });
      }

      // Check: buy order has Weth as payment token
      if (
        orderParams.side === "buy" &&
        orderParams.paymentToken !== Sdk.Common.Addresses.Weth[config.chainId]
      ) {
        return results.push({
          id,
          status: "unsupported-payment-token",
        });
      }

      // Check: order fillability
      let fillabilityStatus = "fillable";
      let approvalStatus = "approved";
      try {
        await offChainCheckPartial(orderParams, { onChainApprovalRecheck: true });
        // eslint-disable-next-line @typescript-eslint/no-explicit-any
      } catch (error: any) {
        // Keep any orders that can potentially get valid in the future
        if (error.message === "no-balance-no-approval") {
          fillabilityStatus = "no-balance";
          approvalStatus = "no-approval";
        } else if (error.message === "no-approval") {
          approvalStatus = "no-approval";
        } else if (error.message === "no-balance") {
          fillabilityStatus = "no-balance";
        } else {
          return results.push({
            id,
            status: "not-fillable",
          });
        }
      }

      let collectionResult;

      if (orderParams.kind === "single-token") {
        collectionResult = await redb.oneOrNone(
          `SELECT 
                    royalties
                 FROM collections
                 WHERE contract = $/contract/
                 AND token_id_range @> $/tokenId/::NUMERIC(78, 0)`,
          {
            contract: toBuffer(orderParams.contract),
            tokenId: orderParams.tokenId,
          }
        );
      } else {
        if (getNetworkSettings().multiCollectionContracts.includes(orderParams.contract)) {
          collectionResult = await redb.oneOrNone(
            `
                  SELECT
                    royalties,
                    token_set_id
                  FROM collections
                  WHERE contract = $/contract/ AND slug = $/collectionSlug/
                `,
            {
              contract: toBuffer(orderParams.contract),
              collectionSlug: orderParams.collectionSlug,
            }
          );
        } else {
          collectionResult = await redb.oneOrNone(
            `
                  SELECT
                    royalties,
                    token_set_id
                  FROM collections
                  WHERE id = $/id/
                `,
            {
              id: orderParams.contract,
            }
          );
        }

        if (!collectionResult) {
          logger.warn(
            "orders-seaport-save",
            `handlePartialOrder - No collection found. collectionSlug=${
              orderParams.collectionSlug
            }, orderParams=${JSON.stringify(orderParams)}`
          );
        }
      }

      // Check and save: associated token set
      const schemaHash = generateSchemaHash();

      let tokenSetId: string | undefined;
      switch (orderParams.kind) {
        case "single-token": {
          const tokenId = orderParams.tokenId;

          tokenSetId = `token:${orderParams.contract}:${tokenId}`;
          if (tokenId) {
            await tokenSet.singleToken.save([
              {
                id: tokenSetId,
                schemaHash,
                contract: orderParams.contract,
                tokenId,
              },
            ]);
          }

          break;
        }

        case "contract-wide": {
          if (collectionResult?.token_set_id) {
            tokenSetId = collectionResult.token_set_id;
          }

          if (tokenSetId) {
            if (tokenSetId.startsWith("contract:")) {
              await tokenSet.contractWide.save([
                {
                  id: tokenSetId,
                  schemaHash,
                  contract: orderParams.contract,
                },
              ]);
            } else if (tokenSetId.startsWith("range:")) {
              const [, , startTokenId, endTokenId] = tokenSetId.split(":");

              await tokenSet.tokenRange.save([
                {
                  id: tokenSetId,
                  schemaHash,
                  contract: orderParams.contract,
                  startTokenId,
                  endTokenId,
                },
              ]);
            }
          }

          break;
        }

        case "token-list": {
          break;
        }
      }

      if (!tokenSetId) {
        return results.push({
          id,
          status: "invalid-token-set",
        });
      }

      // Handle: price and value
      let price = bn(orderParams.price);
      let value = price;

<<<<<<< HEAD
      if ("quantity" in orderParams) {
        logger.info(
          "orders-seaport-save",
          `handlePartialOrder - using quantity, orderParams=${JSON.stringify(orderParams)}`
        );

        if (bn(orderParams.quantity!).gt(1)) {
          price = price.div(orderParams.quantity!);
          value = value.div(orderParams.quantity!);
        }
      } else {
        logger.info(
          "orders-seaport-save",
          `handlePartialOrder - using amount., orderParams=${JSON.stringify(orderParams)}`
        );
=======
      if (bn(orderParams.amount).gt(1)) {
        price = price.div(orderParams.amount);
        value = value.div(orderParams.amount);
>>>>>>> 793a221d
      }

      // Handle: fees
      let feeBps = 250;
      const feeBreakdown = [
        {
          bps: 250,
          kind: "marketplace",
          recipient: "0x0000a26b00c1f0df003000390027140000faa719",
        },
      ];

      if (collectionResult) {
        for (const royalty of collectionResult.royalties) {
          feeBps += royalty.bps;

          feeBreakdown.push({
            bps: royalty.bps,
            kind: "royalty",
            recipient: royalty.recipient,
          });
        }
      }

      if (orderParams.side === "buy") {
        const feeAmount = price.mul(feeBps).div(10000);
        value = price.sub(feeAmount);
      }

      // Handle: source
      const sources = await Sources.getInstance();
      const source: SourcesEntity | undefined = await sources.getOrInsert("opensea.io");

      // Handle: price conversion
      const currency = orderParams.paymentToken;

      const currencyPrice = price.toString();
      const currencyValue = value.toString();

      let needsConversion = false;
      if (
        ![
          Sdk.Common.Addresses.Eth[config.chainId],
          Sdk.Common.Addresses.Weth[config.chainId],
        ].includes(currency)
      ) {
        needsConversion = true;

        // If the currency is anything other than ETH/WETH, we convert
        // `price` and `value` from that currency denominations to the
        // ETH denomination
        {
          const prices = await getUSDAndNativePrices(currency, price.toString(), currentTime);
          if (!prices.nativePrice) {
            // Getting the native price is a must
            return results.push({
              id,
              status: "failed-to-convert-price",
            });
          }
          price = bn(prices.nativePrice);
        }
        {
          const prices = await getUSDAndNativePrices(currency, value.toString(), currentTime);
          if (!prices.nativePrice) {
            // Getting the native price is a must
            return results.push({
              id,
              status: "failed-to-convert-price",
            });
          }
          value = bn(prices.nativePrice);
        }
      }

      if (orderParams.side === "buy" && orderParams.kind === "single-token" && validateBidValue) {
        const tokenId = orderParams.tokenId;
        const seaportBidPercentageThreshold = 90;

        try {
          const collectionFloorAskValue = await getCollectionFloorAskValue(
            orderParams.contract,
            Number(tokenId)
          );

          if (collectionFloorAskValue) {
            const percentage = (Number(value.toString()) / collectionFloorAskValue) * 100;

            if (percentage < seaportBidPercentageThreshold) {
              return results.push({
                id,
                status: "bid-too-low",
              });
            }
          }
        } catch (error) {
          logger.warn(
            "orders-seaport-save",
            `Bid value validation - error. orderId=${id}, contract=${orderParams.contract}, tokenId=${tokenId}, error=${error}`
          );
        }
      }

      const nonce = await commonHelpers.getMinNonce("seaport", orderParams.offerer);

      const validFrom = `date_trunc('seconds', to_timestamp(${startTime}))`;
      const validTo = endTime
        ? `date_trunc('seconds', to_timestamp(${orderParams.endTime}))`
        : "'infinity'";
      orderValues.push({
        id,
        kind: "seaport",
        side: orderParams.side,
        fillability_status: fillabilityStatus,
        approval_status: approvalStatus,
        token_set_id: tokenSetId,
        token_set_schema_hash: toBuffer(schemaHash),
        offer_bundle_id: null,
        consideration_bundle_id: null,
        bundle_kind: null,
        maker: toBuffer(orderParams.offerer),
        taker: orderParams.taker ? toBuffer(orderParams.taker) : toBuffer(AddressZero),
        price: price.toString(),
        value: value.toString(),
        currency: toBuffer(orderParams.paymentToken),
        currency_price: currencyPrice.toString(),
        currency_value: currencyValue.toString(),
        needs_conversion: needsConversion,
        quantity_remaining: orderParams.amount.toString(),
        valid_between: `tstzrange(${validFrom}, ${validTo}, '[]')`,
        nonce: nonce.toString(),
        source_id_int: source.id,
        is_reservoir: null,
        contract: toBuffer(orderParams.contract),
        conduit: toBuffer(new Sdk.Seaport.Exchange(config.chainId).deriveConduit(conduitKey)),
        fee_bps: feeBps,
        fee_breakdown: feeBreakdown || null,
        dynamic: orderParams.isDynamic ?? null,
        raw_data: null,
        expiration: validTo,
        missing_royalties: null,
        normalized_value: null,
        currency_normalized_value: null,
      });

      const unfillable =
        fillabilityStatus !== "fillable" || approvalStatus !== "approved" ? true : undefined;

      results.push({
        id,
        status: "success",
        unfillable,
      });
    } catch (error) {
      logger.warn(
        "orders-seaport-save",
        `Failed to handle partial order with params ${JSON.stringify(
          orderParams
        )}: ${error} (will retry)`
      );

      // Throw so that we retry with he bundle-handling code
      throw error;
    }
  };

  // const handleBundleOrder = async ({ orderParams, isReservoir, metadata }: OrderInfo) => {
  //   try {
  //     const order = new Sdk.Seaport.BundleOrder(config.chainId, orderParams);
  //     const info = order.getInfo();
  //     const id = order.hash();

  //     // Check: order has a valid format
  //     if (!info) {
  //       return results.push({
  //         id,
  //         status: "invalid-format",
  //       });
  //     }

  //     // Check: order doesn't already exist
  //     const orderExists = await idb.oneOrNone(`SELECT 1 FROM orders WHERE orders.id = $/id/`, {
  //       id,
  //     });
  //     if (orderExists) {
  //       return results.push({
  //         id,
  //         status: "already-exists",
  //       });
  //     }

  //     const currentTime = now();

  //     // Check: order has a valid start time
  //     const startTime = order.params.startTime;
  //     if (startTime - 5 * 60 >= currentTime) {
  //       // TODO: Add support for not-yet-valid orders
  //       return results.push({
  //         id,
  //         status: "invalid-start-time",
  //       });
  //     }

  //     // Check: order is not expired
  //     const endTime = order.params.endTime;
  //     if (currentTime >= endTime) {
  //       return results.push({
  //         id,
  //         status: "expired",
  //       });
  //     }

  //     // Check: order has a known zone
  //     if (
  //       ![
  //         // No zone
  //         AddressZero,
  //         // Are these really used?
  //         "0xf397619df7bfd4d1657ea9bdd9df7ff888731a11",
  //         "0x9b814233894cd227f561b78cc65891aa55c62ad2",
  //         // Pausable zone
  //         Sdk.Seaport.Addresses.PausableZone[config.chainId],
  //       ].includes(order.params.zone)
  //     ) {
  //       return results.push({
  //         id,
  //         status: "unsupported-zone",
  //       });
  //     }

  //     // Check: order is valid
  //     try {
  //       order.checkValidity();
  //     } catch {
  //       return results.push({
  //         id,
  //         status: "invalid",
  //       });
  //     }

  //     // Check: order has a valid signature
  //     try {
  //       order.checkSignature();
  //     } catch (error) {
  //       return results.push({
  //         id,
  //         status: "invalid-signature",
  //       });
  //     }

  //     // Check: order fillability
  //     let fillabilityStatus = "fillable";
  //     let approvalStatus = "approved";
  //     try {
  //       await offChainCheckBundle(order, { onChainApprovalRecheck: true });
  //       // eslint-disable-next-line @typescript-eslint/no-explicit-any
  //     } catch (error: any) {
  //       // Keep any orders that can potentially get valid in the future
  //       if (error.message === "no-balance-no-approval") {
  //         fillabilityStatus = "no-balance";
  //         approvalStatus = "no-approval";
  //       } else if (error.message === "no-approval") {
  //         approvalStatus = "no-approval";
  //       } else if (error.message === "no-balance") {
  //         fillabilityStatus = "no-balance";
  //       } else {
  //         return results.push({
  //           id,
  //           status: "not-fillable",
  //         });
  //       }
  //     }

  //     // TODO: Add support for non-token token sets
  //     const tokenSets = await tokenSet.singleToken.save(
  //       info.offerItems.map((item) => ({
  //         id: `token:${item.contract}:${item.tokenId!}`,
  //         schemaHash: generateSchemaHash(),
  //         contract: item.contract,
  //         tokenId: item.tokenId!,
  //       }))
  //     );

  //     // TODO: Add support for consideration bundles
  //     const offerBundle = await bundles.create(tokenSets.map(({ id }) => ({ kind: "nft", id })));

  //     // eslint-disable-next-line @typescript-eslint/no-explicit-any
  //     const currency = (info as any).paymentToken;
  //     if (order.params.kind === "bundle-ask") {
  //       // Check: order has a non-zero price
  //       // eslint-disable-next-line @typescript-eslint/no-explicit-any
  //       if (bn((info as any).price).lte(0)) {
  //         return results.push({
  //           id,
  //           status: "zero-price",
  //         });
  //       }
  //     }

  //     // Handle: price and value
  //     let price = bn(order.getMatchingPrice());
  //     const currencyPrice = price;
  //     let value = price;

  //     // Handle: fees
  //     const feeAmount = order.getFeeAmount();

  //     const feeBps = price.eq(0) ? bn(0) : feeAmount.mul(10000).div(price);
  //     if (feeBps.gt(10000)) {
  //       return results.push({
  //         id,
  //         status: "fees-too-high",
  //       });
  //     }

  //     // Handle: fee breakdown
  //     const openSeaFeeRecipients = [
  //       "0x5b3256965e7c3cf26e11fcaf296dfc8807c01073",
  //       "0x8de9c5a032463c561423387a9648c5c7bcc5bc90",
  //     ];

  //     // eslint-disable-next-line @typescript-eslint/no-explicit-any
  //     const feeBreakdown = ((info as any) || []).fees.map(
  //       ({ recipient, amount }: { recipient: string; amount: string }) => ({
  //         kind: openSeaFeeRecipients.includes(recipient.toLowerCase()) ? "marketplace" : "royalty",
  //         recipient,
  //         bps: price.eq(0) ? 0 : bn(amount).mul(10000).div(price).toNumber(),
  //       })
  //     );

  //     // Handle: source
  //     const sources = await Sources.getInstance();
  //     let source;

  //     if (metadata.source) {
  //       source = await sources.getOrInsert(metadata.source);
  //     } else {
  //       // If one of the fees is marketplace the source of the order is opensea
  //       for (const fee of feeBreakdown) {
  //         if (fee.kind == "marketplace") {
  //           source = await sources.getOrInsert("opensea.io");
  //           break;
  //         }
  //       }
  //     }

  //     // Handle: price conversion
  //     {
  //       const prices = await getUSDAndNativePrices(
  //         currency,
  //         price.toString(),
  //         currentTime
  //       );
  //       if (!prices.nativePrice) {
  //         // Getting the native price is a must
  //         return results.push({
  //           id,
  //           status: "failed-to-convert-price",
  //         });
  //       }
  //       price = bn(prices.nativePrice);
  //     }
  //     {
  //       const prices = await getUSDAndNativePrices(
  //         currency,
  //         value.toString(),
  //         currentTime
  //       );
  //       if (!prices.nativePrice) {
  //         // Getting the native price is a must
  //         return results.push({
  //           id,
  //           status: "failed-to-convert-price",
  //         });
  //       }
  //       value = bn(prices.nativePrice);
  //     }

  //     const validFrom = `date_trunc('seconds', to_timestamp(${startTime}))`;
  //     const validTo = endTime
  //       ? `date_trunc('seconds', to_timestamp(${order.params.endTime}))`
  //       : "'infinity'";
  //     orderValues.push({
  //       id,
  //       kind: "seaport",
  //       side: "bundle",
  //       fillability_status: fillabilityStatus,
  //       approval_status: approvalStatus,
  //       token_set_id: null,
  //       token_set_schema_hash: null,
  //       offer_bundle_id: offerBundle,
  //       consideration_bundle_id: undefined,
  //       // eslint-disable-next-line @typescript-eslint/no-explicit-any
  //       bundle_kind: order.params.kind as any,
  //       contract: null,
  //       maker: toBuffer(order.params.offerer),
  //       taker: toBuffer(info.taker),
  //       price: price.toString(),
  //       value: value.toString(),
  //       currency: currency ? toBuffer(currency) : undefined,
  //       currency_price: currencyPrice.toString(),
  //       valid_between: `tstzrange(${validFrom}, ${validTo}, '[]')`,
  //       nonce: order.params.counter,
  //       source_id_int: source?.id,
  //       is_reservoir: isReservoir ? isReservoir : null,
  //       conduit: toBuffer(
  //         new Sdk.Seaport.Exchange(config.chainId).deriveConduit(order.params.conduitKey)
  //       ),
  //       fee_breakdown: feeBreakdown,
  //       fee_bps: feeBps.toNumber(),
  //       raw_data: order.params,
  //       dynamic: null,
  //       expiration: validTo,
  //     });

  //     results.push({
  //       id,
  //       status: "success",
  //       unfillable:
  //         fillabilityStatus !== "fillable" || approvalStatus !== "approved" ? true : undefined,
  //     });

  //     if (relayToArweave) {
  //       arweaveData.push({ order, source: source?.domain });
  //     }
  //   } catch (error) {
  //     logger.error(
  //       "orders-seaport-save-bundle",
  //       `Failed to handle bundle order with params ${JSON.stringify(orderParams)}: ${error}`
  //     );
  //   }
  // };

  // Process all orders concurrently
  const limit = pLimit(20);
  await Promise.all(
    orderInfos.map((orderInfo) =>
      limit(async () =>
        orderInfo.kind == "partial"
          ? handlePartialOrder(orderInfo.orderParams as PartialOrderComponents)
          : handleOrder(
              orderInfo.orderParams as Sdk.Seaport.Types.OrderComponents,
              orderInfo.metadata,
              orderInfo.isReservoir
            )
      )
    )
  );

  if (orderValues.length) {
    const columns = new pgp.helpers.ColumnSet(
      [
        "id",
        "kind",
        "side",
        "fillability_status",
        "approval_status",
        "token_set_id",
        "token_set_schema_hash",
        "offer_bundle_id",
        "consideration_bundle_id",
        "bundle_kind",
        "maker",
        "taker",
        "price",
        "value",
        "currency",
        "currency_price",
        "currency_value",
        "needs_conversion",
        "quantity_remaining",
        { name: "valid_between", mod: ":raw" },
        "nonce",
        "source_id_int",
        "is_reservoir",
        "contract",
        "conduit",
        "fee_bps",
        { name: "fee_breakdown", mod: ":json" },
        "dynamic",
        "raw_data",
        { name: "expiration", mod: ":raw" },
      ],
      {
        table: "orders",
      }
    );
    await idb.none(pgp.helpers.insert(orderValues, columns) + " ON CONFLICT DO NOTHING");

    await ordersUpdateById.addToQueue(
      results
        .filter((r) => r.status === "success" && !r.unfillable)
        .map(
          ({ id }) =>
            ({
              context: `new-order-${id}`,
              id,
              trigger: {
                kind: "new-order",
              },
            } as ordersUpdateById.OrderInfo)
        )
    );

    if (relayToArweave) {
      await arweaveRelay.addPendingOrdersSeaport(arweaveData);
    }
  }

  return results;
};

export const handleTokenList = async (
  orderId: string,
  contract: string,
  tokenSetId: string,
  merkleRoot: string
) => {
  try {
    const handleTokenSetId = await redis.set(
      `seaport-handle-token-list:${tokenSetId}`,
      Date.now(),
      "EX",
      86400,
      "NX"
    );

    if (handleTokenSetId) {
      const collectionDay30Rank = await redis.zscore("collections_day30_rank", contract);

      if (!collectionDay30Rank || Number(collectionDay30Rank) <= 1000) {
        const tokenSetTokensExist = await redb.oneOrNone(
          `
                  SELECT 1 FROM "token_sets" "ts"
                  WHERE "ts"."id" = $/tokenSetId/
                  LIMIT 1
                `,
          { tokenSetId }
        );

        if (!tokenSetTokensExist) {
          logger.info(
            "orders-seaport-save",
            `handleTokenList - Missing TokenSet Check - Missing tokenSet. orderId=${orderId}, contract=${contract}, merkleRoot=${merkleRoot}, tokenSetId=${tokenSetId}, collectionDay30Rank=${collectionDay30Rank}`
          );

          const pendingFlagStatusSyncJobs = new PendingFlagStatusSyncJobs();

          if (getNetworkSettings().multiCollectionContracts.includes(contract)) {
            const collectionIds = await redb.manyOrNone(
              `
                      SELECT id FROM "collections" "c"
                      WHERE "c"."contract" = $/contract/
                      AND day30_rank <= 1000
                    `,
              { contract: toBuffer(contract) }
            );

            await pendingFlagStatusSyncJobs.add(
              collectionIds.map((c) => ({
                kind: "collection",
                data: {
                  collectionId: c.id,
                  backfill: false,
                },
              }))
            );
          } else {
            await pendingFlagStatusSyncJobs.add([
              {
                kind: "collection",
                data: {
                  collectionId: contract,
                  backfill: false,
                },
              },
            ]);
          }

          await flagStatusProcessQueue.addToQueue();
        }
      }
    }
  } catch (error) {
    logger.error(
      "orders-seaport-save",
      `handleTokenList - Error. orderId=${orderId}, contract=${contract}, merkleRoot=${merkleRoot}, tokenSetId=${tokenSetId}, error=${error}`
    );
  }
};

export const getCollectionFloorAskValue = async (contract: string, tokenId: number) => {
  if (getNetworkSettings().multiCollectionContracts.includes(contract)) {
    const collection = await Collections.getByContractAndTokenId(contract, tokenId);
    return collection?.floorSellValue;
  } else {
    const collectionFloorAskValue = await redis.get(`collection-floor-ask:${contract}`);

    if (collectionFloorAskValue) {
      return Number(collectionFloorAskValue);
    } else {
      const collection = await Collections.getByContractAndTokenId(contract, tokenId);
      const collectionFloorAskValue = collection?.floorSellValue || 0;

      await redis.set(`collection-floor-ask:${contract}`, collectionFloorAskValue, "EX", 3600);

      return collectionFloorAskValue;
    }
  }
};<|MERGE_RESOLUTION|>--- conflicted
+++ resolved
@@ -42,7 +42,6 @@
   price: string;
   paymentToken: string;
   amount: number;
-  quantity?: number;
   startTime: number;
   endTime: number;
   contract: string;
@@ -697,27 +696,9 @@
       let price = bn(orderParams.price);
       let value = price;
 
-<<<<<<< HEAD
-      if ("quantity" in orderParams) {
-        logger.info(
-          "orders-seaport-save",
-          `handlePartialOrder - using quantity, orderParams=${JSON.stringify(orderParams)}`
-        );
-
-        if (bn(orderParams.quantity!).gt(1)) {
-          price = price.div(orderParams.quantity!);
-          value = value.div(orderParams.quantity!);
-        }
-      } else {
-        logger.info(
-          "orders-seaport-save",
-          `handlePartialOrder - using amount., orderParams=${JSON.stringify(orderParams)}`
-        );
-=======
       if (bn(orderParams.amount).gt(1)) {
         price = price.div(orderParams.amount);
         value = value.div(orderParams.amount);
->>>>>>> 793a221d
       }
 
       // Handle: fees
