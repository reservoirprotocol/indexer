--- conflicted
+++ resolved
@@ -219,13 +219,9 @@
               },
             ]);
 
-<<<<<<< HEAD
-            await handleTokenList(id, info.contract, tokenSetId, merkleRoot);
-=======
             if (!isReservoir) {
               await handleTokenList(id, info.contract, tokenSetId, merkleRoot);
             }
->>>>>>> 7e9ba211
           }
 
           break;
@@ -790,14 +786,6 @@
   merkleRoot: string
 ) => {
   try {
-<<<<<<< HEAD
-    logger.info(
-      "orders-seaport-save",
-      `handleTokenList - Start. orderId=${orderId}, contract=${contract}, merkleRoot=${merkleRoot}, tokenSetId=${tokenSetId}`
-    );
-
-=======
->>>>>>> 7e9ba211
     const handleTokenSetId = await redis.set(
       `seaport-handle-token-list:${tokenSetId}`,
       Date.now(),
@@ -807,25 +795,9 @@
     );
 
     if (handleTokenSetId) {
-<<<<<<< HEAD
-      logger.info(
-        "orders-seaport-save",
-        `handleTokenList - Rank Check - Start. orderId=${orderId}, contract=${contract}, merkleRoot=${merkleRoot}, tokenSetId=${tokenSetId}`
-      );
-
       const collectionDay30Rank = await redis.zscore("collections_day30_rank", contract);
 
       if (!collectionDay30Rank || Number(collectionDay30Rank) <= 1000) {
-        logger.info(
-          "orders-seaport-save",
-          `handleTokenList - Missing TokenSet Check - Start. orderId=${orderId}, contract=${contract}, merkleRoot=${merkleRoot}, tokenSetId=${tokenSetId}, collectionDay30Rank=${collectionDay30Rank}`
-        );
-
-=======
-      const collectionDay30Rank = await redis.zscore("collections_day30_rank", contract);
-
-      if (!collectionDay30Rank || Number(collectionDay30Rank) <= 1000) {
->>>>>>> 7e9ba211
         const tokenSetTokensExist = await redb.oneOrNone(
           `
                   SELECT 1 FROM "token_sets" "ts"
@@ -848,10 +820,7 @@
               `
                       SELECT id FROM "collections" "c"
                       WHERE "c"."contract" = $/contract/
-<<<<<<< HEAD
-=======
                       AND day30_rank <= 1000
->>>>>>> 7e9ba211
                     `,
               { contract: toBuffer(contract) }
             );
@@ -879,21 +848,7 @@
 
           await flagStatusProcessQueue.addToQueue();
         }
-<<<<<<< HEAD
-      } else {
-        logger.info(
-          "orders-seaport-save",
-          `handleTokenList - Rank Check - Skip. orderId=${orderId}, contract=${contract}, merkleRoot=${merkleRoot}, tokenSetId=${tokenSetId}, collectionDay30Rank=${collectionDay30Rank}`
-        );
-      }
-    } else {
-      logger.info(
-        "orders-seaport-save",
-        `handleTokenList - Skip. orderId=${orderId}, contract=${contract}, merkleRoot=${merkleRoot}, tokenSetId=${tokenSetId}`
-      );
-=======
-      }
->>>>>>> 7e9ba211
+      }
     }
   } catch (error) {
     logger.error(
