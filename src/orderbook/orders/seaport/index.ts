import { AddressZero } from "@ethersproject/constants";
import * as Sdk from "@reservoir0x/sdk";
import { generateMerkleTree } from "@reservoir0x/sdk/dist/common/helpers/merkle";
import { OrderKind } from "@reservoir0x/sdk/dist/seaport/types";
import _ from "lodash";
import pLimit from "p-limit";
import tags from "dd-trace/ext/tags";

import { idb, pgp, redb } from "@/common/db";
import { logger } from "@/common/logger";
import { baseProvider } from "@/common/provider";
import { acquireLock, redis } from "@/common/redis";
import tracer from "@/common/tracer";
import { bn, now, toBuffer } from "@/common/utils";
import { config } from "@/config/index";
import { getNetworkSettings } from "@/config/network";
import { Collections } from "@/models/collections";
import { PendingFlagStatusSyncJobs } from "@/models/pending-flag-status-sync-jobs";
import { Sources } from "@/models/sources";
import { SourcesEntity } from "@/models/sources/sources-entity";
import * as commonHelpers from "@/orderbook/orders/common/helpers";
import { DbOrder, OrderMetadata, generateSchemaHash } from "@/orderbook/orders/utils";
import { offChainCheck, offChainCheckPartial } from "@/orderbook/orders/seaport/check";
import * as tokenSet from "@/orderbook/token-sets";
import { TokenSet } from "@/orderbook/token-sets/token-list";
import { getUSDAndNativePrices } from "@/utils/prices";
import * as royalties from "@/utils/royalties";

import * as arweaveRelay from "@/jobs/arweave-relay";
import * as refreshContractCollectionsMetadata from "@/jobs/collection-updates/refresh-contract-collections-metadata-queue";
import * as flagStatusProcessQueue from "@/jobs/flag-status/process-queue";
import * as ordersUpdateById from "@/jobs/order-updates/by-id-queue";

export type OrderInfo =
  | {
      kind: "full";
      orderParams: Sdk.Seaport.Types.OrderComponents;
      metadata: OrderMetadata;
      isReservoir?: boolean;
      openSeaOrderParams?: PartialOrderComponents;
    }
  | {
      kind: "partial";
      orderParams: PartialOrderComponents;
      metadata: OrderMetadata;
    };

export declare type PartialOrderComponents = {
  kind: OrderKind;
  side: "buy" | "sell";
  hash: string;
  price: string;
  paymentToken: string;
  amount: number;
  startTime: number;
  endTime: number;
  contract: string;
  tokenId?: string;
  offerer: string;
  taker?: string;
  isDynamic?: boolean;
  collectionSlug: string;
  attributeKey?: string;
  attributeValue?: string;
};

type SaveResult = {
  id: string;
  status: string;
  unfillable?: boolean;
  delay?: number;
};

export const save = async (
  orderInfos: OrderInfo[],
  relayToArweave?: boolean,
  validateBidValue?: boolean
): Promise<SaveResult[]> => {
  const results: SaveResult[] = [];
  const orderValues: DbOrder[] = [];

  const arweaveData: {
    order: Sdk.Seaport.Order;
    schemaHash?: string;
    source?: string;
  }[] = [];

  const handleOrder = async (
    orderParams: Sdk.Seaport.Types.OrderComponents,
    metadata: OrderMetadata,
    isReservoir?: boolean,
    openSeaOrderParams?: PartialOrderComponents
  ) => {
    try {
      const order = new Sdk.Seaport.Order(config.chainId, orderParams);
      const info = order.getInfo();
      const id = order.hash();

      const timeStart = performance.now();

      // Check: order has a valid format
      if (!info) {
        return results.push({
          id,
          status: "invalid-format",
        });
      }

      // Check: order doesn't already exist or partial order
      const orderExists = await idb.oneOrNone(
        `
          WITH x AS (
            UPDATE orders
            SET
              raw_data = $/rawData/,
              updated_at = now()
            WHERE orders.id = $/id/
              AND raw_data IS NULL
          )
          SELECT 1 FROM orders WHERE orders.id = $/id/
        `,
        {
          id,
          rawData: order.params,
        }
      );

      if (orderExists) {
        return results.push({
          id,
          status: "already-exists",
        });
      }

      // Check: order has a non-zero price
      if (bn(info.price).lte(0)) {
        return results.push({
          id,
          status: "zero-price",
        });
      }

      const currentTime = now();

      // Check: order has a valid start time
      const startTime = order.params.startTime;
      if (startTime - 5 * 60 >= currentTime) {
        // TODO: Add support for not-yet-valid orders
        return results.push({
          id,
          status: "invalid-start-time",
        });
      }

      // Delay the validation of the order if it's start time is very soon in the future
      if (startTime > currentTime) {
        return results.push({
          id,
          status: "delayed",
          delay: startTime - currentTime + 5,
        });
      }

      // Check: order is not expired
      const endTime = order.params.endTime;
      if (currentTime >= endTime) {
        return results.push({
          id,
          status: "expired",
        });
      }

      // Check: buy order has a supported payment token
      if (info.side === "buy" && !getNetworkSettings().supportedBidCurrencies[info.paymentToken]) {
        return results.push({
          id,
          status: "unsupported-payment-token",
        });
      }

      // Check: order has a known zone
      if (
        ![
          // No zone
          AddressZero,
          // Pausable zone
          Sdk.Seaport.Addresses.PausableZone[config.chainId],
        ].includes(order.params.zone)
      ) {
        return results.push({
          id,
          status: "unsupported-zone",
        });
      }

      // Check: order is valid
      try {
        order.checkValidity();
      } catch {
        return results.push({
          id,
          status: "invalid",
        });
      }

      // Check: order has a valid signature
      try {
        await order.checkSignature(baseProvider);
      } catch {
        return results.push({
          id,
          status: "invalid-signature",
        });
      }

      // Check: order fillability
      let fillabilityStatus = "fillable";
      let approvalStatus = "approved";
      try {
        await offChainCheck(order, { onChainApprovalRecheck: true });
        // eslint-disable-next-line @typescript-eslint/no-explicit-any
      } catch (error: any) {
        // Keep any orders that can potentially get valid in the future
        if (error.message === "no-balance-no-approval") {
          fillabilityStatus = "no-balance";
          approvalStatus = "no-approval";
        } else if (error.message === "no-approval") {
          approvalStatus = "no-approval";
        } else if (error.message === "no-balance") {
          fillabilityStatus = "no-balance";
        } else {
          return results.push({
            id,
            status: "not-fillable",
          });
        }
      }

      let saveRawData = true;

      // Check and save: associated token set
      let tokenSetId: string | undefined;
      let schemaHash;

      if (openSeaOrderParams && openSeaOrderParams.kind != "single-token") {
        // Currently, we don't save the raw data on the order to make sure we utilize the OS graphql to fill the order (due to inconsistency with flagged tokens).
        saveRawData = false;

        const collection = await getCollection(openSeaOrderParams);

        if (!collection) {
          return results.push({
            id,
            status: "unknown-collection",
          });
        }

        schemaHash = generateSchemaHash();

        switch (openSeaOrderParams.kind) {
          case "contract-wide": {
            if (collection?.token_set_id) {
              tokenSetId = collection.token_set_id;
            }

            if (tokenSetId) {
              if (tokenSetId.startsWith("contract:")) {
                await tokenSet.contractWide.save([
                  {
                    id: tokenSetId,
                    schemaHash,
                    contract: info.contract,
                  },
                ]);
              } else if (tokenSetId.startsWith("range:")) {
                const [, , startTokenId, endTokenId] = tokenSetId.split(":");

                await tokenSet.tokenRange.save([
                  {
                    id: tokenSetId,
                    schemaHash,
                    contract: info.contract,
                    startTokenId,
                    endTokenId,
                  },
                ]);
              }
            }

            break;
          }

          case "token-list": {
            const schema = {
              kind: "attribute",
              data: {
                collection: collection.id,
                attributes: [
                  {
                    key: openSeaOrderParams.attributeKey,
                    value: openSeaOrderParams.attributeValue,
                  },
                ],
              },
            };

            schemaHash = generateSchemaHash(schema);

            // Fetch all tokens matching the attributes
            const tokens = await redb.manyOrNone(
              `
              SELECT token_attributes.token_id
              FROM token_attributes
              WHERE token_attributes.collection_id = $/collection/
                AND token_attributes.key = $/key/
                AND token_attributes.value = $/value/
              ORDER BY token_attributes.token_id
            `,
              {
                collection: collection.id,
                key: openSeaOrderParams.attributeKey,
                value: openSeaOrderParams.attributeValue,
              }
            );

            if (tokens.length) {
              const tokensIds = tokens.map((r) => r.token_id);
              const merkleTree = generateMerkleTree(tokensIds);

              tokenSetId = `list:${info.contract}:${merkleTree.getHexRoot()}`;

              await tokenSet.tokenList.save([
                {
                  id: tokenSetId,
                  schema,
                  schemaHash: generateSchemaHash(schema),
                  items: {
                    contract: info.contract,
                    tokenIds: tokensIds,
                  },
                } as TokenSet,
              ]);
            }

            break;
          }
        }
      } else {
        schemaHash = metadata.schemaHash ?? generateSchemaHash(metadata.schema);

        switch (order.params.kind) {
          case "single-token": {
            const typedInfo = info as typeof info & { tokenId: string };
            const tokenId = typedInfo.tokenId;

            tokenSetId = `token:${info.contract}:${tokenId}`;
            if (tokenId) {
              await tokenSet.singleToken.save([
                {
                  id: tokenSetId,
                  schemaHash,
                  contract: info.contract,
                  tokenId,
                },
              ]);
            }

            break;
          }

          case "contract-wide": {
            tokenSetId = `contract:${info.contract}`;
            await tokenSet.contractWide.save([
              {
                id: tokenSetId,
                schemaHash,
                contract: info.contract,
              },
            ]);

            break;
          }

          case "token-list": {
            // For collection offers, if the target orderbook is opensea, the token set should always be a contract wide.
            // This is due to a mismatch between the collection flags in our system and OpenSea.
            // The actual merkle root is returned by the build collection offer API from OpenSea (see the logic in the execute bid API).
            if (metadata?.target === "opensea") {
              tokenSetId = `contract:${info.contract}`;
              await tokenSet.contractWide.save([
                {
                  id: tokenSetId,
                  schemaHash,
                  contract: info.contract,
                },
              ]);
            } else {
              const typedInfo = info as typeof info & { merkleRoot: string };
              const merkleRoot = typedInfo.merkleRoot;

              if (merkleRoot) {
                tokenSetId = `list:${info.contract}:${bn(merkleRoot).toHexString()}`;

                await tokenSet.tokenList.save([
                  {
                    id: tokenSetId,
                    schemaHash,
                    schema: metadata.schema,
                  },
                ]);

                if (!isReservoir) {
                  await handleTokenList(id, info.contract, tokenSetId, merkleRoot);
                }
              }
            }

            break;
          }
        }
      }

      if (!tokenSetId) {
        return results.push({
          id,
          status: "invalid-token-set",
        });
      }

      // Handle: fees
      let feeAmount = order.getFeeAmount();

      // Handle: price and value
      let price = bn(order.getMatchingPrice());
      let value = price;
      if (info.side === "buy") {
        // For buy orders, we set the value as `price - fee` since it
        // is best for UX to show the user exactly what they're going
        // to receive on offer acceptance.
        value = bn(price).sub(feeAmount);
      }

      // The price, value and fee are for a single item
      if (bn(info.amount).gt(1)) {
        price = price.div(info.amount);
        value = value.div(info.amount);
        feeAmount = feeAmount.div(info.amount);
      }

      // Handle: royalties
      const openSeaFeeRecipients = [
        "0x5b3256965e7c3cf26e11fcaf296dfc8807c01073",
        "0x8de9c5a032463c561423387a9648c5c7bcc5bc90",
        "0x0000a26b00c1f0df003000390027140000faa719",
      ];

      let openSeaRoyalties: royalties.Royalty[];
      const openSeaRoyaltiesSchema = metadata?.target === "opensea" ? "opensea" : "default";

      if (order.params.kind === "single-token") {
        openSeaRoyalties = await royalties.getRoyalties(
          info.contract,
          info.tokenId,
          openSeaRoyaltiesSchema
        );
      } else {
        openSeaRoyalties = await royalties.getRoyaltiesByTokenSet(
          tokenSetId,
          openSeaRoyaltiesSchema
        );
      }

      let feeBps = 0;
      let marketplaceFeeFound = false;
      const feeBreakdown = info.fees.map(({ recipient, amount }) => {
        const bps = price.eq(0)
          ? 0
          : bn(amount)
              .div(info.amount ?? 1)
              .mul(10000)
              .div(price)
              .toNumber();

        feeBps += bps;

        // First check for opensea hardcoded recipients
        const kind: "marketplace" | "royalty" = openSeaFeeRecipients.includes(recipient)
          ? "marketplace"
          : openSeaRoyalties.map(({ recipient }) => recipient).includes(recipient.toLowerCase()) // Check for locally stored royalties
          ? "royalty"
          : marketplaceFeeFound || bps > 250 // If bps is higher than 250 or we already found marketplace fee assume it is royalty otherwise marketplace fee
          ? "royalty"
          : "marketplace";

        marketplaceFeeFound = kind === "marketplace" || marketplaceFeeFound;

        return {
          kind,
          recipient,
          bps,
        };
      });

      if (feeBps > 10000) {
        return results.push({
          id,
          status: "fees-too-high",
        });
      }

      // Handle: royalties on top
      const defaultRoyalties =
        info.side === "sell"
          ? await royalties.getRoyalties(info.contract, info.tokenId, "default")
          : await royalties.getRoyaltiesByTokenSet(tokenSetId, "default");

      const totalBuiltInBps = feeBreakdown
        .map(({ bps, kind }) => (kind === "royalty" ? bps : 0))
        .reduce((a, b) => a + b, 0);
      const totalDefaultBps = defaultRoyalties.map(({ bps }) => bps).reduce((a, b) => a + b, 0);

      const missingRoyalties = [];
      let missingRoyaltyAmount = bn(0);
      if (totalBuiltInBps < totalDefaultBps) {
        const validRecipients = defaultRoyalties.filter(
          ({ bps, recipient }) => bps && recipient !== AddressZero
        );
        if (validRecipients.length) {
          const bpsDiff = totalDefaultBps - totalBuiltInBps;
          const amount = bn(price).mul(bpsDiff).div(10000);
          missingRoyaltyAmount = missingRoyaltyAmount.add(amount);

          // Split the missing royalties pro-rata across all royalty recipients
          const totalBps = _.sumBy(validRecipients, ({ bps }) => bps);
          for (const { bps, recipient } of validRecipients) {
            // TODO: Handle lost precision (by paying it to the last or first recipient)
            missingRoyalties.push({
              bps: Math.floor((bpsDiff * bps) / totalBps),
              amount: amount.mul(bps).div(totalBps).toString(),
              recipient,
            });
          }
        }
      }

      // Handle: source
      const sources = await Sources.getInstance();
      let source: SourcesEntity | undefined = await sources.getOrInsert("opensea.io");

      // If cross posting, source should always be opensea.
      if (metadata?.target !== "opensea") {
        const sourceHash = bn(order.params.salt)._hex.slice(0, 10);
        const matchedSource = sources.getByDomainHash(sourceHash);
        if (matchedSource) {
          source = matchedSource;
        }
      }

      // If the order is native, override any default source
      if (isReservoir) {
        if (metadata.source) {
          // If we can detect the marketplace (only OpenSea for now) do not override
          if (
            _.isEmpty(
              _.intersection(
                feeBreakdown.map(({ recipient }) => recipient),
                openSeaFeeRecipients
              )
            )
          ) {
            source = await sources.getOrInsert(metadata.source);
          }
        } else {
          source = undefined;
        }
      }

      // Handle: price conversion
      const currency = info.paymentToken;

      const currencyPrice = price.toString();
      const currencyValue = value.toString();

      let needsConversion = false;
      if (
        ![
          Sdk.Common.Addresses.Eth[config.chainId],
          Sdk.Common.Addresses.Weth[config.chainId],
        ].includes(currency)
      ) {
        needsConversion = true;

        // If the currency is anything other than ETH/WETH, we convert
        // `price` and `value` from that currency denominations to the
        // ETH denomination
        {
          const prices = await getUSDAndNativePrices(currency, price.toString(), currentTime);
          if (!prices.nativePrice) {
            // Getting the native price is a must
            return results.push({
              id,
              status: "failed-to-convert-price",
            });
          }
          price = bn(prices.nativePrice);
        }
        {
          const prices = await getUSDAndNativePrices(currency, value.toString(), currentTime);
          if (!prices.nativePrice) {
            // Getting the native price is a must
            return results.push({
              id,
              status: "failed-to-convert-price",
            });
          }
          value = bn(prices.nativePrice);
        }
      }

      // Handle: normalized value
      const currencyNormalizedValue =
        info.side === "sell"
          ? bn(currencyValue).add(missingRoyaltyAmount).toString()
          : bn(currencyValue).sub(missingRoyaltyAmount).toString();

      const prices = await getUSDAndNativePrices(currency, currencyNormalizedValue, currentTime);
      if (!prices.nativePrice) {
        // Getting the native price is a must
        return results.push({
          id,
          status: "failed-to-convert-price",
        });
      }
      const normalizedValue = bn(prices.nativePrice).toString();

      if (info.side === "buy" && order.params.kind === "single-token" && validateBidValue) {
        const typedInfo = info as typeof info & { tokenId: string };
        const tokenId = typedInfo.tokenId;
        const seaportBidPercentageThreshold = 80;

        try {
          const collectionFloorAskValue = await getCollectionFloorAskValue(
            info.contract,
            Number(tokenId)
          );

          if (collectionFloorAskValue) {
            const percentage = (Number(value.toString()) / collectionFloorAskValue) * 100;

            if (percentage < seaportBidPercentageThreshold) {
              return results.push({
                id,
                status: "bid-too-low",
              });
            }
          }
        } catch (error) {
          logger.warn(
            "orders-seaport-save",
            `Bid value validation - error. orderId=${id}, contract=${info.contract}, tokenId=${tokenId}, error=${error}`
          );
        }
      }

      const validFrom = `date_trunc('seconds', to_timestamp(${startTime}))`;
      const validTo = endTime
        ? `date_trunc('seconds', to_timestamp(${order.params.endTime}))`
        : "'infinity'";
      orderValues.push({
        id,
        kind: "seaport",
        side: info.side,
        fillability_status: fillabilityStatus,
        approval_status: approvalStatus,
        token_set_id: tokenSetId,
        token_set_schema_hash: toBuffer(schemaHash),
        offer_bundle_id: null,
        consideration_bundle_id: null,
        bundle_kind: null,
        maker: toBuffer(order.params.offerer),
        taker: toBuffer(info.taker),
        price: price.toString(),
        value: value.toString(),
        currency: toBuffer(info.paymentToken),
        currency_price: currencyPrice.toString(),
        currency_value: currencyValue.toString(),
        needs_conversion: needsConversion,
        quantity_remaining: info.amount ?? "1",
        valid_between: `tstzrange(${validFrom}, ${validTo}, '[]')`,
        nonce: order.params.counter,
        source_id_int: source?.id,
        is_reservoir: isReservoir ? isReservoir : null,
        contract: toBuffer(info.contract),
        conduit: toBuffer(
          new Sdk.Seaport.Exchange(config.chainId).deriveConduit(order.params.conduitKey)
        ),
        fee_bps: feeBps,
        fee_breakdown: feeBreakdown || null,
        dynamic: info.isDynamic ?? null,
        raw_data: saveRawData ? order.params : null,
        expiration: validTo,
        missing_royalties: missingRoyalties,
        normalized_value: normalizedValue,
        currency_normalized_value: currencyNormalizedValue,
        originated_at: metadata.originatedAt ?? null,
      });

      const unfillable =
        fillabilityStatus !== "fillable" ||
        approvalStatus !== "approved" ||
        // Skip private orders
        info.taker !== AddressZero
          ? true
          : undefined;

      results.push({
        id,
        status: "success",
        unfillable,
      });

      if (relayToArweave) {
        arweaveData.push({ order, schemaHash, source: source?.domain });
      }

      const totalTimeElapsed = Math.floor((performance.now() - timeStart) / 1000);

      if (totalTimeElapsed > 1) {
        logger.info(
          "orders-seaport-save-debug-latency",
          `orderId=${id}, orderSide=${info.side}, totalTimeElapsed=${totalTimeElapsed}`
        );
      }
    } catch (error) {
      logger.warn(
        "orders-seaport-save",
        `Failed to handle order (will retry). orderParams=${JSON.stringify(
          orderParams
        )}, metadata=${JSON.stringify(
          metadata
        )}, isReservoir=${isReservoir}, openSeaOrderParams=${JSON.stringify(
          openSeaOrderParams
        )}, error=${error}`
      );

      // Throw so that we retry with he bundle-handling code
      throw error;
    }
  };

  const handlePartialOrder = async (
    orderParams: PartialOrderComponents,
    metadata: OrderMetadata
  ) => {
    try {
      const conduitKey = "0x0000007b02230091a7ed01230072f7006a004d60a8d4e71d599b8104250f0000";
      const id = orderParams.hash;

      // Check: order doesn't already exist
      const orderExists = await idb.oneOrNone(`SELECT 1 FROM orders WHERE orders.id = $/id/`, {
        id,
      });
      if (orderExists) {
        return results.push({
          id,
          status: "already-exists",
        });
      }

      // Check: order has a non-zero price
      if (bn(orderParams.price).lte(0)) {
        return results.push({
          id,
          status: "zero-price",
        });
      }

      const currentTime = now();

      // Check: order has a valid start time
      const startTime = orderParams.startTime;
      if (startTime - 5 * 60 >= currentTime) {
        // TODO: Add support for not-yet-valid orders
        return results.push({
          id,
          status: "invalid-start-time",
        });
      }

      // Delay the validation of the order if it's start time is very soon in the future
      if (startTime > currentTime) {
        return results.push({
          id,
          status: "delayed",
          delay: startTime - currentTime + 5,
        });
      }

      // Check: order is not expired
      const endTime = orderParams.endTime;
      if (currentTime >= endTime) {
        return results.push({
          id,
          status: "expired",
        });
      }

      // Check: buy order has Weth as payment token
      if (
        orderParams.side === "buy" &&
        orderParams.paymentToken !== Sdk.Common.Addresses.Weth[config.chainId]
      ) {
        return results.push({
          id,
          status: "unsupported-payment-token",
        });
      }

      // Check: order fillability
      let fillabilityStatus = "fillable";
      let approvalStatus = "approved";
      try {
        await offChainCheckPartial(orderParams, { onChainApprovalRecheck: true });
        // eslint-disable-next-line @typescript-eslint/no-explicit-any
      } catch (error: any) {
        // Keep any orders that can potentially get valid in the future
        if (error.message === "no-balance-no-approval") {
          fillabilityStatus = "no-balance";
          approvalStatus = "no-approval";
        } else if (error.message === "no-approval") {
          approvalStatus = "no-approval";
        } else if (error.message === "no-balance") {
          fillabilityStatus = "no-balance";
        } else {
          return results.push({
            id,
            status: "not-fillable",
          });
        }
      }

      const collection = await getCollection(orderParams);

      if (!collection) {
        return results.push({
          id,
          status: "unknown-collection",
        });
      }

      // Check and save: associated token set
      let schemaHash = generateSchemaHash();

      let tokenSetId: string | undefined;
      switch (orderParams.kind) {
        case "single-token": {
          const tokenId = orderParams.tokenId;

          tokenSetId = `token:${orderParams.contract}:${tokenId}`;
          if (tokenId) {
            await tokenSet.singleToken.save([
              {
                id: tokenSetId,
                schemaHash,
                contract: orderParams.contract,
                tokenId,
              },
            ]);
          }

          break;
        }

        case "contract-wide": {
          if (collection?.token_set_id) {
            tokenSetId = collection.token_set_id;
          }

          if (tokenSetId) {
            if (tokenSetId.startsWith("contract:")) {
              await tokenSet.contractWide.save([
                {
                  id: tokenSetId,
                  schemaHash,
                  contract: orderParams.contract,
                },
              ]);
            } else if (tokenSetId.startsWith("range:")) {
              const [, , startTokenId, endTokenId] = tokenSetId.split(":");

              await tokenSet.tokenRange.save([
                {
                  id: tokenSetId,
                  schemaHash,
                  contract: orderParams.contract,
                  startTokenId,
                  endTokenId,
                },
              ]);
            }
          }

          break;
        }

        case "token-list": {
          const schema = {
            kind: "attribute",
            data: {
              collection: collection.id,
              attributes: [
                {
                  key: orderParams.attributeKey,
                  value: orderParams.attributeValue,
                },
              ],
            },
          };

          schemaHash = generateSchemaHash(schema);

          // Fetch all tokens matching the attributes
          const tokens = await redb.manyOrNone(
            `
              SELECT token_attributes.token_id
              FROM token_attributes
              WHERE token_attributes.collection_id = $/collection/
                AND token_attributes.key = $/key/
                AND token_attributes.value = $/value/
              ORDER BY token_attributes.token_id
            `,
            {
              collection: collection.id,
              key: orderParams.attributeKey,
              value: orderParams.attributeValue,
            }
          );

          if (tokens.length) {
            const tokensIds = tokens.map((r) => r.token_id);
            const merkleTree = generateMerkleTree(tokensIds);

            tokenSetId = `list:${orderParams.contract}:${merkleTree.getHexRoot()}`;

            await tokenSet.tokenList.save([
              {
                id: tokenSetId,
                schema,
                schemaHash: generateSchemaHash(schema),
                items: {
                  contract: orderParams.contract,
                  tokenIds: tokensIds,
                },
              } as TokenSet,
            ]);
          }

          break;
        }
      }

      if (!tokenSetId) {
        return results.push({
          id,
          status: "invalid-token-set",
        });
      }

      // Handle: price and value
      let price = bn(orderParams.price);
      let value = price;

      if (bn(orderParams.amount).gt(1)) {
        price = price.div(orderParams.amount);
        value = value.div(orderParams.amount);
      }

      // Handle: fees
      let feeBps = 250;
      const feeBreakdown = [
        {
          bps: 250,
          kind: "marketplace",
          recipient: "0x0000a26b00c1f0df003000390027140000faa719",
        },
      ];

      if (collection) {
        const royalties = collection.new_royalties?.["opensea"] ?? [];
        for (const royalty of royalties) {
          feeBps += royalty.bps;

          feeBreakdown.push({
            kind: "royalty",
            bps: royalty.bps,
            recipient: royalty.recipient,
          });
        }
      }

      // Handle: royalties on top
      const defaultRoyalties =
        orderParams.side === "sell"
          ? await royalties.getRoyalties(orderParams.contract, orderParams.tokenId!, "default")
          : await royalties.getRoyaltiesByTokenSet(tokenSetId, "default");

      const totalBuiltInBps = feeBreakdown
        .map(({ bps, kind }) => (kind === "royalty" ? bps : 0))
        .reduce((a, b) => a + b, 0);
      const totalDefaultBps = defaultRoyalties.map(({ bps }) => bps).reduce((a, b) => a + b, 0);

      const missingRoyalties = [];
      let missingRoyaltyAmount = bn(0);
      if (totalBuiltInBps < totalDefaultBps) {
        const validRecipients = defaultRoyalties.filter(
          ({ bps, recipient }) => bps && recipient !== AddressZero
        );
        if (validRecipients.length) {
          const bpsDiff = totalDefaultBps - totalBuiltInBps;
          const amount = bn(price).mul(bpsDiff).div(10000);
          missingRoyaltyAmount = missingRoyaltyAmount.add(amount);

          // Split the missing royalties pro-rata across all royalty recipients
          const totalBps = _.sumBy(validRecipients, ({ bps }) => bps);
          for (const { bps, recipient } of validRecipients) {
            // TODO: Handle lost precision (by paying it to the last or first recipient)
            missingRoyalties.push({
              bps: Math.floor((bpsDiff * bps) / totalBps),
              amount: amount.mul(bps).div(totalBps).toString(),
              recipient,
            });
          }
        }
      }

      if (orderParams.side === "buy") {
        const feeAmount = price.mul(feeBps).div(10000);
        value = price.sub(feeAmount);
      }

      // Handle: source
      const sources = await Sources.getInstance();
      const source: SourcesEntity | undefined = await sources.getOrInsert("opensea.io");

      // Handle: price conversion
      const currency = orderParams.paymentToken;

      const currencyPrice = price.toString();
      const currencyValue = value.toString();

      let needsConversion = false;
      if (
        ![
          Sdk.Common.Addresses.Eth[config.chainId],
          Sdk.Common.Addresses.Weth[config.chainId],
        ].includes(currency)
      ) {
        needsConversion = true;

        // If the currency is anything other than ETH/WETH, we convert
        // `price` and `value` from that currency denominations to the
        // ETH denomination
        {
          const prices = await getUSDAndNativePrices(currency, price.toString(), currentTime);
          if (!prices.nativePrice) {
            // Getting the native price is a must
            return results.push({
              id,
              status: "failed-to-convert-price",
            });
          }
          price = bn(prices.nativePrice);
        }
        {
          const prices = await getUSDAndNativePrices(currency, value.toString(), currentTime);
          if (!prices.nativePrice) {
            // Getting the native price is a must
            return results.push({
              id,
              status: "failed-to-convert-price",
            });
          }
          value = bn(prices.nativePrice);
        }
      }

      // Handle: normalized value
      const currencyNormalizedValue =
        orderParams.side === "sell"
          ? bn(currencyValue).add(missingRoyaltyAmount).toString()
          : bn(currencyValue).sub(missingRoyaltyAmount).toString();

      const prices = await getUSDAndNativePrices(currency, currencyNormalizedValue, currentTime);
      if (!prices.nativePrice) {
        // Getting the native price is a must
        return results.push({
          id,
          status: "failed-to-convert-price",
        });
      }
      const normalizedValue = bn(prices.nativePrice).toString();

      if (orderParams.side === "buy" && orderParams.kind === "single-token" && validateBidValue) {
        const tokenId = orderParams.tokenId;
        const seaportBidPercentageThreshold = 80;

        try {
          const collectionFloorAskValue = await getCollectionFloorAskValue(
            orderParams.contract,
            Number(tokenId)
          );

          if (collectionFloorAskValue) {
            const percentage = (Number(value.toString()) / collectionFloorAskValue) * 100;
            if (percentage < seaportBidPercentageThreshold) {
              return results.push({
                id,
                status: "bid-too-low",
              });
            }
          }
        } catch (error) {
          logger.warn(
            "orders-seaport-save-partial",
            `Bid value validation - error. orderId=${id}, contract=${orderParams.contract}, tokenId=${tokenId}, error=${error}`
          );
        }
      }

      const nonce = await commonHelpers.getMinNonce("seaport", orderParams.offerer);

      const validFrom = `date_trunc('seconds', to_timestamp(${startTime}))`;
      const validTo = endTime
        ? `date_trunc('seconds', to_timestamp(${orderParams.endTime}))`
        : "'infinity'";
      orderValues.push({
        id,
        kind: "seaport",
        side: orderParams.side,
        fillability_status: fillabilityStatus,
        approval_status: approvalStatus,
        token_set_id: tokenSetId,
        token_set_schema_hash: toBuffer(schemaHash),
        offer_bundle_id: null,
        consideration_bundle_id: null,
        bundle_kind: null,
        maker: toBuffer(orderParams.offerer),
        taker: orderParams.taker ? toBuffer(orderParams.taker) : toBuffer(AddressZero),
        price: price.toString(),
        value: value.toString(),
        currency: toBuffer(orderParams.paymentToken),
        currency_price: currencyPrice.toString(),
        currency_value: currencyValue.toString(),
        needs_conversion: needsConversion,
        quantity_remaining: orderParams.amount.toString(),
        valid_between: `tstzrange(${validFrom}, ${validTo}, '[]')`,
        nonce: nonce.toString(),
        source_id_int: source.id,
        is_reservoir: null,
        contract: toBuffer(orderParams.contract),
        conduit: toBuffer(new Sdk.Seaport.Exchange(config.chainId).deriveConduit(conduitKey)),
        fee_bps: feeBps,
        fee_breakdown: feeBreakdown || null,
        dynamic: orderParams.isDynamic ?? null,
        raw_data: null,
        expiration: validTo,
        missing_royalties: missingRoyalties,
        normalized_value: normalizedValue,
        currency_normalized_value: currencyNormalizedValue,
        originated_at: metadata.originatedAt ?? null,
      });

      const unfillable =
        fillabilityStatus !== "fillable" ||
        approvalStatus !== "approved" ||
        // Skip private orders
        (orderParams.taker ?? AddressZero) !== AddressZero
          ? true
          : undefined;

      results.push({
        id,
        status: "success",
        unfillable,
      });
    } catch (error) {
      logger.warn(
        "orders-seaport-save",
        `Failed to handle partial order with params ${JSON.stringify(
          orderParams
        )}: ${error} (will retry)`
      );

      // Throw so that we retry with he bundle-handling code
      throw error;
    }
  };

  // Process all orders concurrently
  const limit = pLimit(20);
  await Promise.all(
    orderInfos.map((orderInfo) =>
      limit(async () =>
        orderInfo.kind == "partial"
          ? handlePartialOrder(orderInfo.orderParams as PartialOrderComponents, orderInfo.metadata)
          : tracer.trace(
              "handleOrder",
<<<<<<< HEAD
              {
                resource: "seaportSave",
                tags: {
                  orderInfo: {
                    hash: orderInfo.openSeaOrderParams?.hash,
                    side: orderInfo.openSeaOrderParams?.side,
                    kind: orderInfo.openSeaOrderParams?.kind,
                  },
                },
              },
=======
              { resource: "seaportSave", tags: { [tags.MANUAL_KEEP]: true, orderInfo } },
>>>>>>> 8792a34d
              () =>
                handleOrder(
                  orderInfo.orderParams as Sdk.Seaport.Types.OrderComponents,
                  orderInfo.metadata,
                  orderInfo.isReservoir,
                  orderInfo.openSeaOrderParams
                )
            )
      )
    )
  );

  if (orderValues.length) {
    const columns = new pgp.helpers.ColumnSet(
      [
        "id",
        "kind",
        "side",
        "fillability_status",
        "approval_status",
        "token_set_id",
        "token_set_schema_hash",
        "offer_bundle_id",
        "consideration_bundle_id",
        "bundle_kind",
        "maker",
        "taker",
        "price",
        "value",
        "currency",
        "currency_price",
        "currency_value",
        "needs_conversion",
        "quantity_remaining",
        { name: "valid_between", mod: ":raw" },
        "nonce",
        "source_id_int",
        "is_reservoir",
        "contract",
        "conduit",
        "fee_bps",
        { name: "fee_breakdown", mod: ":json" },
        "dynamic",
        "raw_data",
        { name: "expiration", mod: ":raw" },
        { name: "missing_royalties", mod: ":json" },
        "normalized_value",
        "currency_normalized_value",
        "originated_at",
      ],
      {
        table: "orders",
      }
    );

    await idb.none(pgp.helpers.insert(orderValues, columns) + " ON CONFLICT DO NOTHING");

    await ordersUpdateById.addToQueue(
      results
        .filter((r) => r.status === "success" && !r.unfillable)
        .map(
          ({ id }) =>
            ({
              context: `new-order-${id}`,
              id,
              trigger: {
                kind: "new-order",
              },
            } as ordersUpdateById.OrderInfo)
        )
    );

    if (relayToArweave) {
      await arweaveRelay.addPendingOrdersSeaport(arweaveData);
    }
  }

  return results;
};

export const handleTokenList = async (
  orderId: string,
  contract: string,
  tokenSetId: string,
  merkleRoot: string
) => {
  try {
    const handleTokenSetId = await redis.set(
      `seaport-handle-token-list:${tokenSetId}`,
      Date.now(),
      "EX",
      86400,
      "NX"
    );

    if (handleTokenSetId) {
      const collectionDay30Rank = await redis.zscore("collections_day30_rank", contract);
      if (!collectionDay30Rank || Number(collectionDay30Rank) <= 1000) {
        const tokenSetTokensExist = await redb.oneOrNone(
          `
            SELECT 1 FROM "token_sets" "ts"
            WHERE "ts"."id" = $/tokenSetId/
            LIMIT 1
          `,
          { tokenSetId }
        );

        if (!tokenSetTokensExist) {
          logger.info(
            "orders-seaport-save",
            `handleTokenList - Missing TokenSet Check - Missing tokenSet. orderId=${orderId}, contract=${contract}, merkleRoot=${merkleRoot}, tokenSetId=${tokenSetId}, collectionDay30Rank=${collectionDay30Rank}`
          );

          const pendingFlagStatusSyncJobs = new PendingFlagStatusSyncJobs();
          if (getNetworkSettings().multiCollectionContracts.includes(contract)) {
            const collectionIds = await redb.manyOrNone(
              `
                SELECT id FROM "collections" "c"
                WHERE "c"."contract" = $/contract/
                AND day30_rank <= 1000
              `,
              { contract: toBuffer(contract) }
            );

            await pendingFlagStatusSyncJobs.add(
              collectionIds.map((c) => ({
                kind: "collection",
                data: {
                  collectionId: c.id,
                  backfill: false,
                },
              }))
            );
          } else {
            await pendingFlagStatusSyncJobs.add([
              {
                kind: "collection",
                data: {
                  collectionId: contract,
                  backfill: false,
                },
              },
            ]);
          }

          await flagStatusProcessQueue.addToQueue();
        }
      }
    }
  } catch (error) {
    logger.error(
      "orders-seaport-save",
      `handleTokenList - Error. orderId=${orderId}, contract=${contract}, merkleRoot=${merkleRoot}, tokenSetId=${tokenSetId}, error=${error}`
    );
  }
};

const getCollection = async (
  orderParams: PartialOrderComponents
): Promise<{
  id: string;
  // eslint-disable-next-line @typescript-eslint/no-explicit-any
  royalties: any;
  // eslint-disable-next-line @typescript-eslint/no-explicit-any
  new_royalties: any;
  token_set_id: string | null;
} | null> => {
  if (orderParams.kind === "single-token") {
    return redb.oneOrNone(
      `
        SELECT
          collections.id,
          collections.royalties,
          collections.new_royalties,
          collections.token_set_id
        FROM tokens
        JOIN collections
          ON tokens.collection_id = collections.id
        WHERE tokens.contract = $/contract/
          AND tokens.token_id = $/tokenId/
        LIMIT 1
      `,
      {
        contract: toBuffer(orderParams.contract),
        tokenId: orderParams.tokenId,
      }
    );
  } else {
    const collection = await redb.oneOrNone(
      `
        SELECT
          collections.id,
          collections.royalties,
          collections.new_royalties,
          collections.token_set_id
        FROM collections
        WHERE collections.contract = $/contract/
          AND collections.slug = $/collectionSlug/
        ORDER BY created_at DESC  
        LIMIT 1  
      `,
      {
        contract: toBuffer(orderParams.contract),
        collectionSlug: orderParams.collectionSlug,
      }
    );

    if (!collection) {
      const lockAcquired = await acquireLock(
        `unknown-slug-refresh-contract-collections-metadata-lock:${orderParams.contract}:${orderParams.collectionSlug}`,
        60 * 60
      );

      logger.info(
        "orders-seaport-save-partial",
        `Unknown Collection. orderId=${orderParams.hash}, contract=${orderParams.contract}, collectionSlug=${orderParams.collectionSlug}, lockAcquired=${lockAcquired}`
      );

      if (lockAcquired) {
        // Try to refresh the contract collections metadata.
        await refreshContractCollectionsMetadata.addToQueue(orderParams.contract);
      }
    }

    return collection;
  }
};

const getCollectionFloorAskValue = async (
  contract: string,
  tokenId: number
): Promise<number | undefined> => {
  if (getNetworkSettings().multiCollectionContracts.includes(contract)) {
    const collection = await Collections.getByContractAndTokenId(contract, tokenId);
    return collection?.floorSellValue;
  } else {
    const collectionFloorAskValue = await redis.get(`collection-floor-ask:${contract}`);

    if (collectionFloorAskValue) {
      return Number(collectionFloorAskValue);
    } else {
      const collection = await Collections.getByContractAndTokenId(contract, tokenId);
      const collectionFloorAskValue = collection?.floorSellValue || 0;

      await redis.set(`collection-floor-ask:${contract}`, collectionFloorAskValue, "EX", 3600);

      return collectionFloorAskValue;
    }
  }
};<|MERGE_RESOLUTION|>--- conflicted
+++ resolved
@@ -1205,20 +1205,7 @@
           ? handlePartialOrder(orderInfo.orderParams as PartialOrderComponents, orderInfo.metadata)
           : tracer.trace(
               "handleOrder",
-<<<<<<< HEAD
-              {
-                resource: "seaportSave",
-                tags: {
-                  orderInfo: {
-                    hash: orderInfo.openSeaOrderParams?.hash,
-                    side: orderInfo.openSeaOrderParams?.side,
-                    kind: orderInfo.openSeaOrderParams?.kind,
-                  },
-                },
-              },
-=======
               { resource: "seaportSave", tags: { [tags.MANUAL_KEEP]: true, orderInfo } },
->>>>>>> 8792a34d
               () =>
                 handleOrder(
                   orderInfo.orderParams as Sdk.Seaport.Types.OrderComponents,
