import { AddressZero } from "@ethersproject/constants";
import * as Sdk from "@reservoir0x/sdk";
import { generateMerkleTree } from "@reservoir0x/sdk/dist/common/helpers/merkle";
import { OrderKind } from "@reservoir0x/sdk/dist/seaport/types";
import _ from "lodash";
import pLimit from "p-limit";

import { idb, pgp, redb } from "@/common/db";
import { logger } from "@/common/logger";
import { baseProvider } from "@/common/provider";
import { acquireLock, redis } from "@/common/redis";
import { bn, now, toBuffer } from "@/common/utils";
import { config } from "@/config/index";
import { getNetworkSettings } from "@/config/network";
import { Collections } from "@/models/collections";
import { PendingFlagStatusSyncJobs } from "@/models/pending-flag-status-sync-jobs";
import { Sources } from "@/models/sources";
import { SourcesEntity } from "@/models/sources/sources-entity";
import * as commonHelpers from "@/orderbook/orders/common/helpers";
import { DbOrder, OrderMetadata, generateSchemaHash } from "@/orderbook/orders/utils";
import { offChainCheck, offChainCheckPartial } from "@/orderbook/orders/seaport/check";
import * as tokenSet from "@/orderbook/token-sets";
import { TokenSet } from "@/orderbook/token-sets/token-list";
import { getUSDAndNativePrices } from "@/utils/prices";
import * as royalties from "@/utils/royalties";
import { Royalty } from "@/utils/royalties";

import * as arweaveRelay from "@/jobs/arweave-relay";
import * as refreshContractCollectionsMetadata from "@/jobs/collection-updates/refresh-contract-collections-metadata-queue";
import * as flagStatusProcessQueue from "@/jobs/flag-status/process-queue";
import * as ordersUpdateById from "@/jobs/order-updates/by-id-queue";
import tracer from "@/common/tracer";

export type OrderInfo =
  | {
      kind: "full";
      orderParams: Sdk.Seaport.Types.OrderComponents;
      metadata: OrderMetadata;
      isReservoir?: boolean;
      openSeaOrderParams?: PartialOrderComponents;
    }
  | {
      kind: "partial";
      orderParams: PartialOrderComponents;
    };

export declare type PartialOrderComponents = {
  kind: OrderKind;
  side: "buy" | "sell";
  hash: string;
  price: string;
  paymentToken: string;
  amount: number;
  startTime: number;
  endTime: number;
  contract: string;
  tokenId?: string;
  offerer: string;
  taker?: string;
  isDynamic?: boolean;
  collectionSlug: string;
  attributeKey?: string;
  attributeValue?: string;
};

type SaveResult = {
  id: string;
  status: string;
  unfillable?: boolean;
};

export const save = async (
  orderInfos: OrderInfo[],
  relayToArweave?: boolean,
  validateBidValue?: boolean
): Promise<SaveResult[]> => {
  const results: SaveResult[] = [];
  const orderValues: DbOrder[] = [];

  const arweaveData: {
    order: Sdk.Seaport.Order | Sdk.Seaport.BundleOrder;
    schemaHash?: string;
    source?: string;
  }[] = [];

  const handleOrder = async (
    orderParams: Sdk.Seaport.Types.OrderComponents,
    metadata: OrderMetadata,
    isReservoir?: boolean,
    openSeaOrderParams?: PartialOrderComponents
  ) => {
    try {
      const order = new Sdk.Seaport.Order(config.chainId, orderParams);
      const info = order.getInfo();
      const id = order.hash();

      const timeStart = performance.now();

      // Check: order has a valid format
      if (!info) {
        return results.push({
          id,
          status: "invalid-format",
        });
      }

      // Check: order doesn't already exist or partial order
      const orderExists = await idb.oneOrNone(
        `
          WITH x AS (
            UPDATE orders
            SET
              raw_data = $/rawData/,
              updated_at = now()
            WHERE orders.id = $/id/
              AND raw_data IS NULL
          )
          SELECT 1 FROM orders WHERE orders.id = $/id/
        `,
        {
          id,
          rawData: order.params,
        }
      );

      if (orderExists) {
        return results.push({
          id,
          status: "already-exists",
        });
      }

      // Check: order has a non-zero price
      if (bn(info.price).lte(0)) {
        return results.push({
          id,
          status: "zero-price",
        });
      }

      const currentTime = now();

      // Check: order has a valid start time
      const startTime = order.params.startTime;
      if (startTime - 5 * 60 >= currentTime) {
        // TODO: Add support for not-yet-valid orders
        return results.push({
          id,
          status: "invalid-start-time",
        });
      }

      // Check: order is not expired
      const endTime = order.params.endTime;
      if (currentTime >= endTime) {
        return results.push({
          id,
          status: "expired",
        });
      }

      // Check: buy order has a supported payment token
      if (info.side === "buy" && !getNetworkSettings().supportedBidCurrencies[info.paymentToken]) {
        return results.push({
          id,
          status: "unsupported-payment-token",
        });
      }

      // Check: order has a known zone
      if (
        ![
          // No zone
          AddressZero,
          // Pausable zone
          Sdk.Seaport.Addresses.PausableZone[config.chainId],
        ].includes(order.params.zone)
      ) {
        return results.push({
          id,
          status: "unsupported-zone",
        });
      }

      // Check: order is valid
      try {
        order.checkValidity();
      } catch {
        return results.push({
          id,
          status: "invalid",
        });
      }

      // Check: order has a valid signature
      try {
        await order.checkSignature(baseProvider);
      } catch {
        return results.push({
          id,
          status: "invalid-signature",
        });
      }

      // Check: order fillability
      let fillabilityStatus = "fillable";
      let approvalStatus = "approved";
      try {
        await offChainCheck(order, { onChainApprovalRecheck: true });
        // eslint-disable-next-line @typescript-eslint/no-explicit-any
      } catch (error: any) {
        // Keep any orders that can potentially get valid in the future
        if (error.message === "no-balance-no-approval") {
          fillabilityStatus = "no-balance";
          approvalStatus = "no-approval";
        } else if (error.message === "no-approval") {
          approvalStatus = "no-approval";
        } else if (error.message === "no-balance") {
          fillabilityStatus = "no-balance";
        } else {
          return results.push({
            id,
            status: "not-fillable",
          });
        }
      }

      let saveRawData = true;

      // Check and save: associated token set
      let tokenSetId: string | undefined;
      let schemaHash;

      if (openSeaOrderParams && openSeaOrderParams.kind != "single-token") {
        // Currently, we don't save the raw data on the order to make sure we utilize the OS graphql to fill the order (due to inconsistency with flagged tokens).
        saveRawData = false;

        const collection = await getCollection(openSeaOrderParams);

        if (!collection) {
          return results.push({
            id,
            status: "unknown-collection",
          });
        }

        schemaHash = generateSchemaHash();

        switch (openSeaOrderParams.kind) {
          case "contract-wide": {
            if (collection?.token_set_id) {
              tokenSetId = collection.token_set_id;
            }

            if (tokenSetId) {
              if (tokenSetId.startsWith("contract:")) {
                await tokenSet.contractWide.save([
                  {
                    id: tokenSetId,
                    schemaHash,
                    contract: info.contract,
                  },
                ]);
              } else if (tokenSetId.startsWith("range:")) {
                const [, , startTokenId, endTokenId] = tokenSetId.split(":");

                await tokenSet.tokenRange.save([
                  {
                    id: tokenSetId,
                    schemaHash,
                    contract: info.contract,
                    startTokenId,
                    endTokenId,
                  },
                ]);
              }
            }

            break;
          }

          case "token-list": {
            const schema = {
              kind: "attribute",
              data: {
                collection: collection.id,
                attributes: [
                  {
                    key: openSeaOrderParams.attributeKey,
                    value: openSeaOrderParams.attributeValue,
                  },
                ],
              },
            };

            schemaHash = generateSchemaHash(schema);

            // Fetch all tokens matching the attributes
            const tokens = await redb.manyOrNone(
              `
              SELECT token_attributes.token_id
              FROM token_attributes
              WHERE token_attributes.collection_id = $/collection/
                AND token_attributes.key = $/key/
                AND token_attributes.value = $/value/
              ORDER BY token_attributes.token_id
            `,
              {
                collection: collection.id,
                key: openSeaOrderParams.attributeKey,
                value: openSeaOrderParams.attributeValue,
              }
            );

            if (tokens.length) {
              const tokensIds = tokens.map((r) => r.token_id);
              const merkleTree = generateMerkleTree(tokensIds);

              tokenSetId = `list:${info.contract}:${merkleTree.getHexRoot()}`;

              await tokenSet.tokenList.save([
                {
                  id: tokenSetId,
                  schema,
                  schemaHash: generateSchemaHash(schema),
                  items: {
                    contract: info.contract,
                    tokenIds: tokensIds,
                  },
                } as TokenSet,
              ]);
            }

            break;
          }
        }
      } else {
        schemaHash = metadata.schemaHash ?? generateSchemaHash(metadata.schema);

        switch (order.params.kind) {
          case "single-token": {
            const typedInfo = info as typeof info & { tokenId: string };
            const tokenId = typedInfo.tokenId;

            tokenSetId = `token:${info.contract}:${tokenId}`;
            if (tokenId) {
              await tokenSet.singleToken.save([
                {
                  id: tokenSetId,
                  schemaHash,
                  contract: info.contract,
                  tokenId,
                },
              ]);
            }

            break;
          }

          case "contract-wide": {
            tokenSetId = `contract:${info.contract}`;
            await tokenSet.contractWide.save([
              {
                id: tokenSetId,
                schemaHash,
                contract: info.contract,
              },
            ]);

            break;
          }

          case "token-list": {
            // For collection offers, if the target orderbook is opensea, the token set should always be a contract wide.
            // This is due to a mismatch between the collection flags in our system and OpenSea.
            // The actual merkle root is returned by the build collection offer API from OpenSea (see the logic in the execute bid API).
            if (metadata?.target === "opensea") {
              tokenSetId = `contract:${info.contract}`;
              await tokenSet.contractWide.save([
                {
                  id: tokenSetId,
                  schemaHash,
                  contract: info.contract,
                },
              ]);
            } else {
              const typedInfo = info as typeof info & { merkleRoot: string };
              const merkleRoot = typedInfo.merkleRoot;

              if (merkleRoot) {
                tokenSetId = `list:${info.contract}:${bn(merkleRoot).toHexString()}`;

                await tokenSet.tokenList.save([
                  {
                    id: tokenSetId,
                    schemaHash,
                    schema: metadata.schema,
                  },
                ]);

                if (!isReservoir) {
                  await handleTokenList(id, info.contract, tokenSetId, merkleRoot);
                }
              }
            }

            break;
          }
        }
      }

      if (!tokenSetId) {
        return results.push({
          id,
          status: "invalid-token-set",
        });
      }

      // Handle: fees
      let feeAmount = order.getFeeAmount();

      // Handle: price and value
      let price = bn(order.getMatchingPrice());
      let value = price;
      if (info.side === "buy") {
        // For buy orders, we set the value as `price - fee` since it
        // is best for UX to show the user exactly what they're going
        // to receive on offer acceptance.
        value = bn(price).sub(feeAmount);
      }

      // The price, value and fee are for a single item
      if (bn(info.amount).gt(1)) {
        price = price.div(info.amount);
        value = value.div(info.amount);
        feeAmount = feeAmount.div(info.amount);
      }

      // Handle: royalties
      const openSeaFeeRecipients = [
        "0x5b3256965e7c3cf26e11fcaf296dfc8807c01073",
        "0x8de9c5a032463c561423387a9648c5c7bcc5bc90",
        "0x0000a26b00c1f0df003000390027140000faa719",
      ];

      let openSeaRoyalties: Royalty[];
      const openSeaRoyaltiesSchema = metadata?.target === "opensea" ? "opensea" : "default";

      if (order.params.kind === "single-token") {
        openSeaRoyalties = await royalties.getRoyalties(
          info.contract,
          info.tokenId,
          openSeaRoyaltiesSchema
        );
      } else {
        openSeaRoyalties = await royalties.getRoyaltiesByTokenSet(
          tokenSetId,
          openSeaRoyaltiesSchema
        );
      }

      let feeBps = 0;
      let marketplaceFeeFound = false;
      const feeBreakdown = info.fees.map(({ recipient, amount }) => {
        const bps = price.eq(0)
          ? 0
          : bn(amount)
              .div(info.amount ?? 1)
              .mul(10000)
              .div(price)
              .toNumber();

        feeBps += bps;

        // First check for opensea hardcoded recipients
        const kind: "marketplace" | "royalty" = openSeaFeeRecipients.includes(recipient)
          ? "marketplace"
          : openSeaRoyalties.map(({ recipient }) => recipient).includes(recipient.toLowerCase()) // Check for locally stored royalties
          ? "royalty"
          : marketplaceFeeFound || bps > 250 // If bps is higher than 250 or we already found marketplace fee assume it is royalty otherwise marketplace fee
          ? "royalty"
          : "marketplace";

        marketplaceFeeFound = kind === "marketplace" || marketplaceFeeFound;

        return {
          kind,
          recipient,
          bps,
        };
      });

      if (feeBps > 10000) {
        return results.push({
          id,
          status: "fees-too-high",
        });
      }

      // Handle: royalties on top
      const defaultRoyalties =
        info.side === "sell"
          ? await royalties.getRoyalties(info.contract, info.tokenId, "default")
          : await royalties.getRoyaltiesByTokenSet(tokenSetId, "default");

      const totalBuiltInBps = feeBreakdown
        .map(({ bps, kind }) => (kind === "royalty" ? bps : 0))
        .reduce((a, b) => a + b, 0);
      const totalDefaultBps = defaultRoyalties.map(({ bps }) => bps).reduce((a, b) => a + b, 0);

      const missingRoyalties = [];
      let missingRoyaltyAmount = bn(0);
      if (totalBuiltInBps < totalDefaultBps) {
        const validRecipients = defaultRoyalties.filter(
          ({ bps, recipient }) => bps && recipient !== AddressZero
        );
        if (validRecipients.length) {
          const bpsDiff = totalDefaultBps - totalBuiltInBps;
          const amount = bn(price).mul(bpsDiff).div(10000);
          missingRoyaltyAmount = missingRoyaltyAmount.add(amount);

          // Split the missing royalties pro-rata across all royalty recipients
          const totalBps = _.sumBy(validRecipients, ({ bps }) => bps);
          for (const { bps, recipient } of validRecipients) {
            // TODO: Handle lost precision (by paying it to the last or first recipient)
            missingRoyalties.push({
              bps: Math.floor((bpsDiff * bps) / totalBps),
              amount: amount.mul(bps).div(totalBps).toString(),
              recipient,
            });
          }
        }
      }

      // Handle: source
      const sources = await Sources.getInstance();
      let source: SourcesEntity | undefined = await sources.getOrInsert("opensea.io");

      // If cross posting, source should always be opensea.
      if (metadata?.target !== "opensea") {
        const sourceHash = bn(order.params.salt)._hex.slice(0, 10);
        const matchedSource = sources.getByDomainHash(sourceHash);
        if (matchedSource) {
          source = matchedSource;
        }
      }

      // If the order is native, override any default source
      if (isReservoir) {
        if (metadata.source) {
          // If we can detect the marketplace (only OpenSea for now) do not override
          if (
            _.isEmpty(
              _.intersection(
                feeBreakdown.map(({ recipient }) => recipient),
                openSeaFeeRecipients
              )
            )
          ) {
            source = await sources.getOrInsert(metadata.source);
          }
        } else {
          source = undefined;
        }
      }

      // Handle: price conversion
      const currency = info.paymentToken;

      const currencyPrice = price.toString();
      const currencyValue = value.toString();

      let needsConversion = false;
      if (
        ![
          Sdk.Common.Addresses.Eth[config.chainId],
          Sdk.Common.Addresses.Weth[config.chainId],
        ].includes(currency)
      ) {
        needsConversion = true;

        // If the currency is anything other than ETH/WETH, we convert
        // `price` and `value` from that currency denominations to the
        // ETH denomination
        {
          const prices = await getUSDAndNativePrices(currency, price.toString(), currentTime);
          if (!prices.nativePrice) {
            // Getting the native price is a must
            return results.push({
              id,
              status: "failed-to-convert-price",
            });
          }
          price = bn(prices.nativePrice);
        }
        {
          const prices = await getUSDAndNativePrices(currency, value.toString(), currentTime);
          if (!prices.nativePrice) {
            // Getting the native price is a must
            return results.push({
              id,
              status: "failed-to-convert-price",
            });
          }
          value = bn(prices.nativePrice);
        }
      }

      // Handle: normalized value
      const currencyNormalizedValue =
        info.side === "sell"
          ? bn(currencyValue).add(missingRoyaltyAmount).toString()
          : bn(currencyValue).sub(missingRoyaltyAmount).toString();

      const prices = await getUSDAndNativePrices(currency, currencyNormalizedValue, currentTime);
      if (!prices.nativePrice) {
        // Getting the native price is a must
        return results.push({
          id,
          status: "failed-to-convert-price",
        });
      }
      const normalizedValue = bn(prices.nativePrice).toString();

      if (info.side === "buy" && order.params.kind === "single-token" && validateBidValue) {
        const typedInfo = info as typeof info & { tokenId: string };
        const tokenId = typedInfo.tokenId;
        const seaportBidPercentageThreshold = 80;

        try {
          const collectionFloorAskValue = await getCollectionFloorAskValue(
            info.contract,
            Number(tokenId)
          );

          if (collectionFloorAskValue) {
            const percentage = (Number(value.toString()) / collectionFloorAskValue) * 100;

            if (percentage < seaportBidPercentageThreshold) {
              return results.push({
                id,
                status: "bid-too-low",
              });
            }
          }
        } catch (error) {
          logger.warn(
            "orders-seaport-save",
            `Bid value validation - error. orderId=${id}, contract=${info.contract}, tokenId=${tokenId}, error=${error}`
          );
        }
      }

      const validFrom = `date_trunc('seconds', to_timestamp(${startTime}))`;
      const validTo = endTime
        ? `date_trunc('seconds', to_timestamp(${order.params.endTime}))`
        : "'infinity'";
      orderValues.push({
        id,
        kind: "seaport",
        side: info.side,
        fillability_status: fillabilityStatus,
        approval_status: approvalStatus,
        token_set_id: tokenSetId,
        token_set_schema_hash: toBuffer(schemaHash),
        offer_bundle_id: null,
        consideration_bundle_id: null,
        bundle_kind: null,
        maker: toBuffer(order.params.offerer),
        taker: toBuffer(info.taker),
        price: price.toString(),
        value: value.toString(),
        currency: toBuffer(info.paymentToken),
        currency_price: currencyPrice.toString(),
        currency_value: currencyValue.toString(),
        needs_conversion: needsConversion,
        quantity_remaining: info.amount ?? "1",
        valid_between: `tstzrange(${validFrom}, ${validTo}, '[]')`,
        nonce: order.params.counter,
        source_id_int: source?.id,
        is_reservoir: isReservoir ? isReservoir : null,
        contract: toBuffer(info.contract),
        conduit: toBuffer(
          new Sdk.Seaport.Exchange(config.chainId).deriveConduit(order.params.conduitKey)
        ),
        fee_bps: feeBps,
        fee_breakdown: feeBreakdown || null,
        dynamic: info.isDynamic ?? null,
        raw_data: saveRawData ? order.params : null,
        expiration: validTo,
        missing_royalties: missingRoyalties,
        normalized_value: normalizedValue,
        currency_normalized_value: currencyNormalizedValue,
      });

      const unfillable =
        fillabilityStatus !== "fillable" ||
        approvalStatus !== "approved" ||
        // Skip private orders
        info.taker !== AddressZero
          ? true
          : undefined;

      results.push({
        id,
        status: "success",
        unfillable,
      });

      if (relayToArweave) {
        arweaveData.push({ order, schemaHash, source: source?.domain });
      }

      const totalTimeElapsed = Math.floor((performance.now() - timeStart) / 1000);

      if (totalTimeElapsed > 1) {
        logger.info(
          "orders-seaport-save-debug-latency",
          `orderId=${id}, orderSide=${info.side}, totalTimeElapsed=${totalTimeElapsed}`
        );
      }
    } catch (error) {
      logger.warn(
        "orders-seaport-save",
        `Failed to handle order (will retry). orderParams=${JSON.stringify(
          orderParams
        )}, metadata=${JSON.stringify(
          metadata
        )}, isReservoir=${isReservoir}, openSeaOrderParams=${JSON.stringify(
          openSeaOrderParams
        )}, error=${error}`
      );

      // Throw so that we retry with he bundle-handling code
      throw error;
    }
  };

  const handlePartialOrder = async (orderParams: PartialOrderComponents) => {
    try {
      const conduitKey = "0x0000007b02230091a7ed01230072f7006a004d60a8d4e71d599b8104250f0000";
      const id = orderParams.hash;

      // Check: order doesn't already exist
      const orderExists = await idb.oneOrNone(`SELECT 1 FROM orders WHERE orders.id = $/id/`, {
        id,
      });
      if (orderExists) {
        return results.push({
          id,
          status: "already-exists",
        });
      }

      // Check: order has a non-zero price
      if (bn(orderParams.price).lte(0)) {
        return results.push({
          id,
          status: "zero-price",
        });
      }

      const currentTime = now();

      // Check: order has a valid start time
      const startTime = orderParams.startTime;
      if (startTime - 5 * 60 >= currentTime) {
        // TODO: Add support for not-yet-valid orders
        return results.push({
          id,
          status: "invalid-start-time",
        });
      }

      // Check: order is not expired
      const endTime = orderParams.endTime;
      if (currentTime >= endTime) {
        return results.push({
          id,
          status: "expired",
        });
      }

      // Check: buy order has Weth as payment token
      if (
        orderParams.side === "buy" &&
        orderParams.paymentToken !== Sdk.Common.Addresses.Weth[config.chainId]
      ) {
        return results.push({
          id,
          status: "unsupported-payment-token",
        });
      }

      // Check: order fillability
      let fillabilityStatus = "fillable";
      let approvalStatus = "approved";
      try {
        await offChainCheckPartial(orderParams, { onChainApprovalRecheck: true });
        // eslint-disable-next-line @typescript-eslint/no-explicit-any
      } catch (error: any) {
        // Keep any orders that can potentially get valid in the future
        if (error.message === "no-balance-no-approval") {
          fillabilityStatus = "no-balance";
          approvalStatus = "no-approval";
        } else if (error.message === "no-approval") {
          approvalStatus = "no-approval";
        } else if (error.message === "no-balance") {
          fillabilityStatus = "no-balance";
        } else {
          return results.push({
            id,
            status: "not-fillable",
          });
        }
      }

      const collection = await getCollection(orderParams);

      if (!collection) {
        return results.push({
          id,
          status: "unknown-collection",
        });
      }

      // Check and save: associated token set
      let schemaHash = generateSchemaHash();

      let tokenSetId: string | undefined;
      switch (orderParams.kind) {
        case "single-token": {
          const tokenId = orderParams.tokenId;

          tokenSetId = `token:${orderParams.contract}:${tokenId}`;
          if (tokenId) {
            await tokenSet.singleToken.save([
              {
                id: tokenSetId,
                schemaHash,
                contract: orderParams.contract,
                tokenId,
              },
            ]);
          }

          break;
        }

        case "contract-wide": {
          if (collection?.token_set_id) {
            tokenSetId = collection.token_set_id;
          }

          if (tokenSetId) {
            if (tokenSetId.startsWith("contract:")) {
              await tokenSet.contractWide.save([
                {
                  id: tokenSetId,
                  schemaHash,
                  contract: orderParams.contract,
                },
              ]);
            } else if (tokenSetId.startsWith("range:")) {
              const [, , startTokenId, endTokenId] = tokenSetId.split(":");

              await tokenSet.tokenRange.save([
                {
                  id: tokenSetId,
                  schemaHash,
                  contract: orderParams.contract,
                  startTokenId,
                  endTokenId,
                },
              ]);
            }
          }

          break;
        }

        case "token-list": {
          const schema = {
            kind: "attribute",
            data: {
              collection: collection.id,
              attributes: [
                {
                  key: orderParams.attributeKey,
                  value: orderParams.attributeValue,
                },
              ],
            },
          };

          schemaHash = generateSchemaHash(schema);

          // Fetch all tokens matching the attributes
          const tokens = await redb.manyOrNone(
            `
              SELECT token_attributes.token_id
              FROM token_attributes
              WHERE token_attributes.collection_id = $/collection/
                AND token_attributes.key = $/key/
                AND token_attributes.value = $/value/
              ORDER BY token_attributes.token_id
            `,
            {
              collection: collection.id,
              key: orderParams.attributeKey,
              value: orderParams.attributeValue,
            }
          );

          if (tokens.length) {
            const tokensIds = tokens.map((r) => r.token_id);
            const merkleTree = generateMerkleTree(tokensIds);

            tokenSetId = `list:${orderParams.contract}:${merkleTree.getHexRoot()}`;

            await tokenSet.tokenList.save([
              {
                id: tokenSetId,
                schema,
                schemaHash: generateSchemaHash(schema),
                items: {
                  contract: orderParams.contract,
                  tokenIds: tokensIds,
                },
              } as TokenSet,
            ]);
          }

          break;
        }
      }

      if (!tokenSetId) {
        return results.push({
          id,
          status: "invalid-token-set",
        });
      }

      // Handle: price and value
      let price = bn(orderParams.price);
      let value = price;

      if (bn(orderParams.amount).gt(1)) {
        price = price.div(orderParams.amount);
        value = value.div(orderParams.amount);
      }

      // Handle: fees
      let feeBps = 250;
      const feeBreakdown = [
        {
          bps: 250,
          kind: "marketplace",
          recipient: "0x0000a26b00c1f0df003000390027140000faa719",
        },
      ];

      if (collection) {
        const royalties = collection.new_royalties?.["opensea"] ?? [];
        for (const royalty of royalties) {
          feeBps += royalty.bps;

          feeBreakdown.push({
            kind: "royalty",
            bps: royalty.bps,
            recipient: royalty.recipient,
          });
        }
      }

      // Handle: royalties on top
      const defaultRoyalties =
        orderParams.side === "sell"
          ? await royalties.getRoyalties(orderParams.contract, orderParams.tokenId!, "default")
          : await royalties.getRoyaltiesByTokenSet(tokenSetId, "default");

      const totalBuiltInBps = feeBreakdown
        .map(({ bps, kind }) => (kind === "royalty" ? bps : 0))
        .reduce((a, b) => a + b, 0);
      const totalDefaultBps = defaultRoyalties.map(({ bps }) => bps).reduce((a, b) => a + b, 0);

      const missingRoyalties = [];
      let missingRoyaltyAmount = bn(0);
      if (totalBuiltInBps < totalDefaultBps) {
        const validRecipients = defaultRoyalties.filter(
          ({ bps, recipient }) => bps && recipient !== AddressZero
        );
        if (validRecipients.length) {
          const bpsDiff = totalDefaultBps - totalBuiltInBps;
          const amount = bn(price).mul(bpsDiff).div(10000);
          missingRoyaltyAmount = missingRoyaltyAmount.add(amount);

          // Split the missing royalties pro-rata across all royalty recipients
          const totalBps = _.sumBy(validRecipients, ({ bps }) => bps);
          for (const { bps, recipient } of validRecipients) {
            // TODO: Handle lost precision (by paying it to the last or first recipient)
            missingRoyalties.push({
              bps: Math.floor((bpsDiff * bps) / totalBps),
              amount: amount.mul(bps).div(totalBps).toString(),
              recipient,
            });
          }
        }
      }

      if (orderParams.side === "buy") {
        const feeAmount = price.mul(feeBps).div(10000);
        value = price.sub(feeAmount);
      }

      // Handle: source
      const sources = await Sources.getInstance();
      const source: SourcesEntity | undefined = await sources.getOrInsert("opensea.io");

      // Handle: price conversion
      const currency = orderParams.paymentToken;

      const currencyPrice = price.toString();
      const currencyValue = value.toString();

      let needsConversion = false;
      if (
        ![
          Sdk.Common.Addresses.Eth[config.chainId],
          Sdk.Common.Addresses.Weth[config.chainId],
        ].includes(currency)
      ) {
        needsConversion = true;

        // If the currency is anything other than ETH/WETH, we convert
        // `price` and `value` from that currency denominations to the
        // ETH denomination
        {
          const prices = await getUSDAndNativePrices(currency, price.toString(), currentTime);
          if (!prices.nativePrice) {
            // Getting the native price is a must
            return results.push({
              id,
              status: "failed-to-convert-price",
            });
          }
          price = bn(prices.nativePrice);
        }
        {
          const prices = await getUSDAndNativePrices(currency, value.toString(), currentTime);
          if (!prices.nativePrice) {
            // Getting the native price is a must
            return results.push({
              id,
              status: "failed-to-convert-price",
            });
          }
          value = bn(prices.nativePrice);
        }
      }

      // Handle: normalized value
      const currencyNormalizedValue =
        orderParams.side === "sell"
          ? bn(currencyValue).add(missingRoyaltyAmount).toString()
          : bn(currencyValue).sub(missingRoyaltyAmount).toString();

      const prices = await getUSDAndNativePrices(currency, currencyNormalizedValue, currentTime);
      if (!prices.nativePrice) {
        // Getting the native price is a must
        return results.push({
          id,
          status: "failed-to-convert-price",
        });
      }
      const normalizedValue = bn(prices.nativePrice).toString();

      if (orderParams.side === "buy" && orderParams.kind === "single-token" && validateBidValue) {
        const tokenId = orderParams.tokenId;
        const seaportBidPercentageThreshold = 80;

        try {
          const collectionFloorAskValue = await getCollectionFloorAskValue(
            orderParams.contract,
            Number(tokenId)
          );

          if (collectionFloorAskValue) {
            const percentage = (Number(value.toString()) / collectionFloorAskValue) * 100;
            if (percentage < seaportBidPercentageThreshold) {
              return results.push({
                id,
                status: "bid-too-low",
              });
            }
          }
        } catch (error) {
          logger.warn(
            "orders-seaport-save-partial",
            `Bid value validation - error. orderId=${id}, contract=${orderParams.contract}, tokenId=${tokenId}, error=${error}`
          );
        }
      }

      const nonce = await commonHelpers.getMinNonce("seaport", orderParams.offerer);

      const validFrom = `date_trunc('seconds', to_timestamp(${startTime}))`;
      const validTo = endTime
        ? `date_trunc('seconds', to_timestamp(${orderParams.endTime}))`
        : "'infinity'";
      orderValues.push({
        id,
        kind: "seaport",
        side: orderParams.side,
        fillability_status: fillabilityStatus,
        approval_status: approvalStatus,
        token_set_id: tokenSetId,
        token_set_schema_hash: toBuffer(schemaHash),
        offer_bundle_id: null,
        consideration_bundle_id: null,
        bundle_kind: null,
        maker: toBuffer(orderParams.offerer),
        taker: orderParams.taker ? toBuffer(orderParams.taker) : toBuffer(AddressZero),
        price: price.toString(),
        value: value.toString(),
        currency: toBuffer(orderParams.paymentToken),
        currency_price: currencyPrice.toString(),
        currency_value: currencyValue.toString(),
        needs_conversion: needsConversion,
        quantity_remaining: orderParams.amount.toString(),
        valid_between: `tstzrange(${validFrom}, ${validTo}, '[]')`,
        nonce: nonce.toString(),
        source_id_int: source.id,
        is_reservoir: null,
        contract: toBuffer(orderParams.contract),
        conduit: toBuffer(new Sdk.Seaport.Exchange(config.chainId).deriveConduit(conduitKey)),
        fee_bps: feeBps,
        fee_breakdown: feeBreakdown || null,
        dynamic: orderParams.isDynamic ?? null,
        raw_data: null,
        expiration: validTo,
        missing_royalties: missingRoyalties,
        normalized_value: normalizedValue,
        currency_normalized_value: currencyNormalizedValue,
      });

      const unfillable =
        fillabilityStatus !== "fillable" ||
        approvalStatus !== "approved" ||
        // Skip private orders
        (orderParams.taker ?? AddressZero) !== AddressZero
          ? true
          : undefined;

      results.push({
        id,
        status: "success",
        unfillable,
      });
    } catch (error) {
      logger.warn(
        "orders-seaport-save",
        `Failed to handle partial order with params ${JSON.stringify(
          orderParams
        )}: ${error} (will retry)`
      );

      // Throw so that we retry with he bundle-handling code
      throw error;
    }
  };

  // const handleBundleOrder = async ({ orderParams, isReservoir, metadata }: OrderInfo) => {
  //   try {
  //     const order = new Sdk.Seaport.BundleOrder(config.chainId, orderParams);
  //     const info = order.getInfo();
  //     const id = order.hash();

  //     // Check: order has a valid format
  //     if (!info) {
  //       return results.push({
  //         id,
  //         status: "invalid-format",
  //       });
  //     }

  //     // Check: order doesn't already exist
  //     const orderExists = await idb.oneOrNone(`SELECT 1 FROM orders WHERE orders.id = $/id/`, {
  //       id,
  //     });
  //     if (orderExists) {
  //       return results.push({
  //         id,
  //         status: "already-exists",
  //       });
  //     }

  //     const currentTime = now();

  //     // Check: order has a valid start time
  //     const startTime = order.params.startTime;
  //     if (startTime - 5 * 60 >= currentTime) {
  //       // TODO: Add support for not-yet-valid orders
  //       return results.push({
  //         id,
  //         status: "invalid-start-time",
  //       });
  //     }

  //     // Check: order is not expired
  //     const endTime = order.params.endTime;
  //     if (currentTime >= endTime) {
  //       return results.push({
  //         id,
  //         status: "expired",
  //       });
  //     }

  //     // Check: order has a known zone
  //     if (
  //       ![
  //         // No zone
  //         AddressZero,
  //         // Are these really used?
  //         "0xf397619df7bfd4d1657ea9bdd9df7ff888731a11",
  //         "0x9b814233894cd227f561b78cc65891aa55c62ad2",
  //         // Pausable zone
  //         Sdk.Seaport.Addresses.PausableZone[config.chainId],
  //       ].includes(order.params.zone)
  //     ) {
  //       return results.push({
  //         id,
  //         status: "unsupported-zone",
  //       });
  //     }

  //     // Check: order is valid
  //     try {
  //       order.checkValidity();
  //     } catch {
  //       return results.push({
  //         id,
  //         status: "invalid",
  //       });
  //     }

  //     // Check: order has a valid signature
  //     try {
  //       order.checkSignature();
  //     } catch (error) {
  //       return results.push({
  //         id,
  //         status: "invalid-signature",
  //       });
  //     }

  //     // Check: order fillability
  //     let fillabilityStatus = "fillable";
  //     let approvalStatus = "approved";
  //     try {
  //       await offChainCheckBundle(order, { onChainApprovalRecheck: true });
  //       // eslint-disable-next-line @typescript-eslint/no-explicit-any
  //     } catch (error: any) {
  //       // Keep any orders that can potentially get valid in the future
  //       if (error.message === "no-balance-no-approval") {
  //         fillabilityStatus = "no-balance";
  //         approvalStatus = "no-approval";
  //       } else if (error.message === "no-approval") {
  //         approvalStatus = "no-approval";
  //       } else if (error.message === "no-balance") {
  //         fillabilityStatus = "no-balance";
  //       } else {
  //         return results.push({
  //           id,
  //           status: "not-fillable",
  //         });
  //       }
  //     }

  //     // TODO: Add support for non-token token sets
  //     const tokenSets = await tokenSet.singleToken.save(
  //       info.offerItems.map((item) => ({
  //         id: `token:${item.contract}:${item.tokenId!}`,
  //         schemaHash: generateSchemaHash(),
  //         contract: item.contract,
  //         tokenId: item.tokenId!,
  //       }))
  //     );

  //     // TODO: Add support for consideration bundles
  //     const offerBundle = await bundles.create(tokenSets.map(({ id }) => ({ kind: "nft", id })));

  //     // eslint-disable-next-line @typescript-eslint/no-explicit-any
  //     const currency = (info as any).paymentToken;
  //     if (order.params.kind === "bundle-ask") {
  //       // Check: order has a non-zero price
  //       // eslint-disable-next-line @typescript-eslint/no-explicit-any
  //       if (bn((info as any).price).lte(0)) {
  //         return results.push({
  //           id,
  //           status: "zero-price",
  //         });
  //       }
  //     }

  //     // Handle: price and value
  //     let price = bn(order.getMatchingPrice());
  //     const currencyPrice = price;
  //     let value = price;

  //     // Handle: fees
  //     const feeAmount = order.getFeeAmount();

  //     const feeBps = price.eq(0) ? bn(0) : feeAmount.mul(10000).div(price);
  //     if (feeBps.gt(10000)) {
  //       return results.push({
  //         id,
  //         status: "fees-too-high",
  //       });
  //     }

  //     // Handle: fee breakdown
  //     const openSeaFeeRecipients = [
  //       "0x5b3256965e7c3cf26e11fcaf296dfc8807c01073",
  //       "0x8de9c5a032463c561423387a9648c5c7bcc5bc90",
  //     ];

  //     // eslint-disable-next-line @typescript-eslint/no-explicit-any
  //     const feeBreakdown = ((info as any) || []).fees.map(
  //       ({ recipient, amount }: { recipient: string; amount: string }) => ({
  //         kind: openSeaFeeRecipients.includes(recipient.toLowerCase()) ? "marketplace" : "royalty",
  //         recipient,
  //         bps: price.eq(0) ? 0 : bn(amount).mul(10000).div(price).toNumber(),
  //       })
  //     );

  //     // Handle: source
  //     const sources = await Sources.getInstance();
  //     let source;

  //     if (metadata.source) {
  //       source = await sources.getOrInsert(metadata.source);
  //     } else {
  //       // If one of the fees is marketplace the source of the order is opensea
  //       for (const fee of feeBreakdown) {
  //         if (fee.kind == "marketplace") {
  //           source = await sources.getOrInsert("opensea.io");
  //           break;
  //         }
  //       }
  //     }

  //     // Handle: price conversion
  //     {
  //       const prices = await getUSDAndNativePrices(
  //         currency,
  //         price.toString(),
  //         currentTime
  //       );
  //       if (!prices.nativePrice) {
  //         // Getting the native price is a must
  //         return results.push({
  //           id,
  //           status: "failed-to-convert-price",
  //         });
  //       }
  //       price = bn(prices.nativePrice);
  //     }
  //     {
  //       const prices = await getUSDAndNativePrices(
  //         currency,
  //         value.toString(),
  //         currentTime
  //       );
  //       if (!prices.nativePrice) {
  //         // Getting the native price is a must
  //         return results.push({
  //           id,
  //           status: "failed-to-convert-price",
  //         });
  //       }
  //       value = bn(prices.nativePrice);
  //     }

  //     const validFrom = `date_trunc('seconds', to_timestamp(${startTime}))`;
  //     const validTo = endTime
  //       ? `date_trunc('seconds', to_timestamp(${order.params.endTime}))`
  //       : "'infinity'";
  //     orderValues.push({
  //       id,
  //       kind: "seaport",
  //       side: "bundle",
  //       fillability_status: fillabilityStatus,
  //       approval_status: approvalStatus,
  //       token_set_id: null,
  //       token_set_schema_hash: null,
  //       offer_bundle_id: offerBundle,
  //       consideration_bundle_id: undefined,
  //       // eslint-disable-next-line @typescript-eslint/no-explicit-any
  //       bundle_kind: order.params.kind as any,
  //       contract: null,
  //       maker: toBuffer(order.params.offerer),
  //       taker: toBuffer(info.taker),
  //       price: price.toString(),
  //       value: value.toString(),
  //       currency: currency ? toBuffer(currency) : undefined,
  //       currency_price: currencyPrice.toString(),
  //       valid_between: `tstzrange(${validFrom}, ${validTo}, '[]')`,
  //       nonce: order.params.counter,
  //       source_id_int: source?.id,
  //       is_reservoir: isReservoir ? isReservoir : null,
  //       conduit: toBuffer(
  //         new Sdk.Seaport.Exchange(config.chainId).deriveConduit(order.params.conduitKey)
  //       ),
  //       fee_breakdown: feeBreakdown,
  //       fee_bps: feeBps.toNumber(),
  //       raw_data: order.params,
  //       dynamic: null,
  //       expiration: validTo,
  //     });

  //     results.push({
  //       id,
  //       status: "success",
  //       unfillable:
  //         fillabilityStatus !== "fillable" || approvalStatus !== "approved" ? true : undefined,
  //     });

  //     if (relayToArweave) {
  //       arweaveData.push({ order, source: source?.domain });
  //     }
  //   } catch (error) {
  //     logger.error(
  //       "orders-seaport-save-bundle",
  //       `Failed to handle bundle order with params ${JSON.stringify(orderParams)}: ${error}`
  //     );
  //   }
  // };

  // Process all orders concurrently
  const limit = pLimit(20);
  await Promise.all(
    orderInfos.map((orderInfo) =>
      limit(async () =>
        orderInfo.kind == "partial"
          ? handlePartialOrder(orderInfo.orderParams as PartialOrderComponents)
<<<<<<< HEAD
          : tracer.trace("handleOrder", { resource: "seaportSave", tags: { orderInfo } }, () =>
              handleOrder(
                orderInfo.orderParams as Sdk.Seaport.Types.OrderComponents,
                orderInfo.metadata,
                orderInfo.isReservoir,
                orderInfo.openSeaOrderParams
              )
=======
          : tracer.trace(
              "handleOrder",
              { resource: "seaportSave", tags: { orderInfo: orderInfo } },
              () =>
                handleOrder(
                  orderInfo.orderParams as Sdk.Seaport.Types.OrderComponents,
                  orderInfo.metadata,
                  orderInfo.isReservoir,
                  orderInfo.openSeaOrderParams
                )
>>>>>>> 12319f32
            )
      )
    )
  );

  if (orderValues.length) {
    const columns = new pgp.helpers.ColumnSet(
      [
        "id",
        "kind",
        "side",
        "fillability_status",
        "approval_status",
        "token_set_id",
        "token_set_schema_hash",
        "offer_bundle_id",
        "consideration_bundle_id",
        "bundle_kind",
        "maker",
        "taker",
        "price",
        "value",
        "currency",
        "currency_price",
        "currency_value",
        "needs_conversion",
        "quantity_remaining",
        { name: "valid_between", mod: ":raw" },
        "nonce",
        "source_id_int",
        "is_reservoir",
        "contract",
        "conduit",
        "fee_bps",
        { name: "fee_breakdown", mod: ":json" },
        "dynamic",
        "raw_data",
        { name: "expiration", mod: ":raw" },
        { name: "missing_royalties", mod: ":json" },
        "normalized_value",
        "currency_normalized_value",
      ],
      {
        table: "orders",
      }
    );

    await idb.none(pgp.helpers.insert(orderValues, columns) + " ON CONFLICT DO NOTHING");

    await ordersUpdateById.addToQueue(
      results
        .filter((r) => r.status === "success" && !r.unfillable)
        .map(
          ({ id }) =>
            ({
              context: `new-order-${id}`,
              id,
              trigger: {
                kind: "new-order",
              },
            } as ordersUpdateById.OrderInfo)
        )
    );

    if (relayToArweave) {
      await arweaveRelay.addPendingOrdersSeaport(arweaveData);
    }
  }

  return results;
};

export const handleTokenList = async (
  orderId: string,
  contract: string,
  tokenSetId: string,
  merkleRoot: string
) => {
  try {
    const handleTokenSetId = await redis.set(
      `seaport-handle-token-list:${tokenSetId}`,
      Date.now(),
      "EX",
      86400,
      "NX"
    );

    if (handleTokenSetId) {
      const collectionDay30Rank = await redis.zscore("collections_day30_rank", contract);
      if (!collectionDay30Rank || Number(collectionDay30Rank) <= 1000) {
        const tokenSetTokensExist = await redb.oneOrNone(
          `
            SELECT 1 FROM "token_sets" "ts"
            WHERE "ts"."id" = $/tokenSetId/
            LIMIT 1
          `,
          { tokenSetId }
        );

        if (!tokenSetTokensExist) {
          logger.info(
            "orders-seaport-save",
            `handleTokenList - Missing TokenSet Check - Missing tokenSet. orderId=${orderId}, contract=${contract}, merkleRoot=${merkleRoot}, tokenSetId=${tokenSetId}, collectionDay30Rank=${collectionDay30Rank}`
          );

          const pendingFlagStatusSyncJobs = new PendingFlagStatusSyncJobs();
          if (getNetworkSettings().multiCollectionContracts.includes(contract)) {
            const collectionIds = await redb.manyOrNone(
              `
                SELECT id FROM "collections" "c"
                WHERE "c"."contract" = $/contract/
                AND day30_rank <= 1000
              `,
              { contract: toBuffer(contract) }
            );

            await pendingFlagStatusSyncJobs.add(
              collectionIds.map((c) => ({
                kind: "collection",
                data: {
                  collectionId: c.id,
                  backfill: false,
                },
              }))
            );
          } else {
            await pendingFlagStatusSyncJobs.add([
              {
                kind: "collection",
                data: {
                  collectionId: contract,
                  backfill: false,
                },
              },
            ]);
          }

          await flagStatusProcessQueue.addToQueue();
        }
      }
    }
  } catch (error) {
    logger.error(
      "orders-seaport-save",
      `handleTokenList - Error. orderId=${orderId}, contract=${contract}, merkleRoot=${merkleRoot}, tokenSetId=${tokenSetId}, error=${error}`
    );
  }
};

const getCollection = async (
  orderParams: PartialOrderComponents
): Promise<{
  id: string;
  // eslint-disable-next-line @typescript-eslint/no-explicit-any
  royalties: any;
  // eslint-disable-next-line @typescript-eslint/no-explicit-any
  new_royalties: any;
  token_set_id: string | null;
} | null> => {
  if (orderParams.kind === "single-token") {
    return redb.oneOrNone(
      `
        SELECT
          collections.id,
          collections.royalties,
          collections.new_royalties,
          collections.token_set_id
        FROM tokens
        JOIN collections
          ON tokens.collection_id = collections.id
        WHERE tokens.contract = $/contract/
          AND tokens.token_id = $/tokenId/
        LIMIT 1
      `,
      {
        contract: toBuffer(orderParams.contract),
        tokenId: orderParams.tokenId,
      }
    );
  } else {
    const collection = await redb.oneOrNone(
      `
        SELECT
          collections.id,
          collections.royalties,
          collections.new_royalties,
          collections.token_set_id
        FROM collections
        WHERE collections.contract = $/contract/
          AND collections.slug = $/collectionSlug/
        ORDER BY created_at DESC  
        LIMIT 1  
      `,
      {
        contract: toBuffer(orderParams.contract),
        collectionSlug: orderParams.collectionSlug,
      }
    );

    if (!collection) {
      const lockAcquired = await acquireLock(
        `unknown-slug-refresh-contract-collections-metadata-lock:${orderParams.contract}:${orderParams.collectionSlug}`,
        60 * 60
      );

      logger.info(
        "orders-seaport-save-partial",
        `Unknown Collection. orderId=${orderParams.hash}, contract=${orderParams.contract}, collectionSlug=${orderParams.collectionSlug}, lockAcquired=${lockAcquired}`
      );

      if (lockAcquired) {
        // Try to refresh the contract collections metadata.
        await refreshContractCollectionsMetadata.addToQueue(orderParams.contract);
      }
    }

    return collection;
  }
};

const getCollectionFloorAskValue = async (
  contract: string,
  tokenId: number
): Promise<number | undefined> => {
  if (getNetworkSettings().multiCollectionContracts.includes(contract)) {
    const collection = await Collections.getByContractAndTokenId(contract, tokenId);
    return collection?.floorSellValue;
  } else {
    const collectionFloorAskValue = await redis.get(`collection-floor-ask:${contract}`);

    if (collectionFloorAskValue) {
      return Number(collectionFloorAskValue);
    } else {
      const collection = await Collections.getByContractAndTokenId(contract, tokenId);
      const collectionFloorAskValue = collection?.floorSellValue || 0;

      await redis.set(`collection-floor-ask:${contract}`, collectionFloorAskValue, "EX", 3600);

      return collectionFloorAskValue;
    }
  }
};<|MERGE_RESOLUTION|>--- conflicted
+++ resolved
@@ -1445,15 +1445,6 @@
       limit(async () =>
         orderInfo.kind == "partial"
           ? handlePartialOrder(orderInfo.orderParams as PartialOrderComponents)
-<<<<<<< HEAD
-          : tracer.trace("handleOrder", { resource: "seaportSave", tags: { orderInfo } }, () =>
-              handleOrder(
-                orderInfo.orderParams as Sdk.Seaport.Types.OrderComponents,
-                orderInfo.metadata,
-                orderInfo.isReservoir,
-                orderInfo.openSeaOrderParams
-              )
-=======
           : tracer.trace(
               "handleOrder",
               { resource: "seaportSave", tags: { orderInfo: orderInfo } },
@@ -1464,7 +1455,6 @@
                   orderInfo.isReservoir,
                   orderInfo.openSeaOrderParams
                 )
->>>>>>> 12319f32
             )
       )
     )
