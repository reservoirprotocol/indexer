import { AddressZero } from "@ethersproject/constants";
import * as Sdk from "@reservoir0x/sdk";
import { OrderKind } from "@reservoir0x/sdk/dist/seaport/types";
import _ from "lodash";
import pLimit from "p-limit";

import { idb, pgp, redb } from "@/common/db";
import { logger } from "@/common/logger";
import { baseProvider } from "@/common/provider";
import { redis } from "@/common/redis";
import { bn, now, toBuffer } from "@/common/utils";
import { config } from "@/config/index";
import { getNetworkSettings } from "@/config/network";
import * as arweaveRelay from "@/jobs/arweave-relay";
import * as flagStatusProcessQueue from "@/jobs/flag-status/process-queue";
import * as ordersUpdateById from "@/jobs/order-updates/by-id-queue";
import { Collections } from "@/models/collections";
import { PendingFlagStatusSyncJobs } from "@/models/pending-flag-status-sync-jobs";
import { Sources } from "@/models/sources";
import { SourcesEntity } from "@/models/sources/sources-entity";
import * as commonHelpers from "@/orderbook/orders/common/helpers";
import { DbOrder, OrderMetadata, generateSchemaHash } from "@/orderbook/orders/utils";
import { offChainCheck, offChainCheckPartial } from "@/orderbook/orders/seaport/check";
import * as tokenSet from "@/orderbook/token-sets";
import { getUSDAndNativePrices } from "@/utils/prices";
import * as royalties from "@/utils/royalties";
<<<<<<< HEAD
import { generateMerkleTree } from "@reservoir0x/sdk/dist/common/helpers/merkle";
import { TokenSet } from "@/orderbook/token-sets/token-list";
=======
import { Royalty } from "@/utils/royalties";
>>>>>>> d7e23330

export type OrderInfo =
  | {
      kind: "full";
      orderParams: Sdk.Seaport.Types.OrderComponents;
      metadata: OrderMetadata;
      isReservoir?: boolean;
    }
  | {
      kind: "partial";
      orderParams: PartialOrderComponents;
    };

export declare type PartialOrderComponents = {
  kind: OrderKind;
  side: "buy" | "sell";
  hash: string;
  price: string;
  paymentToken: string;
  amount: number;
  startTime: number;
  endTime: number;
  contract: string;
  tokenId?: string;
  offerer: string;
  taker?: string;
  isDynamic?: boolean;
  collectionSlug: string;
  attributeKey?: string;
  attributeValue?: string;
};

type SaveResult = {
  id: string;
  status: string;
  unfillable?: boolean;
};

export const save = async (
  orderInfos: OrderInfo[],
  relayToArweave?: boolean,
  validateBidValue?: boolean
): Promise<SaveResult[]> => {
  const results: SaveResult[] = [];
  const orderValues: DbOrder[] = [];

  const arweaveData: {
    order: Sdk.Seaport.Order | Sdk.Seaport.BundleOrder;
    schemaHash?: string;
    source?: string;
  }[] = [];

  const handleOrder = async (
    orderParams: Sdk.Seaport.Types.OrderComponents,
    metadata: OrderMetadata,
    isReservoir?: boolean
  ) => {
    try {
      const order = new Sdk.Seaport.Order(config.chainId, orderParams);
      const info = order.getInfo();
      const id = order.hash();

      // Check: order has a valid format
      if (!info) {
        return results.push({
          id,
          status: "invalid-format",
        });
      }

      // Check: order doesn't already exist or partial order
      const orderExists = await idb.oneOrNone(
        `
        WITH x AS (
          UPDATE orders
          SET
            raw_data = $/rawData/,
            updated_at = now()
          WHERE orders.id = $/id/
          AND raw_data IS NULL
        )
        SELECT 1 FROM orders WHERE orders.id = $/id/`,
        {
          id,
          rawData: order.params,
        }
      );
      if (orderExists) {
        return results.push({
          id,
          status: "already-exists",
        });
      }

      // Check: order has a non-zero price
      if (bn(info.price).lte(0)) {
        return results.push({
          id,
          status: "zero-price",
        });
      }

      const currentTime = now();

      // Check: order has a valid start time
      const startTime = order.params.startTime;
      if (startTime - 5 * 60 >= currentTime) {
        // TODO: Add support for not-yet-valid orders
        return results.push({
          id,
          status: "invalid-start-time",
        });
      }

      // Check: order is not expired
      const endTime = order.params.endTime;
      if (currentTime >= endTime) {
        return results.push({
          id,
          status: "expired",
        });
      }

      // Check: buy order has Weth as payment token
      if (info.side === "buy" && info.paymentToken !== Sdk.Common.Addresses.Weth[config.chainId]) {
        return results.push({
          id,
          status: "unsupported-payment-token",
        });
      }

      // Check: order has a known zone
      if (
        ![
          // No zone
          AddressZero,
          // Pausable zone
          Sdk.Seaport.Addresses.PausableZone[config.chainId],
        ].includes(order.params.zone)
      ) {
        return results.push({
          id,
          status: "unsupported-zone",
        });
      }

      // Check: order is valid
      try {
        order.checkValidity();
      } catch {
        return results.push({
          id,
          status: "invalid",
        });
      }

      // Check: order has a valid signature
      try {
        await order.checkSignature(baseProvider);
      } catch {
        return results.push({
          id,
          status: "invalid-signature",
        });
      }

      // Check: order fillability
      let fillabilityStatus = "fillable";
      let approvalStatus = "approved";
      try {
        await offChainCheck(order, { onChainApprovalRecheck: true });
        // eslint-disable-next-line @typescript-eslint/no-explicit-any
      } catch (error: any) {
        // Keep any orders that can potentially get valid in the future
        if (error.message === "no-balance-no-approval") {
          fillabilityStatus = "no-balance";
          approvalStatus = "no-approval";
        } else if (error.message === "no-approval") {
          approvalStatus = "no-approval";
        } else if (error.message === "no-balance") {
          fillabilityStatus = "no-balance";
        } else {
          return results.push({
            id,
            status: "not-fillable",
          });
        }
      }

      // Check and save: associated token set
      const schemaHash = metadata.schemaHash ?? generateSchemaHash(metadata.schema);

      let tokenSetId: string | undefined;
      switch (order.params.kind) {
        case "single-token": {
          const typedInfo = info as typeof info & { tokenId: string };
          const tokenId = typedInfo.tokenId;

          tokenSetId = `token:${info.contract}:${tokenId}`;
          if (tokenId) {
            await tokenSet.singleToken.save([
              {
                id: tokenSetId,
                schemaHash,
                contract: info.contract,
                tokenId,
              },
            ]);
          }

          break;
        }

        case "contract-wide": {
          tokenSetId = `contract:${info.contract}`;
          await tokenSet.contractWide.save([
            {
              id: tokenSetId,
              schemaHash,
              contract: info.contract,
            },
          ]);

          break;
        }

        case "token-list": {
          // For collection offers, if the target orderbook is opensea, the token set should always be a contract wide.
          // This is due to a mismatch between the collection flags in our system and OpenSea.
          // The actual merkle root is returned by the build collection offer API from OpenSea (see the logic in the execute bid API).
          if (metadata?.target === "opensea") {
            tokenSetId = `contract:${info.contract}`;
            await tokenSet.contractWide.save([
              {
                id: tokenSetId,
                schemaHash,
                contract: info.contract,
              },
            ]);
          } else {
            const typedInfo = info as typeof info & { merkleRoot: string };
            const merkleRoot = typedInfo.merkleRoot;

            if (merkleRoot) {
              tokenSetId = `list:${info.contract}:${bn(merkleRoot).toHexString()}`;

              await tokenSet.tokenList.save([
                {
                  id: tokenSetId,
                  schemaHash,
                  schema: metadata.schema,
                },
              ]);

              if (!isReservoir) {
                await handleTokenList(id, info.contract, tokenSetId, merkleRoot);
              }
            }
          }

          break;
        }
      }

      if (!tokenSetId) {
        return results.push({
          id,
          status: "invalid-token-set",
        });
      }

      // Handle: fees
      let feeAmount = order.getFeeAmount();

      // Handle: price and value
      let price = bn(order.getMatchingPrice());
      let value = price;
      if (info.side === "buy") {
        // For buy orders, we set the value as `price - fee` since it
        // is best for UX to show the user exactly what they're going
        // to receive on offer acceptance.
        value = bn(price).sub(feeAmount);
      }

      // The price, value and fee are for a single item
      if (bn(info.amount).gt(1)) {
        price = price.div(info.amount);
        value = value.div(info.amount);
        feeAmount = feeAmount.div(info.amount);
      }

      const feeBps = price.eq(0) ? bn(0) : feeAmount.mul(10000).div(price);
      if (feeBps.gt(10000)) {
        return results.push({
          id,
          status: "fees-too-high",
        });
      }

      // Handle: royalties
      const openSeaFeeRecipients = [
        "0x5b3256965e7c3cf26e11fcaf296dfc8807c01073",
        "0x8de9c5a032463c561423387a9648c5c7bcc5bc90",
        "0x0000a26b00c1f0df003000390027140000faa719",
      ];

      let openSeaRoyalties: Royalty[];

      if (order.params.kind === "single-token") {
        openSeaRoyalties = await royalties.getRoyalties(info.contract, info.tokenId, "opensea");
      } else {
        openSeaRoyalties = await royalties.getRoyaltiesByTokenSet(tokenSetId, "opensea");
      }

      const feeBreakdown = info.fees.map(({ recipient, amount }) => ({
        kind: openSeaRoyalties.map(({ recipient }) => recipient).includes(recipient.toLowerCase())
          ? "royalty"
          : "marketplace",
        recipient,
        bps: price.eq(0) ? 0 : bn(amount).mul(10000).div(price).toNumber(),
      }));

      // Handle: royalties on top
      const missingRoyalties = [];
      let missingRoyaltyAmount = bn(0);
      if (info.side === "sell") {
        const defaultRoyalties = await royalties.getRoyalties(
          info.contract,
          info.tokenId,
          "default"
        );

        const totalBuiltInBps = feeBreakdown.map(({ bps }) => bps).reduce((a, b) => a + b, 0);
        const totalDefaultBps = defaultRoyalties.map(({ bps }) => bps).reduce((a, b) => a + b, 0);
        if (totalBuiltInBps < totalDefaultBps) {
          const bpsDiff = totalDefaultBps - totalBuiltInBps;
          const amount = bn(price).mul(bpsDiff).div(10000).toString();
          missingRoyaltyAmount = missingRoyaltyAmount.add(amount);

          missingRoyalties.push({
            amount,
            // TODO: We should probably split pro-rata across all royalty recipients
            recipient: defaultRoyalties[0].recipient,
          });
        }
      }

      // Handle: source
      const sources = await Sources.getInstance();
      let source: SourcesEntity | undefined = await sources.getOrInsert("opensea.io");

      // If the order is native, override any default source
      if (isReservoir) {
        if (metadata.source) {
          // If we can detect the marketplace (only OpenSea for now) do not override
          if (
            _.isEmpty(
              _.intersection(
                feeBreakdown.map(({ recipient }) => recipient),
                openSeaFeeRecipients
              )
            )
          ) {
            source = await sources.getOrInsert(metadata.source);
          }
        } else {
          source = undefined;
        }
      }

      // Handle: price conversion
      const currency = info.paymentToken;

      const currencyPrice = price.toString();
      const currencyValue = value.toString();

      let needsConversion = false;
      if (
        ![
          Sdk.Common.Addresses.Eth[config.chainId],
          Sdk.Common.Addresses.Weth[config.chainId],
        ].includes(currency)
      ) {
        needsConversion = true;

        // If the currency is anything other than ETH/WETH, we convert
        // `price` and `value` from that currency denominations to the
        // ETH denomination
        {
          const prices = await getUSDAndNativePrices(currency, price.toString(), currentTime);
          if (!prices.nativePrice) {
            // Getting the native price is a must
            return results.push({
              id,
              status: "failed-to-convert-price",
            });
          }
          price = bn(prices.nativePrice);
        }
        {
          const prices = await getUSDAndNativePrices(currency, value.toString(), currentTime);
          if (!prices.nativePrice) {
            // Getting the native price is a must
            return results.push({
              id,
              status: "failed-to-convert-price",
            });
          }
          value = bn(prices.nativePrice);
        }
      }

      // Handle: normalized value
      let normalizedValue: string | undefined;
      let currencyNormalizedValue: string | undefined;
      if (info.side === "sell") {
        normalizedValue = bn(value).add(missingRoyaltyAmount).toString();

        const prices = await getUSDAndNativePrices(
          currency,
          normalizedValue.toString(),
          currentTime
        );
        if (!prices.nativePrice) {
          // Getting the native price is a must
          return results.push({
            id,
            status: "failed-to-convert-price",
          });
        }
        currencyNormalizedValue = bn(prices.nativePrice).toString();
      }

      if (info.side === "buy" && order.params.kind === "single-token" && validateBidValue) {
        const typedInfo = info as typeof info & { tokenId: string };
        const tokenId = typedInfo.tokenId;
        const seaportBidPercentageThreshold = 90;

        try {
          const collectionFloorAskValue = await getCollectionFloorAskValue(
            info.contract,
            Number(tokenId)
          );

          if (collectionFloorAskValue) {
            const percentage = (Number(value.toString()) / collectionFloorAskValue) * 100;

            if (percentage < seaportBidPercentageThreshold) {
              return results.push({
                id,
                status: "bid-too-low",
              });
            }
          }
        } catch (error) {
          logger.warn(
            "orders-seaport-save",
            `Bid value validation - error. orderId=${id}, contract=${info.contract}, tokenId=${tokenId}, error=${error}`
          );
        }
      }

      const validFrom = `date_trunc('seconds', to_timestamp(${startTime}))`;
      const validTo = endTime
        ? `date_trunc('seconds', to_timestamp(${order.params.endTime}))`
        : "'infinity'";
      orderValues.push({
        id,
        kind: "seaport",
        side: info.side,
        fillability_status: fillabilityStatus,
        approval_status: approvalStatus,
        token_set_id: tokenSetId,
        token_set_schema_hash: toBuffer(schemaHash),
        offer_bundle_id: null,
        consideration_bundle_id: null,
        bundle_kind: null,
        maker: toBuffer(order.params.offerer),
        taker: toBuffer(info.taker),
        price: price.toString(),
        value: value.toString(),
        currency: toBuffer(info.paymentToken),
        currency_price: currencyPrice.toString(),
        currency_value: currencyValue.toString(),
        needs_conversion: needsConversion,
        quantity_remaining: info.amount ?? "1",
        valid_between: `tstzrange(${validFrom}, ${validTo}, '[]')`,
        nonce: order.params.counter,
        source_id_int: source?.id,
        is_reservoir: isReservoir ? isReservoir : null,
        contract: toBuffer(info.contract),
        conduit: toBuffer(
          new Sdk.Seaport.Exchange(config.chainId).deriveConduit(order.params.conduitKey)
        ),
        fee_bps: feeBps.toNumber(),
        fee_breakdown: feeBreakdown || null,
        dynamic: info.isDynamic ?? null,
        raw_data: order.params,
        expiration: validTo,
        missing_royalties: missingRoyalties,
        normalized_value: normalizedValue || null,
        currency_normalized_value: currencyNormalizedValue || null,
      });

      const unfillable =
        fillabilityStatus !== "fillable" || approvalStatus !== "approved" ? true : undefined;

      results.push({
        id,
        status: "success",
        unfillable,
      });

      if (relayToArweave) {
        arweaveData.push({ order, schemaHash, source: source?.domain });
      }
    } catch (error) {
      logger.warn(
        "orders-seaport-save",
        `Failed to handle order with params ${JSON.stringify(orderParams)}: ${error} (will retry)`
      );

      // Throw so that we retry with he bundle-handling code
      throw error;
    }
  };

  const handlePartialOrder = async (orderParams: PartialOrderComponents) => {
    try {
      const conduitKey = "0x0000007b02230091a7ed01230072f7006a004d60a8d4e71d599b8104250f0000";
      const id = orderParams.hash;

      // Check: order doesn't already exist
      const orderExists = await idb.oneOrNone(`SELECT 1 FROM orders WHERE orders.id = $/id/`, {
        id,
      });
      if (orderExists) {
        return results.push({
          id,
          status: "already-exists",
        });
      }

      // Check: order has a non-zero price
      if (bn(orderParams.price).lte(0)) {
        return results.push({
          id,
          status: "zero-price",
        });
      }

      const currentTime = now();

      // Check: order has a valid start time
      const startTime = orderParams.startTime;
      if (startTime - 5 * 60 >= currentTime) {
        // TODO: Add support for not-yet-valid orders
        return results.push({
          id,
          status: "invalid-start-time",
        });
      }

      // Check: order is not expired
      const endTime = orderParams.endTime;
      if (currentTime >= endTime) {
        return results.push({
          id,
          status: "expired",
        });
      }

      // Check: buy order has Weth as payment token
      if (
        orderParams.side === "buy" &&
        orderParams.paymentToken !== Sdk.Common.Addresses.Weth[config.chainId]
      ) {
        return results.push({
          id,
          status: "unsupported-payment-token",
        });
      }

      // Check: order fillability
      let fillabilityStatus = "fillable";
      let approvalStatus = "approved";
      try {
        await offChainCheckPartial(orderParams, { onChainApprovalRecheck: true });
        // eslint-disable-next-line @typescript-eslint/no-explicit-any
      } catch (error: any) {
        // Keep any orders that can potentially get valid in the future
        if (error.message === "no-balance-no-approval") {
          fillabilityStatus = "no-balance";
          approvalStatus = "no-approval";
        } else if (error.message === "no-approval") {
          approvalStatus = "no-approval";
        } else if (error.message === "no-balance") {
          fillabilityStatus = "no-balance";
        } else {
          return results.push({
            id,
            status: "not-fillable",
          });
        }
      }

      const collection = await getCollection(orderParams);

      // Check and save: associated token set
      let schemaHash = generateSchemaHash();

      let tokenSetId: string | undefined;
      switch (orderParams.kind) {
        case "single-token": {
          const tokenId = orderParams.tokenId;

          tokenSetId = `token:${orderParams.contract}:${tokenId}`;
          if (tokenId) {
            await tokenSet.singleToken.save([
              {
                id: tokenSetId,
                schemaHash,
                contract: orderParams.contract,
                tokenId,
              },
            ]);
          }

          break;
        }

        case "contract-wide": {
          if (collection?.token_set_id) {
            tokenSetId = collection.token_set_id;
          }

          if (tokenSetId) {
            if (tokenSetId.startsWith("contract:")) {
              await tokenSet.contractWide.save([
                {
                  id: tokenSetId,
                  schemaHash,
                  contract: orderParams.contract,
                },
              ]);
            } else if (tokenSetId.startsWith("range:")) {
              const [, , startTokenId, endTokenId] = tokenSetId.split(":");

              await tokenSet.tokenRange.save([
                {
                  id: tokenSetId,
                  schemaHash,
                  contract: orderParams.contract,
                  startTokenId,
                  endTokenId,
                },
              ]);
            }
          }

          break;
        }

        case "token-list": {
          const schema = {
            kind: "attribute",
            data: {
              collection: collection.id,
              attributes: [
                {
                  key: orderParams.attributeKey,
                  value: orderParams.attributeValue,
                },
              ],
            },
          };

          schemaHash = generateSchemaHash(schema);

          // Fetch all tokens matching the attributes
          const tokens = await redb.manyOrNone(
            `
              SELECT token_attributes.token_id
              FROM token_attributes
              WHERE token_attributes.collection_id = $/collection/
              AND token_attributes.key = $/key/
              AND token_attributes.value = $/value/
              ORDER BY token_attributes.token_id
            `,
            {
              collection: collection.id,
              key: orderParams.attributeKey,
              value: orderParams.attributeValue,
            }
          );

          if (tokens.length) {
            const tokensIds = tokens.map((r) => r.token_id);
            const merkleTree = generateMerkleTree(tokensIds);

            tokenSetId = `list:${orderParams.contract}:${merkleTree.getHexRoot()}`;

            await tokenSet.tokenList.save([
              {
                id: tokenSetId,
                schema,
                schemaHash: generateSchemaHash(schema),
                items: {
                  contract: orderParams.contract,
                  tokenIds: tokensIds,
                },
              } as TokenSet,
            ]);
          }

          break;
        }
      }

      if (!tokenSetId) {
        return results.push({
          id,
          status: "invalid-token-set",
        });
      }

      // Handle: price and value
      let price = bn(orderParams.price);
      let value = price;

      if (bn(orderParams.amount).gt(1)) {
        price = price.div(orderParams.amount);
        value = value.div(orderParams.amount);
      }

      // Handle: fees
      let feeBps = 250;
      const feeBreakdown = [
        {
          bps: 250,
          kind: "marketplace",
          recipient: "0x0000a26b00c1f0df003000390027140000faa719",
        },
      ];

      if (collection) {
        for (const royalty of collection.new_royalties?.["opensea"] ?? []) {
          feeBps += royalty.bps;

          feeBreakdown.push({
            kind: "royalty",
            bps: royalty.bps,
            recipient: royalty.recipient,
          });
        }
      }

      // Handle: royalties on top
      const missingRoyalties = [];
      let missingRoyaltyAmount = bn(0);
      if (orderParams.side === "sell") {
        const defaultRoyalties = await royalties.getRoyalties(
          orderParams.contract,
          orderParams.tokenId!,
          "default"
        );
        for (const { bps, recipient } of defaultRoyalties) {
          // Get any built-in royalty payment to the current recipient
          const existingRoyalty = feeBreakdown.find(
            (r) => r.kind === "royalty" && r.recipient === recipient
          );

          if (existingRoyalty) {
            // Charge the difference if the built-in royalty is less than the default
            if (existingRoyalty.bps < bps) {
              const actualBps = bps - existingRoyalty.bps;
              const amount = bn(price).mul(actualBps).div(10000).toString();
              missingRoyaltyAmount = missingRoyaltyAmount.add(amount);

              missingRoyalties.push({
                amount,
                recipient,
              });
            }
          } else {
            // Charge the full amount if the built-in royalty is missing
            const amount = bn(price).mul(bps).div(10000).toString();
            missingRoyaltyAmount = missingRoyaltyAmount.add(amount);

            missingRoyalties.push({
              amount,
              recipient,
            });
          }
        }
      }

      if (orderParams.side === "buy") {
        const feeAmount = price.mul(feeBps).div(10000);
        value = price.sub(feeAmount);
      }

      // Handle: source
      const sources = await Sources.getInstance();
      const source: SourcesEntity | undefined = await sources.getOrInsert("opensea.io");

      // Handle: price conversion
      const currency = orderParams.paymentToken;

      const currencyPrice = price.toString();
      const currencyValue = value.toString();

      let needsConversion = false;
      if (
        ![
          Sdk.Common.Addresses.Eth[config.chainId],
          Sdk.Common.Addresses.Weth[config.chainId],
        ].includes(currency)
      ) {
        needsConversion = true;

        // If the currency is anything other than ETH/WETH, we convert
        // `price` and `value` from that currency denominations to the
        // ETH denomination
        {
          const prices = await getUSDAndNativePrices(currency, price.toString(), currentTime);
          if (!prices.nativePrice) {
            // Getting the native price is a must
            return results.push({
              id,
              status: "failed-to-convert-price",
            });
          }
          price = bn(prices.nativePrice);
        }
        {
          const prices = await getUSDAndNativePrices(currency, value.toString(), currentTime);
          if (!prices.nativePrice) {
            // Getting the native price is a must
            return results.push({
              id,
              status: "failed-to-convert-price",
            });
          }
          value = bn(prices.nativePrice);
        }
      }

      // Handle: normalized value
      let normalizedValue: string | undefined;
      let currencyNormalizedValue: string | undefined;
      if (orderParams.side === "sell") {
        normalizedValue = bn(value).add(missingRoyaltyAmount).toString();

        const prices = await getUSDAndNativePrices(
          currency,
          normalizedValue.toString(),
          currentTime
        );
        if (!prices.nativePrice) {
          // Getting the native price is a must
          return results.push({
            id,
            status: "failed-to-convert-price",
          });
        }
        currencyNormalizedValue = bn(prices.nativePrice).toString();
      }

      if (orderParams.side === "buy" && orderParams.kind === "single-token" && validateBidValue) {
        const tokenId = orderParams.tokenId;
        const seaportBidPercentageThreshold = 90;

        try {
          const collectionFloorAskValue = await getCollectionFloorAskValue(
            orderParams.contract,
            Number(tokenId)
          );

          if (collectionFloorAskValue) {
            const percentage = (Number(value.toString()) / collectionFloorAskValue) * 100;

            if (percentage < seaportBidPercentageThreshold) {
              return results.push({
                id,
                status: "bid-too-low",
              });
            }
          }
        } catch (error) {
          logger.warn(
            "orders-seaport-save-partial",
            `Bid value validation - error. orderId=${id}, contract=${orderParams.contract}, tokenId=${tokenId}, error=${error}`
          );
        }
      }

      const nonce = await commonHelpers.getMinNonce("seaport", orderParams.offerer);

      const validFrom = `date_trunc('seconds', to_timestamp(${startTime}))`;
      const validTo = endTime
        ? `date_trunc('seconds', to_timestamp(${orderParams.endTime}))`
        : "'infinity'";
      orderValues.push({
        id,
        kind: "seaport",
        side: orderParams.side,
        fillability_status: fillabilityStatus,
        approval_status: approvalStatus,
        token_set_id: tokenSetId,
        token_set_schema_hash: toBuffer(schemaHash),
        offer_bundle_id: null,
        consideration_bundle_id: null,
        bundle_kind: null,
        maker: toBuffer(orderParams.offerer),
        taker: orderParams.taker ? toBuffer(orderParams.taker) : toBuffer(AddressZero),
        price: price.toString(),
        value: value.toString(),
        currency: toBuffer(orderParams.paymentToken),
        currency_price: currencyPrice.toString(),
        currency_value: currencyValue.toString(),
        needs_conversion: needsConversion,
        quantity_remaining: orderParams.amount.toString(),
        valid_between: `tstzrange(${validFrom}, ${validTo}, '[]')`,
        nonce: nonce.toString(),
        source_id_int: source.id,
        is_reservoir: null,
        contract: toBuffer(orderParams.contract),
        conduit: toBuffer(new Sdk.Seaport.Exchange(config.chainId).deriveConduit(conduitKey)),
        fee_bps: feeBps,
        fee_breakdown: feeBreakdown || null,
        dynamic: orderParams.isDynamic ?? null,
        raw_data: null,
        expiration: validTo,
        missing_royalties: missingRoyalties,
        normalized_value: normalizedValue || null,
        currency_normalized_value: currencyNormalizedValue || null,
      });

      const unfillable =
        fillabilityStatus !== "fillable" || approvalStatus !== "approved" ? true : undefined;

      results.push({
        id,
        status: "success",
        unfillable,
      });
    } catch (error) {
      logger.warn(
        "orders-seaport-save",
        `Failed to handle partial order with params ${JSON.stringify(
          orderParams
        )}: ${error} (will retry)`
      );

      // Throw so that we retry with he bundle-handling code
      throw error;
    }
  };

  // const handleBundleOrder = async ({ orderParams, isReservoir, metadata }: OrderInfo) => {
  //   try {
  //     const order = new Sdk.Seaport.BundleOrder(config.chainId, orderParams);
  //     const info = order.getInfo();
  //     const id = order.hash();

  //     // Check: order has a valid format
  //     if (!info) {
  //       return results.push({
  //         id,
  //         status: "invalid-format",
  //       });
  //     }

  //     // Check: order doesn't already exist
  //     const orderExists = await idb.oneOrNone(`SELECT 1 FROM orders WHERE orders.id = $/id/`, {
  //       id,
  //     });
  //     if (orderExists) {
  //       return results.push({
  //         id,
  //         status: "already-exists",
  //       });
  //     }

  //     const currentTime = now();

  //     // Check: order has a valid start time
  //     const startTime = order.params.startTime;
  //     if (startTime - 5 * 60 >= currentTime) {
  //       // TODO: Add support for not-yet-valid orders
  //       return results.push({
  //         id,
  //         status: "invalid-start-time",
  //       });
  //     }

  //     // Check: order is not expired
  //     const endTime = order.params.endTime;
  //     if (currentTime >= endTime) {
  //       return results.push({
  //         id,
  //         status: "expired",
  //       });
  //     }

  //     // Check: order has a known zone
  //     if (
  //       ![
  //         // No zone
  //         AddressZero,
  //         // Are these really used?
  //         "0xf397619df7bfd4d1657ea9bdd9df7ff888731a11",
  //         "0x9b814233894cd227f561b78cc65891aa55c62ad2",
  //         // Pausable zone
  //         Sdk.Seaport.Addresses.PausableZone[config.chainId],
  //       ].includes(order.params.zone)
  //     ) {
  //       return results.push({
  //         id,
  //         status: "unsupported-zone",
  //       });
  //     }

  //     // Check: order is valid
  //     try {
  //       order.checkValidity();
  //     } catch {
  //       return results.push({
  //         id,
  //         status: "invalid",
  //       });
  //     }

  //     // Check: order has a valid signature
  //     try {
  //       order.checkSignature();
  //     } catch (error) {
  //       return results.push({
  //         id,
  //         status: "invalid-signature",
  //       });
  //     }

  //     // Check: order fillability
  //     let fillabilityStatus = "fillable";
  //     let approvalStatus = "approved";
  //     try {
  //       await offChainCheckBundle(order, { onChainApprovalRecheck: true });
  //       // eslint-disable-next-line @typescript-eslint/no-explicit-any
  //     } catch (error: any) {
  //       // Keep any orders that can potentially get valid in the future
  //       if (error.message === "no-balance-no-approval") {
  //         fillabilityStatus = "no-balance";
  //         approvalStatus = "no-approval";
  //       } else if (error.message === "no-approval") {
  //         approvalStatus = "no-approval";
  //       } else if (error.message === "no-balance") {
  //         fillabilityStatus = "no-balance";
  //       } else {
  //         return results.push({
  //           id,
  //           status: "not-fillable",
  //         });
  //       }
  //     }

  //     // TODO: Add support for non-token token sets
  //     const tokenSets = await tokenSet.singleToken.save(
  //       info.offerItems.map((item) => ({
  //         id: `token:${item.contract}:${item.tokenId!}`,
  //         schemaHash: generateSchemaHash(),
  //         contract: item.contract,
  //         tokenId: item.tokenId!,
  //       }))
  //     );

  //     // TODO: Add support for consideration bundles
  //     const offerBundle = await bundles.create(tokenSets.map(({ id }) => ({ kind: "nft", id })));

  //     // eslint-disable-next-line @typescript-eslint/no-explicit-any
  //     const currency = (info as any).paymentToken;
  //     if (order.params.kind === "bundle-ask") {
  //       // Check: order has a non-zero price
  //       // eslint-disable-next-line @typescript-eslint/no-explicit-any
  //       if (bn((info as any).price).lte(0)) {
  //         return results.push({
  //           id,
  //           status: "zero-price",
  //         });
  //       }
  //     }

  //     // Handle: price and value
  //     let price = bn(order.getMatchingPrice());
  //     const currencyPrice = price;
  //     let value = price;

  //     // Handle: fees
  //     const feeAmount = order.getFeeAmount();

  //     const feeBps = price.eq(0) ? bn(0) : feeAmount.mul(10000).div(price);
  //     if (feeBps.gt(10000)) {
  //       return results.push({
  //         id,
  //         status: "fees-too-high",
  //       });
  //     }

  //     // Handle: fee breakdown
  //     const openSeaFeeRecipients = [
  //       "0x5b3256965e7c3cf26e11fcaf296dfc8807c01073",
  //       "0x8de9c5a032463c561423387a9648c5c7bcc5bc90",
  //     ];

  //     // eslint-disable-next-line @typescript-eslint/no-explicit-any
  //     const feeBreakdown = ((info as any) || []).fees.map(
  //       ({ recipient, amount }: { recipient: string; amount: string }) => ({
  //         kind: openSeaFeeRecipients.includes(recipient.toLowerCase()) ? "marketplace" : "royalty",
  //         recipient,
  //         bps: price.eq(0) ? 0 : bn(amount).mul(10000).div(price).toNumber(),
  //       })
  //     );

  //     // Handle: source
  //     const sources = await Sources.getInstance();
  //     let source;

  //     if (metadata.source) {
  //       source = await sources.getOrInsert(metadata.source);
  //     } else {
  //       // If one of the fees is marketplace the source of the order is opensea
  //       for (const fee of feeBreakdown) {
  //         if (fee.kind == "marketplace") {
  //           source = await sources.getOrInsert("opensea.io");
  //           break;
  //         }
  //       }
  //     }

  //     // Handle: price conversion
  //     {
  //       const prices = await getUSDAndNativePrices(
  //         currency,
  //         price.toString(),
  //         currentTime
  //       );
  //       if (!prices.nativePrice) {
  //         // Getting the native price is a must
  //         return results.push({
  //           id,
  //           status: "failed-to-convert-price",
  //         });
  //       }
  //       price = bn(prices.nativePrice);
  //     }
  //     {
  //       const prices = await getUSDAndNativePrices(
  //         currency,
  //         value.toString(),
  //         currentTime
  //       );
  //       if (!prices.nativePrice) {
  //         // Getting the native price is a must
  //         return results.push({
  //           id,
  //           status: "failed-to-convert-price",
  //         });
  //       }
  //       value = bn(prices.nativePrice);
  //     }

  //     const validFrom = `date_trunc('seconds', to_timestamp(${startTime}))`;
  //     const validTo = endTime
  //       ? `date_trunc('seconds', to_timestamp(${order.params.endTime}))`
  //       : "'infinity'";
  //     orderValues.push({
  //       id,
  //       kind: "seaport",
  //       side: "bundle",
  //       fillability_status: fillabilityStatus,
  //       approval_status: approvalStatus,
  //       token_set_id: null,
  //       token_set_schema_hash: null,
  //       offer_bundle_id: offerBundle,
  //       consideration_bundle_id: undefined,
  //       // eslint-disable-next-line @typescript-eslint/no-explicit-any
  //       bundle_kind: order.params.kind as any,
  //       contract: null,
  //       maker: toBuffer(order.params.offerer),
  //       taker: toBuffer(info.taker),
  //       price: price.toString(),
  //       value: value.toString(),
  //       currency: currency ? toBuffer(currency) : undefined,
  //       currency_price: currencyPrice.toString(),
  //       valid_between: `tstzrange(${validFrom}, ${validTo}, '[]')`,
  //       nonce: order.params.counter,
  //       source_id_int: source?.id,
  //       is_reservoir: isReservoir ? isReservoir : null,
  //       conduit: toBuffer(
  //         new Sdk.Seaport.Exchange(config.chainId).deriveConduit(order.params.conduitKey)
  //       ),
  //       fee_breakdown: feeBreakdown,
  //       fee_bps: feeBps.toNumber(),
  //       raw_data: order.params,
  //       dynamic: null,
  //       expiration: validTo,
  //     });

  //     results.push({
  //       id,
  //       status: "success",
  //       unfillable:
  //         fillabilityStatus !== "fillable" || approvalStatus !== "approved" ? true : undefined,
  //     });

  //     if (relayToArweave) {
  //       arweaveData.push({ order, source: source?.domain });
  //     }
  //   } catch (error) {
  //     logger.error(
  //       "orders-seaport-save-bundle",
  //       `Failed to handle bundle order with params ${JSON.stringify(orderParams)}: ${error}`
  //     );
  //   }
  // };

  // Process all orders concurrently
  const limit = pLimit(20);
  await Promise.all(
    orderInfos.map((orderInfo) =>
      limit(async () =>
        orderInfo.kind == "partial"
          ? handlePartialOrder(orderInfo.orderParams as PartialOrderComponents)
          : handleOrder(
              orderInfo.orderParams as Sdk.Seaport.Types.OrderComponents,
              orderInfo.metadata,
              orderInfo.isReservoir
            )
      )
    )
  );

  if (orderValues.length) {
    const columns = new pgp.helpers.ColumnSet(
      [
        "id",
        "kind",
        "side",
        "fillability_status",
        "approval_status",
        "token_set_id",
        "token_set_schema_hash",
        "offer_bundle_id",
        "consideration_bundle_id",
        "bundle_kind",
        "maker",
        "taker",
        "price",
        "value",
        "currency",
        "currency_price",
        "currency_value",
        "needs_conversion",
        "quantity_remaining",
        { name: "valid_between", mod: ":raw" },
        "nonce",
        "source_id_int",
        "is_reservoir",
        "contract",
        "conduit",
        "fee_bps",
        { name: "fee_breakdown", mod: ":json" },
        "dynamic",
        "raw_data",
        { name: "expiration", mod: ":raw" },
        { name: "missing_royalties", mod: ":json" },
        "normalized_value",
        "currency_normalized_value",
      ],
      {
        table: "orders",
      }
    );
    await idb.none(pgp.helpers.insert(orderValues, columns) + " ON CONFLICT DO NOTHING");

    await ordersUpdateById.addToQueue(
      results
        .filter((r) => r.status === "success" && !r.unfillable)
        .map(
          ({ id }) =>
            ({
              context: `new-order-${id}`,
              id,
              trigger: {
                kind: "new-order",
              },
            } as ordersUpdateById.OrderInfo)
        )
    );

    if (relayToArweave) {
      await arweaveRelay.addPendingOrdersSeaport(arweaveData);
    }
  }

  return results;
};

export const handleTokenList = async (
  orderId: string,
  contract: string,
  tokenSetId: string,
  merkleRoot: string
) => {
  try {
    const handleTokenSetId = await redis.set(
      `seaport-handle-token-list:${tokenSetId}`,
      Date.now(),
      "EX",
      86400,
      "NX"
    );

    if (handleTokenSetId) {
      const collectionDay30Rank = await redis.zscore("collections_day30_rank", contract);

      if (!collectionDay30Rank || Number(collectionDay30Rank) <= 1000) {
        const tokenSetTokensExist = await redb.oneOrNone(
          `
                  SELECT 1 FROM "token_sets" "ts"
                  WHERE "ts"."id" = $/tokenSetId/
                  LIMIT 1
                `,
          { tokenSetId }
        );

        if (!tokenSetTokensExist) {
          logger.info(
            "orders-seaport-save",
            `handleTokenList - Missing TokenSet Check - Missing tokenSet. orderId=${orderId}, contract=${contract}, merkleRoot=${merkleRoot}, tokenSetId=${tokenSetId}, collectionDay30Rank=${collectionDay30Rank}`
          );

          const pendingFlagStatusSyncJobs = new PendingFlagStatusSyncJobs();

          if (getNetworkSettings().multiCollectionContracts.includes(contract)) {
            const collectionIds = await redb.manyOrNone(
              `
                      SELECT id FROM "collections" "c"
                      WHERE "c"."contract" = $/contract/
                      AND day30_rank <= 1000
                    `,
              { contract: toBuffer(contract) }
            );

            await pendingFlagStatusSyncJobs.add(
              collectionIds.map((c) => ({
                kind: "collection",
                data: {
                  collectionId: c.id,
                  backfill: false,
                },
              }))
            );
          } else {
            await pendingFlagStatusSyncJobs.add([
              {
                kind: "collection",
                data: {
                  collectionId: contract,
                  backfill: false,
                },
              },
            ]);
          }

          await flagStatusProcessQueue.addToQueue();
        }
      }
    }
  } catch (error) {
    logger.error(
      "orders-seaport-save",
      `handleTokenList - Error. orderId=${orderId}, contract=${contract}, merkleRoot=${merkleRoot}, tokenSetId=${tokenSetId}, error=${error}`
    );
  }
};

const getCollection = async (orderParams: PartialOrderComponents) => {
  let collectionResult;
  if (orderParams.kind === "single-token") {
    collectionResult = await redb.oneOrNone(
      `
        SELECT
          collections.new_royalties
        FROM tokens
        JOIN collections ON tokens.collection_id = collections.id
        WHERE tokens.contract = $/contract/
        AND tokens.token_id = $/tokenId/
        LIMIT 1
      `,
      {
        contract: toBuffer(orderParams.contract),
        tokenId: orderParams.tokenId,
      }
    );
  } else {
    if (getNetworkSettings().multiCollectionContracts.includes(orderParams.contract)) {
      collectionResult = await redb.oneOrNone(
        `
          SELECT
            collections.id,
            collections.new_royalties,
            collections.token_set_id
          FROM collections
          WHERE collections.contract = $/contract/
            AND collections.slug = $/collectionSlug/
        `,
        {
          contract: toBuffer(orderParams.contract),
          collectionSlug: orderParams.collectionSlug,
        }
      );
    } else {
      collectionResult = await redb.oneOrNone(
        `
          SELECT
            collections.id,
            collections.new_royalties,
            collections.token_set_id
          FROM collections
          WHERE collections.id = $/id/
        `,
        {
          id: orderParams.contract,
        }
      );
    }

    if (!collectionResult) {
      logger.warn(
        "orders-seaport-save",
        `getCollection - No collection found. collectionSlug=${
          orderParams.collectionSlug
        }, orderParams=${JSON.stringify(orderParams)}`
      );
    }
  }

  return collectionResult;
};

const getCollectionFloorAskValue = async (contract: string, tokenId: number) => {
  if (getNetworkSettings().multiCollectionContracts.includes(contract)) {
    const collection = await Collections.getByContractAndTokenId(contract, tokenId);
    return collection?.floorSellValue;
  } else {
    const collectionFloorAskValue = await redis.get(`collection-floor-ask:${contract}`);

    if (collectionFloorAskValue) {
      return Number(collectionFloorAskValue);
    } else {
      const collection = await Collections.getByContractAndTokenId(contract, tokenId);
      const collectionFloorAskValue = collection?.floorSellValue || 0;

      await redis.set(`collection-floor-ask:${contract}`, collectionFloorAskValue, "EX", 3600);

      return collectionFloorAskValue;
    }
  }
};<|MERGE_RESOLUTION|>--- conflicted
+++ resolved
@@ -24,12 +24,9 @@
 import * as tokenSet from "@/orderbook/token-sets";
 import { getUSDAndNativePrices } from "@/utils/prices";
 import * as royalties from "@/utils/royalties";
-<<<<<<< HEAD
+import { Royalty } from "@/utils/royalties";
 import { generateMerkleTree } from "@reservoir0x/sdk/dist/common/helpers/merkle";
 import { TokenSet } from "@/orderbook/token-sets/token-list";
-=======
-import { Royalty } from "@/utils/royalties";
->>>>>>> d7e23330
 
 export type OrderInfo =
   | {
