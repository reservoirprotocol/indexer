--- conflicted
+++ resolved
@@ -1425,20 +1425,6 @@
 
 const getCollection = async (orderParams: PartialOrderComponents) => {
   let collectionResult;
-<<<<<<< HEAD
-  if (orderParams.kind === "single-token") {
-    collectionResult = await redb.oneOrNone(
-      `
-        SELECT
-          collections.new_royalties
-        FROM tokens
-        JOIN collections ON tokens.collection_id = collections.id
-        WHERE tokens.contract = $/contract/
-        AND tokens.token_id = $/tokenId/
-        LIMIT 1
-      `,
-=======
-
   if (orderParams.kind === "single-token") {
     collectionResult = await redb.oneOrNone(
       `
@@ -1452,7 +1438,6 @@
             AND tokens.token_id = $/tokenId/
             LIMIT 1
           `,
->>>>>>> 5bacde4c
       {
         contract: toBuffer(orderParams.contract),
         tokenId: orderParams.tokenId,
@@ -1462,16 +1447,6 @@
     if (getNetworkSettings().multiCollectionContracts.includes(orderParams.contract)) {
       collectionResult = await redb.oneOrNone(
         `
-<<<<<<< HEAD
-          SELECT
-            collections.id,
-            collections.new_royalties,
-            collections.token_set_id
-          FROM collections
-          WHERE collections.contract = $/contract/
-            AND collections.slug = $/collectionSlug/
-        `,
-=======
               SELECT
                 collections.id,
                 collections.new_royalties,
@@ -1480,7 +1455,6 @@
               WHERE collections.contract = $/contract/
                 AND collections.slug = $/collectionSlug/
             `,
->>>>>>> 5bacde4c
         {
           contract: toBuffer(orderParams.contract),
           collectionSlug: orderParams.collectionSlug,
@@ -1489,15 +1463,6 @@
     } else {
       collectionResult = await redb.oneOrNone(
         `
-<<<<<<< HEAD
-          SELECT
-            collections.id,
-            collections.new_royalties,
-            collections.token_set_id
-          FROM collections
-          WHERE collections.id = $/id/
-        `,
-=======
               SELECT
                 collections.id,
                 collections.new_royalties,
@@ -1505,24 +1470,11 @@
               FROM collections
               WHERE collections.id = $/id/
             `,
->>>>>>> 5bacde4c
         {
           id: orderParams.contract,
         }
       );
     }
-<<<<<<< HEAD
-
-    if (!collectionResult) {
-      logger.warn(
-        "orders-seaport-save",
-        `getCollection - No collection found. collectionSlug=${
-          orderParams.collectionSlug
-        }, orderParams=${JSON.stringify(orderParams)}`
-      );
-    }
-=======
->>>>>>> 5bacde4c
   }
 
   return collectionResult;
