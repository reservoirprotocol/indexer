import { AddressZero } from "@ethersproject/constants";
import * as Sdk from "@reservoir0x/sdk";
import pLimit from "p-limit";
import _ from "lodash";

import { idb, pgp, redb } from "@/common/db";
import { logger } from "@/common/logger";
import { bn, now, toBuffer } from "@/common/utils";
import { config } from "@/config/index";
import * as arweaveRelay from "@/jobs/arweave-relay";
import * as flagStatusProcessQueue from "@/jobs/flag-status/process-queue";
import * as ordersUpdateById from "@/jobs/order-updates/by-id-queue";
import { DbOrder, OrderMetadata, generateSchemaHash } from "@/orderbook/orders/utils";
import { offChainCheck } from "@/orderbook/orders/seaport/check";
import * as tokenSet from "@/orderbook/token-sets";
import { Sources } from "@/models/sources";
import { SourcesEntity } from "@/models/sources/sources-entity";
import { getUSDAndNativePrices } from "@/utils/prices";
import { PendingFlagStatusSyncJobs } from "@/models/pending-flag-status-sync-jobs";
import { redis } from "@/common/redis";
import { getNetworkSettings } from "@/config/network";
import { Collections } from "@/models/collections";

export type OrderInfo = {
  orderParams: Sdk.Seaport.Types.OrderComponents;
  metadata: OrderMetadata;
  isReservoir?: boolean;
};

type SaveResult = {
  id: string;
  status: string;
  unfillable?: boolean;
};

export const save = async (
  orderInfos: OrderInfo[],
  relayToArweave?: boolean,
  validateBidValue?: boolean
): Promise<SaveResult[]> => {
  const results: SaveResult[] = [];
  const orderValues: DbOrder[] = [];

  const arweaveData: {
    order: Sdk.Seaport.Order | Sdk.Seaport.BundleOrder;
    schemaHash?: string;
    source?: string;
  }[] = [];

  const handleOrder = async ({ orderParams, isReservoir, metadata }: OrderInfo) => {
    try {
      const order = new Sdk.Seaport.Order(config.chainId, orderParams);
      const info = order.getInfo();
      const id = order.hash();

      // Check: order has a valid format
      if (!info) {
        return results.push({
          id,
          status: "invalid-format",
        });
      }

      // Check: order doesn't already exist
      const orderExists = await idb.oneOrNone(`SELECT 1 FROM orders WHERE orders.id = $/id/`, {
        id,
      });
      if (orderExists) {
        return results.push({
          id,
          status: "already-exists",
        });
      }

      // Check: order has a non-zero price
      if (bn(info.price).lte(0)) {
        return results.push({
          id,
          status: "zero-price",
        });
      }

      const currentTime = now();

      // Check: order has a valid start time
      const startTime = order.params.startTime;
      if (startTime - 5 * 60 >= currentTime) {
        // TODO: Add support for not-yet-valid orders
        return results.push({
          id,
          status: "invalid-start-time",
        });
      }

      // Check: order is not expired
      const endTime = order.params.endTime;
      if (currentTime >= endTime) {
        return results.push({
          id,
          status: "expired",
        });
      }

      // Check: buy order has Weth as payment token
      if (info.side === "buy" && info.paymentToken !== Sdk.Common.Addresses.Weth[config.chainId]) {
        return results.push({
          id,
          status: "unsupported-payment-token",
        });
      }

      // Check: order has a known zone
      if (
        ![
          // No zone
          AddressZero,
          // Pausable zone
          Sdk.Seaport.Addresses.PausableZone[config.chainId],
        ].includes(order.params.zone)
      ) {
        return results.push({
          id,
          status: "unsupported-zone",
        });
      }

      // Check: order is valid
      try {
        order.checkValidity();
      } catch {
        return results.push({
          id,
          status: "invalid",
        });
      }

      // Check: order has a valid signature
      try {
        order.checkSignature();
      } catch {
        return results.push({
          id,
          status: "invalid-signature",
        });
      }

      // Check: order fillability
      let fillabilityStatus = "fillable";
      let approvalStatus = "approved";
      try {
        await offChainCheck(order, { onChainApprovalRecheck: true });
        // eslint-disable-next-line @typescript-eslint/no-explicit-any
      } catch (error: any) {
        // Keep any orders that can potentially get valid in the future
        if (error.message === "no-balance-no-approval") {
          fillabilityStatus = "no-balance";
          approvalStatus = "no-approval";
        } else if (error.message === "no-approval") {
          approvalStatus = "no-approval";
        } else if (error.message === "no-balance") {
          fillabilityStatus = "no-balance";
        } else {
          return results.push({
            id,
            status: "not-fillable",
          });
        }
      }

      // Check and save: associated token set
      const schemaHash = metadata.schemaHash ?? generateSchemaHash(metadata.schema);

      let tokenSetId: string | undefined;
      switch (order.params.kind) {
        case "single-token": {
          const typedInfo = info as typeof info & { tokenId: string };
          const tokenId = typedInfo.tokenId;

          tokenSetId = `token:${info.contract}:${tokenId}`;
          if (tokenId) {
            await tokenSet.singleToken.save([
              {
                id: tokenSetId,
                schemaHash,
                contract: info.contract,
                tokenId,
              },
            ]);
          }

          break;
        }

        case "contract-wide": {
          tokenSetId = `contract:${info.contract}`;
          await tokenSet.contractWide.save([
            {
              id: tokenSetId,
              schemaHash,
              contract: info.contract,
            },
          ]);

          break;
        }

        case "token-list": {
          const typedInfo = info as typeof info & { merkleRoot: string };
          const merkleRoot = typedInfo.merkleRoot;

          if (merkleRoot) {
            tokenSetId = `list:${info.contract}:${bn(merkleRoot).toHexString()}`;
            await tokenSet.tokenList.save([
              {
                id: tokenSetId,
                schemaHash,
                schema: metadata.schema,
              },
            ]);

            try {
              const tokenSetTokensExist = await redb.oneOrNone(
                `
                  SELECT 1 FROM "token_sets" "ts"
                  WHERE "ts"."id" = $/tokenSetId/
                  LIMIT 1
                `,
                { tokenSetId }
              );

              if (!tokenSetTokensExist) {
                logger.info(
                  "orders-seaport-save",
                  `Missing tokenSet. orderId=${id}, contract=${info.contract}, tokenSetId=${tokenSetId}`
                );

                const pendingFlagStatusSyncJobs = new PendingFlagStatusSyncJobs();
                await pendingFlagStatusSyncJobs.add([
                  {
                    kind: "collection",
                    data: {
                      collectionId: info.contract,
                      backfill: false,
                    },
                  },
                ]);

                await flagStatusProcessQueue.addToQueue();
              }
            } catch (error) {
              logger.error(
                "orders-seaport-save",
                `tokenSet error. orderId=${id}, contract=${info.contract}, tokenSetId=${tokenSetId}, error=${error}`
              );
            }
          }

          break;
        }
      }

      if (!tokenSetId) {
        return results.push({
          id,
          status: "invalid-token-set",
        });
      }

      // Handle: fees
      let feeAmount = order.getFeeAmount();

      // Handle: price and value
      let price = bn(order.getMatchingPrice());
      let value = price;
      if (info.side === "buy") {
        // For buy orders, we set the value as `price - fee` since it
        // is best for UX to show the user exactly what they're going
        // to receive on offer acceptance.
        value = bn(price).sub(feeAmount);
      }

      // The price, value and fee are for a single item
      if (bn(info.amount).gt(1)) {
        price = price.div(info.amount);
        value = value.div(info.amount);
        feeAmount = feeAmount.div(info.amount);
      }

      const feeBps = price.eq(0) ? bn(0) : feeAmount.mul(10000).div(price);
      if (feeBps.gt(10000)) {
        return results.push({
          id,
          status: "fees-too-high",
        });
      }

      // // Handle: fee breakdown
      const openSeaFeeRecipients = [
        "0x5b3256965e7c3cf26e11fcaf296dfc8807c01073",
        "0x8de9c5a032463c561423387a9648c5c7bcc5bc90",
        "0x0000a26b00c1f0df003000390027140000faa719",
      ];

      const royaltyRecipients: string[] = [];

      const collectionRoyalties = await redb.oneOrNone(
        `SELECT royalties FROM collections WHERE id = $/id/`,
        { id: info.contract }
      );

      if (collectionRoyalties) {
        for (const royalty of collectionRoyalties.royalties) {
          royaltyRecipients.push(royalty.recipient);
        }
      }

      const feeBreakdown = info.fees.map(({ recipient, amount }) => ({
        kind: royaltyRecipients.includes(recipient.toLowerCase()) ? "royalty" : "marketplace",
        recipient,
        bps: price.eq(0) ? 0 : bn(amount).mul(10000).div(price).toNumber(),
      }));

      // Handle: source
      const sources = await Sources.getInstance();
      let source: SourcesEntity | undefined = await sources.getOrInsert("opensea.io");

      // If the order is native, override any default source
      if (isReservoir) {
        if (metadata.source) {
          // If we can detect the marketplace (only OpenSea for now) do not override
          if (
            _.isEmpty(
              _.intersection(
                feeBreakdown.map(({ recipient }) => recipient),
                openSeaFeeRecipients
              )
            )
          ) {
            source = await sources.getOrInsert(metadata.source);
          }
        } else {
          source = undefined;
        }
      }

      // Handle: price conversion
      const currency = info.paymentToken;

      const currencyPrice = price.toString();
      const currencyValue = value.toString();

      let needsConversion = false;
      if (
        ![
          Sdk.Common.Addresses.Eth[config.chainId],
          Sdk.Common.Addresses.Weth[config.chainId],
        ].includes(currency)
      ) {
        needsConversion = true;

        // If the currency is anything other than ETH/WETH, we convert
        // `price` and `value` from that currency denominations to the
        // ETH denomination
        {
          const prices = await getUSDAndNativePrices(currency, price.toString(), currentTime);
          if (!prices.nativePrice) {
            // Getting the native price is a must
            return results.push({
              id,
              status: "failed-to-convert-price",
            });
          }
          price = bn(prices.nativePrice);
        }
        {
          const prices = await getUSDAndNativePrices(currency, value.toString(), currentTime);
          if (!prices.nativePrice) {
            // Getting the native price is a must
            return results.push({
              id,
              status: "failed-to-convert-price",
            });
          }
          value = bn(prices.nativePrice);
        }
      }

      if (info.side === "buy" && order.params.kind === "single-token" && validateBidValue) {
        const typedInfo = info as typeof info & { tokenId: string };
        const tokenId = typedInfo.tokenId;
        const seaportBidPercentageThreshold = 90;

<<<<<<< HEAD
        logger.info(
          "orders-seaport-save",
          `Bid floor ask check - start. orderId=${id}, contract=${
            info.contract
          }, tokenId=${tokenId}, info=${JSON.stringify(info)}`
        );

=======
>>>>>>> 9002da0c
        try {
          const collectionFloorAskValue = await getCollectionFloorAskValue(
            info.contract,
            Number(tokenId)
          );

          if (collectionFloorAskValue) {
            const percentage = (Number(value.toString()) / collectionFloorAskValue) * 100;

<<<<<<< HEAD
            logger.info(
              "orders-seaport-save",
              `Bid floor ask check - percentage threshold check. orderId=${id}, contract=${
                info.contract
              }, tokenId=${tokenId}, value=${value.toString()}, percentage=${percentage.toString()}, seaportBidPercentageThreshold=${seaportBidPercentageThreshold}. bitTooLow=${
                percentage < seaportBidPercentageThreshold
              }`
            );

            if (percentage < seaportBidPercentageThreshold) {
=======
            if (percentage < seaportBidPercentageThreshold) {
              logger.info(
                "orders-seaport-save",
                `Bid value validation - too low. orderId=${id}, contract=${
                  info.contract
                }, tokenId=${tokenId}, value=${value.toString()}, collectionFloorAskValue=${collectionFloorAskValue}, percentage=${percentage.toString()}, threshold=${seaportBidPercentageThreshold}`
              );

>>>>>>> 9002da0c
              return results.push({
                id,
                status: "bid-too-low",
              });
            }
<<<<<<< HEAD
=======
          } else {
            logger.info(
              "orders-seaport-save",
              `Bid value validation - skip. orderId=${id}, contract=${
                info.contract
              }, tokenId=${tokenId}, value=${value.toString()}`
            );
>>>>>>> 9002da0c
          }
        } catch (error) {
          logger.error(
            "orders-seaport-save",
<<<<<<< HEAD
            `Bid floor ask check error. orderId=${id}, contract=${info.contract}, tokenId=${tokenId}, error=${error}`
=======
            `Bid value validation - error. orderId=${id}, contract=${info.contract}, tokenId=${tokenId}, error=${error}`
>>>>>>> 9002da0c
          );
        }
      }

      const validFrom = `date_trunc('seconds', to_timestamp(${startTime}))`;
      const validTo = endTime
        ? `date_trunc('seconds', to_timestamp(${order.params.endTime}))`
        : "'infinity'";
      orderValues.push({
        id,
        kind: "seaport",
        side: info.side,
        fillability_status: fillabilityStatus,
        approval_status: approvalStatus,
        token_set_id: tokenSetId,
        token_set_schema_hash: toBuffer(schemaHash),
        offer_bundle_id: null,
        consideration_bundle_id: null,
        bundle_kind: null,
        maker: toBuffer(order.params.offerer),
        taker: toBuffer(info.taker),
        price: price.toString(),
        value: value.toString(),
        currency: toBuffer(info.paymentToken),
        currency_price: currencyPrice.toString(),
        currency_value: currencyValue.toString(),
        needs_conversion: needsConversion,
        quantity_remaining: info.amount ?? "1",
        valid_between: `tstzrange(${validFrom}, ${validTo}, '[]')`,
        nonce: order.params.counter,
        source_id_int: source?.id,
        is_reservoir: isReservoir ? isReservoir : null,
        contract: toBuffer(info.contract),
        conduit: toBuffer(
          new Sdk.Seaport.Exchange(config.chainId).deriveConduit(order.params.conduitKey)
        ),
        fee_bps: feeBps.toNumber(),
        fee_breakdown: feeBreakdown || null,
        dynamic: info.isDynamic ?? null,
        raw_data: order.params,
        expiration: validTo,
      });

      const unfillable =
        fillabilityStatus !== "fillable" || approvalStatus !== "approved" ? true : undefined;

      results.push({
        id,
        status: "success",
        unfillable,
      });

      if (relayToArweave) {
        arweaveData.push({ order, schemaHash, source: source?.domain });
      }
    } catch (error) {
      logger.warn(
        "orders-seaport-save",
        `Failed to handle order with params ${JSON.stringify(orderParams)}: ${error} (will retry)`
      );

      // Throw so that we retry with he bundle-handling code
      throw error;
    }
  };

  // const handleBundleOrder = async ({ orderParams, isReservoir, metadata }: OrderInfo) => {
  //   try {
  //     const order = new Sdk.Seaport.BundleOrder(config.chainId, orderParams);
  //     const info = order.getInfo();
  //     const id = order.hash();

  //     // Check: order has a valid format
  //     if (!info) {
  //       return results.push({
  //         id,
  //         status: "invalid-format",
  //       });
  //     }

  //     // Check: order doesn't already exist
  //     const orderExists = await idb.oneOrNone(`SELECT 1 FROM orders WHERE orders.id = $/id/`, {
  //       id,
  //     });
  //     if (orderExists) {
  //       return results.push({
  //         id,
  //         status: "already-exists",
  //       });
  //     }

  //     const currentTime = now();

  //     // Check: order has a valid start time
  //     const startTime = order.params.startTime;
  //     if (startTime - 5 * 60 >= currentTime) {
  //       // TODO: Add support for not-yet-valid orders
  //       return results.push({
  //         id,
  //         status: "invalid-start-time",
  //       });
  //     }

  //     // Check: order is not expired
  //     const endTime = order.params.endTime;
  //     if (currentTime >= endTime) {
  //       return results.push({
  //         id,
  //         status: "expired",
  //       });
  //     }

  //     // Check: order has a known zone
  //     if (
  //       ![
  //         // No zone
  //         AddressZero,
  //         // Are these really used?
  //         "0xf397619df7bfd4d1657ea9bdd9df7ff888731a11",
  //         "0x9b814233894cd227f561b78cc65891aa55c62ad2",
  //         // Pausable zone
  //         Sdk.Seaport.Addresses.PausableZone[config.chainId],
  //       ].includes(order.params.zone)
  //     ) {
  //       return results.push({
  //         id,
  //         status: "unsupported-zone",
  //       });
  //     }

  //     // Check: order is valid
  //     try {
  //       order.checkValidity();
  //     } catch {
  //       return results.push({
  //         id,
  //         status: "invalid",
  //       });
  //     }

  //     // Check: order has a valid signature
  //     try {
  //       order.checkSignature();
  //     } catch (error) {
  //       return results.push({
  //         id,
  //         status: "invalid-signature",
  //       });
  //     }

  //     // Check: order fillability
  //     let fillabilityStatus = "fillable";
  //     let approvalStatus = "approved";
  //     try {
  //       await offChainCheckBundle(order, { onChainApprovalRecheck: true });
  //       // eslint-disable-next-line @typescript-eslint/no-explicit-any
  //     } catch (error: any) {
  //       // Keep any orders that can potentially get valid in the future
  //       if (error.message === "no-balance-no-approval") {
  //         fillabilityStatus = "no-balance";
  //         approvalStatus = "no-approval";
  //       } else if (error.message === "no-approval") {
  //         approvalStatus = "no-approval";
  //       } else if (error.message === "no-balance") {
  //         fillabilityStatus = "no-balance";
  //       } else {
  //         return results.push({
  //           id,
  //           status: "not-fillable",
  //         });
  //       }
  //     }

  //     // TODO: Add support for non-token token sets
  //     const tokenSets = await tokenSet.singleToken.save(
  //       info.offerItems.map((item) => ({
  //         id: `token:${item.contract}:${item.tokenId!}`,
  //         schemaHash: generateSchemaHash(),
  //         contract: item.contract,
  //         tokenId: item.tokenId!,
  //       }))
  //     );

  //     // TODO: Add support for consideration bundles
  //     const offerBundle = await bundles.create(tokenSets.map(({ id }) => ({ kind: "nft", id })));

  //     // eslint-disable-next-line @typescript-eslint/no-explicit-any
  //     const currency = (info as any).paymentToken;
  //     if (order.params.kind === "bundle-ask") {
  //       // Check: order has a non-zero price
  //       // eslint-disable-next-line @typescript-eslint/no-explicit-any
  //       if (bn((info as any).price).lte(0)) {
  //         return results.push({
  //           id,
  //           status: "zero-price",
  //         });
  //       }
  //     }

  //     // Handle: price and value
  //     let price = bn(order.getMatchingPrice());
  //     const currencyPrice = price;
  //     let value = price;

  //     // Handle: fees
  //     const feeAmount = order.getFeeAmount();

  //     const feeBps = price.eq(0) ? bn(0) : feeAmount.mul(10000).div(price);
  //     if (feeBps.gt(10000)) {
  //       return results.push({
  //         id,
  //         status: "fees-too-high",
  //       });
  //     }

  //     // Handle: fee breakdown
  //     const openSeaFeeRecipients = [
  //       "0x5b3256965e7c3cf26e11fcaf296dfc8807c01073",
  //       "0x8de9c5a032463c561423387a9648c5c7bcc5bc90",
  //     ];

  //     // eslint-disable-next-line @typescript-eslint/no-explicit-any
  //     const feeBreakdown = ((info as any) || []).fees.map(
  //       ({ recipient, amount }: { recipient: string; amount: string }) => ({
  //         kind: openSeaFeeRecipients.includes(recipient.toLowerCase()) ? "marketplace" : "royalty",
  //         recipient,
  //         bps: price.eq(0) ? 0 : bn(amount).mul(10000).div(price).toNumber(),
  //       })
  //     );

  //     // Handle: source
  //     const sources = await Sources.getInstance();
  //     let source;

  //     if (metadata.source) {
  //       source = await sources.getOrInsert(metadata.source);
  //     } else {
  //       // If one of the fees is marketplace the source of the order is opensea
  //       for (const fee of feeBreakdown) {
  //         if (fee.kind == "marketplace") {
  //           source = await sources.getOrInsert("opensea.io");
  //           break;
  //         }
  //       }
  //     }

  //     // Handle: price conversion
  //     {
  //       const prices = await getUSDAndNativePrices(
  //         currency,
  //         price.toString(),
  //         currentTime
  //       );
  //       if (!prices.nativePrice) {
  //         // Getting the native price is a must
  //         return results.push({
  //           id,
  //           status: "failed-to-convert-price",
  //         });
  //       }
  //       price = bn(prices.nativePrice);
  //     }
  //     {
  //       const prices = await getUSDAndNativePrices(
  //         currency,
  //         value.toString(),
  //         currentTime
  //       );
  //       if (!prices.nativePrice) {
  //         // Getting the native price is a must
  //         return results.push({
  //           id,
  //           status: "failed-to-convert-price",
  //         });
  //       }
  //       value = bn(prices.nativePrice);
  //     }

  //     const validFrom = `date_trunc('seconds', to_timestamp(${startTime}))`;
  //     const validTo = endTime
  //       ? `date_trunc('seconds', to_timestamp(${order.params.endTime}))`
  //       : "'infinity'";
  //     orderValues.push({
  //       id,
  //       kind: "seaport",
  //       side: "bundle",
  //       fillability_status: fillabilityStatus,
  //       approval_status: approvalStatus,
  //       token_set_id: null,
  //       token_set_schema_hash: null,
  //       offer_bundle_id: offerBundle,
  //       consideration_bundle_id: undefined,
  //       // eslint-disable-next-line @typescript-eslint/no-explicit-any
  //       bundle_kind: order.params.kind as any,
  //       contract: null,
  //       maker: toBuffer(order.params.offerer),
  //       taker: toBuffer(info.taker),
  //       price: price.toString(),
  //       value: value.toString(),
  //       currency: currency ? toBuffer(currency) : undefined,
  //       currency_price: currencyPrice.toString(),
  //       valid_between: `tstzrange(${validFrom}, ${validTo}, '[]')`,
  //       nonce: order.params.counter,
  //       source_id_int: source?.id,
  //       is_reservoir: isReservoir ? isReservoir : null,
  //       conduit: toBuffer(
  //         new Sdk.Seaport.Exchange(config.chainId).deriveConduit(order.params.conduitKey)
  //       ),
  //       fee_breakdown: feeBreakdown,
  //       fee_bps: feeBps.toNumber(),
  //       raw_data: order.params,
  //       dynamic: null,
  //       expiration: validTo,
  //     });

  //     results.push({
  //       id,
  //       status: "success",
  //       unfillable:
  //         fillabilityStatus !== "fillable" || approvalStatus !== "approved" ? true : undefined,
  //     });

  //     if (relayToArweave) {
  //       arweaveData.push({ order, source: source?.domain });
  //     }
  //   } catch (error) {
  //     logger.error(
  //       "orders-seaport-save-bundle",
  //       `Failed to handle bundle order with params ${JSON.stringify(orderParams)}: ${error}`
  //     );
  //   }
  // };

  // Process all orders concurrently
  const limit = pLimit(20);
  await Promise.all(orderInfos.map((orderInfo) => limit(async () => handleOrder(orderInfo))));

  if (orderValues.length) {
    const columns = new pgp.helpers.ColumnSet(
      [
        "id",
        "kind",
        "side",
        "fillability_status",
        "approval_status",
        "token_set_id",
        "token_set_schema_hash",
        "offer_bundle_id",
        "consideration_bundle_id",
        "bundle_kind",
        "maker",
        "taker",
        "price",
        "value",
        "currency",
        "currency_price",
        "currency_value",
        "needs_conversion",
        "quantity_remaining",
        { name: "valid_between", mod: ":raw" },
        "nonce",
        "source_id_int",
        "is_reservoir",
        "contract",
        "conduit",
        "fee_bps",
        { name: "fee_breakdown", mod: ":json" },
        "dynamic",
        "raw_data",
        { name: "expiration", mod: ":raw" },
      ],
      {
        table: "orders",
      }
    );
    await idb.none(pgp.helpers.insert(orderValues, columns) + " ON CONFLICT DO NOTHING");

    await ordersUpdateById.addToQueue(
      results
        .filter((r) => r.status === "success" && !r.unfillable)
        .map(
          ({ id }) =>
            ({
              context: `new-order-${id}`,
              id,
              trigger: {
                kind: "new-order",
              },
            } as ordersUpdateById.OrderInfo)
        )
    );

    if (relayToArweave) {
      await arweaveRelay.addPendingOrdersSeaport(arweaveData);
    }
  }

  return results;
};

export const getCollectionFloorAskValue = async (contract: string, tokenId: number) => {
  if (getNetworkSettings().multiCollectionContracts.includes(contract)) {
    const collection = await Collections.getByContractAndTokenId(contract, tokenId);
<<<<<<< HEAD

    logger.info(
      "orders-seaport-save",
      `Get collection floor ask - multi collection contract. contract=${contract}, tokenId=${tokenId}, collectionFloorAskValue=${collection?.floorSellValue}`
    );

=======
>>>>>>> 9002da0c
    return collection?.floorSellValue;
  } else {
    const collectionFloorAskValue = await redis.get(`collection-floor-ask:${contract}`);

    if (collectionFloorAskValue) {
<<<<<<< HEAD
      logger.info(
        "orders-seaport-save",
        `Get collection floor ask - single collection contract - got from cache. contract=${contract}, tokenId=${tokenId}, collectionFloorAskValue=${collectionFloorAskValue}`
      );

=======
>>>>>>> 9002da0c
      return Number(collectionFloorAskValue);
    } else {
      const collection = await Collections.getByContractAndTokenId(contract, tokenId);
      const collectionFloorAskValue = collection!.floorSellValue || 0;

<<<<<<< HEAD
      logger.info(
        "orders-seaport-save",
        `Get collection floor ask - single collection contract - got from db. contract=${contract}, tokenId=${tokenId}, collectionFloorAskValue=${collectionFloorAskValue}`
      );

=======
>>>>>>> 9002da0c
      await redis.set(`collection-floor-ask:${contract}`, collectionFloorAskValue, "EX", 3600);

      return collectionFloorAskValue;
    }
  }
};<|MERGE_RESOLUTION|>--- conflicted
+++ resolved
@@ -390,16 +390,6 @@
         const tokenId = typedInfo.tokenId;
         const seaportBidPercentageThreshold = 90;
 
-<<<<<<< HEAD
-        logger.info(
-          "orders-seaport-save",
-          `Bid floor ask check - start. orderId=${id}, contract=${
-            info.contract
-          }, tokenId=${tokenId}, info=${JSON.stringify(info)}`
-        );
-
-=======
->>>>>>> 9002da0c
         try {
           const collectionFloorAskValue = await getCollectionFloorAskValue(
             info.contract,
@@ -409,18 +399,6 @@
           if (collectionFloorAskValue) {
             const percentage = (Number(value.toString()) / collectionFloorAskValue) * 100;
 
-<<<<<<< HEAD
-            logger.info(
-              "orders-seaport-save",
-              `Bid floor ask check - percentage threshold check. orderId=${id}, contract=${
-                info.contract
-              }, tokenId=${tokenId}, value=${value.toString()}, percentage=${percentage.toString()}, seaportBidPercentageThreshold=${seaportBidPercentageThreshold}. bitTooLow=${
-                percentage < seaportBidPercentageThreshold
-              }`
-            );
-
-            if (percentage < seaportBidPercentageThreshold) {
-=======
             if (percentage < seaportBidPercentageThreshold) {
               logger.info(
                 "orders-seaport-save",
@@ -429,14 +407,11 @@
                 }, tokenId=${tokenId}, value=${value.toString()}, collectionFloorAskValue=${collectionFloorAskValue}, percentage=${percentage.toString()}, threshold=${seaportBidPercentageThreshold}`
               );
 
->>>>>>> 9002da0c
               return results.push({
                 id,
                 status: "bid-too-low",
               });
             }
-<<<<<<< HEAD
-=======
           } else {
             logger.info(
               "orders-seaport-save",
@@ -444,16 +419,11 @@
                 info.contract
               }, tokenId=${tokenId}, value=${value.toString()}`
             );
->>>>>>> 9002da0c
           }
         } catch (error) {
           logger.error(
             "orders-seaport-save",
-<<<<<<< HEAD
-            `Bid floor ask check error. orderId=${id}, contract=${info.contract}, tokenId=${tokenId}, error=${error}`
-=======
             `Bid value validation - error. orderId=${id}, contract=${info.contract}, tokenId=${tokenId}, error=${error}`
->>>>>>> 9002da0c
           );
         }
       }
@@ -857,41 +827,16 @@
 export const getCollectionFloorAskValue = async (contract: string, tokenId: number) => {
   if (getNetworkSettings().multiCollectionContracts.includes(contract)) {
     const collection = await Collections.getByContractAndTokenId(contract, tokenId);
-<<<<<<< HEAD
-
-    logger.info(
-      "orders-seaport-save",
-      `Get collection floor ask - multi collection contract. contract=${contract}, tokenId=${tokenId}, collectionFloorAskValue=${collection?.floorSellValue}`
-    );
-
-=======
->>>>>>> 9002da0c
     return collection?.floorSellValue;
   } else {
     const collectionFloorAskValue = await redis.get(`collection-floor-ask:${contract}`);
 
     if (collectionFloorAskValue) {
-<<<<<<< HEAD
-      logger.info(
-        "orders-seaport-save",
-        `Get collection floor ask - single collection contract - got from cache. contract=${contract}, tokenId=${tokenId}, collectionFloorAskValue=${collectionFloorAskValue}`
-      );
-
-=======
->>>>>>> 9002da0c
       return Number(collectionFloorAskValue);
     } else {
       const collection = await Collections.getByContractAndTokenId(contract, tokenId);
       const collectionFloorAskValue = collection!.floorSellValue || 0;
 
-<<<<<<< HEAD
-      logger.info(
-        "orders-seaport-save",
-        `Get collection floor ask - single collection contract - got from db. contract=${contract}, tokenId=${tokenId}, collectionFloorAskValue=${collectionFloorAskValue}`
-      );
-
-=======
->>>>>>> 9002da0c
       await redis.set(`collection-floor-ask:${contract}`, collectionFloorAskValue, "EX", 3600);
 
       return collectionFloorAskValue;
