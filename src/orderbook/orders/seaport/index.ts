--- conflicted
+++ resolved
@@ -285,43 +285,6 @@
                   "orders-seaport-save",
                   `TokenSet Check Skip. orderId=${id}, contract=${info.contract}, merkleRoot=${merkleRoot}, tokenSetId=${tokenSetId}, collectionDay30Rank=${collectionDay30Rank}`
                 );
-<<<<<<< HEAD
-
-                const pendingFlagStatusSyncJobs = new PendingFlagStatusSyncJobs();
-
-                if (getNetworkSettings().multiCollectionContracts.includes(info.contract)) {
-                  const collectionIds = await redb.manyOrNone(
-                    `
-                      SELECT id FROM "collections" "c"
-                      WHERE "c"."contract" = $/contract/
-                    `,
-                    { contract: toBuffer(info.contract) }
-                  );
-
-                  await pendingFlagStatusSyncJobs.add(
-                    collectionIds.map((c) => ({
-                      kind: "collection",
-                      data: {
-                        collectionId: c.id,
-                        backfill: false,
-                      },
-                    }))
-                  );
-                } else {
-                  await pendingFlagStatusSyncJobs.add([
-                    {
-                      kind: "collection",
-                      data: {
-                        collectionId: info.contract,
-                        backfill: false,
-                      },
-                    },
-                  ]);
-                }
-
-                await flagStatusProcessQueue.addToQueue();
-=======
->>>>>>> 227c610c
               }
             } catch (error) {
               logger.error(
