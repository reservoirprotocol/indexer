import { AddressZero } from "@ethersproject/constants";
import * as Sdk from "@reservoir0x/sdk";
import { OrderKind } from "@reservoir0x/sdk/dist/seaport/types";
import _ from "lodash";
import pLimit from "p-limit";

import { idb, pgp, redb } from "@/common/db";
import { logger } from "@/common/logger";
import { baseProvider } from "@/common/provider";
import { redis } from "@/common/redis";
import { bn, now, toBuffer } from "@/common/utils";
import { config } from "@/config/index";
import { getNetworkSettings } from "@/config/network";
import * as arweaveRelay from "@/jobs/arweave-relay";
import * as flagStatusProcessQueue from "@/jobs/flag-status/process-queue";
import * as ordersUpdateById from "@/jobs/order-updates/by-id-queue";
import { Collections } from "@/models/collections";
import { PendingFlagStatusSyncJobs } from "@/models/pending-flag-status-sync-jobs";
import { Sources } from "@/models/sources";
import { SourcesEntity } from "@/models/sources/sources-entity";
import * as commonHelpers from "@/orderbook/orders/common/helpers";
import { DbOrder, OrderMetadata, generateSchemaHash } from "@/orderbook/orders/utils";
import { offChainCheck, offChainCheckPartial } from "@/orderbook/orders/seaport/check";
import * as tokenSet from "@/orderbook/token-sets";
import { getUSDAndNativePrices } from "@/utils/prices";
import * as royalties from "@/utils/royalties";
import { Royalty } from "@/utils/royalties";
import { generateMerkleTree } from "@reservoir0x/sdk/dist/common/helpers/merkle";
import { TokenSet } from "@/orderbook/token-sets/token-list";
import * as refreshContractCollectionsMetadata from "@/jobs/collection-updates/refresh-contract-collections-metadata-queue";

export type OrderInfo =
  | {
      kind: "full";
      orderParams: Sdk.Seaport.Types.OrderComponents;
      metadata: OrderMetadata;
      isReservoir?: boolean;
    }
  | {
      kind: "partial";
      orderParams: PartialOrderComponents;
    };

export declare type PartialOrderComponents = {
  kind: OrderKind;
  side: "buy" | "sell";
  hash: string;
  price: string;
  paymentToken: string;
  amount: number;
  startTime: number;
  endTime: number;
  contract: string;
  tokenId?: string;
  offerer: string;
  taker?: string;
  isDynamic?: boolean;
  collectionSlug: string;
  attributeKey?: string;
  attributeValue?: string;
};

type SaveResult = {
  id: string;
  status: string;
  unfillable?: boolean;
};

export const save = async (
  orderInfos: OrderInfo[],
  relayToArweave?: boolean,
  validateBidValue?: boolean
): Promise<SaveResult[]> => {
  const results: SaveResult[] = [];
  const orderValues: DbOrder[] = [];

  const arweaveData: {
    order: Sdk.Seaport.Order | Sdk.Seaport.BundleOrder;
    schemaHash?: string;
    source?: string;
  }[] = [];

  const handleOrder = async (
    orderParams: Sdk.Seaport.Types.OrderComponents,
    metadata: OrderMetadata,
    isReservoir?: boolean
  ) => {
    try {
      const order = new Sdk.Seaport.Order(config.chainId, orderParams);
      const info = order.getInfo();
      const id = order.hash();

      // Check: order has a valid format
      if (!info) {
        return results.push({
          id,
          status: "invalid-format",
        });
      }

      // Check: order doesn't already exist or partial order
      const orderExists = await idb.oneOrNone(
        `
        WITH x AS (
          UPDATE orders
          SET
            raw_data = $/rawData/,
            updated_at = now()
          WHERE orders.id = $/id/
          AND raw_data IS NULL
        )
        SELECT 1 FROM orders WHERE orders.id = $/id/`,
        {
          id,
          rawData: order.params,
        }
      );
      if (orderExists) {
        return results.push({
          id,
          status: "already-exists",
        });
      }

      // Check: order has a non-zero price
      if (bn(info.price).lte(0)) {
        return results.push({
          id,
          status: "zero-price",
        });
      }

      const currentTime = now();

      // Check: order has a valid start time
      const startTime = order.params.startTime;
      if (startTime - 5 * 60 >= currentTime) {
        // TODO: Add support for not-yet-valid orders
        return results.push({
          id,
          status: "invalid-start-time",
        });
      }

      // Check: order is not expired
      const endTime = order.params.endTime;
      if (currentTime >= endTime) {
        return results.push({
          id,
          status: "expired",
        });
      }

      // Check: buy order has a supported payment token
      if (info.side === "buy" && !getNetworkSettings().supportedBidCurrencies[info.paymentToken]) {
        return results.push({
          id,
          status: "unsupported-payment-token",
        });
      }

      // Check: order has a known zone
      if (
        ![
          // No zone
          AddressZero,
          // Pausable zone
          Sdk.Seaport.Addresses.PausableZone[config.chainId],
        ].includes(order.params.zone)
      ) {
        return results.push({
          id,
          status: "unsupported-zone",
        });
      }

      // Check: order is valid
      try {
        order.checkValidity();
      } catch {
        return results.push({
          id,
          status: "invalid",
        });
      }

      // Check: order has a valid signature
      try {
        await order.checkSignature(baseProvider);
      } catch {
        return results.push({
          id,
          status: "invalid-signature",
        });
      }

      // Check: order fillability
      let fillabilityStatus = "fillable";
      let approvalStatus = "approved";
      try {
        await offChainCheck(order, { onChainApprovalRecheck: true });
        // eslint-disable-next-line @typescript-eslint/no-explicit-any
      } catch (error: any) {
        // Keep any orders that can potentially get valid in the future
        if (error.message === "no-balance-no-approval") {
          fillabilityStatus = "no-balance";
          approvalStatus = "no-approval";
        } else if (error.message === "no-approval") {
          approvalStatus = "no-approval";
        } else if (error.message === "no-balance") {
          fillabilityStatus = "no-balance";
        } else {
          return results.push({
            id,
            status: "not-fillable",
          });
        }
      }

      // Check and save: associated token set
      const schemaHash = metadata.schemaHash ?? generateSchemaHash(metadata.schema);

      let tokenSetId: string | undefined;
      switch (order.params.kind) {
        case "single-token": {
          const typedInfo = info as typeof info & { tokenId: string };
          const tokenId = typedInfo.tokenId;

          tokenSetId = `token:${info.contract}:${tokenId}`;
          if (tokenId) {
            await tokenSet.singleToken.save([
              {
                id: tokenSetId,
                schemaHash,
                contract: info.contract,
                tokenId,
              },
            ]);
          }

          break;
        }

        case "contract-wide": {
          tokenSetId = `contract:${info.contract}`;
          await tokenSet.contractWide.save([
            {
              id: tokenSetId,
              schemaHash,
              contract: info.contract,
            },
          ]);

          break;
        }

        case "token-list": {
          // For collection offers, if the target orderbook is opensea, the token set should always be a contract wide.
          // This is due to a mismatch between the collection flags in our system and OpenSea.
          // The actual merkle root is returned by the build collection offer API from OpenSea (see the logic in the execute bid API).
          if (metadata?.target === "opensea") {
            tokenSetId = `contract:${info.contract}`;
            await tokenSet.contractWide.save([
              {
                id: tokenSetId,
                schemaHash,
                contract: info.contract,
              },
            ]);
          } else {
            const typedInfo = info as typeof info & { merkleRoot: string };
            const merkleRoot = typedInfo.merkleRoot;

            if (merkleRoot) {
              tokenSetId = `list:${info.contract}:${bn(merkleRoot).toHexString()}`;

              await tokenSet.tokenList.save([
                {
                  id: tokenSetId,
                  schemaHash,
                  schema: metadata.schema,
                },
              ]);

              if (!isReservoir) {
                await handleTokenList(id, info.contract, tokenSetId, merkleRoot);
              }
            }
          }

          break;
        }
      }

      if (!tokenSetId) {
        return results.push({
          id,
          status: "invalid-token-set",
        });
      }

      // Handle: fees
      let feeAmount = order.getFeeAmount();

      // Handle: price and value
      let price = bn(order.getMatchingPrice());
      let value = price;
      if (info.side === "buy") {
        // For buy orders, we set the value as `price - fee` since it
        // is best for UX to show the user exactly what they're going
        // to receive on offer acceptance.
        value = bn(price).sub(feeAmount);
      }

      // The price, value and fee are for a single item
      if (bn(info.amount).gt(1)) {
        price = price.div(info.amount);
        value = value.div(info.amount);
        feeAmount = feeAmount.div(info.amount);
      }

      const feeBps = price.eq(0) ? bn(0) : feeAmount.mul(10000).div(price);
      if (feeBps.gt(10000)) {
        return results.push({
          id,
          status: "fees-too-high",
        });
      }

      // Handle: royalties
      const openSeaFeeRecipients = [
        "0x5b3256965e7c3cf26e11fcaf296dfc8807c01073",
        "0x8de9c5a032463c561423387a9648c5c7bcc5bc90",
        "0x0000a26b00c1f0df003000390027140000faa719",
      ];

      let openSeaRoyalties: Royalty[];
      const openSeaRoyaltiesSchema = metadata?.target === "opensea" ? "opensea" : "default";

      if (order.params.kind === "single-token") {
        openSeaRoyalties = await royalties.getRoyalties(
          info.contract,
          info.tokenId,
          openSeaRoyaltiesSchema
        );
      } else {
        openSeaRoyalties = await royalties.getRoyaltiesByTokenSet(
          tokenSetId,
          openSeaRoyaltiesSchema
        );
      }

      const feeBreakdown = info.fees.map(({ recipient, amount }) => ({
        kind: openSeaRoyalties.map(({ recipient }) => recipient).includes(recipient.toLowerCase())
          ? "royalty"
          : "marketplace",
        recipient,
        bps: price.eq(0) ? 0 : bn(amount).mul(10000).div(price).toNumber(),
      }));

      // Handle: royalties on top
      const defaultRoyalties =
        info.side === "sell"
          ? await royalties.getRoyalties(info.contract, info.tokenId, "default")
          : await royalties.getRoyaltiesByTokenSet(tokenSetId, "default");

      const totalBuiltInBps = feeBreakdown
        .map(({ bps, kind }) => (kind === "royalty" ? bps : 0))
        .reduce((a, b) => a + b, 0);
      const totalDefaultBps = defaultRoyalties.map(({ bps }) => bps).reduce((a, b) => a + b, 0);

      const missingRoyalties = [];
      let missingRoyaltyAmount = bn(0);
      if (totalBuiltInBps < totalDefaultBps) {
        const validRecipients = defaultRoyalties.filter(
          ({ bps, recipient }) => bps && recipient !== AddressZero
        );
        if (validRecipients.length) {
          const bpsDiff = totalDefaultBps - totalBuiltInBps;
          const amount = bn(price).mul(bpsDiff).div(10000).toString();
          missingRoyaltyAmount = missingRoyaltyAmount.add(amount);

          missingRoyalties.push({
            bps: bpsDiff,
            amount,
            // TODO: We should probably split pro-rata across all royalty recipients
            recipient: validRecipients[0].recipient,
          });
        }
      }

      // Handle: source
      const sources = await Sources.getInstance();
      let source: SourcesEntity | undefined = await sources.getOrInsert("opensea.io");

      // If the order is native, override any default source
      if (isReservoir) {
        if (metadata.source) {
          // If we can detect the marketplace (only OpenSea for now) do not override
          if (
            _.isEmpty(
              _.intersection(
                feeBreakdown.map(({ recipient }) => recipient),
                openSeaFeeRecipients
              )
            )
          ) {
            source = await sources.getOrInsert(metadata.source);
          }
        } else {
          source = undefined;
        }
      }

      // Handle: price conversion
      const currency = info.paymentToken;

      const currencyPrice = price.toString();
      const currencyValue = value.toString();

      let needsConversion = false;
      if (
        ![
          Sdk.Common.Addresses.Eth[config.chainId],
          Sdk.Common.Addresses.Weth[config.chainId],
        ].includes(currency)
      ) {
        needsConversion = true;

        // If the currency is anything other than ETH/WETH, we convert
        // `price` and `value` from that currency denominations to the
        // ETH denomination
        {
          const prices = await getUSDAndNativePrices(currency, price.toString(), currentTime);
          if (!prices.nativePrice) {
            // Getting the native price is a must
            return results.push({
              id,
              status: "failed-to-convert-price",
            });
          }
          price = bn(prices.nativePrice);
        }
        {
          const prices = await getUSDAndNativePrices(currency, value.toString(), currentTime);
          if (!prices.nativePrice) {
            // Getting the native price is a must
            return results.push({
              id,
              status: "failed-to-convert-price",
            });
          }
          value = bn(prices.nativePrice);
        }
      }

      // Handle: normalized value
      const currencyNormalizedValue =
        info.side === "sell"
          ? bn(currencyValue).add(missingRoyaltyAmount).toString()
          : bn(currencyValue).sub(missingRoyaltyAmount).toString();

      const prices = await getUSDAndNativePrices(currency, currencyNormalizedValue, currentTime);
      if (!prices.nativePrice) {
        // Getting the native price is a must
        return results.push({
          id,
          status: "failed-to-convert-price",
        });
      }
      const normalizedValue = bn(prices.nativePrice).toString();

      if (info.side === "buy" && order.params.kind === "single-token" && validateBidValue) {
        const typedInfo = info as typeof info & { tokenId: string };
        const tokenId = typedInfo.tokenId;
        const seaportBidPercentageThreshold = 90;

        try {
          const collectionFloorAskValue = await getCollectionFloorAskValue(
            info.contract,
            Number(tokenId)
          );

          if (collectionFloorAskValue) {
            const percentage = (Number(value.toString()) / collectionFloorAskValue) * 100;

            if (percentage < seaportBidPercentageThreshold) {
              return results.push({
                id,
                status: "bid-too-low",
              });
            }
          }
        } catch (error) {
          logger.warn(
            "orders-seaport-save",
            `Bid value validation - error. orderId=${id}, contract=${info.contract}, tokenId=${tokenId}, error=${error}`
          );
        }
      }

      const validFrom = `date_trunc('seconds', to_timestamp(${startTime}))`;
      const validTo = endTime
        ? `date_trunc('seconds', to_timestamp(${order.params.endTime}))`
        : "'infinity'";
      orderValues.push({
        id,
        kind: "seaport",
        side: info.side,
        fillability_status: fillabilityStatus,
        approval_status: approvalStatus,
        token_set_id: tokenSetId,
        token_set_schema_hash: toBuffer(schemaHash),
        offer_bundle_id: null,
        consideration_bundle_id: null,
        bundle_kind: null,
        maker: toBuffer(order.params.offerer),
        taker: toBuffer(info.taker),
        price: price.toString(),
        value: value.toString(),
        currency: toBuffer(info.paymentToken),
        currency_price: currencyPrice.toString(),
        currency_value: currencyValue.toString(),
        needs_conversion: needsConversion,
        quantity_remaining: info.amount ?? "1",
        valid_between: `tstzrange(${validFrom}, ${validTo}, '[]')`,
        nonce: order.params.counter,
        source_id_int: source?.id,
        is_reservoir: isReservoir ? isReservoir : null,
        contract: toBuffer(info.contract),
        conduit: toBuffer(
          new Sdk.Seaport.Exchange(config.chainId).deriveConduit(order.params.conduitKey)
        ),
        fee_bps: feeBps.toNumber(),
        fee_breakdown: feeBreakdown || null,
        dynamic: info.isDynamic ?? null,
        raw_data: order.params,
        expiration: validTo,
        missing_royalties: missingRoyalties,
        normalized_value: normalizedValue,
        currency_normalized_value: currencyNormalizedValue,
      });

      const unfillable =
        fillabilityStatus !== "fillable" || approvalStatus !== "approved" ? true : undefined;

      results.push({
        id,
        status: "success",
        unfillable,
      });

      if (relayToArweave) {
        arweaveData.push({ order, schemaHash, source: source?.domain });
      }
    } catch (error) {
      logger.warn(
        "orders-seaport-save",
        `Failed to handle order with params ${JSON.stringify(orderParams)}: ${error} (will retry)`
      );

      // Throw so that we retry with he bundle-handling code
      throw error;
    }
  };

  const handlePartialOrder = async (orderParams: PartialOrderComponents) => {
    try {
      const conduitKey = "0x0000007b02230091a7ed01230072f7006a004d60a8d4e71d599b8104250f0000";
      const id = orderParams.hash;

      // Check: order doesn't already exist
      const orderExists = await idb.oneOrNone(`SELECT 1 FROM orders WHERE orders.id = $/id/`, {
        id,
      });
      if (orderExists) {
        return results.push({
          id,
          status: "already-exists",
        });
      }

      // Check: order has a non-zero price
      if (bn(orderParams.price).lte(0)) {
        return results.push({
          id,
          status: "zero-price",
        });
      }

      const currentTime = now();

      // Check: order has a valid start time
      const startTime = orderParams.startTime;
      if (startTime - 5 * 60 >= currentTime) {
        // TODO: Add support for not-yet-valid orders
        return results.push({
          id,
          status: "invalid-start-time",
        });
      }

      // Check: order is not expired
      const endTime = orderParams.endTime;
      if (currentTime >= endTime) {
        return results.push({
          id,
          status: "expired",
        });
      }

      // Check: buy order has Weth as payment token
      if (
        orderParams.side === "buy" &&
        orderParams.paymentToken !== Sdk.Common.Addresses.Weth[config.chainId]
      ) {
        return results.push({
          id,
          status: "unsupported-payment-token",
        });
      }

      // Check: order fillability
      let fillabilityStatus = "fillable";
      let approvalStatus = "approved";
      try {
        await offChainCheckPartial(orderParams, { onChainApprovalRecheck: true });
        // eslint-disable-next-line @typescript-eslint/no-explicit-any
      } catch (error: any) {
        // Keep any orders that can potentially get valid in the future
        if (error.message === "no-balance-no-approval") {
          fillabilityStatus = "no-balance";
          approvalStatus = "no-approval";
        } else if (error.message === "no-approval") {
          approvalStatus = "no-approval";
        } else if (error.message === "no-balance") {
          fillabilityStatus = "no-balance";
        } else {
          return results.push({
            id,
            status: "not-fillable",
          });
        }
      }

      const collection = await getCollection(orderParams);

      if (!collection) {
<<<<<<< HEAD
        if (orderParams.kind === "contract-wide") {
          logger.warn(
            "orders-seaport-save-partial",
            `Unknown Collection. orderId=${id}, contract=${orderParams.contract}, collectionSlug=${orderParams.collectionSlug}`
          );

          await refreshContractCollectionsMetadata.addToQueue(orderParams.contract);
        }

=======
>>>>>>> 08516bae
        return results.push({
          id,
          status: "unknown-collection",
        });
      }

      // Check and save: associated token set
      let schemaHash = generateSchemaHash();

      let tokenSetId: string | undefined;
      switch (orderParams.kind) {
        case "single-token": {
          const tokenId = orderParams.tokenId;

          tokenSetId = `token:${orderParams.contract}:${tokenId}`;
          if (tokenId) {
            await tokenSet.singleToken.save([
              {
                id: tokenSetId,
                schemaHash,
                contract: orderParams.contract,
                tokenId,
              },
            ]);
          }

          break;
        }

        case "contract-wide": {
          if (collection?.token_set_id) {
            tokenSetId = collection.token_set_id;
          }

          if (tokenSetId) {
            if (tokenSetId.startsWith("contract:")) {
              await tokenSet.contractWide.save([
                {
                  id: tokenSetId,
                  schemaHash,
                  contract: orderParams.contract,
                },
              ]);
            } else if (tokenSetId.startsWith("range:")) {
              const [, , startTokenId, endTokenId] = tokenSetId.split(":");

              await tokenSet.tokenRange.save([
                {
                  id: tokenSetId,
                  schemaHash,
                  contract: orderParams.contract,
                  startTokenId,
                  endTokenId,
                },
              ]);
            }
          }

          break;
        }

        case "token-list": {
          const schema = {
            kind: "attribute",
            data: {
              collection: collection.id,
              attributes: [
                {
                  key: orderParams.attributeKey,
                  value: orderParams.attributeValue,
                },
              ],
            },
          };

          schemaHash = generateSchemaHash(schema);

          // Fetch all tokens matching the attributes
          const tokens = await redb.manyOrNone(
            `
              SELECT token_attributes.token_id
              FROM token_attributes
              WHERE token_attributes.collection_id = $/collection/
                AND token_attributes.key = $/key/
                AND token_attributes.value = $/value/
              ORDER BY token_attributes.token_id
            `,
            {
              collection: collection.id,
              key: orderParams.attributeKey,
              value: orderParams.attributeValue,
            }
          );

          if (tokens.length) {
            const tokensIds = tokens.map((r) => r.token_id);
            const merkleTree = generateMerkleTree(tokensIds);

            tokenSetId = `list:${orderParams.contract}:${merkleTree.getHexRoot()}`;

            await tokenSet.tokenList.save([
              {
                id: tokenSetId,
                schema,
                schemaHash: generateSchemaHash(schema),
                items: {
                  contract: orderParams.contract,
                  tokenIds: tokensIds,
                },
              } as TokenSet,
            ]);
          }

          break;
        }
      }

      if (!tokenSetId) {
        return results.push({
          id,
          status: "invalid-token-set",
        });
      }

      // Handle: price and value
      let price = bn(orderParams.price);
      let value = price;

      if (bn(orderParams.amount).gt(1)) {
        price = price.div(orderParams.amount);
        value = value.div(orderParams.amount);
      }

      // Handle: fees
      let feeBps = 250;
      const feeBreakdown = [
        {
          bps: 250,
          kind: "marketplace",
          recipient: "0x0000a26b00c1f0df003000390027140000faa719",
        },
      ];

      if (collection) {
        for (const royalty of collection.new_royalties?.["opensea"] ?? []) {
          feeBps += royalty.bps;

          feeBreakdown.push({
            kind: "royalty",
            bps: royalty.bps,
            recipient: royalty.recipient,
          });
        }
      }

      // Handle: royalties on top
      const defaultRoyalties =
        orderParams.side === "sell"
          ? await royalties.getRoyalties(orderParams.contract, orderParams.tokenId!, "default")
          : await royalties.getRoyaltiesByTokenSet(tokenSetId, "default");

      const totalBuiltInBps = feeBreakdown
        .map(({ bps, kind }) => (kind === "royalty" ? bps : 0))
        .reduce((a, b) => a + b, 0);
      const totalDefaultBps = defaultRoyalties.map(({ bps }) => bps).reduce((a, b) => a + b, 0);

      const missingRoyalties = [];
      let missingRoyaltyAmount = bn(0);
      if (totalBuiltInBps < totalDefaultBps) {
        const validRecipients = defaultRoyalties.filter(
          ({ bps, recipient }) => bps && recipient !== AddressZero
        );
        if (validRecipients.length) {
          const bpsDiff = totalDefaultBps - totalBuiltInBps;
          const amount = bn(price).mul(bpsDiff).div(10000).toString();
          missingRoyaltyAmount = missingRoyaltyAmount.add(amount);

          missingRoyalties.push({
            bps: bpsDiff,
            amount,
            // TODO: We should probably split pro-rata across all royalty recipients
            recipient: validRecipients[0].recipient,
          });
        }
      }

      if (orderParams.side === "buy") {
        const feeAmount = price.mul(feeBps).div(10000);
        value = price.sub(feeAmount);
      }

      // Handle: source
      const sources = await Sources.getInstance();
      const source: SourcesEntity | undefined = await sources.getOrInsert("opensea.io");

      // Handle: price conversion
      const currency = orderParams.paymentToken;

      const currencyPrice = price.toString();
      const currencyValue = value.toString();

      let needsConversion = false;
      if (
        ![
          Sdk.Common.Addresses.Eth[config.chainId],
          Sdk.Common.Addresses.Weth[config.chainId],
        ].includes(currency)
      ) {
        needsConversion = true;

        // If the currency is anything other than ETH/WETH, we convert
        // `price` and `value` from that currency denominations to the
        // ETH denomination
        {
          const prices = await getUSDAndNativePrices(currency, price.toString(), currentTime);
          if (!prices.nativePrice) {
            // Getting the native price is a must
            return results.push({
              id,
              status: "failed-to-convert-price",
            });
          }
          price = bn(prices.nativePrice);
        }
        {
          const prices = await getUSDAndNativePrices(currency, value.toString(), currentTime);
          if (!prices.nativePrice) {
            // Getting the native price is a must
            return results.push({
              id,
              status: "failed-to-convert-price",
            });
          }
          value = bn(prices.nativePrice);
        }
      }

      // Handle: normalized value
      const currencyNormalizedValue =
        orderParams.side === "sell"
          ? bn(currencyValue).add(missingRoyaltyAmount).toString()
          : bn(currencyValue).sub(missingRoyaltyAmount).toString();

      const prices = await getUSDAndNativePrices(currency, currencyNormalizedValue, currentTime);
      if (!prices.nativePrice) {
        // Getting the native price is a must
        return results.push({
          id,
          status: "failed-to-convert-price",
        });
      }
      const normalizedValue = bn(prices.nativePrice).toString();

      if (orderParams.side === "buy" && orderParams.kind === "single-token" && validateBidValue) {
        const tokenId = orderParams.tokenId;
        const seaportBidPercentageThreshold = 90;

        try {
          const collectionFloorAskValue = await getCollectionFloorAskValue(
            orderParams.contract,
            Number(tokenId)
          );

          if (collectionFloorAskValue) {
            const percentage = (Number(value.toString()) / collectionFloorAskValue) * 100;

            if (percentage < seaportBidPercentageThreshold) {
              return results.push({
                id,
                status: "bid-too-low",
              });
            }
          }
        } catch (error) {
          logger.warn(
            "orders-seaport-save-partial",
            `Bid value validation - error. orderId=${id}, contract=${orderParams.contract}, tokenId=${tokenId}, error=${error}`
          );
        }
      }

      const nonce = await commonHelpers.getMinNonce("seaport", orderParams.offerer);

      const validFrom = `date_trunc('seconds', to_timestamp(${startTime}))`;
      const validTo = endTime
        ? `date_trunc('seconds', to_timestamp(${orderParams.endTime}))`
        : "'infinity'";
      orderValues.push({
        id,
        kind: "seaport",
        side: orderParams.side,
        fillability_status: fillabilityStatus,
        approval_status: approvalStatus,
        token_set_id: tokenSetId,
        token_set_schema_hash: toBuffer(schemaHash),
        offer_bundle_id: null,
        consideration_bundle_id: null,
        bundle_kind: null,
        maker: toBuffer(orderParams.offerer),
        taker: orderParams.taker ? toBuffer(orderParams.taker) : toBuffer(AddressZero),
        price: price.toString(),
        value: value.toString(),
        currency: toBuffer(orderParams.paymentToken),
        currency_price: currencyPrice.toString(),
        currency_value: currencyValue.toString(),
        needs_conversion: needsConversion,
        quantity_remaining: orderParams.amount.toString(),
        valid_between: `tstzrange(${validFrom}, ${validTo}, '[]')`,
        nonce: nonce.toString(),
        source_id_int: source.id,
        is_reservoir: null,
        contract: toBuffer(orderParams.contract),
        conduit: toBuffer(new Sdk.Seaport.Exchange(config.chainId).deriveConduit(conduitKey)),
        fee_bps: feeBps,
        fee_breakdown: feeBreakdown || null,
        dynamic: orderParams.isDynamic ?? null,
        raw_data: null,
        expiration: validTo,
        missing_royalties: missingRoyalties,
        normalized_value: normalizedValue,
        currency_normalized_value: currencyNormalizedValue,
      });

      const unfillable =
        fillabilityStatus !== "fillable" || approvalStatus !== "approved" ? true : undefined;

      results.push({
        id,
        status: "success",
        unfillable,
      });
    } catch (error) {
      logger.warn(
        "orders-seaport-save",
        `Failed to handle partial order with params ${JSON.stringify(
          orderParams
        )}: ${error} (will retry)`
      );

      // Throw so that we retry with he bundle-handling code
      throw error;
    }
  };

  // const handleBundleOrder = async ({ orderParams, isReservoir, metadata }: OrderInfo) => {
  //   try {
  //     const order = new Sdk.Seaport.BundleOrder(config.chainId, orderParams);
  //     const info = order.getInfo();
  //     const id = order.hash();

  //     // Check: order has a valid format
  //     if (!info) {
  //       return results.push({
  //         id,
  //         status: "invalid-format",
  //       });
  //     }

  //     // Check: order doesn't already exist
  //     const orderExists = await idb.oneOrNone(`SELECT 1 FROM orders WHERE orders.id = $/id/`, {
  //       id,
  //     });
  //     if (orderExists) {
  //       return results.push({
  //         id,
  //         status: "already-exists",
  //       });
  //     }

  //     const currentTime = now();

  //     // Check: order has a valid start time
  //     const startTime = order.params.startTime;
  //     if (startTime - 5 * 60 >= currentTime) {
  //       // TODO: Add support for not-yet-valid orders
  //       return results.push({
  //         id,
  //         status: "invalid-start-time",
  //       });
  //     }

  //     // Check: order is not expired
  //     const endTime = order.params.endTime;
  //     if (currentTime >= endTime) {
  //       return results.push({
  //         id,
  //         status: "expired",
  //       });
  //     }

  //     // Check: order has a known zone
  //     if (
  //       ![
  //         // No zone
  //         AddressZero,
  //         // Are these really used?
  //         "0xf397619df7bfd4d1657ea9bdd9df7ff888731a11",
  //         "0x9b814233894cd227f561b78cc65891aa55c62ad2",
  //         // Pausable zone
  //         Sdk.Seaport.Addresses.PausableZone[config.chainId],
  //       ].includes(order.params.zone)
  //     ) {
  //       return results.push({
  //         id,
  //         status: "unsupported-zone",
  //       });
  //     }

  //     // Check: order is valid
  //     try {
  //       order.checkValidity();
  //     } catch {
  //       return results.push({
  //         id,
  //         status: "invalid",
  //       });
  //     }

  //     // Check: order has a valid signature
  //     try {
  //       order.checkSignature();
  //     } catch (error) {
  //       return results.push({
  //         id,
  //         status: "invalid-signature",
  //       });
  //     }

  //     // Check: order fillability
  //     let fillabilityStatus = "fillable";
  //     let approvalStatus = "approved";
  //     try {
  //       await offChainCheckBundle(order, { onChainApprovalRecheck: true });
  //       // eslint-disable-next-line @typescript-eslint/no-explicit-any
  //     } catch (error: any) {
  //       // Keep any orders that can potentially get valid in the future
  //       if (error.message === "no-balance-no-approval") {
  //         fillabilityStatus = "no-balance";
  //         approvalStatus = "no-approval";
  //       } else if (error.message === "no-approval") {
  //         approvalStatus = "no-approval";
  //       } else if (error.message === "no-balance") {
  //         fillabilityStatus = "no-balance";
  //       } else {
  //         return results.push({
  //           id,
  //           status: "not-fillable",
  //         });
  //       }
  //     }

  //     // TODO: Add support for non-token token sets
  //     const tokenSets = await tokenSet.singleToken.save(
  //       info.offerItems.map((item) => ({
  //         id: `token:${item.contract}:${item.tokenId!}`,
  //         schemaHash: generateSchemaHash(),
  //         contract: item.contract,
  //         tokenId: item.tokenId!,
  //       }))
  //     );

  //     // TODO: Add support for consideration bundles
  //     const offerBundle = await bundles.create(tokenSets.map(({ id }) => ({ kind: "nft", id })));

  //     // eslint-disable-next-line @typescript-eslint/no-explicit-any
  //     const currency = (info as any).paymentToken;
  //     if (order.params.kind === "bundle-ask") {
  //       // Check: order has a non-zero price
  //       // eslint-disable-next-line @typescript-eslint/no-explicit-any
  //       if (bn((info as any).price).lte(0)) {
  //         return results.push({
  //           id,
  //           status: "zero-price",
  //         });
  //       }
  //     }

  //     // Handle: price and value
  //     let price = bn(order.getMatchingPrice());
  //     const currencyPrice = price;
  //     let value = price;

  //     // Handle: fees
  //     const feeAmount = order.getFeeAmount();

  //     const feeBps = price.eq(0) ? bn(0) : feeAmount.mul(10000).div(price);
  //     if (feeBps.gt(10000)) {
  //       return results.push({
  //         id,
  //         status: "fees-too-high",
  //       });
  //     }

  //     // Handle: fee breakdown
  //     const openSeaFeeRecipients = [
  //       "0x5b3256965e7c3cf26e11fcaf296dfc8807c01073",
  //       "0x8de9c5a032463c561423387a9648c5c7bcc5bc90",
  //     ];

  //     // eslint-disable-next-line @typescript-eslint/no-explicit-any
  //     const feeBreakdown = ((info as any) || []).fees.map(
  //       ({ recipient, amount }: { recipient: string; amount: string }) => ({
  //         kind: openSeaFeeRecipients.includes(recipient.toLowerCase()) ? "marketplace" : "royalty",
  //         recipient,
  //         bps: price.eq(0) ? 0 : bn(amount).mul(10000).div(price).toNumber(),
  //       })
  //     );

  //     // Handle: source
  //     const sources = await Sources.getInstance();
  //     let source;

  //     if (metadata.source) {
  //       source = await sources.getOrInsert(metadata.source);
  //     } else {
  //       // If one of the fees is marketplace the source of the order is opensea
  //       for (const fee of feeBreakdown) {
  //         if (fee.kind == "marketplace") {
  //           source = await sources.getOrInsert("opensea.io");
  //           break;
  //         }
  //       }
  //     }

  //     // Handle: price conversion
  //     {
  //       const prices = await getUSDAndNativePrices(
  //         currency,
  //         price.toString(),
  //         currentTime
  //       );
  //       if (!prices.nativePrice) {
  //         // Getting the native price is a must
  //         return results.push({
  //           id,
  //           status: "failed-to-convert-price",
  //         });
  //       }
  //       price = bn(prices.nativePrice);
  //     }
  //     {
  //       const prices = await getUSDAndNativePrices(
  //         currency,
  //         value.toString(),
  //         currentTime
  //       );
  //       if (!prices.nativePrice) {
  //         // Getting the native price is a must
  //         return results.push({
  //           id,
  //           status: "failed-to-convert-price",
  //         });
  //       }
  //       value = bn(prices.nativePrice);
  //     }

  //     const validFrom = `date_trunc('seconds', to_timestamp(${startTime}))`;
  //     const validTo = endTime
  //       ? `date_trunc('seconds', to_timestamp(${order.params.endTime}))`
  //       : "'infinity'";
  //     orderValues.push({
  //       id,
  //       kind: "seaport",
  //       side: "bundle",
  //       fillability_status: fillabilityStatus,
  //       approval_status: approvalStatus,
  //       token_set_id: null,
  //       token_set_schema_hash: null,
  //       offer_bundle_id: offerBundle,
  //       consideration_bundle_id: undefined,
  //       // eslint-disable-next-line @typescript-eslint/no-explicit-any
  //       bundle_kind: order.params.kind as any,
  //       contract: null,
  //       maker: toBuffer(order.params.offerer),
  //       taker: toBuffer(info.taker),
  //       price: price.toString(),
  //       value: value.toString(),
  //       currency: currency ? toBuffer(currency) : undefined,
  //       currency_price: currencyPrice.toString(),
  //       valid_between: `tstzrange(${validFrom}, ${validTo}, '[]')`,
  //       nonce: order.params.counter,
  //       source_id_int: source?.id,
  //       is_reservoir: isReservoir ? isReservoir : null,
  //       conduit: toBuffer(
  //         new Sdk.Seaport.Exchange(config.chainId).deriveConduit(order.params.conduitKey)
  //       ),
  //       fee_breakdown: feeBreakdown,
  //       fee_bps: feeBps.toNumber(),
  //       raw_data: order.params,
  //       dynamic: null,
  //       expiration: validTo,
  //     });

  //     results.push({
  //       id,
  //       status: "success",
  //       unfillable:
  //         fillabilityStatus !== "fillable" || approvalStatus !== "approved" ? true : undefined,
  //     });

  //     if (relayToArweave) {
  //       arweaveData.push({ order, source: source?.domain });
  //     }
  //   } catch (error) {
  //     logger.error(
  //       "orders-seaport-save-bundle",
  //       `Failed to handle bundle order with params ${JSON.stringify(orderParams)}: ${error}`
  //     );
  //   }
  // };

  // Process all orders concurrently
  const limit = pLimit(20);
  await Promise.all(
    orderInfos.map((orderInfo) =>
      limit(async () =>
        orderInfo.kind == "partial"
          ? handlePartialOrder(orderInfo.orderParams as PartialOrderComponents)
          : handleOrder(
              orderInfo.orderParams as Sdk.Seaport.Types.OrderComponents,
              orderInfo.metadata,
              orderInfo.isReservoir
            )
      )
    )
  );

  if (orderValues.length) {
    const columns = new pgp.helpers.ColumnSet(
      [
        "id",
        "kind",
        "side",
        "fillability_status",
        "approval_status",
        "token_set_id",
        "token_set_schema_hash",
        "offer_bundle_id",
        "consideration_bundle_id",
        "bundle_kind",
        "maker",
        "taker",
        "price",
        "value",
        "currency",
        "currency_price",
        "currency_value",
        "needs_conversion",
        "quantity_remaining",
        { name: "valid_between", mod: ":raw" },
        "nonce",
        "source_id_int",
        "is_reservoir",
        "contract",
        "conduit",
        "fee_bps",
        { name: "fee_breakdown", mod: ":json" },
        "dynamic",
        "raw_data",
        { name: "expiration", mod: ":raw" },
        { name: "missing_royalties", mod: ":json" },
        "normalized_value",
        "currency_normalized_value",
      ],
      {
        table: "orders",
      }
    );
    await idb.none(pgp.helpers.insert(orderValues, columns) + " ON CONFLICT DO NOTHING");

    await ordersUpdateById.addToQueue(
      results
        .filter((r) => r.status === "success" && !r.unfillable)
        .map(
          ({ id }) =>
            ({
              context: `new-order-${id}`,
              id,
              trigger: {
                kind: "new-order",
              },
            } as ordersUpdateById.OrderInfo)
        )
    );

    if (relayToArweave) {
      await arweaveRelay.addPendingOrdersSeaport(arweaveData);
    }
  }

  return results;
};

export const handleTokenList = async (
  orderId: string,
  contract: string,
  tokenSetId: string,
  merkleRoot: string
) => {
  try {
    const handleTokenSetId = await redis.set(
      `seaport-handle-token-list:${tokenSetId}`,
      Date.now(),
      "EX",
      86400,
      "NX"
    );

    if (handleTokenSetId) {
      const collectionDay30Rank = await redis.zscore("collections_day30_rank", contract);

      if (!collectionDay30Rank || Number(collectionDay30Rank) <= 1000) {
        const tokenSetTokensExist = await redb.oneOrNone(
          `
                  SELECT 1 FROM "token_sets" "ts"
                  WHERE "ts"."id" = $/tokenSetId/
                  LIMIT 1
                `,
          { tokenSetId }
        );

        if (!tokenSetTokensExist) {
          logger.info(
            "orders-seaport-save",
            `handleTokenList - Missing TokenSet Check - Missing tokenSet. orderId=${orderId}, contract=${contract}, merkleRoot=${merkleRoot}, tokenSetId=${tokenSetId}, collectionDay30Rank=${collectionDay30Rank}`
          );

          const pendingFlagStatusSyncJobs = new PendingFlagStatusSyncJobs();

          if (getNetworkSettings().multiCollectionContracts.includes(contract)) {
            const collectionIds = await redb.manyOrNone(
              `
                      SELECT id FROM "collections" "c"
                      WHERE "c"."contract" = $/contract/
                      AND day30_rank <= 1000
                    `,
              { contract: toBuffer(contract) }
            );

            await pendingFlagStatusSyncJobs.add(
              collectionIds.map((c) => ({
                kind: "collection",
                data: {
                  collectionId: c.id,
                  backfill: false,
                },
              }))
            );
          } else {
            await pendingFlagStatusSyncJobs.add([
              {
                kind: "collection",
                data: {
                  collectionId: contract,
                  backfill: false,
                },
              },
            ]);
          }

          await flagStatusProcessQueue.addToQueue();
        }
      }
    }
  } catch (error) {
    logger.error(
      "orders-seaport-save",
      `handleTokenList - Error. orderId=${orderId}, contract=${contract}, merkleRoot=${merkleRoot}, tokenSetId=${tokenSetId}, error=${error}`
    );
  }
};

const getCollection = async (
  orderParams: PartialOrderComponents
): Promise<{
  id: string;
  // eslint-disable-next-line @typescript-eslint/no-explicit-any
  new_royalties: any;
  token_set_id: string | null;
} | null> => {
  if (orderParams.kind === "single-token") {
    return redb.oneOrNone(
      `
        SELECT
          collections.id,
          collections.new_royalties,
          collections.token_set_id
        FROM tokens
        JOIN collections
          ON tokens.collection_id = collections.id
        WHERE tokens.contract = $/contract/
          AND tokens.token_id = $/tokenId/
        LIMIT 1
      `,
      {
        contract: toBuffer(orderParams.contract),
        tokenId: orderParams.tokenId,
      }
    );
  } else {
    const collection = await redb.oneOrNone(
      `
          SELECT
            collections.id,
            collections.new_royalties,
            collections.token_set_id
          FROM collections
          WHERE collections.contract = $/contract/
            AND collections.slug = $/collectionSlug/
        `,
      {
        contract: toBuffer(orderParams.contract),
        collectionSlug: orderParams.collectionSlug,
      }
    );

    if (!collection) {
      logger.warn(
        "orders-seaport-save-partial",
        `Unknown Collection. orderId=${orderParams.hash}, contract=${orderParams.contract}, collectionSlug=${orderParams.collectionSlug}`
      );

      // Try to refresh the contract collections.
      await refreshContractCollectionsMetadata.addToQueue(orderParams.contract);
    }

    return collection;
  }
};

const getCollectionFloorAskValue = async (
  contract: string,
  tokenId: number
): Promise<number | undefined> => {
  if (getNetworkSettings().multiCollectionContracts.includes(contract)) {
    const collection = await Collections.getByContractAndTokenId(contract, tokenId);
    return collection?.floorSellValue;
  } else {
    const collectionFloorAskValue = await redis.get(`collection-floor-ask:${contract}`);

    if (collectionFloorAskValue) {
      return Number(collectionFloorAskValue);
    } else {
      const collection = await Collections.getByContractAndTokenId(contract, tokenId);
      const collectionFloorAskValue = collection?.floorSellValue || 0;

      await redis.set(`collection-floor-ask:${contract}`, collectionFloorAskValue, "EX", 3600);

      return collectionFloorAskValue;
    }
  }
};<|MERGE_RESOLUTION|>--- conflicted
+++ resolved
@@ -646,18 +646,6 @@
       const collection = await getCollection(orderParams);
 
       if (!collection) {
-<<<<<<< HEAD
-        if (orderParams.kind === "contract-wide") {
-          logger.warn(
-            "orders-seaport-save-partial",
-            `Unknown Collection. orderId=${id}, contract=${orderParams.contract}, collectionSlug=${orderParams.collectionSlug}`
-          );
-
-          await refreshContractCollectionsMetadata.addToQueue(orderParams.contract);
-        }
-
-=======
->>>>>>> 08516bae
         return results.push({
           id,
           status: "unknown-collection",
