import { AddressZero } from "@ethersproject/constants";
import * as Sdk from "@reservoir0x/sdk";
import pLimit from "p-limit";
import _ from "lodash";

import { idb, pgp, redb } from "@/common/db";
import { logger } from "@/common/logger";
import { bn, now, toBuffer } from "@/common/utils";
import { config } from "@/config/index";
import * as arweaveRelay from "@/jobs/arweave-relay";
import * as flagStatusProcessQueue from "@/jobs/flag-status/process-queue";
import * as ordersUpdateById from "@/jobs/order-updates/by-id-queue";
import { DbOrder, OrderMetadata, generateSchemaHash } from "@/orderbook/orders/utils";
import { offChainCheck } from "@/orderbook/orders/seaport/check";
import * as tokenSet from "@/orderbook/token-sets";
import { Sources } from "@/models/sources";
import { SourcesEntity } from "@/models/sources/sources-entity";
import { getUSDAndNativePrices } from "@/utils/prices";
import { PendingFlagStatusSyncJobs } from "@/models/pending-flag-status-sync-jobs";
import { redis } from "@/common/redis";
import { getNetworkSettings } from "@/config/network";
import { Collections } from "@/models/collections";

export type OrderInfo = {
  orderParams: Sdk.Seaport.Types.OrderComponents;
  metadata: OrderMetadata;
  isReservoir?: boolean;
};

type SaveResult = {
  id: string;
  status: string;
  unfillable?: boolean;
};

export const save = async (
  orderInfos: OrderInfo[],
  relayToArweave?: boolean,
  validateBidValue?: boolean
): Promise<SaveResult[]> => {
  const results: SaveResult[] = [];
  const orderValues: DbOrder[] = [];

  const arweaveData: {
    order: Sdk.Seaport.Order | Sdk.Seaport.BundleOrder;
    schemaHash?: string;
    source?: string;
  }[] = [];

  const handleOrder = async ({ orderParams, isReservoir, metadata }: OrderInfo) => {
    try {
      const order = new Sdk.Seaport.Order(config.chainId, orderParams);
      const info = order.getInfo();
      const id = order.hash();

      // Check: order has a valid format
      if (!info) {
        return results.push({
          id,
          status: "invalid-format",
        });
      }

      // Check: order doesn't already exist
      const orderExists = await idb.oneOrNone(`SELECT 1 FROM orders WHERE orders.id = $/id/`, {
        id,
      });
      if (orderExists) {
        return results.push({
          id,
          status: "already-exists",
        });
      }

      // Check: order has a non-zero price
      if (bn(info.price).lte(0)) {
        return results.push({
          id,
          status: "zero-price",
        });
      }

      const currentTime = now();

      // Check: order has a valid start time
      const startTime = order.params.startTime;
      if (startTime - 5 * 60 >= currentTime) {
        // TODO: Add support for not-yet-valid orders
        return results.push({
          id,
          status: "invalid-start-time",
        });
      }

      // Check: order is not expired
      const endTime = order.params.endTime;
      if (currentTime >= endTime) {
        return results.push({
          id,
          status: "expired",
        });
      }

      // Check: buy order has Weth as payment token
      if (info.side === "buy" && info.paymentToken !== Sdk.Common.Addresses.Weth[config.chainId]) {
        return results.push({
          id,
          status: "unsupported-payment-token",
        });
      }

      // Check: order has a known zone
      if (
        ![
          // No zone
          AddressZero,
          // Pausable zone
          Sdk.Seaport.Addresses.PausableZone[config.chainId],
        ].includes(order.params.zone)
      ) {
        return results.push({
          id,
          status: "unsupported-zone",
        });
      }

      // Check: order is valid
      try {
        order.checkValidity();
      } catch {
        return results.push({
          id,
          status: "invalid",
        });
      }

      // Check: order has a valid signature
      try {
        order.checkSignature();
      } catch {
        return results.push({
          id,
          status: "invalid-signature",
        });
      }

      // Check: order fillability
      let fillabilityStatus = "fillable";
      let approvalStatus = "approved";
      try {
        await offChainCheck(order, { onChainApprovalRecheck: true });
        // eslint-disable-next-line @typescript-eslint/no-explicit-any
      } catch (error: any) {
        // Keep any orders that can potentially get valid in the future
        if (error.message === "no-balance-no-approval") {
          fillabilityStatus = "no-balance";
          approvalStatus = "no-approval";
        } else if (error.message === "no-approval") {
          approvalStatus = "no-approval";
        } else if (error.message === "no-balance") {
          fillabilityStatus = "no-balance";
        } else {
          return results.push({
            id,
            status: "not-fillable",
          });
        }
      }

      // Check and save: associated token set
      const schemaHash = metadata.schemaHash ?? generateSchemaHash(metadata.schema);

      let tokenSetId: string | undefined;
      switch (order.params.kind) {
        case "single-token": {
          const typedInfo = info as typeof info & { tokenId: string };
          const tokenId = typedInfo.tokenId;

          tokenSetId = `token:${info.contract}:${tokenId}`;
          if (tokenId) {
            await tokenSet.singleToken.save([
              {
                id: tokenSetId,
                schemaHash,
                contract: info.contract,
                tokenId,
              },
            ]);
          }

          break;
        }

        case "contract-wide": {
          tokenSetId = `contract:${info.contract}`;
          await tokenSet.contractWide.save([
            {
              id: tokenSetId,
              schemaHash,
              contract: info.contract,
            },
          ]);

          break;
        }

        case "token-list": {
          const typedInfo = info as typeof info & { merkleRoot: string };
          const merkleRoot = typedInfo.merkleRoot;

          if (merkleRoot) {
            tokenSetId = `list:${info.contract}:${bn(merkleRoot).toHexString()}`;

            await tokenSet.tokenList.save([
              {
                id: tokenSetId,
                schemaHash,
                schema: metadata.schema,
              },
            ]);

<<<<<<< HEAD
            try {
              const collectionDay30Rank = await redis.zscore(
                "collections_day30_rank",
                info.contract
              );

              if (!collectionDay30Rank || Number(collectionDay30Rank) <= 1000) {
                logger.info(
                  "orders-seaport-save",
                  `TokenSet Check Start. orderId=${id}, contract=${info.contract}, merkleRoot=${merkleRoot}, tokenSetId=${tokenSetId}, collectionDay30Rank=${collectionDay30Rank}`
                );

                const tokenSetTokensExist = await redb.oneOrNone(
                  `
                  SELECT 1 FROM "token_sets" "ts"
                  WHERE "ts"."id" = $/tokenSetId/
                  LIMIT 1
                `,
                  { tokenSetId }
                );

                if (!tokenSetTokensExist) {
                  logger.info(
                    "orders-seaport-save",
                    `Missing tokenSet. orderId=${id}, contract=${info.contract}, merkleRoot=${merkleRoot}, tokenSetId=${tokenSetId}`
                  );

                  const pendingFlagStatusSyncJobs = new PendingFlagStatusSyncJobs();

                  if (getNetworkSettings().multiCollectionContracts.includes(info.contract)) {
                    const collectionIds = await redb.manyOrNone(
                      `
                      SELECT id FROM "collections" "c"
                      WHERE "c"."contract" = $/contract/
                    `,
                      { contract: toBuffer(info.contract) }
                    );

                    await pendingFlagStatusSyncJobs.add(
                      collectionIds.map((c) => ({
                        kind: "collection",
                        data: {
                          collectionId: c.id,
                          backfill: false,
                        },
                      }))
                    );
                  } else {
                    await pendingFlagStatusSyncJobs.add([
                      {
                        kind: "collection",
                        data: {
                          collectionId: info.contract,
                          backfill: false,
                        },
                      },
                    ]);
                  }

                  await flagStatusProcessQueue.addToQueue();
                }
              } else {
                logger.info(
                  "orders-seaport-save",
                  `TokenSet Check Skip. orderId=${id}, contract=${info.contract}, merkleRoot=${merkleRoot}, tokenSetId=${tokenSetId}, collectionDay30Rank=${collectionDay30Rank}`
                );
              }
            } catch (error) {
              logger.error(
                "orders-seaport-save",
                `tokenSet error. orderId=${id}, contract=${info.contract}, merkleRoot=${merkleRoot}, tokenSetId=${tokenSetId}, error=${error}`
              );
            }
=======
            await handleTokenList(id, info.contract, tokenSetId, merkleRoot);
>>>>>>> b6c42438
          }

          break;
        }
      }

      if (!tokenSetId) {
        return results.push({
          id,
          status: "invalid-token-set",
        });
      }

      // Handle: fees
      let feeAmount = order.getFeeAmount();

      // Handle: price and value
      let price = bn(order.getMatchingPrice());
      let value = price;
      if (info.side === "buy") {
        // For buy orders, we set the value as `price - fee` since it
        // is best for UX to show the user exactly what they're going
        // to receive on offer acceptance.
        value = bn(price).sub(feeAmount);
      }

      // The price, value and fee are for a single item
      if (bn(info.amount).gt(1)) {
        price = price.div(info.amount);
        value = value.div(info.amount);
        feeAmount = feeAmount.div(info.amount);
      }

      const feeBps = price.eq(0) ? bn(0) : feeAmount.mul(10000).div(price);
      if (feeBps.gt(10000)) {
        return results.push({
          id,
          status: "fees-too-high",
        });
      }

      // // Handle: fee breakdown
      const openSeaFeeRecipients = [
        "0x5b3256965e7c3cf26e11fcaf296dfc8807c01073",
        "0x8de9c5a032463c561423387a9648c5c7bcc5bc90",
        "0x0000a26b00c1f0df003000390027140000faa719",
      ];

      const royaltyRecipients: string[] = [];

      const collectionRoyalties = await redb.oneOrNone(
        `SELECT royalties FROM collections WHERE id = $/id/`,
        { id: info.contract }
      );

      if (collectionRoyalties) {
        for (const royalty of collectionRoyalties.royalties) {
          royaltyRecipients.push(royalty.recipient);
        }
      }

      const feeBreakdown = info.fees.map(({ recipient, amount }) => ({
        kind: royaltyRecipients.includes(recipient.toLowerCase()) ? "royalty" : "marketplace",
        recipient,
        bps: price.eq(0) ? 0 : bn(amount).mul(10000).div(price).toNumber(),
      }));

      // Handle: source
      const sources = await Sources.getInstance();
      let source: SourcesEntity | undefined = await sources.getOrInsert("opensea.io");

      // If the order is native, override any default source
      if (isReservoir) {
        if (metadata.source) {
          // If we can detect the marketplace (only OpenSea for now) do not override
          if (
            _.isEmpty(
              _.intersection(
                feeBreakdown.map(({ recipient }) => recipient),
                openSeaFeeRecipients
              )
            )
          ) {
            source = await sources.getOrInsert(metadata.source);
          }
        } else {
          source = undefined;
        }
      }

      // Handle: price conversion
      const currency = info.paymentToken;

      const currencyPrice = price.toString();
      const currencyValue = value.toString();

      let needsConversion = false;
      if (
        ![
          Sdk.Common.Addresses.Eth[config.chainId],
          Sdk.Common.Addresses.Weth[config.chainId],
        ].includes(currency)
      ) {
        needsConversion = true;

        // If the currency is anything other than ETH/WETH, we convert
        // `price` and `value` from that currency denominations to the
        // ETH denomination
        {
          const prices = await getUSDAndNativePrices(currency, price.toString(), currentTime);
          if (!prices.nativePrice) {
            // Getting the native price is a must
            return results.push({
              id,
              status: "failed-to-convert-price",
            });
          }
          price = bn(prices.nativePrice);
        }
        {
          const prices = await getUSDAndNativePrices(currency, value.toString(), currentTime);
          if (!prices.nativePrice) {
            // Getting the native price is a must
            return results.push({
              id,
              status: "failed-to-convert-price",
            });
          }
          value = bn(prices.nativePrice);
        }
      }

      if (info.side === "buy" && order.params.kind === "single-token" && validateBidValue) {
        const typedInfo = info as typeof info & { tokenId: string };
        const tokenId = typedInfo.tokenId;
        const seaportBidPercentageThreshold = 90;

        try {
          const collectionFloorAskValue = await getCollectionFloorAskValue(
            info.contract,
            Number(tokenId)
          );

          if (collectionFloorAskValue) {
            const percentage = (Number(value.toString()) / collectionFloorAskValue) * 100;

            if (percentage < seaportBidPercentageThreshold) {
              logger.info(
                "orders-seaport-save",
                `Bid value validation - too low. orderId=${id}, contract=${
                  info.contract
                }, tokenId=${tokenId}, value=${value.toString()}, collectionFloorAskValue=${collectionFloorAskValue}, percentage=${percentage.toString()}, threshold=${seaportBidPercentageThreshold}`
              );

              return results.push({
                id,
                status: "bid-too-low",
              });
            }
          } else {
            logger.info(
              "orders-seaport-save",
              `Bid value validation - skip. orderId=${id}, contract=${
                info.contract
              }, tokenId=${tokenId}, value=${value.toString()}`
            );
          }
        } catch (error) {
          logger.error(
            "orders-seaport-save",
            `Bid value validation - error. orderId=${id}, contract=${info.contract}, tokenId=${tokenId}, error=${error}`
          );
        }
      }

      const validFrom = `date_trunc('seconds', to_timestamp(${startTime}))`;
      const validTo = endTime
        ? `date_trunc('seconds', to_timestamp(${order.params.endTime}))`
        : "'infinity'";
      orderValues.push({
        id,
        kind: "seaport",
        side: info.side,
        fillability_status: fillabilityStatus,
        approval_status: approvalStatus,
        token_set_id: tokenSetId,
        token_set_schema_hash: toBuffer(schemaHash),
        offer_bundle_id: null,
        consideration_bundle_id: null,
        bundle_kind: null,
        maker: toBuffer(order.params.offerer),
        taker: toBuffer(info.taker),
        price: price.toString(),
        value: value.toString(),
        currency: toBuffer(info.paymentToken),
        currency_price: currencyPrice.toString(),
        currency_value: currencyValue.toString(),
        needs_conversion: needsConversion,
        quantity_remaining: info.amount ?? "1",
        valid_between: `tstzrange(${validFrom}, ${validTo}, '[]')`,
        nonce: order.params.counter,
        source_id_int: source?.id,
        is_reservoir: isReservoir ? isReservoir : null,
        contract: toBuffer(info.contract),
        conduit: toBuffer(
          new Sdk.Seaport.Exchange(config.chainId).deriveConduit(order.params.conduitKey)
        ),
        fee_bps: feeBps.toNumber(),
        fee_breakdown: feeBreakdown || null,
        dynamic: info.isDynamic ?? null,
        raw_data: order.params,
        expiration: validTo,
      });

      const unfillable =
        fillabilityStatus !== "fillable" || approvalStatus !== "approved" ? true : undefined;

      results.push({
        id,
        status: "success",
        unfillable,
      });

      if (relayToArweave) {
        arweaveData.push({ order, schemaHash, source: source?.domain });
      }
    } catch (error) {
      logger.warn(
        "orders-seaport-save",
        `Failed to handle order with params ${JSON.stringify(orderParams)}: ${error} (will retry)`
      );

      // Throw so that we retry with he bundle-handling code
      throw error;
    }
  };

  // const handleBundleOrder = async ({ orderParams, isReservoir, metadata }: OrderInfo) => {
  //   try {
  //     const order = new Sdk.Seaport.BundleOrder(config.chainId, orderParams);
  //     const info = order.getInfo();
  //     const id = order.hash();

  //     // Check: order has a valid format
  //     if (!info) {
  //       return results.push({
  //         id,
  //         status: "invalid-format",
  //       });
  //     }

  //     // Check: order doesn't already exist
  //     const orderExists = await idb.oneOrNone(`SELECT 1 FROM orders WHERE orders.id = $/id/`, {
  //       id,
  //     });
  //     if (orderExists) {
  //       return results.push({
  //         id,
  //         status: "already-exists",
  //       });
  //     }

  //     const currentTime = now();

  //     // Check: order has a valid start time
  //     const startTime = order.params.startTime;
  //     if (startTime - 5 * 60 >= currentTime) {
  //       // TODO: Add support for not-yet-valid orders
  //       return results.push({
  //         id,
  //         status: "invalid-start-time",
  //       });
  //     }

  //     // Check: order is not expired
  //     const endTime = order.params.endTime;
  //     if (currentTime >= endTime) {
  //       return results.push({
  //         id,
  //         status: "expired",
  //       });
  //     }

  //     // Check: order has a known zone
  //     if (
  //       ![
  //         // No zone
  //         AddressZero,
  //         // Are these really used?
  //         "0xf397619df7bfd4d1657ea9bdd9df7ff888731a11",
  //         "0x9b814233894cd227f561b78cc65891aa55c62ad2",
  //         // Pausable zone
  //         Sdk.Seaport.Addresses.PausableZone[config.chainId],
  //       ].includes(order.params.zone)
  //     ) {
  //       return results.push({
  //         id,
  //         status: "unsupported-zone",
  //       });
  //     }

  //     // Check: order is valid
  //     try {
  //       order.checkValidity();
  //     } catch {
  //       return results.push({
  //         id,
  //         status: "invalid",
  //       });
  //     }

  //     // Check: order has a valid signature
  //     try {
  //       order.checkSignature();
  //     } catch (error) {
  //       return results.push({
  //         id,
  //         status: "invalid-signature",
  //       });
  //     }

  //     // Check: order fillability
  //     let fillabilityStatus = "fillable";
  //     let approvalStatus = "approved";
  //     try {
  //       await offChainCheckBundle(order, { onChainApprovalRecheck: true });
  //       // eslint-disable-next-line @typescript-eslint/no-explicit-any
  //     } catch (error: any) {
  //       // Keep any orders that can potentially get valid in the future
  //       if (error.message === "no-balance-no-approval") {
  //         fillabilityStatus = "no-balance";
  //         approvalStatus = "no-approval";
  //       } else if (error.message === "no-approval") {
  //         approvalStatus = "no-approval";
  //       } else if (error.message === "no-balance") {
  //         fillabilityStatus = "no-balance";
  //       } else {
  //         return results.push({
  //           id,
  //           status: "not-fillable",
  //         });
  //       }
  //     }

  //     // TODO: Add support for non-token token sets
  //     const tokenSets = await tokenSet.singleToken.save(
  //       info.offerItems.map((item) => ({
  //         id: `token:${item.contract}:${item.tokenId!}`,
  //         schemaHash: generateSchemaHash(),
  //         contract: item.contract,
  //         tokenId: item.tokenId!,
  //       }))
  //     );

  //     // TODO: Add support for consideration bundles
  //     const offerBundle = await bundles.create(tokenSets.map(({ id }) => ({ kind: "nft", id })));

  //     // eslint-disable-next-line @typescript-eslint/no-explicit-any
  //     const currency = (info as any).paymentToken;
  //     if (order.params.kind === "bundle-ask") {
  //       // Check: order has a non-zero price
  //       // eslint-disable-next-line @typescript-eslint/no-explicit-any
  //       if (bn((info as any).price).lte(0)) {
  //         return results.push({
  //           id,
  //           status: "zero-price",
  //         });
  //       }
  //     }

  //     // Handle: price and value
  //     let price = bn(order.getMatchingPrice());
  //     const currencyPrice = price;
  //     let value = price;

  //     // Handle: fees
  //     const feeAmount = order.getFeeAmount();

  //     const feeBps = price.eq(0) ? bn(0) : feeAmount.mul(10000).div(price);
  //     if (feeBps.gt(10000)) {
  //       return results.push({
  //         id,
  //         status: "fees-too-high",
  //       });
  //     }

  //     // Handle: fee breakdown
  //     const openSeaFeeRecipients = [
  //       "0x5b3256965e7c3cf26e11fcaf296dfc8807c01073",
  //       "0x8de9c5a032463c561423387a9648c5c7bcc5bc90",
  //     ];

  //     // eslint-disable-next-line @typescript-eslint/no-explicit-any
  //     const feeBreakdown = ((info as any) || []).fees.map(
  //       ({ recipient, amount }: { recipient: string; amount: string }) => ({
  //         kind: openSeaFeeRecipients.includes(recipient.toLowerCase()) ? "marketplace" : "royalty",
  //         recipient,
  //         bps: price.eq(0) ? 0 : bn(amount).mul(10000).div(price).toNumber(),
  //       })
  //     );

  //     // Handle: source
  //     const sources = await Sources.getInstance();
  //     let source;

  //     if (metadata.source) {
  //       source = await sources.getOrInsert(metadata.source);
  //     } else {
  //       // If one of the fees is marketplace the source of the order is opensea
  //       for (const fee of feeBreakdown) {
  //         if (fee.kind == "marketplace") {
  //           source = await sources.getOrInsert("opensea.io");
  //           break;
  //         }
  //       }
  //     }

  //     // Handle: price conversion
  //     {
  //       const prices = await getUSDAndNativePrices(
  //         currency,
  //         price.toString(),
  //         currentTime
  //       );
  //       if (!prices.nativePrice) {
  //         // Getting the native price is a must
  //         return results.push({
  //           id,
  //           status: "failed-to-convert-price",
  //         });
  //       }
  //       price = bn(prices.nativePrice);
  //     }
  //     {
  //       const prices = await getUSDAndNativePrices(
  //         currency,
  //         value.toString(),
  //         currentTime
  //       );
  //       if (!prices.nativePrice) {
  //         // Getting the native price is a must
  //         return results.push({
  //           id,
  //           status: "failed-to-convert-price",
  //         });
  //       }
  //       value = bn(prices.nativePrice);
  //     }

  //     const validFrom = `date_trunc('seconds', to_timestamp(${startTime}))`;
  //     const validTo = endTime
  //       ? `date_trunc('seconds', to_timestamp(${order.params.endTime}))`
  //       : "'infinity'";
  //     orderValues.push({
  //       id,
  //       kind: "seaport",
  //       side: "bundle",
  //       fillability_status: fillabilityStatus,
  //       approval_status: approvalStatus,
  //       token_set_id: null,
  //       token_set_schema_hash: null,
  //       offer_bundle_id: offerBundle,
  //       consideration_bundle_id: undefined,
  //       // eslint-disable-next-line @typescript-eslint/no-explicit-any
  //       bundle_kind: order.params.kind as any,
  //       contract: null,
  //       maker: toBuffer(order.params.offerer),
  //       taker: toBuffer(info.taker),
  //       price: price.toString(),
  //       value: value.toString(),
  //       currency: currency ? toBuffer(currency) : undefined,
  //       currency_price: currencyPrice.toString(),
  //       valid_between: `tstzrange(${validFrom}, ${validTo}, '[]')`,
  //       nonce: order.params.counter,
  //       source_id_int: source?.id,
  //       is_reservoir: isReservoir ? isReservoir : null,
  //       conduit: toBuffer(
  //         new Sdk.Seaport.Exchange(config.chainId).deriveConduit(order.params.conduitKey)
  //       ),
  //       fee_breakdown: feeBreakdown,
  //       fee_bps: feeBps.toNumber(),
  //       raw_data: order.params,
  //       dynamic: null,
  //       expiration: validTo,
  //     });

  //     results.push({
  //       id,
  //       status: "success",
  //       unfillable:
  //         fillabilityStatus !== "fillable" || approvalStatus !== "approved" ? true : undefined,
  //     });

  //     if (relayToArweave) {
  //       arweaveData.push({ order, source: source?.domain });
  //     }
  //   } catch (error) {
  //     logger.error(
  //       "orders-seaport-save-bundle",
  //       `Failed to handle bundle order with params ${JSON.stringify(orderParams)}: ${error}`
  //     );
  //   }
  // };

  // Process all orders concurrently
  const limit = pLimit(20);
  await Promise.all(orderInfos.map((orderInfo) => limit(async () => handleOrder(orderInfo))));

  if (orderValues.length) {
    const columns = new pgp.helpers.ColumnSet(
      [
        "id",
        "kind",
        "side",
        "fillability_status",
        "approval_status",
        "token_set_id",
        "token_set_schema_hash",
        "offer_bundle_id",
        "consideration_bundle_id",
        "bundle_kind",
        "maker",
        "taker",
        "price",
        "value",
        "currency",
        "currency_price",
        "currency_value",
        "needs_conversion",
        "quantity_remaining",
        { name: "valid_between", mod: ":raw" },
        "nonce",
        "source_id_int",
        "is_reservoir",
        "contract",
        "conduit",
        "fee_bps",
        { name: "fee_breakdown", mod: ":json" },
        "dynamic",
        "raw_data",
        { name: "expiration", mod: ":raw" },
      ],
      {
        table: "orders",
      }
    );
    await idb.none(pgp.helpers.insert(orderValues, columns) + " ON CONFLICT DO NOTHING");

    await ordersUpdateById.addToQueue(
      results
        .filter((r) => r.status === "success" && !r.unfillable)
        .map(
          ({ id }) =>
            ({
              context: `new-order-${id}`,
              id,
              trigger: {
                kind: "new-order",
              },
            } as ordersUpdateById.OrderInfo)
        )
    );

    if (relayToArweave) {
      await arweaveRelay.addPendingOrdersSeaport(arweaveData);
    }
  }

  return results;
};

export const handleTokenList = async (
  orderId: string,
  contract: string,
  tokenSetId: string,
  merkleRoot: string
) => {
  try {
    logger.info(
      "orders-seaport-save",
      `handleTokenList - Start. orderId=${orderId}, contract=${contract}, merkleRoot=${merkleRoot}, tokenSetId=${tokenSetId}`
    );

    const handleTokenSetId = await redis.set(
      `seaport-handle-token-list:${tokenSetId}`,
      Date.now(),
      "EX",
      86400,
      "NX"
    );

    if (handleTokenSetId) {
      logger.info(
        "orders-seaport-save",
        `handleTokenList - Rank Check - Start. orderId=${orderId}, contract=${contract}, merkleRoot=${merkleRoot}, tokenSetId=${tokenSetId}`
      );

      const collectionDay30Rank = await redis.zscore("collections_day30_rank", contract);

      if (!collectionDay30Rank || Number(collectionDay30Rank) <= 1000) {
        logger.info(
          "orders-seaport-save",
          `handleTokenList - Missing TokenSet Check - Start. orderId=${orderId}, contract=${contract}, merkleRoot=${merkleRoot}, tokenSetId=${tokenSetId}, collectionDay30Rank=${collectionDay30Rank}`
        );

        const tokenSetTokensExist = await redb.oneOrNone(
          `
                  SELECT 1 FROM "token_sets" "ts"
                  WHERE "ts"."id" = $/tokenSetId/
                  LIMIT 1
                `,
          { tokenSetId }
        );

        if (!tokenSetTokensExist) {
          logger.info(
            "orders-seaport-save",
            `handleTokenList - Missing TokenSet Check - Missing tokenSet. orderId=${orderId}, contract=${contract}, merkleRoot=${merkleRoot}, tokenSetId=${tokenSetId}, collectionDay30Rank=${collectionDay30Rank}`
          );

          const pendingFlagStatusSyncJobs = new PendingFlagStatusSyncJobs();

          if (getNetworkSettings().multiCollectionContracts.includes(contract)) {
            const collectionIds = await redb.manyOrNone(
              `
                      SELECT id FROM "collections" "c"
                      WHERE "c"."contract" = $/contract/
                    `,
              { contract: toBuffer(contract) }
            );

            await pendingFlagStatusSyncJobs.add(
              collectionIds.map((c) => ({
                kind: "collection",
                data: {
                  collectionId: c.id,
                  backfill: false,
                },
              }))
            );
          } else {
            await pendingFlagStatusSyncJobs.add([
              {
                kind: "collection",
                data: {
                  collectionId: contract,
                  backfill: false,
                },
              },
            ]);
          }

          await flagStatusProcessQueue.addToQueue();
        }
      } else {
        logger.info(
          "orders-seaport-save",
          `handleTokenList - Rank Check - Skip. orderId=${orderId}, contract=${contract}, merkleRoot=${merkleRoot}, tokenSetId=${tokenSetId}, collectionDay30Rank=${collectionDay30Rank}`
        );
      }
    } else {
      logger.info(
        "orders-seaport-save",
        `handleTokenList - Skip. orderId=${orderId}, contract=${contract}, merkleRoot=${merkleRoot}, tokenSetId=${tokenSetId}`
      );
    }
  } catch (error) {
    logger.error(
      "orders-seaport-save",
      `handleTokenList - Error. orderId=${orderId}, contract=${contract}, merkleRoot=${merkleRoot}, tokenSetId=${tokenSetId}, error=${error}`
    );
  }
};

export const getCollectionFloorAskValue = async (contract: string, tokenId: number) => {
  if (getNetworkSettings().multiCollectionContracts.includes(contract)) {
    const collection = await Collections.getByContractAndTokenId(contract, tokenId);
    return collection?.floorSellValue;
  } else {
    const collectionFloorAskValue = await redis.get(`collection-floor-ask:${contract}`);

    if (collectionFloorAskValue) {
      return Number(collectionFloorAskValue);
    } else {
      const collection = await Collections.getByContractAndTokenId(contract, tokenId);
      const collectionFloorAskValue = collection!.floorSellValue || 0;

      await redis.set(`collection-floor-ask:${contract}`, collectionFloorAskValue, "EX", 3600);

      return collectionFloorAskValue;
    }
  }
};<|MERGE_RESOLUTION|>--- conflicted
+++ resolved
@@ -219,83 +219,7 @@
               },
             ]);
 
-<<<<<<< HEAD
-            try {
-              const collectionDay30Rank = await redis.zscore(
-                "collections_day30_rank",
-                info.contract
-              );
-
-              if (!collectionDay30Rank || Number(collectionDay30Rank) <= 1000) {
-                logger.info(
-                  "orders-seaport-save",
-                  `TokenSet Check Start. orderId=${id}, contract=${info.contract}, merkleRoot=${merkleRoot}, tokenSetId=${tokenSetId}, collectionDay30Rank=${collectionDay30Rank}`
-                );
-
-                const tokenSetTokensExist = await redb.oneOrNone(
-                  `
-                  SELECT 1 FROM "token_sets" "ts"
-                  WHERE "ts"."id" = $/tokenSetId/
-                  LIMIT 1
-                `,
-                  { tokenSetId }
-                );
-
-                if (!tokenSetTokensExist) {
-                  logger.info(
-                    "orders-seaport-save",
-                    `Missing tokenSet. orderId=${id}, contract=${info.contract}, merkleRoot=${merkleRoot}, tokenSetId=${tokenSetId}`
-                  );
-
-                  const pendingFlagStatusSyncJobs = new PendingFlagStatusSyncJobs();
-
-                  if (getNetworkSettings().multiCollectionContracts.includes(info.contract)) {
-                    const collectionIds = await redb.manyOrNone(
-                      `
-                      SELECT id FROM "collections" "c"
-                      WHERE "c"."contract" = $/contract/
-                    `,
-                      { contract: toBuffer(info.contract) }
-                    );
-
-                    await pendingFlagStatusSyncJobs.add(
-                      collectionIds.map((c) => ({
-                        kind: "collection",
-                        data: {
-                          collectionId: c.id,
-                          backfill: false,
-                        },
-                      }))
-                    );
-                  } else {
-                    await pendingFlagStatusSyncJobs.add([
-                      {
-                        kind: "collection",
-                        data: {
-                          collectionId: info.contract,
-                          backfill: false,
-                        },
-                      },
-                    ]);
-                  }
-
-                  await flagStatusProcessQueue.addToQueue();
-                }
-              } else {
-                logger.info(
-                  "orders-seaport-save",
-                  `TokenSet Check Skip. orderId=${id}, contract=${info.contract}, merkleRoot=${merkleRoot}, tokenSetId=${tokenSetId}, collectionDay30Rank=${collectionDay30Rank}`
-                );
-              }
-            } catch (error) {
-              logger.error(
-                "orders-seaport-save",
-                `tokenSet error. orderId=${id}, contract=${info.contract}, merkleRoot=${merkleRoot}, tokenSetId=${tokenSetId}, error=${error}`
-              );
-            }
-=======
             await handleTokenList(id, info.contract, tokenSetId, merkleRoot);
->>>>>>> b6c42438
           }
 
           break;
