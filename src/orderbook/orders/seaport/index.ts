import { AddressZero } from "@ethersproject/constants";
import * as Sdk from "@reservoir0x/sdk";
import { OrderKind } from "@reservoir0x/sdk/dist/seaport/types";
import _ from "lodash";
import pLimit from "p-limit";

import { idb, pgp, redb } from "@/common/db";
import { logger } from "@/common/logger";
import { baseProvider } from "@/common/provider";
import { redis } from "@/common/redis";
import { bn, now, toBuffer } from "@/common/utils";
import { config } from "@/config/index";
import { getNetworkSettings } from "@/config/network";
import * as arweaveRelay from "@/jobs/arweave-relay";
import * as flagStatusProcessQueue from "@/jobs/flag-status/process-queue";
import * as ordersUpdateById from "@/jobs/order-updates/by-id-queue";
import { Collections } from "@/models/collections";
import { PendingFlagStatusSyncJobs } from "@/models/pending-flag-status-sync-jobs";
import { Sources } from "@/models/sources";
import { SourcesEntity } from "@/models/sources/sources-entity";
import * as commonHelpers from "@/orderbook/orders/common/helpers";
import { DbOrder, OrderMetadata, generateSchemaHash } from "@/orderbook/orders/utils";
import { offChainCheck, offChainCheckPartial } from "@/orderbook/orders/seaport/check";
import * as tokenSet from "@/orderbook/token-sets";
import { getUSDAndNativePrices } from "@/utils/prices";
import * as royalties from "@/utils/royalties";
import { Royalty } from "@/utils/royalties";
import { generateMerkleTree } from "@reservoir0x/sdk/dist/common/helpers/merkle";
import { TokenSet } from "@/orderbook/token-sets/token-list";
import { Tokens } from "@/models/tokens";

export type OrderInfo =
  | {
      kind: "full";
      orderParams: Sdk.Seaport.Types.OrderComponents;
      metadata: OrderMetadata;
      isReservoir?: boolean;
    }
  | {
      kind: "partial";
      orderParams: PartialOrderComponents;
    };

export declare type PartialOrderComponents = {
  kind: OrderKind;
  side: "buy" | "sell";
  hash: string;
  price: string;
  paymentToken: string;
  amount: number;
  startTime: number;
  endTime: number;
  contract: string;
  tokenId?: string;
  offerer: string;
  taker?: string;
  isDynamic?: boolean;
  collectionSlug: string;
  attributeKey?: string;
  attributeValue?: string;
};

type SaveResult = {
  id: string;
  status: string;
  unfillable?: boolean;
};

export const save = async (
  orderInfos: OrderInfo[],
  relayToArweave?: boolean,
  validateBidValue?: boolean
): Promise<SaveResult[]> => {
  const results: SaveResult[] = [];
  const orderValues: DbOrder[] = [];

  const arweaveData: {
    order: Sdk.Seaport.Order | Sdk.Seaport.BundleOrder;
    schemaHash?: string;
    source?: string;
  }[] = [];

  const handleOrder = async (
    orderParams: Sdk.Seaport.Types.OrderComponents,
    metadata: OrderMetadata,
    isReservoir?: boolean
  ) => {
    try {
      const order = new Sdk.Seaport.Order(config.chainId, orderParams);
      const info = order.getInfo();
      const id = order.hash();

      // Check: order has a valid format
      if (!info) {
        return results.push({
          id,
          status: "invalid-format",
        });
      }

      // Check: order doesn't already exist or partial order
      const orderExists = await idb.oneOrNone(
        `
        WITH x AS (
          UPDATE orders
          SET
            raw_data = $/rawData/,
            updated_at = now()
          WHERE orders.id = $/id/
          AND raw_data IS NULL
        )
        SELECT 1 FROM orders WHERE orders.id = $/id/`,
        {
          id,
          rawData: order.params,
        }
      );
      if (orderExists) {
        return results.push({
          id,
          status: "already-exists",
        });
      }

      // Check: order has a non-zero price
      if (bn(info.price).lte(0)) {
        return results.push({
          id,
          status: "zero-price",
        });
      }

      const currentTime = now();

      // Check: order has a valid start time
      const startTime = order.params.startTime;
      if (startTime - 5 * 60 >= currentTime) {
        // TODO: Add support for not-yet-valid orders
        return results.push({
          id,
          status: "invalid-start-time",
        });
      }

      // Check: order is not expired
      const endTime = order.params.endTime;
      if (currentTime >= endTime) {
        return results.push({
          id,
          status: "expired",
        });
      }

      // Check: buy order has a supported payment token
      if (info.side === "buy" && !getNetworkSettings().supportedBidCurrencies[info.paymentToken]) {
        return results.push({
          id,
          status: "unsupported-payment-token",
        });
      }

      // Check: order has a known zone
      if (
        ![
          // No zone
          AddressZero,
          // Pausable zone
          Sdk.Seaport.Addresses.PausableZone[config.chainId],
        ].includes(order.params.zone)
      ) {
        return results.push({
          id,
          status: "unsupported-zone",
        });
      }

      // Check: order is valid
      try {
        order.checkValidity();
      } catch {
        return results.push({
          id,
          status: "invalid",
        });
      }

      // Check: order has a valid signature
      try {
        await order.checkSignature(baseProvider);
      } catch {
        return results.push({
          id,
          status: "invalid-signature",
        });
      }

      // Check: order fillability
      let fillabilityStatus = "fillable";
      let approvalStatus = "approved";
      try {
        await offChainCheck(order, { onChainApprovalRecheck: true });
        // eslint-disable-next-line @typescript-eslint/no-explicit-any
      } catch (error: any) {
        // Keep any orders that can potentially get valid in the future
        if (error.message === "no-balance-no-approval") {
          fillabilityStatus = "no-balance";
          approvalStatus = "no-approval";
        } else if (error.message === "no-approval") {
          approvalStatus = "no-approval";
        } else if (error.message === "no-balance") {
          fillabilityStatus = "no-balance";
        } else {
          return results.push({
            id,
            status: "not-fillable",
          });
        }
      }

      // Check and save: associated token set
      const schemaHash = metadata.schemaHash ?? generateSchemaHash(metadata.schema);

      let tokenSetId: string | undefined;
      switch (order.params.kind) {
        case "single-token": {
          const typedInfo = info as typeof info & { tokenId: string };
          const tokenId = typedInfo.tokenId;

          tokenSetId = `token:${info.contract}:${tokenId}`;
          if (tokenId) {
            await tokenSet.singleToken.save([
              {
                id: tokenSetId,
                schemaHash,
                contract: info.contract,
                tokenId,
              },
            ]);
          }

          break;
        }

        case "contract-wide": {
          tokenSetId = `contract:${info.contract}`;
          await tokenSet.contractWide.save([
            {
              id: tokenSetId,
              schemaHash,
              contract: info.contract,
            },
          ]);

          break;
        }

        case "token-list": {
          // For collection offers, if the target orderbook is opensea, the token set should always be a contract wide.
          // This is due to a mismatch between the collection flags in our system and OpenSea.
          // The actual merkle root is returned by the build collection offer API from OpenSea (see the logic in the execute bid API).
          if (metadata?.target === "opensea") {
            tokenSetId = `contract:${info.contract}`;
            await tokenSet.contractWide.save([
              {
                id: tokenSetId,
                schemaHash,
                contract: info.contract,
              },
            ]);
          } else {
            const typedInfo = info as typeof info & { merkleRoot: string };
            const merkleRoot = typedInfo.merkleRoot;

            if (merkleRoot) {
              tokenSetId = `list:${info.contract}:${bn(merkleRoot).toHexString()}`;

              await tokenSet.tokenList.save([
                {
                  id: tokenSetId,
                  schemaHash,
                  schema: metadata.schema,
                },
              ]);

              if (!isReservoir) {
                await handleTokenList(id, info.contract, tokenSetId, merkleRoot);
              }
            }
          }

          break;
        }
      }

      if (!tokenSetId) {
        return results.push({
          id,
          status: "invalid-token-set",
        });
      }

      // Handle: fees
      let feeAmount = order.getFeeAmount();

      // Handle: price and value
      let price = bn(order.getMatchingPrice());
      let value = price;
      if (info.side === "buy") {
        // For buy orders, we set the value as `price - fee` since it
        // is best for UX to show the user exactly what they're going
        // to receive on offer acceptance.
        value = bn(price).sub(feeAmount);
      }

      // The price, value and fee are for a single item
      if (bn(info.amount).gt(1)) {
        price = price.div(info.amount);
        value = value.div(info.amount);
        feeAmount = feeAmount.div(info.amount);
      }

      const feeBps = price.eq(0) ? bn(0) : feeAmount.mul(10000).div(price);
      if (feeBps.gt(10000)) {
        return results.push({
          id,
          status: "fees-too-high",
        });
      }

      // Handle: royalties
      const openSeaFeeRecipients = [
        "0x5b3256965e7c3cf26e11fcaf296dfc8807c01073",
        "0x8de9c5a032463c561423387a9648c5c7bcc5bc90",
        "0x0000a26b00c1f0df003000390027140000faa719",
      ];

      let openSeaRoyalties: Royalty[];
      const openSeaRoyaltiesSchema = metadata?.target === "opensea" ? "opensea" : "default";

      if (order.params.kind === "single-token") {
        openSeaRoyalties = await royalties.getRoyalties(
          info.contract,
          info.tokenId,
          openSeaRoyaltiesSchema
        );
      } else {
        openSeaRoyalties = await royalties.getRoyaltiesByTokenSet(
          tokenSetId,
          openSeaRoyaltiesSchema
        );
      }

      const feeBreakdown = info.fees.map(({ recipient, amount }) => ({
        kind: openSeaRoyalties.map(({ recipient }) => recipient).includes(recipient.toLowerCase())
          ? "royalty"
          : "marketplace",
        recipient,
        bps: price.eq(0) ? 0 : bn(amount).mul(10000).div(price).toNumber(),
      }));

      // Handle: royalties on top
      const defaultRoyalties =
        info.side === "sell"
          ? await royalties.getRoyalties(info.contract, info.tokenId, "default")
          : await royalties.getRoyaltiesByTokenSet(tokenSetId, "default");

      const totalBuiltInBps = feeBreakdown
        .map(({ bps, kind }) => (kind === "royalty" ? bps : 0))
        .reduce((a, b) => a + b, 0);
      const totalDefaultBps = defaultRoyalties.map(({ bps }) => bps).reduce((a, b) => a + b, 0);

      const missingRoyalties = [];
      let missingRoyaltyAmount = bn(0);
      if (totalBuiltInBps < totalDefaultBps) {
        const validRecipients = defaultRoyalties.filter(
          ({ bps, recipient }) => bps && recipient !== AddressZero
        );
        if (validRecipients.length) {
          const bpsDiff = totalDefaultBps - totalBuiltInBps;
          const amount = bn(price).mul(bpsDiff).div(10000).toString();
          missingRoyaltyAmount = missingRoyaltyAmount.add(amount);

          missingRoyalties.push({
            bps: bpsDiff,
            amount,
            // TODO: We should probably split pro-rata across all royalty recipients
            recipient: validRecipients[0].recipient,
          });
        }
      }

      // Handle: source
      const sources = await Sources.getInstance();
      let source: SourcesEntity | undefined = await sources.getOrInsert("opensea.io");

      // If the order is native, override any default source
      if (isReservoir) {
        if (metadata.source) {
          // If we can detect the marketplace (only OpenSea for now) do not override
          if (
            _.isEmpty(
              _.intersection(
                feeBreakdown.map(({ recipient }) => recipient),
                openSeaFeeRecipients
              )
            )
          ) {
            source = await sources.getOrInsert(metadata.source);
          }
        } else {
          source = undefined;
        }
      }

      // Handle: price conversion
      const currency = info.paymentToken;

      const currencyPrice = price.toString();
      const currencyValue = value.toString();

      let needsConversion = false;
      if (
        ![
          Sdk.Common.Addresses.Eth[config.chainId],
          Sdk.Common.Addresses.Weth[config.chainId],
        ].includes(currency)
      ) {
        needsConversion = true;

        // If the currency is anything other than ETH/WETH, we convert
        // `price` and `value` from that currency denominations to the
        // ETH denomination
        {
          const prices = await getUSDAndNativePrices(currency, price.toString(), currentTime);
          if (!prices.nativePrice) {
            // Getting the native price is a must
            return results.push({
              id,
              status: "failed-to-convert-price",
            });
          }
          price = bn(prices.nativePrice);
        }
        {
          const prices = await getUSDAndNativePrices(currency, value.toString(), currentTime);
          if (!prices.nativePrice) {
            // Getting the native price is a must
            return results.push({
              id,
              status: "failed-to-convert-price",
            });
          }
          value = bn(prices.nativePrice);
        }
      }

      // Handle: normalized value
      const currencyNormalizedValue =
        info.side === "sell"
          ? bn(currencyValue).add(missingRoyaltyAmount).toString()
          : bn(currencyValue).sub(missingRoyaltyAmount).toString();

      const prices = await getUSDAndNativePrices(currency, currencyNormalizedValue, currentTime);
      if (!prices.nativePrice) {
        // Getting the native price is a must
        return results.push({
          id,
          status: "failed-to-convert-price",
        });
      }
      const normalizedValue = bn(prices.nativePrice).toString();

      if (info.side === "buy" && order.params.kind === "single-token" && validateBidValue) {
        const typedInfo = info as typeof info & { tokenId: string };
        const tokenId = typedInfo.tokenId;
        const seaportBidPercentageThreshold = 90;

        try {
          const collectionFloorAskValue = await getCollectionFloorAskValue(
            info.contract,
            Number(tokenId)
          );

          if (collectionFloorAskValue) {
            const percentage = (Number(value.toString()) / collectionFloorAskValue) * 100;

            if (percentage < seaportBidPercentageThreshold) {
              return results.push({
                id,
                status: "bid-too-low",
              });
            }
          }
        } catch (error) {
          logger.warn(
            "orders-seaport-save",
            `Bid value validation - error. orderId=${id}, contract=${info.contract}, tokenId=${tokenId}, error=${error}`
          );
        }
      }

      const validFrom = `date_trunc('seconds', to_timestamp(${startTime}))`;
      const validTo = endTime
        ? `date_trunc('seconds', to_timestamp(${order.params.endTime}))`
        : "'infinity'";
      orderValues.push({
        id,
        kind: "seaport",
        side: info.side,
        fillability_status: fillabilityStatus,
        approval_status: approvalStatus,
        token_set_id: tokenSetId,
        token_set_schema_hash: toBuffer(schemaHash),
        offer_bundle_id: null,
        consideration_bundle_id: null,
        bundle_kind: null,
        maker: toBuffer(order.params.offerer),
        taker: toBuffer(info.taker),
        price: price.toString(),
        value: value.toString(),
        currency: toBuffer(info.paymentToken),
        currency_price: currencyPrice.toString(),
        currency_value: currencyValue.toString(),
        needs_conversion: needsConversion,
        quantity_remaining: info.amount ?? "1",
        valid_between: `tstzrange(${validFrom}, ${validTo}, '[]')`,
        nonce: order.params.counter,
        source_id_int: source?.id,
        is_reservoir: isReservoir ? isReservoir : null,
        contract: toBuffer(info.contract),
        conduit: toBuffer(
          new Sdk.Seaport.Exchange(config.chainId).deriveConduit(order.params.conduitKey)
        ),
        fee_bps: feeBps.toNumber(),
        fee_breakdown: feeBreakdown || null,
        dynamic: info.isDynamic ?? null,
        raw_data: order.params,
        expiration: validTo,
        missing_royalties: missingRoyalties,
        normalized_value: normalizedValue,
        currency_normalized_value: currencyNormalizedValue,
      });

      const unfillable =
        fillabilityStatus !== "fillable" || approvalStatus !== "approved" ? true : undefined;

      results.push({
        id,
        status: "success",
        unfillable,
      });

      if (relayToArweave) {
        arweaveData.push({ order, schemaHash, source: source?.domain });
      }
    } catch (error) {
      logger.warn(
        "orders-seaport-save",
        `Failed to handle order with params ${JSON.stringify(orderParams)}: ${error} (will retry)`
      );

      // Throw so that we retry with he bundle-handling code
      throw error;
    }
  };

  const handlePartialOrder = async (orderParams: PartialOrderComponents) => {
    try {
      const conduitKey = "0x0000007b02230091a7ed01230072f7006a004d60a8d4e71d599b8104250f0000";
      const id = orderParams.hash;

      // Check: order doesn't already exist
      const orderExists = await idb.oneOrNone(`SELECT 1 FROM orders WHERE orders.id = $/id/`, {
        id,
      });
      if (orderExists) {
        return results.push({
          id,
          status: "already-exists",
        });
      }

      // Check: order has a non-zero price
      if (bn(orderParams.price).lte(0)) {
        return results.push({
          id,
          status: "zero-price",
        });
      }

      const currentTime = now();

      // Check: order has a valid start time
      const startTime = orderParams.startTime;
      if (startTime - 5 * 60 >= currentTime) {
        // TODO: Add support for not-yet-valid orders
        return results.push({
          id,
          status: "invalid-start-time",
        });
      }

      // Check: order is not expired
      const endTime = orderParams.endTime;
      if (currentTime >= endTime) {
        return results.push({
          id,
          status: "expired",
        });
      }

      // Check: buy order has Weth as payment token
      if (
        orderParams.side === "buy" &&
        orderParams.paymentToken !== Sdk.Common.Addresses.Weth[config.chainId]
      ) {
        return results.push({
          id,
          status: "unsupported-payment-token",
        });
      }

      // Check: order fillability
      let fillabilityStatus = "fillable";
      let approvalStatus = "approved";
      try {
        await offChainCheckPartial(orderParams, { onChainApprovalRecheck: true });
        // eslint-disable-next-line @typescript-eslint/no-explicit-any
      } catch (error: any) {
        // Keep any orders that can potentially get valid in the future
        if (error.message === "no-balance-no-approval") {
          fillabilityStatus = "no-balance";
          approvalStatus = "no-approval";
        } else if (error.message === "no-approval") {
          approvalStatus = "no-approval";
        } else if (error.message === "no-balance") {
          fillabilityStatus = "no-balance";
        } else {
          return results.push({
            id,
            status: "not-fillable",
          });
        }
      }

      const collection = await getCollection(orderParams);

      if (!collection) {
        if (orderParams.kind === "contract-wide") {
          logger.warn(
            "orders-seaport-save-partial",
<<<<<<< HEAD
            `Unknown Collection! orderId=${id}, contract=${orderParams.contract}, collectionSlug=${
=======
            `Unknown Collection. orderId=${id}, contract=${orderParams.contract}, collectionSlug=${
>>>>>>> d22cf376
              orderParams.collectionSlug
            }, orderParams=${JSON.stringify(orderParams)}`
          );

          try {
            const contractCollections = await redb.manyOrNone(
              `
          SELECT
            collections.id,
            collections.token_id_range
          FROM collections
          WHERE collections.contract = $/contract/
        `,
              {
                contract: toBuffer(orderParams.contract),
              }
            );

            logger.info(
              "orders-seaport-save-partial",
              `Unknown Collection - Collections Refresh. orderId=${id}, contract=${orderParams.contract}, collectionSlug=${orderParams.collectionSlug}, contractCollections=${contractCollections.length}`
            );

            if (contractCollections) {
              for (const contractCollection of contractCollections) {
                let tokenId = "1";

                if (_.isNull(contractCollection.token_id_range)) {
                  tokenId = await Tokens.getSingleToken(contractCollection.id);
                } else if (!_.isEmpty(contractCollection.token_id_range)) {
                  tokenId = `${contractCollection.token_id_range[0]}`;
                }

                // await collectionUpdatesMetadata.addToQueue(
                //   orderParams.contract,
                //   tokenId,
                //   "",
                //   0,
                //   true
                // );

                logger.info(
                  "orders-seaport-save-partial",
                  `Unknown Collection - Collection Refresh. orderId=${id}, contract=${orderParams.contract}, collectionSlug=${orderParams.collectionSlug}, collectionId=${contractCollection.id}, tokenId=${tokenId}`
                );
              }
            } else {
              const contractToken = await redb.oneOrNone(
                `
            SELECT
              tokens.token_id
            FROM tokens
            WHERE tokens.contract = $/contract/
            LIMIT 1
          `,
                {
                  contract: toBuffer(orderParams.contract),
                }
              );

              logger.info(
                "orders-seaport-save-partial",
                `Unknown Collection - Token Refresh. orderId=${id}, contract=${orderParams.contract}, collectionSlug=${orderParams.collectionSlug}, tokenId=${contractToken?.token_id}`
              );

              // if (contractToken) {
              //   await metadataIndexFetch.addToQueue(
              //     [
              //       {
              //         kind: "single-token",
              //         data: {
              //           method: config.metadataIndexingMethod,
              //           contract: orderParams.contract,
              //           tokenId: contractToken.token_id,
              //           collection: orderParams.contract,
              //         },
              //       },
              //     ],
              //     true,
              //     getNetworkSettings().metadataMintDelay
              //   );
              // }
            }
          } catch (error) {
            logger.error(
              "orders-seaport-save-partial",
              `Unknown Collection - Error. orderId=${id}, contract=${orderParams.contract}, collectionSlug=${orderParams.collectionSlug}, error=${error}`
            );
          }
        }

        return results.push({
          id,
          status: "unknown-collection",
        });
      }

      // Check and save: associated token set
      let schemaHash = generateSchemaHash();

      let tokenSetId: string | undefined;
      switch (orderParams.kind) {
        case "single-token": {
          const tokenId = orderParams.tokenId;

          tokenSetId = `token:${orderParams.contract}:${tokenId}`;
          if (tokenId) {
            await tokenSet.singleToken.save([
              {
                id: tokenSetId,
                schemaHash,
                contract: orderParams.contract,
                tokenId,
              },
            ]);
          }

          break;
        }

        case "contract-wide": {
          if (collection?.token_set_id) {
            tokenSetId = collection.token_set_id;
          }

          if (tokenSetId) {
            if (tokenSetId.startsWith("contract:")) {
              await tokenSet.contractWide.save([
                {
                  id: tokenSetId,
                  schemaHash,
                  contract: orderParams.contract,
                },
              ]);
            } else if (tokenSetId.startsWith("range:")) {
              const [, , startTokenId, endTokenId] = tokenSetId.split(":");

              await tokenSet.tokenRange.save([
                {
                  id: tokenSetId,
                  schemaHash,
                  contract: orderParams.contract,
                  startTokenId,
                  endTokenId,
                },
              ]);
            }
          }

          break;
        }

        case "token-list": {
          const schema = {
            kind: "attribute",
            data: {
              collection: collection.id,
              attributes: [
                {
                  key: orderParams.attributeKey,
                  value: orderParams.attributeValue,
                },
              ],
            },
          };

          schemaHash = generateSchemaHash(schema);

          // Fetch all tokens matching the attributes
          const tokens = await redb.manyOrNone(
            `
              SELECT token_attributes.token_id
              FROM token_attributes
              WHERE token_attributes.collection_id = $/collection/
                AND token_attributes.key = $/key/
                AND token_attributes.value = $/value/
              ORDER BY token_attributes.token_id
            `,
            {
              collection: collection.id,
              key: orderParams.attributeKey,
              value: orderParams.attributeValue,
            }
          );

          if (tokens.length) {
            const tokensIds = tokens.map((r) => r.token_id);
            const merkleTree = generateMerkleTree(tokensIds);

            tokenSetId = `list:${orderParams.contract}:${merkleTree.getHexRoot()}`;

            await tokenSet.tokenList.save([
              {
                id: tokenSetId,
                schema,
                schemaHash: generateSchemaHash(schema),
                items: {
                  contract: orderParams.contract,
                  tokenIds: tokensIds,
                },
              } as TokenSet,
            ]);
          }

          break;
        }
      }

      if (!tokenSetId) {
        return results.push({
          id,
          status: "invalid-token-set",
        });
      }

      // Handle: price and value
      let price = bn(orderParams.price);
      let value = price;

      if (bn(orderParams.amount).gt(1)) {
        price = price.div(orderParams.amount);
        value = value.div(orderParams.amount);
      }

      // Handle: fees
      let feeBps = 250;
      const feeBreakdown = [
        {
          bps: 250,
          kind: "marketplace",
          recipient: "0x0000a26b00c1f0df003000390027140000faa719",
        },
      ];

      if (collection) {
        for (const royalty of collection.new_royalties?.["opensea"] ?? []) {
          feeBps += royalty.bps;

          feeBreakdown.push({
            kind: "royalty",
            bps: royalty.bps,
            recipient: royalty.recipient,
          });
        }
      }

      // Handle: royalties on top
      const defaultRoyalties =
        orderParams.side === "sell"
          ? await royalties.getRoyalties(orderParams.contract, orderParams.tokenId!, "default")
          : await royalties.getRoyaltiesByTokenSet(tokenSetId, "default");

      const totalBuiltInBps = feeBreakdown
        .map(({ bps, kind }) => (kind === "royalty" ? bps : 0))
        .reduce((a, b) => a + b, 0);
      const totalDefaultBps = defaultRoyalties.map(({ bps }) => bps).reduce((a, b) => a + b, 0);

      const missingRoyalties = [];
      let missingRoyaltyAmount = bn(0);
      if (totalBuiltInBps < totalDefaultBps) {
        const validRecipients = defaultRoyalties.filter(
          ({ bps, recipient }) => bps && recipient !== AddressZero
        );
        if (validRecipients.length) {
          const bpsDiff = totalDefaultBps - totalBuiltInBps;
          const amount = bn(price).mul(bpsDiff).div(10000).toString();
          missingRoyaltyAmount = missingRoyaltyAmount.add(amount);

          missingRoyalties.push({
            bps: bpsDiff,
            amount,
            // TODO: We should probably split pro-rata across all royalty recipients
            recipient: validRecipients[0].recipient,
          });
        }
      }

      if (orderParams.side === "buy") {
        const feeAmount = price.mul(feeBps).div(10000);
        value = price.sub(feeAmount);
      }

      // Handle: source
      const sources = await Sources.getInstance();
      const source: SourcesEntity | undefined = await sources.getOrInsert("opensea.io");

      // Handle: price conversion
      const currency = orderParams.paymentToken;

      const currencyPrice = price.toString();
      const currencyValue = value.toString();

      let needsConversion = false;
      if (
        ![
          Sdk.Common.Addresses.Eth[config.chainId],
          Sdk.Common.Addresses.Weth[config.chainId],
        ].includes(currency)
      ) {
        needsConversion = true;

        // If the currency is anything other than ETH/WETH, we convert
        // `price` and `value` from that currency denominations to the
        // ETH denomination
        {
          const prices = await getUSDAndNativePrices(currency, price.toString(), currentTime);
          if (!prices.nativePrice) {
            // Getting the native price is a must
            return results.push({
              id,
              status: "failed-to-convert-price",
            });
          }
          price = bn(prices.nativePrice);
        }
        {
          const prices = await getUSDAndNativePrices(currency, value.toString(), currentTime);
          if (!prices.nativePrice) {
            // Getting the native price is a must
            return results.push({
              id,
              status: "failed-to-convert-price",
            });
          }
          value = bn(prices.nativePrice);
        }
      }

      // Handle: normalized value
      const currencyNormalizedValue =
        orderParams.side === "sell"
          ? bn(currencyValue).add(missingRoyaltyAmount).toString()
          : bn(currencyValue).sub(missingRoyaltyAmount).toString();

      const prices = await getUSDAndNativePrices(currency, currencyNormalizedValue, currentTime);
      if (!prices.nativePrice) {
        // Getting the native price is a must
        return results.push({
          id,
          status: "failed-to-convert-price",
        });
      }
      const normalizedValue = bn(prices.nativePrice).toString();

      if (orderParams.side === "buy" && orderParams.kind === "single-token" && validateBidValue) {
        const tokenId = orderParams.tokenId;
        const seaportBidPercentageThreshold = 90;

        try {
          const collectionFloorAskValue = await getCollectionFloorAskValue(
            orderParams.contract,
            Number(tokenId)
          );

          if (collectionFloorAskValue) {
            const percentage = (Number(value.toString()) / collectionFloorAskValue) * 100;

            if (percentage < seaportBidPercentageThreshold) {
              return results.push({
                id,
                status: "bid-too-low",
              });
            }
          }
        } catch (error) {
          logger.warn(
            "orders-seaport-save-partial",
            `Bid value validation - error. orderId=${id}, contract=${orderParams.contract}, tokenId=${tokenId}, error=${error}`
          );
        }
      }

      const nonce = await commonHelpers.getMinNonce("seaport", orderParams.offerer);

      const validFrom = `date_trunc('seconds', to_timestamp(${startTime}))`;
      const validTo = endTime
        ? `date_trunc('seconds', to_timestamp(${orderParams.endTime}))`
        : "'infinity'";
      orderValues.push({
        id,
        kind: "seaport",
        side: orderParams.side,
        fillability_status: fillabilityStatus,
        approval_status: approvalStatus,
        token_set_id: tokenSetId,
        token_set_schema_hash: toBuffer(schemaHash),
        offer_bundle_id: null,
        consideration_bundle_id: null,
        bundle_kind: null,
        maker: toBuffer(orderParams.offerer),
        taker: orderParams.taker ? toBuffer(orderParams.taker) : toBuffer(AddressZero),
        price: price.toString(),
        value: value.toString(),
        currency: toBuffer(orderParams.paymentToken),
        currency_price: currencyPrice.toString(),
        currency_value: currencyValue.toString(),
        needs_conversion: needsConversion,
        quantity_remaining: orderParams.amount.toString(),
        valid_between: `tstzrange(${validFrom}, ${validTo}, '[]')`,
        nonce: nonce.toString(),
        source_id_int: source.id,
        is_reservoir: null,
        contract: toBuffer(orderParams.contract),
        conduit: toBuffer(new Sdk.Seaport.Exchange(config.chainId).deriveConduit(conduitKey)),
        fee_bps: feeBps,
        fee_breakdown: feeBreakdown || null,
        dynamic: orderParams.isDynamic ?? null,
        raw_data: null,
        expiration: validTo,
        missing_royalties: missingRoyalties,
        normalized_value: normalizedValue,
        currency_normalized_value: currencyNormalizedValue,
      });

      const unfillable =
        fillabilityStatus !== "fillable" || approvalStatus !== "approved" ? true : undefined;

      results.push({
        id,
        status: "success",
        unfillable,
      });
    } catch (error) {
      logger.warn(
        "orders-seaport-save",
        `Failed to handle partial order with params ${JSON.stringify(
          orderParams
        )}: ${error} (will retry)`
      );

      // Throw so that we retry with he bundle-handling code
      throw error;
    }
  };

  // const handleBundleOrder = async ({ orderParams, isReservoir, metadata }: OrderInfo) => {
  //   try {
  //     const order = new Sdk.Seaport.BundleOrder(config.chainId, orderParams);
  //     const info = order.getInfo();
  //     const id = order.hash();

  //     // Check: order has a valid format
  //     if (!info) {
  //       return results.push({
  //         id,
  //         status: "invalid-format",
  //       });
  //     }

  //     // Check: order doesn't already exist
  //     const orderExists = await idb.oneOrNone(`SELECT 1 FROM orders WHERE orders.id = $/id/`, {
  //       id,
  //     });
  //     if (orderExists) {
  //       return results.push({
  //         id,
  //         status: "already-exists",
  //       });
  //     }

  //     const currentTime = now();

  //     // Check: order has a valid start time
  //     const startTime = order.params.startTime;
  //     if (startTime - 5 * 60 >= currentTime) {
  //       // TODO: Add support for not-yet-valid orders
  //       return results.push({
  //         id,
  //         status: "invalid-start-time",
  //       });
  //     }

  //     // Check: order is not expired
  //     const endTime = order.params.endTime;
  //     if (currentTime >= endTime) {
  //       return results.push({
  //         id,
  //         status: "expired",
  //       });
  //     }

  //     // Check: order has a known zone
  //     if (
  //       ![
  //         // No zone
  //         AddressZero,
  //         // Are these really used?
  //         "0xf397619df7bfd4d1657ea9bdd9df7ff888731a11",
  //         "0x9b814233894cd227f561b78cc65891aa55c62ad2",
  //         // Pausable zone
  //         Sdk.Seaport.Addresses.PausableZone[config.chainId],
  //       ].includes(order.params.zone)
  //     ) {
  //       return results.push({
  //         id,
  //         status: "unsupported-zone",
  //       });
  //     }

  //     // Check: order is valid
  //     try {
  //       order.checkValidity();
  //     } catch {
  //       return results.push({
  //         id,
  //         status: "invalid",
  //       });
  //     }

  //     // Check: order has a valid signature
  //     try {
  //       order.checkSignature();
  //     } catch (error) {
  //       return results.push({
  //         id,
  //         status: "invalid-signature",
  //       });
  //     }

  //     // Check: order fillability
  //     let fillabilityStatus = "fillable";
  //     let approvalStatus = "approved";
  //     try {
  //       await offChainCheckBundle(order, { onChainApprovalRecheck: true });
  //       // eslint-disable-next-line @typescript-eslint/no-explicit-any
  //     } catch (error: any) {
  //       // Keep any orders that can potentially get valid in the future
  //       if (error.message === "no-balance-no-approval") {
  //         fillabilityStatus = "no-balance";
  //         approvalStatus = "no-approval";
  //       } else if (error.message === "no-approval") {
  //         approvalStatus = "no-approval";
  //       } else if (error.message === "no-balance") {
  //         fillabilityStatus = "no-balance";
  //       } else {
  //         return results.push({
  //           id,
  //           status: "not-fillable",
  //         });
  //       }
  //     }

  //     // TODO: Add support for non-token token sets
  //     const tokenSets = await tokenSet.singleToken.save(
  //       info.offerItems.map((item) => ({
  //         id: `token:${item.contract}:${item.tokenId!}`,
  //         schemaHash: generateSchemaHash(),
  //         contract: item.contract,
  //         tokenId: item.tokenId!,
  //       }))
  //     );

  //     // TODO: Add support for consideration bundles
  //     const offerBundle = await bundles.create(tokenSets.map(({ id }) => ({ kind: "nft", id })));

  //     // eslint-disable-next-line @typescript-eslint/no-explicit-any
  //     const currency = (info as any).paymentToken;
  //     if (order.params.kind === "bundle-ask") {
  //       // Check: order has a non-zero price
  //       // eslint-disable-next-line @typescript-eslint/no-explicit-any
  //       if (bn((info as any).price).lte(0)) {
  //         return results.push({
  //           id,
  //           status: "zero-price",
  //         });
  //       }
  //     }

  //     // Handle: price and value
  //     let price = bn(order.getMatchingPrice());
  //     const currencyPrice = price;
  //     let value = price;

  //     // Handle: fees
  //     const feeAmount = order.getFeeAmount();

  //     const feeBps = price.eq(0) ? bn(0) : feeAmount.mul(10000).div(price);
  //     if (feeBps.gt(10000)) {
  //       return results.push({
  //         id,
  //         status: "fees-too-high",
  //       });
  //     }

  //     // Handle: fee breakdown
  //     const openSeaFeeRecipients = [
  //       "0x5b3256965e7c3cf26e11fcaf296dfc8807c01073",
  //       "0x8de9c5a032463c561423387a9648c5c7bcc5bc90",
  //     ];

  //     // eslint-disable-next-line @typescript-eslint/no-explicit-any
  //     const feeBreakdown = ((info as any) || []).fees.map(
  //       ({ recipient, amount }: { recipient: string; amount: string }) => ({
  //         kind: openSeaFeeRecipients.includes(recipient.toLowerCase()) ? "marketplace" : "royalty",
  //         recipient,
  //         bps: price.eq(0) ? 0 : bn(amount).mul(10000).div(price).toNumber(),
  //       })
  //     );

  //     // Handle: source
  //     const sources = await Sources.getInstance();
  //     let source;

  //     if (metadata.source) {
  //       source = await sources.getOrInsert(metadata.source);
  //     } else {
  //       // If one of the fees is marketplace the source of the order is opensea
  //       for (const fee of feeBreakdown) {
  //         if (fee.kind == "marketplace") {
  //           source = await sources.getOrInsert("opensea.io");
  //           break;
  //         }
  //       }
  //     }

  //     // Handle: price conversion
  //     {
  //       const prices = await getUSDAndNativePrices(
  //         currency,
  //         price.toString(),
  //         currentTime
  //       );
  //       if (!prices.nativePrice) {
  //         // Getting the native price is a must
  //         return results.push({
  //           id,
  //           status: "failed-to-convert-price",
  //         });
  //       }
  //       price = bn(prices.nativePrice);
  //     }
  //     {
  //       const prices = await getUSDAndNativePrices(
  //         currency,
  //         value.toString(),
  //         currentTime
  //       );
  //       if (!prices.nativePrice) {
  //         // Getting the native price is a must
  //         return results.push({
  //           id,
  //           status: "failed-to-convert-price",
  //         });
  //       }
  //       value = bn(prices.nativePrice);
  //     }

  //     const validFrom = `date_trunc('seconds', to_timestamp(${startTime}))`;
  //     const validTo = endTime
  //       ? `date_trunc('seconds', to_timestamp(${order.params.endTime}))`
  //       : "'infinity'";
  //     orderValues.push({
  //       id,
  //       kind: "seaport",
  //       side: "bundle",
  //       fillability_status: fillabilityStatus,
  //       approval_status: approvalStatus,
  //       token_set_id: null,
  //       token_set_schema_hash: null,
  //       offer_bundle_id: offerBundle,
  //       consideration_bundle_id: undefined,
  //       // eslint-disable-next-line @typescript-eslint/no-explicit-any
  //       bundle_kind: order.params.kind as any,
  //       contract: null,
  //       maker: toBuffer(order.params.offerer),
  //       taker: toBuffer(info.taker),
  //       price: price.toString(),
  //       value: value.toString(),
  //       currency: currency ? toBuffer(currency) : undefined,
  //       currency_price: currencyPrice.toString(),
  //       valid_between: `tstzrange(${validFrom}, ${validTo}, '[]')`,
  //       nonce: order.params.counter,
  //       source_id_int: source?.id,
  //       is_reservoir: isReservoir ? isReservoir : null,
  //       conduit: toBuffer(
  //         new Sdk.Seaport.Exchange(config.chainId).deriveConduit(order.params.conduitKey)
  //       ),
  //       fee_breakdown: feeBreakdown,
  //       fee_bps: feeBps.toNumber(),
  //       raw_data: order.params,
  //       dynamic: null,
  //       expiration: validTo,
  //     });

  //     results.push({
  //       id,
  //       status: "success",
  //       unfillable:
  //         fillabilityStatus !== "fillable" || approvalStatus !== "approved" ? true : undefined,
  //     });

  //     if (relayToArweave) {
  //       arweaveData.push({ order, source: source?.domain });
  //     }
  //   } catch (error) {
  //     logger.error(
  //       "orders-seaport-save-bundle",
  //       `Failed to handle bundle order with params ${JSON.stringify(orderParams)}: ${error}`
  //     );
  //   }
  // };

  // Process all orders concurrently
  const limit = pLimit(20);
  await Promise.all(
    orderInfos.map((orderInfo) =>
      limit(async () =>
        orderInfo.kind == "partial"
          ? handlePartialOrder(orderInfo.orderParams as PartialOrderComponents)
          : handleOrder(
              orderInfo.orderParams as Sdk.Seaport.Types.OrderComponents,
              orderInfo.metadata,
              orderInfo.isReservoir
            )
      )
    )
  );

  if (orderValues.length) {
    const columns = new pgp.helpers.ColumnSet(
      [
        "id",
        "kind",
        "side",
        "fillability_status",
        "approval_status",
        "token_set_id",
        "token_set_schema_hash",
        "offer_bundle_id",
        "consideration_bundle_id",
        "bundle_kind",
        "maker",
        "taker",
        "price",
        "value",
        "currency",
        "currency_price",
        "currency_value",
        "needs_conversion",
        "quantity_remaining",
        { name: "valid_between", mod: ":raw" },
        "nonce",
        "source_id_int",
        "is_reservoir",
        "contract",
        "conduit",
        "fee_bps",
        { name: "fee_breakdown", mod: ":json" },
        "dynamic",
        "raw_data",
        { name: "expiration", mod: ":raw" },
        { name: "missing_royalties", mod: ":json" },
        "normalized_value",
        "currency_normalized_value",
      ],
      {
        table: "orders",
      }
    );
    await idb.none(pgp.helpers.insert(orderValues, columns) + " ON CONFLICT DO NOTHING");

    await ordersUpdateById.addToQueue(
      results
        .filter((r) => r.status === "success" && !r.unfillable)
        .map(
          ({ id }) =>
            ({
              context: `new-order-${id}`,
              id,
              trigger: {
                kind: "new-order",
              },
            } as ordersUpdateById.OrderInfo)
        )
    );

    if (relayToArweave) {
      await arweaveRelay.addPendingOrdersSeaport(arweaveData);
    }
  }

  return results;
};

export const handleTokenList = async (
  orderId: string,
  contract: string,
  tokenSetId: string,
  merkleRoot: string
) => {
  try {
    const handleTokenSetId = await redis.set(
      `seaport-handle-token-list:${tokenSetId}`,
      Date.now(),
      "EX",
      86400,
      "NX"
    );

    if (handleTokenSetId) {
      const collectionDay30Rank = await redis.zscore("collections_day30_rank", contract);

      if (!collectionDay30Rank || Number(collectionDay30Rank) <= 1000) {
        const tokenSetTokensExist = await redb.oneOrNone(
          `
                  SELECT 1 FROM "token_sets" "ts"
                  WHERE "ts"."id" = $/tokenSetId/
                  LIMIT 1
                `,
          { tokenSetId }
        );

        if (!tokenSetTokensExist) {
          logger.info(
            "orders-seaport-save",
            `handleTokenList - Missing TokenSet Check - Missing tokenSet. orderId=${orderId}, contract=${contract}, merkleRoot=${merkleRoot}, tokenSetId=${tokenSetId}, collectionDay30Rank=${collectionDay30Rank}`
          );

          const pendingFlagStatusSyncJobs = new PendingFlagStatusSyncJobs();

          if (getNetworkSettings().multiCollectionContracts.includes(contract)) {
            const collectionIds = await redb.manyOrNone(
              `
                      SELECT id FROM "collections" "c"
                      WHERE "c"."contract" = $/contract/
                      AND day30_rank <= 1000
                    `,
              { contract: toBuffer(contract) }
            );

            await pendingFlagStatusSyncJobs.add(
              collectionIds.map((c) => ({
                kind: "collection",
                data: {
                  collectionId: c.id,
                  backfill: false,
                },
              }))
            );
          } else {
            await pendingFlagStatusSyncJobs.add([
              {
                kind: "collection",
                data: {
                  collectionId: contract,
                  backfill: false,
                },
              },
            ]);
          }

          await flagStatusProcessQueue.addToQueue();
        }
      }
    }
  } catch (error) {
    logger.error(
      "orders-seaport-save",
      `handleTokenList - Error. orderId=${orderId}, contract=${contract}, merkleRoot=${merkleRoot}, tokenSetId=${tokenSetId}, error=${error}`
    );
  }
};

const getCollection = async (
  orderParams: PartialOrderComponents
): Promise<{
  id: string;
  // eslint-disable-next-line @typescript-eslint/no-explicit-any
  new_royalties: any;
  token_set_id: string | null;
} | null> => {
  if (orderParams.kind === "single-token") {
    return redb.oneOrNone(
      `
        SELECT
          collections.id,
          collections.new_royalties,
          collections.token_set_id
        FROM tokens
        JOIN collections
          ON tokens.collection_id = collections.id
        WHERE tokens.contract = $/contract/
          AND tokens.token_id = $/tokenId/
        LIMIT 1
      `,
      {
        contract: toBuffer(orderParams.contract),
        tokenId: orderParams.tokenId,
      }
    );
  } else {
    if (getNetworkSettings().multiCollectionContracts.includes(orderParams.contract)) {
      return redb.oneOrNone(
        `
          SELECT
            collections.id,
            collections.new_royalties,
            collections.token_set_id
          FROM collections
          WHERE collections.contract = $/contract/
            AND collections.slug = $/collectionSlug/
        `,
        {
          contract: toBuffer(orderParams.contract),
          collectionSlug: orderParams.collectionSlug,
        }
      );
    } else {
      return redb.oneOrNone(
        `
          SELECT
            collections.id,
            collections.new_royalties,
            collections.token_set_id
          FROM collections
          WHERE collections.id = $/id/
        `,
        {
          id: orderParams.contract,
        }
      );
    }
  }
};

const getCollectionFloorAskValue = async (contract: string, tokenId: number) => {
  if (getNetworkSettings().multiCollectionContracts.includes(contract)) {
    const collection = await Collections.getByContractAndTokenId(contract, tokenId);
    return collection?.floorSellValue;
  } else {
    const collectionFloorAskValue = await redis.get(`collection-floor-ask:${contract}`);

    if (collectionFloorAskValue) {
      return Number(collectionFloorAskValue);
    } else {
      const collection = await Collections.getByContractAndTokenId(contract, tokenId);
      const collectionFloorAskValue = collection?.floorSellValue || 0;

      await redis.set(`collection-floor-ask:${contract}`, collectionFloorAskValue, "EX", 3600);

      return collectionFloorAskValue;
    }
  }
};<|MERGE_RESOLUTION|>--- conflicted
+++ resolved
@@ -649,13 +649,7 @@
         if (orderParams.kind === "contract-wide") {
           logger.warn(
             "orders-seaport-save-partial",
-<<<<<<< HEAD
-            `Unknown Collection! orderId=${id}, contract=${orderParams.contract}, collectionSlug=${
-=======
-            `Unknown Collection. orderId=${id}, contract=${orderParams.contract}, collectionSlug=${
->>>>>>> d22cf376
-              orderParams.collectionSlug
-            }, orderParams=${JSON.stringify(orderParams)}`
+            `Unknown Collection. orderId=${id}, contract=${orderParams.contract}, collectionSlug=${orderParams.collectionSlug}`
           );
 
           try {
@@ -683,8 +677,8 @@
 
                 if (_.isNull(contractCollection.token_id_range)) {
                   tokenId = await Tokens.getSingleToken(contractCollection.id);
-                } else if (!_.isEmpty(contractCollection.token_id_range)) {
-                  tokenId = `${contractCollection.token_id_range[0]}`;
+                } else if (contractCollection.token_id_range != "(,)") {
+                  tokenId = `${JSON.parse(contractCollection.token_id_range)[0]}`;
                 }
 
                 // await collectionUpdatesMetadata.addToQueue(
