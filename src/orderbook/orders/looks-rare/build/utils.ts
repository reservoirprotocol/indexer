--- conflicted
+++ resolved
@@ -54,12 +54,6 @@
           config.chainId === 5 ? "api-goerli." : "api."
         }looksrare.org/api/v1/orders/nonce?address=${options.maker}`,
         {
-<<<<<<< HEAD
-          headers: {
-            "Content-Type": "application/json",
-            "X-Looks-Api-Key": config.chainId === 1 ? config.looksRareApiKey : "",
-          },
-=======
           headers:
             config.chainId === 1
               ? {
@@ -69,7 +63,6 @@
               : {
                   "Content-Type": "application/json",
                 },
->>>>>>> 80a35171
         }
       )
       .then(({ data }: { data: { data: string } }) => data.data),
