--- conflicted
+++ resolved
@@ -11,12 +11,7 @@
   let iterations = 0;
   let result;
   const collections = [
-<<<<<<< HEAD
-    "0x0a1bbd57033f57e7b6743621b79fcb9eb2ce3676",
-    "0x942bc2d3e7a589fe5bd4a5c6ef9727dfd82f5c8a",
-=======
     "0x7ab8c4d9d6349a69809c641220de29156be1d2fd:soundxyz-fad77ef4-06c9-459f-a46a-74e660a1b3e7",
->>>>>>> 622796e5
   ];
 
   for (const collection of collections) {
@@ -45,11 +40,7 @@
       result = await idb.manyOrNone(updateActivitiesQuery, { collection });
       ++iterations;
       console.log(`activities updated ${iterations * limit}`);
-<<<<<<< HEAD
-    } while (result.length == limit);
-=======
     } while (result.length > 0);
->>>>>>> 622796e5
     console.log(`activities updated for ${collection}`);
 
     // Update the user activities
@@ -71,54 +62,6 @@
       FROM x
       WHERE user_activities.id = x.id
       RETURNING 1
-<<<<<<< HEAD
-    `;
-
-    iterations = 0;
-    do {
-      result = await idb.manyOrNone(updateUserActivitiesQuery, { collection });
-      ++iterations;
-      console.log(`user_activities updated ${iterations * limit}`);
-    } while (result.length == limit);
-    console.log(`user_activities updated for ${collection}`);
-
-    // Clean the attributes
-    const cleanAttributesQuery = `
-      WITH x AS (
-        SELECT id
-        FROM attributes
-        WHERE collection_id = $/collection/
-        LIMIT ${limit}
-      )
-      
-      DELETE FROM attributes
-      WHERE attributes.id IN (SELECT id FROM x)
-      RETURNING 1
-    `;
-
-    iterations = 0;
-    do {
-      result = await idb.manyOrNone(cleanAttributesQuery, { collection });
-      ++iterations;
-      console.log(`attributes updated ${iterations * limit}`);
-    } while (result.length == limit);
-    console.log(`attributes updated for ${collection}`);
-
-    // Clean the attribute keys
-    const cleanAttributeKeysQuery = `
-      WITH x AS (
-        SELECT id
-        FROM attribute_keys
-        WHERE collection_id = $/collection/
-        LIMIT ${limit}
-      )
-      
-      DELETE FROM attribute_keys
-      WHERE attribute_keys.id IN (SELECT id FROM x)
-      RETURNING 1
-    `;
-
-=======
     `;
 
     iterations = 0;
@@ -165,7 +108,6 @@
     //   RETURNING 1
     // `;
     //
->>>>>>> 622796e5
     // iterations = 0;
     // do {
     //   result = await idb.manyOrNone(cleanAttributeKeysQuery, { collection });
