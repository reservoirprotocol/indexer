--- conflicted
+++ resolved
@@ -11,12 +11,8 @@
   let iterations = 0;
   let result;
   const collections = [
-<<<<<<< HEAD
-    "0x7ab8c4d9d6349a69809c641220de29156be1d2fd:soundxyz-fad77ef4-06c9-459f-a46a-74e660a1b3e7",
-=======
     "0x112895a889ba439ffec427fbef499b4462376546",
     "0x112895a889ba439ffec427fbef499b4462376546:soundxyz-e025ccfb-f974-4bb3-acee-312aa8375c12",
->>>>>>> 3673a694
   ];
 
   for (const collection of collections) {
