--- conflicted
+++ resolved
@@ -31,11 +31,7 @@
       transport: WebSocket,
     },
     onError: async (error) => {
-<<<<<<< HEAD
-      logger.error("opensea-websocket", `network=${network}, error=${JSON.stringify(error)}`);
-=======
       logger.warn("opensea-websocket", `network=${network}, error=${JSON.stringify(error)}`);
->>>>>>> a291a2f4
     },
   });
 
@@ -58,18 +54,6 @@
         const orderParams = handleEvent(event.event_type as EventType, event.payload);
 
         if (orderParams) {
-<<<<<<< HEAD
-          const orderInfo: orderbookOrders.GenericOrderInfo = {
-            kind: "seaport",
-            info: {
-              kind: "partial",
-              orderParams,
-            } as orders.seaport.OrderInfo,
-            relayToArweave: false,
-            validateBidValue: true,
-          };
-
-=======
           /* eslint-disable @typescript-eslint/no-explicit-any */
           logger.info(
             "opensea-websocket",
@@ -88,7 +72,6 @@
             validateBidValue: true,
           };
 
->>>>>>> a291a2f4
           await orderbookOrders.addToQueue([orderInfo]);
         }
       } catch (error) {
