import {
  BaseStreamMessage,
  CollectionOfferEventPayload,
  EventType,
  ItemReceivedBidEventPayload,
  Network,
  OpenSeaStreamClient,
  TraitOfferEventPayload,
} from "@opensea/stream-js";
import { WebSocket } from "ws";
import { config } from "@/config/index";
import { logger } from "@/common/logger";
import { ItemListedEventPayload } from "@opensea/stream-js/dist/types";
import { handleEvent as handleItemListedEvent } from "@/websockets/opensea/handlers/item_listed";
import { handleEvent as handleItemReceivedBidEvent } from "@/websockets/opensea/handlers/item_received_bid";
import { handleEvent as handleCollectionOfferEvent } from "@/websockets/opensea/handlers/collection_offer";
import { handleEvent as handleTraitOfferEvent } from "@/websockets/opensea/handlers/trait_offer";

import { PartialOrderComponents } from "@/orderbook/orders/seaport";
import * as orderbookOrders from "@/jobs/orderbook/orders-queue";
import * as orders from "@/orderbook/orders";
import { idb, pgp } from "@/common/db";

if (config.doWebsocketWork && config.openSeaApiKey) {
  const network = config.chainId === 5 ? Network.TESTNET : Network.MAINNET;

  const client = new OpenSeaStreamClient({
    token: config.openSeaApiKey,
    network,
    connectOptions: {
      transport: WebSocket,
    },
    onError: async (error) => {
      logger.error("opensea-websocket", `network=${network}, error=${JSON.stringify(error)}`);
    },
  });

  client.connect();

  logger.info("opensea-websocket", `Connected. network=${network}`);

  client.onEvents(
    "*",
    [
      EventType.ITEM_LISTED,
      EventType.ITEM_RECEIVED_BID,
      EventType.COLLECTION_OFFER,
      EventType.TRAIT_OFFER,
    ],
    async (event) => {
      try {
<<<<<<< HEAD
        if (!isRailway) {
          await saveEvent(event);
=======
        await saveEvent(event);
>>>>>>> 8a5ca461

          const orderParams = handleEvent(event.event_type as EventType, event.payload);

          if (orderParams) {
            const orderInfo: orderbookOrders.GenericOrderInfo = {
              kind: "seaport",
              info: {
                kind: "partial",
                orderParams,
              } as orders.seaport.OrderInfo,
              relayToArweave: false,
              validateBidValue: true,
            };

            await orderbookOrders.addToQueue([orderInfo]);
          }
        }
      } catch (error) {
        logger.error(
          "opensea-websocket",
<<<<<<< HEAD
          `network=${network}, isRailway=${isRailway}, event=${JSON.stringify(
            event
          )}, error=${error}`
=======
          `network=${network}, event=${JSON.stringify(event)}, error=${error}`
>>>>>>> 8a5ca461
        );
      }
    }
  );
}

const saveEvent = async (event: BaseStreamMessage<unknown>) => {
  try {
    /* eslint-disable @typescript-eslint/no-explicit-any */
    const query = pgp.as.format(
      `
      INSERT INTO opensea_websocket_events (
        event_type,
        event_timestamp,
        order_hash,
        maker,
        data
      ) VALUES (
        $/eventType/,
        $/eventTimestamp/,
        $/orderHash/,
        $/maker/,
        $/data:json/
      )
    `,
      {
        eventType: event.event_type,
        eventTimestamp: (event.payload as any).event_timestamp,
        orderHash: (event.payload as any).order_hash,
        maker: (event.payload as any).maker?.address,
        data: event,
      }
    );

    await idb.result(query);
  } catch (error) {
    logger.error(
      "opensea-websocket",
      `saveEvent error. event=${JSON.stringify(event)}, error=${error}`
    );
  }
};

export const handleEvent = (type: EventType, payload: unknown): PartialOrderComponents | null => {
  switch (type) {
    case EventType.ITEM_LISTED:
      return handleItemListedEvent(payload as ItemListedEventPayload);
    case EventType.ITEM_RECEIVED_BID:
      return handleItemReceivedBidEvent(payload as ItemReceivedBidEventPayload);
    case EventType.COLLECTION_OFFER:
      return handleCollectionOfferEvent(payload as CollectionOfferEventPayload);
    case EventType.TRAIT_OFFER:
      return handleTraitOfferEvent(payload as TraitOfferEventPayload);
    default:
      return null;
  }
};<|MERGE_RESOLUTION|>--- conflicted
+++ resolved
@@ -49,39 +49,27 @@
     ],
     async (event) => {
       try {
-<<<<<<< HEAD
-        if (!isRailway) {
-          await saveEvent(event);
-=======
         await saveEvent(event);
->>>>>>> 8a5ca461
 
-          const orderParams = handleEvent(event.event_type as EventType, event.payload);
+        const orderParams = handleEvent(event.event_type as EventType, event.payload);
 
-          if (orderParams) {
-            const orderInfo: orderbookOrders.GenericOrderInfo = {
-              kind: "seaport",
-              info: {
-                kind: "partial",
-                orderParams,
-              } as orders.seaport.OrderInfo,
-              relayToArweave: false,
-              validateBidValue: true,
-            };
+        if (orderParams) {
+          const orderInfo: orderbookOrders.GenericOrderInfo = {
+            kind: "seaport",
+            info: {
+              kind: "partial",
+              orderParams,
+            } as orders.seaport.OrderInfo,
+            relayToArweave: false,
+            validateBidValue: true,
+          };
 
-            await orderbookOrders.addToQueue([orderInfo]);
-          }
+          await orderbookOrders.addToQueue([orderInfo]);
         }
       } catch (error) {
         logger.error(
           "opensea-websocket",
-<<<<<<< HEAD
-          `network=${network}, isRailway=${isRailway}, event=${JSON.stringify(
-            event
-          )}, error=${error}`
-=======
           `network=${network}, event=${JSON.stringify(event)}, error=${error}`
->>>>>>> 8a5ca461
         );
       }
     }
