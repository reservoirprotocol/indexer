import {
  BaseStreamMessage,
  CollectionOfferEventPayload,
  EventType,
  ItemReceivedBidEventPayload,
  Network,
  OpenSeaStreamClient,
  TraitOfferEventPayload,
} from "@opensea/stream-js";
import { WebSocket } from "ws";
import { config } from "@/config/index";
import { logger } from "@/common/logger";
import { ItemListedEventPayload } from "@opensea/stream-js/dist/types";
import { handleEvent as handleItemListedEvent } from "@/websockets/opensea/handlers/item_listed";
import { handleEvent as handleItemReceivedBidEvent } from "@/websockets/opensea/handlers/item_received_bid";
import { handleEvent as handleCollectionOfferEvent } from "@/websockets/opensea/handlers/collection_offer";
import { handleEvent as handleTraitOfferEvent } from "@/websockets/opensea/handlers/trait_offer";

import { PartialOrderComponents } from "@/orderbook/orders/seaport";
import * as orderbookOrders from "@/jobs/orderbook/orders-queue";
import * as orders from "@/orderbook/orders";
import { idb, pgp } from "@/common/db";

if (config.doWebsocketWork && config.openSeaApiKey) {
  const network = config.chainId === 5 ? Network.TESTNET : Network.MAINNET;
  const isRailway = config.railwayStaticUrl !== "";

  const client = new OpenSeaStreamClient({
    token: config.openSeaApiKey,
    network,
    connectOptions: {
      transport: WebSocket,
    },
    onError: async (error) => {
      logger.error(
        "opensea-websocket",
        `network=${network}, isRailway=${isRailway}, error=${JSON.stringify(error)}`
      );
    },
  });

  client.connect();

  logger.info("opensea-websocket", `Connected. network=${network}, isRailway=${isRailway}`);

  client.onEvents(
    "*",
    [
      EventType.ITEM_LISTED,
      EventType.ITEM_RECEIVED_BID,
      EventType.COLLECTION_OFFER,
      EventType.TRAIT_OFFER,
    ],
    async (event) => {
<<<<<<< HEAD
      await saveEvent(event);
=======
      try {
        if (!isRailway) {
          await saveEvent(event);

          const orderParams = handleEvent(event.event_type as EventType, event.payload);
>>>>>>> e4a10327

          if (orderParams) {
            const orderInfo: orderbookOrders.GenericOrderInfo = {
              kind: "seaport",
              info: {
                kind: "partial",
                orderParams,
              } as orders.seaport.OrderInfo,
              relayToArweave: false,
              validateBidValue: true,
            };

            await orderbookOrders.addToQueue([orderInfo]);
          }
        }
      } catch (error) {
        logger.error(
          "opensea-websocket",
          `network=${network}, isRailway=${isRailway}, event=${JSON.stringify(
            event
          )}, error=${error}`
        );
      }
    }
  );
}

const saveEvent = async (event: BaseStreamMessage<unknown>) => {
  try {
    /* eslint-disable @typescript-eslint/no-explicit-any */
    const query = pgp.as.format(
      `
      INSERT INTO opensea_websocket_events (
        event_type,
        event_timestamp,
        order_hash,
        maker,
        data
      ) VALUES (
        $/eventType/,
        $/eventTimestamp/,
        $/orderHash/,
        $/maker/,
        $/data:json/
      )
    `,
      {
        eventType: event.event_type,
        eventTimestamp: (event.payload as any).event_timestamp,
        orderHash: (event.payload as any).order_hash,
        maker: (event.payload as any).maker?.address,
        data: event,
      }
    );

    await idb.result(query);
  } catch (error) {
    logger.error(
      "opensea-websocket",
      `saveEvent error. event=${JSON.stringify(event)}, error=${error}`
    );
  }
};

export const handleEvent = (type: EventType, payload: unknown): PartialOrderComponents | null => {
  switch (type) {
    case EventType.ITEM_LISTED:
      return handleItemListedEvent(payload as ItemListedEventPayload);
    case EventType.ITEM_RECEIVED_BID:
      return handleItemReceivedBidEvent(payload as ItemReceivedBidEventPayload);
    case EventType.COLLECTION_OFFER:
      return handleCollectionOfferEvent(payload as CollectionOfferEventPayload);
    case EventType.TRAIT_OFFER:
      return handleTraitOfferEvent(payload as TraitOfferEventPayload);
    default:
      return null;
  }
};<|MERGE_RESOLUTION|>--- conflicted
+++ resolved
@@ -52,15 +52,11 @@
       EventType.TRAIT_OFFER,
     ],
     async (event) => {
-<<<<<<< HEAD
-      await saveEvent(event);
-=======
       try {
         if (!isRailway) {
           await saveEvent(event);
 
           const orderParams = handleEvent(event.event_type as EventType, event.payload);
->>>>>>> e4a10327
 
           if (orderParams) {
             const orderInfo: orderbookOrders.GenericOrderInfo = {
