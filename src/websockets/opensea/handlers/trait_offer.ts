--- conflicted
+++ resolved
@@ -6,11 +6,7 @@
 
 export const handleEvent = (payload: TraitOfferEventPayload): PartialOrderComponents | null => {
   if (!getNetworkSettings().supportedBidCurrencies[payload.payment_token.address]) {
-<<<<<<< HEAD
-    return null;
-=======
     // return null;
->>>>>>> 9ed3352f
   }
 
   const traitCriteria = payload.trait_criteria as { trait_type: string; trait_name: string };
