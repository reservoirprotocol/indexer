--- conflicted
+++ resolved
@@ -1209,10 +1209,6 @@
   server.route({
     method: "POST",
     path: "/websocket/user-auth",
-<<<<<<< HEAD
-    options: websocketEndpoints.postUserAuthOptions,
-=======
     options: websocketEndpoints.postWebsocketUserAuthOptions,
->>>>>>> 363d2df7
   });
 };