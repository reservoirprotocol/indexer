/* eslint-disable @typescript-eslint/no-explicit-any */

import { Request, RouteOptions } from "@hapi/hapi";
import * as Sdk from "@reservoir0x/sdk";
import Joi from "joi";
import _ from "lodash";

import { redb } from "@/common/db";
import { logger } from "@/common/logger";
import { getJoiPriceObject, JoiAttributeValue, JoiPrice } from "@/common/joi";
import {
  bn,
  buildContinuation,
  formatEth,
  fromBuffer,
  regex,
  splitContinuation,
  toBuffer,
} from "@/common/utils";
import { config } from "@/config/index";
import { Sources } from "@/models/sources";
import { Assets } from "@/utils/assets";

const version = "v5";

export const getTokensV5Options: RouteOptions = {
  description: "Tokens",
  notes:
    "Get a list of tokens with full metadata. This is useful for showing a single token page, or scenarios that require more metadata.",
  tags: ["api", "Tokens"],
  plugins: {
    "hapi-swagger": {
      order: 9,
    },
  },
  validate: {
    query: Joi.object({
      collection: Joi.string()
        .lowercase()
        .description(
          "Filter to a particular collection with collection-id. Example: `0x8d04a8c79ceb0889bdd12acdf3fa9d207ed3ff63`"
        ),
      collectionsSetId: Joi.string()
        .lowercase()
        .description("Filter to a particular collection set.")
        .when("flagStatus", {
          is: Joi.exist(),
          then: Joi.forbidden(),
          otherwise: Joi.allow(),
        }),
      community: Joi.string()
        .lowercase()
        .description("Filter to a particular community. Example: `artblocks`")
        .when("flagStatus", {
          is: Joi.exist(),
          then: Joi.forbidden(),
          otherwise: Joi.allow(),
        }),
      contract: Joi.string()
        .lowercase()
        .pattern(regex.address)
        .description(
          "Filter to a particular contract. Example: `0x8d04a8c79ceb0889bdd12acdf3fa9d207ed3ff63`"
        )
        .when("flagStatus", {
          is: Joi.exist(),
          then: Joi.forbidden(),
          otherwise: Joi.allow(),
        }),
      tokenName: Joi.string().description(
        "Filter to a particular token by name. Example: `token #1`"
      ),
      tokens: Joi.alternatives().try(
        Joi.array()
          .max(50)
          .items(Joi.string().lowercase().pattern(regex.token))
          .description(
            "Array of tokens. Example: `tokens[0]: 0x8d04a8c79ceb0889bdd12acdf3fa9d207ed3ff63:704 tokens[1]: 0x8d04a8c79ceb0889bdd12acdf3fa9d207ed3ff63:979`"
          ),
        Joi.string()
          .lowercase()
          .pattern(regex.token)
          .description(
            "Array of tokens. Example: `tokens[0]: 0x8d04a8c79ceb0889bdd12acdf3fa9d207ed3ff63:704 tokens[1]: 0x8d04a8c79ceb0889bdd12acdf3fa9d207ed3ff63:979`"
          )
      ),
      tokenSetId: Joi.string()
        .lowercase()
        .description(
          "Filter to a particular token set. `Example: token:0xa7d8d9ef8d8ce8992df33d8b8cf4aebabd5bd270:129000685`"
        )
        .when("flagStatus", {
          is: Joi.exist(),
          then: Joi.forbidden(),
          otherwise: Joi.allow(),
        }),
      attributes: Joi.object()
        .unknown()
        .description("Filter to a particular attribute. Example: `attributes[Type]=Original`"),
      source: Joi.string().description(
        "Domain of the order source. Example `opensea.io` (Only listed tokens are returned when filtering by source)"
      ),
      minRarityRank: Joi.number()
        .integer()
        .min(1)
        .description("Get tokens with a min rarity rank (inclusive)"),
      maxRarityRank: Joi.number()
        .integer()
        .min(1)
        .description("Get tokens with a max rarity rank (inclusive)"),
      minFloorAskPrice: Joi.number().description(
        "Get tokens with a min floor ask price (inclusive)"
      ),
      maxFloorAskPrice: Joi.number().description(
        "Get tokens with a max floor ask price (inclusive)"
      ),
      flagStatus: Joi.number()
        .allow(-1, 0, 1)
        .description(
          "Allowed only with collection and tokens filtering!\n-1 = All tokens (default)\n0 = Non flagged tokens\n1 = Flagged tokens"
        ),
      sortBy: Joi.string()
        .valid("floorAskPrice", "tokenId", "rarity")
        .default("floorAskPrice")
        .description("Order the items are returned in the response."),
      sortDirection: Joi.string().lowercase().valid("asc", "desc"),
      currencies: Joi.alternatives().try(
        Joi.array()
          .max(50)
          .items(Joi.string().lowercase().pattern(regex.address))
          .description(
            "Filter to tokens with a listing in a particular currency. `Example: currencies[0]: 0x0000000000000000000000000000000000000000`"
          ),
        Joi.string()
          .lowercase()
          .pattern(regex.address)
          .description(
            "Filter to tokens with a listing in a particular currency. `Example: currencies[0]: 0x0000000000000000000000000000000000000000`"
          )
      ),
      limit: Joi.number()
        .integer()
        .min(1)
        .max(100)
        .default(20)
        .description("Amount of items returned in response."),
      includeTopBid: Joi.boolean()
        .default(false)
        .description("If true, top bid will be returned in the response."),
      includeAttributes: Joi.boolean()
        .default(false)
        .description("If true, attributes will be returned in the response."),
      includeQuantity: Joi.boolean()
        .default(false)
        .description(
          "If true, quantity filled and quantity remaining will be returned in the response."
        ),
      includeDynamicPricing: Joi.boolean()
        .default(false)
        .description("If true, dynamic pricing data will be returned in the response."),
      normalizeRoyalties: Joi.boolean()
        .default(false)
        .description("If true, prices will include missing royalties to be added on-top."),
      continuation: Joi.string()
        .pattern(regex.base64)
        .description("Use continuation token to request next offset of items."),
    })
      .or("collection", "contract", "tokens", "tokenSetId", "community", "collectionsSetId")
      .oxor("collection", "contract", "tokens", "tokenSetId", "community", "collectionsSetId")
      .with("attributes", "collection")
      .with("tokenName", "collection"),
  },
  response: {
    schema: Joi.object({
      tokens: Joi.array().items(
        Joi.object({
          token: Joi.object({
            contract: Joi.string().lowercase().pattern(regex.address).required(),
            tokenId: Joi.string().pattern(regex.number).required(),
            name: Joi.string().allow("", null),
            description: Joi.string().allow("", null),
            image: Joi.string().allow("", null),
            media: Joi.string().allow("", null),
            kind: Joi.string().allow("", null),
            isFlagged: Joi.boolean().default(false),
            lastFlagUpdate: Joi.string().allow("", null),
            lastFlagChange: Joi.string().allow("", null),
            rarity: Joi.number().unsafe().allow(null),
            rarityRank: Joi.number().unsafe().allow(null),
            collection: Joi.object({
              id: Joi.string().allow(null),
              name: Joi.string().allow("", null),
              image: Joi.string().allow("", null),
              slug: Joi.string().allow("", null),
            }),
            lastBuy: {
              value: Joi.number().unsafe().allow(null),
              timestamp: Joi.number().unsafe().allow(null),
            },
            lastSell: {
              value: Joi.number().unsafe().allow(null),
              timestamp: Joi.number().unsafe().allow(null),
            },
            owner: Joi.string().allow(null),
            attributes: Joi.array()
              .items(
                Joi.object({
                  key: Joi.string(),
                  kind: Joi.string(),
                  value: JoiAttributeValue,
                  tokenCount: Joi.number(),
                  onSaleCount: Joi.number(),
                  floorAskPrice: Joi.number().unsafe().allow(null),
                  topBidValue: Joi.number().unsafe().allow(null),
                  createdAt: Joi.string(),
                })
              )
              .optional(),
          }),
          market: Joi.object({
            floorAsk: {
              id: Joi.string().allow(null),
              price: JoiPrice.allow(null),
              maker: Joi.string().lowercase().pattern(regex.address).allow(null),
              validFrom: Joi.number().unsafe().allow(null),
              validUntil: Joi.number().unsafe().allow(null),
              quantityFilled: Joi.number().unsafe().allow(null),
              quantityRemaining: Joi.number().unsafe().allow(null),
              dynamicPricing: Joi.object({
                kind: Joi.string().valid("dutch", "pool"),
                data: Joi.object(),
              }),
              source: Joi.object().allow(null),
            },
            topBid: Joi.object({
              id: Joi.string().allow(null),
              price: JoiPrice.allow(null),
              maker: Joi.string().lowercase().pattern(regex.address).allow(null),
              validFrom: Joi.number().unsafe().allow(null),
              validUntil: Joi.number().unsafe().allow(null),
              source: Joi.object().allow(null),
              feeBreakdown: Joi.array()
                .items(
                  Joi.object({
                    kind: Joi.string(),
                    recipient: Joi.string().lowercase().pattern(regex.address).allow(null),
                    bps: Joi.number(),
                  })
                )
                .allow(null),
            }).optional(),
          }),
        })
      ),
      continuation: Joi.string().pattern(regex.base64).allow(null),
    }).label(`getTokens${version.toUpperCase()}Response`),
    failAction: (_request, _h, error) => {
      logger.error(`get-tokens-${version}-handler`, `Wrong response schema: ${error}`);
      throw error;
    },
  },
  handler: async (request: Request) => {
    const query = request.query as any;

    // Include top bid
    let selectTopBid = "";
    let topBidQuery = "";
    if (query.includeTopBid) {
      selectTopBid = `, y.*`;
      topBidQuery = `
        LEFT JOIN LATERAL (
          SELECT
            o.id AS top_buy_id,
            o.normalized_value AS top_buy_normalized_value,
            o.currency_normalized_value AS top_buy_currency_normalized_value,
            o.maker AS top_buy_maker,
            o.currency AS top_buy_currency,
            o.fee_breakdown AS top_buy_fee_breakdown,
            o.currency_price AS top_buy_currency_price,
            o.currency_value AS top_buy_currency_value,
            o.price AS top_buy_price,
            o.value AS top_buy_value,
            o.source_id_int AS top_buy_source_id_int,
            o.missing_royalties AS top_buy_missing_royalties,
            DATE_PART('epoch', LOWER(o.valid_between)) AS top_buy_valid_from,
            COALESCE(
              NULLIF(DATE_PART('epoch', UPPER(o.valid_between)), 'Infinity'),
              0
            ) AS top_buy_valid_until
          FROM orders o
          JOIN token_sets_tokens tst
            ON o.token_set_id = tst.token_set_id
          WHERE tst.contract = t.contract
            AND tst.token_id = t.token_id
            AND o.side = 'buy'
            AND o.fillability_status = 'fillable'
            AND o.approval_status = 'approved'
            AND EXISTS(
              SELECT FROM nft_balances nb
                WHERE nb.contract = t.contract
                AND nb.token_id = t.token_id
                AND nb.amount > 0
                AND nb.owner != o.maker
            )
          ORDER BY o.value DESC
          LIMIT 1
        ) y ON TRUE
      `;
    }

    // Include attributes
    let selectAttributes = "";
    if (query.includeAttributes) {
      selectAttributes = `
        , (
          SELECT
            array_agg(
              json_build_object(
                'key', ta.key,
                'kind', attributes.kind,
                'value', ta.value,
                'createdAt', ta.created_at,
                'tokenCount', attributes.token_count,
                'onSaleCount', attributes.on_sale_count,
                'floorAskPrice', attributes.floor_sell_value::TEXT,
                'topBidValue', attributes.top_buy_value::TEXT
              )
            )
          FROM token_attributes ta
          JOIN attributes
            ON ta.attribute_id = attributes.id
          WHERE ta.contract = t.contract
            AND ta.token_id = t.token_id
            AND ta.key != ''
        ) AS attributes
      `;
    }

    let selectFloorData: string;
    if (query.normalizeRoyalties) {
      selectFloorData = `
        t.normalized_floor_sell_id AS floor_sell_id,
        t.normalized_floor_sell_maker AS floor_sell_maker,
        t.normalized_floor_sell_valid_from AS floor_sell_valid_from,
        t.normalized_floor_sell_valid_to AS floor_sell_valid_to,
        t.normalized_floor_sell_source_id_int AS floor_sell_source_id_int,
        t.normalized_floor_sell_value AS floor_sell_value,
        t.normalized_floor_sell_currency AS floor_sell_currency,
        t.normalized_floor_sell_currency_value AS floor_sell_currency_value
      `;
    } else {
      selectFloorData = `
        t.floor_sell_id,
        t.floor_sell_maker,
        t.floor_sell_valid_from,
        t.floor_sell_valid_to,
        t.floor_sell_source_id_int,
        t.floor_sell_value,
        t.floor_sell_currency,
        t.floor_sell_currency_value
      `;
    }

    let includeQuantityQuery = "";
    let selectIncludeQuantity = "";
    if (query.includeQuantity) {
      selectIncludeQuantity = ", q.*";
      includeQuantityQuery = `
        LEFT JOIN LATERAL (
          SELECT
            o.quantity_filled AS floor_sell_quantity_filled,
            o.quantity_remaining AS floor_sell_quantity_remaining
          FROM
            orders o
          WHERE
            o.id = t.floor_sell_id
        ) q ON TRUE
      `;
    }

    let includeDynamicPricingQuery = "";
    let selectIncludeDynamicPricing = "";
    if (query.includeDynamicPricing) {
      selectIncludeDynamicPricing = ", d.*";
      includeDynamicPricingQuery = `
        LEFT JOIN LATERAL (
          SELECT
            o.kind AS floor_sell_order_kind,
            o.dynamic AS floor_sell_dynamic,
            o.raw_data AS floor_sell_raw_data,
            o.missing_royalties AS floor_sell_missing_royalties
          FROM orders o
          WHERE o.id = t.floor_sell_id
        ) d ON TRUE
      `;
    }

    let sourceQuery = "";
    if (query.source) {
      const sources = await Sources.getInstance();
      let source = sources.getByName(query.source, false);
      if (!source) {
        source = sources.getByDomain(query.source, false);
      }

      if (!source) {
        return {
          tokens: [],
          continuation: null,
        };
      }

      (query as any).source = source?.id;
      selectFloorData = "s.*";

      const sourceConditions: string[] = [];
      sourceConditions.push(`o.side = 'sell'`);
      sourceConditions.push(`o.fillability_status = 'fillable'`);
      sourceConditions.push(`o.approval_status = 'approved'`);
      sourceConditions.push(`o.source_id_int = $/source/`);
      sourceConditions.push(
        `o.taker = '\\x0000000000000000000000000000000000000000' OR o.taker IS NULL`
      );
      if (query.currencies) {
        sourceConditions.push(`o.currency IN ($/currenciesFilter:raw/)`);
      }

      if (query.contract) {
        sourceConditions.push(`tst.contract = $/contract/`);
      } else if (query.collection) {
        let contractString = query.collection;
        if (query.collection.includes(":")) {
          const [contract, ,] = query.collection.split(":");
          contractString = contract;
        }

        (query as any).contract = contractString;
        sourceConditions.push(`tst.contract = $/contract/`);
      }

      sourceQuery = `
        JOIN LATERAL (
          SELECT
                  DISTINCT ON (token_id, contract)
                  tst.token_id AS token_id,
                  tst.contract AS contract,
                  o.id AS floor_sell_id,
                  o.maker AS floor_sell_maker,
                  o.id AS source_floor_sell_id,
                  date_part('epoch', lower(o.valid_between)) AS floor_sell_valid_from,
                  coalesce(
                    nullif(date_part('epoch', upper(o.valid_between)), 'Infinity'),
                    0
                  ) AS floor_sell_valid_to,
                  o.source_id_int AS floor_sell_source_id_int,
                  ${
                    query.normalizeRoyalties ? "o.normalized_value" : "o.value"
                  } AS floor_sell_value,
                  o.currency AS floor_sell_currency,
                  ${
                    query.normalizeRoyalties ? "o.currency_normalized_value" : "o.currency_value"
                  } AS floor_sell_currency_value
          FROM orders o
          JOIN token_sets_tokens tst ON o.token_set_id = tst.token_set_id
          ${
            sourceConditions.length
              ? " WHERE " + sourceConditions.map((c) => `(${c})`).join(" AND ")
              : ""
          }
          ORDER BY token_id, contract, ${
            query.normalizeRoyalties ? "o.normalized_value" : "o.value"
          }
        ) s ON s.contract = t.contract AND s.token_id = t.token_id      
      `;
    }

    try {
      let baseQuery = `
        SELECT
          t.contract,
          t.token_id,
          t.name,
          t.description,
          t.image,
          t.media,
          t.collection_id,
          c.name AS collection_name,
          con.kind,
          ${selectFloorData},
          t.rarity_score,
          t.rarity_rank,
          t.is_flagged,
          t.last_flag_update,
          t.last_flag_change,
          c.slug,
          t.last_buy_value,
          t.last_buy_timestamp,
          t.last_sell_value,
          t.last_sell_timestamp,
          (c.metadata ->> 'imageUrl')::TEXT AS collection_image,
          (
            SELECT
              nb.owner
            FROM nft_balances nb
            WHERE nb.contract = t.contract
              AND nb.token_id = t.token_id
              AND nb.amount > 0
            LIMIT 1
          ) AS owner
          ${selectAttributes}
          ${selectTopBid}
          ${selectIncludeQuantity}
          ${selectIncludeDynamicPricing}
        FROM tokens t
        ${topBidQuery}
        ${sourceQuery}
        ${includeQuantityQuery}
        ${includeDynamicPricingQuery}
        JOIN collections c ON t.collection_id = c.id
        JOIN contracts con ON t.contract = con.address
      `;

      if (query.tokenSetId) {
        baseQuery += `
          JOIN token_sets_tokens tst
            ON t.contract = tst.contract
            AND t.token_id = tst.token_id
        `;
      }

      if (query.collectionsSetId) {
        baseQuery += `
          JOIN collections_sets_collections csc
            ON t.collection_id = csc.collection_id
        `;
      }

      if (query.attributes) {
        const attributes: { key: string; value: any }[] = [];
        Object.entries(query.attributes).forEach(([key, value]) => attributes.push({ key, value }));

        for (let i = 0; i < attributes.length; i++) {
          const multipleSelection = Array.isArray(attributes[i].value);

          (query as any)[`key${i}`] = attributes[i].key;
          (query as any)[`value${i}`] = attributes[i].value;

          baseQuery += `
            JOIN token_attributes ta${i}
              ON t.contract = ta${i}.contract
              AND t.token_id = ta${i}.token_id
              AND ta${i}.key = $/key${i}/
              AND ta${i}.value ${multipleSelection ? `IN ($/value${i}:csv/)` : `= $/value${i}/`}
          `;
        }
      }

      // Filters

      const conditions: string[] = [];
      if (query.collection) {
        conditions.push(`t.collection_id = $/collection/`);
      }

      if (_.indexOf([0, 1], query.flagStatus) !== -1) {
        conditions.push(`t.is_flagged = $/flagStatus/`);
      }

      if (query.community) {
        conditions.push("c.community = $/community/");
      }

      if (query.contract) {
        (query as any).contract = toBuffer(query.contract);
        conditions.push(`t.contract = $/contract/`);
      }

      if (query.minRarityRank) {
        conditions.push(`t.rarity_rank >= $/minRarityRank/`);
      }

      if (query.maxRarityRank) {
        conditions.push(`t.rarity_rank <= $/maxRarityRank/`);
      }

      if (query.minFloorAskPrice !== undefined) {
        (query as any).minFloorSellValue = query.minFloorAskPrice * 10 ** 18;
        conditions.push(
          `${query.source ? "s." : "t."}${
            query.normalizeRoyalties ? "normalized_" : ""
          }floor_sell_value >= $/minFloorSellValue/`
        );
      }

      if (query.maxFloorAskPrice !== undefined) {
        (query as any).maxFloorSellValue = query.maxFloorAskPrice * 10 ** 18;
        conditions.push(
          `${query.source ? "s." : "t."}${
            query.normalizeRoyalties ? "normalized_" : ""
          }floor_sell_value <= $/maxFloorSellValue/`
        );
      }

      if (query.tokens) {
        if (!_.isArray(query.tokens)) {
          query.tokens = [query.tokens];
        }

        for (const token of query.tokens) {
          const [contract, tokenId] = token.split(":");
          const tokensFilter = `('${_.replace(contract, "0x", "\\x")}', '${tokenId}')`;

          if (_.isUndefined((query as any).tokensFilter)) {
            (query as any).tokensFilter = [];
          }

          (query as any).tokensFilter.push(tokensFilter);
        }

        (query as any).tokensFilter = _.join((query as any).tokensFilter, ",");

        conditions.push(`(t.contract, t.token_id) IN ($/tokensFilter:raw/)`);
      }

      if (query.tokenName) {
        conditions.push(`t.name = $/tokenName/`);
      }

      if (query.tokenSetId) {
        conditions.push(`tst.token_set_id = $/tokenSetId/`);
      }

      if (query.collectionsSetId) {
        conditions.push(`csc.collections_set_id = $/collectionsSetId/`);
      }

      if (query.currencies) {
        if (!_.isArray(query.currencies)) {
          query.currencies = [query.currencies];
        }

        for (const currency of query.currencies) {
          const currencyFilter = `'${_.replace(currency, "0x", "\\x")}'`;

          if (_.isUndefined((query as any).currenciesFilter)) {
            (query as any).currenciesFilter = [];
          }

          (query as any).currenciesFilter.push(currencyFilter);
        }

        (query as any).currenciesFilter = _.join((query as any).currenciesFilter, ",");

        if (query.source) {
          // if source is passed in, then we have two floor_sell_currency columns
          conditions.push(`s.floor_sell_currency IN ($/currenciesFilter:raw/)`);
        } else {
          conditions.push(`floor_sell_currency IN ($/currenciesFilter:raw/)`);
        }
      }

      // Continue with the next page, this depends on the sorting used
      if (query.continuation && !query.token) {
        let contArr = splitContinuation(
          query.continuation,
          /^((([0-9]+\.?[0-9]*|\.[0-9]+)|null|0x[a-fA-F0-9]+)_\d+|\d+)$/
        );
        if (contArr.length === 1 && contArr[0].includes("_")) {
          contArr = splitContinuation(contArr[0]);
        }
        if (query.collection || query.attributes || query.tokenSetId || query.collectionsSetId) {
          switch (query.sortBy) {
            case "rarity": {
              if (contArr.length !== 3) {
                if (contArr.length === 2) {
                  contArr = ["null", ...contArr];
                } else {
                  throw new Error("Invalid continuation string used");
                }
              }
              query.sortDirection = query.sortDirection || "asc"; // Default sorting for rarity is ASC
              const sign = query.sortDirection == "desc" ? "<" : ">";
              conditions.push(
                `(t.rarity_rank, t.contract, t.token_id) ${sign} ($/contRarity/, $/contContract/), $/contTokenId/)`
              );
              (query as any).contRarity = contArr[0];
              (query as any).contContract = toBuffer(contArr[1]);
              (query as any).contTokenId = contArr[2];
              break;
            }

            case "tokenId": {
              if (contArr.length !== 2) {
                if (contArr.length === 1) {
                  contArr = ["null", ...contArr];
                } else {
                  throw new Error("Invalid continuation string used");
                }
              }
              const sign = query.sortDirection == "desc" ? "<" : ">";
              conditions.push(`(t.contract, t.token_id) ${sign} ($/contContract/, $/contTokenId/)`);
              (query as any).contContract = toBuffer(contArr[0]);
              (query as any).contTokenId = contArr[1];

              break;
            }

            case "floorAskPrice":
            default:
              {
                if (contArr.length !== 3) {
                  if (contArr.length === 2) {
                    contArr = ["null", ...contArr];
                  } else {
                    throw new Error("Invalid continuation string used");
                  }
                }
                const sign = query.sortDirection == "desc" ? "<" : ">";
                const sortColumn = query.source
                  ? "s.floor_sell_value"
                  : query.normalizeRoyalties
                  ? "t.normalized_floor_sell_value"
                  : "t.floor_sell_value";

                if (contArr[0] !== "null") {
                  conditions.push(`(
                    (${sortColumn}, t.contract, t.token_id) ${sign} ($/floorSellValue/, $/contContract/, $/contTokenId/)
                    OR (${sortColumn} IS null)
                  )`);
                  (query as any).floorSellValue = contArr[0];
                  (query as any).contContract = toBuffer(contArr[1]);
                  (query as any).contTokenId = contArr[2];
                } else {
                  conditions.push(
                    `(${sortColumn} is null AND (t.contract, t.token_id) ${sign} ($/contContract/, $/contTokenId/))`
                  );
                  (query as any).contContract = toBuffer(contArr[1]);
                  (query as any).contTokenId = contArr[2];
                }
              }
              break;
          }
        } else {
          if (contArr.length !== 2) {
            if (contArr.length === 1) {
              contArr = ["null", ...contArr];
            } else {
              throw new Error("Invalid continuation string used");
            }
          }
          const sign = query.sortDirection == "desc" ? "<" : ">";
          conditions.push(`(t.contract, t.token_id) ${sign} ($/contContract/, $/contTokenId/)`);
          (query as any).contContract = toBuffer(contArr[0]);
          (query as any).contTokenId = contArr[1];
        }
      }

      if (conditions.length) {
        baseQuery += " WHERE " + conditions.map((c) => `(${c})`).join(" AND ");
      }

      // Sorting

      // Only allow sorting on floorSell when we filter by collection / attributes / tokenSetId / rarity
<<<<<<< HEAD
      if (query.collection || query.attributes || query.tokenSetId || query.rarity || query.tokens) {
=======
      if (
        query.collection ||
        query.attributes ||
        query.tokenSetId ||
        query.rarity ||
        query.collectionsSetId
      ) {
>>>>>>> 4006a10c
        switch (query.sortBy) {
          case "rarity": {
            baseQuery += ` ORDER BY t.rarity_rank ${
              query.sortDirection || "ASC"
            } NULLS LAST, t.contract ${query.sortDirection || "ASC"}, t.token_id ${
              query.sortDirection || "ASC"
            }`;
            break;
          }

          case "tokenId": {
            baseQuery += ` ORDER BY t.contract ${query.sortDirection || "ASC"}, t.token_id ${
              query.sortDirection || "ASC"
            }`;
            break;
          }

          case "floorAskPrice":
          default: {
            const sortColumn = query.source
              ? "s.floor_sell_value"
              : query.normalizeRoyalties
              ? "t.normalized_floor_sell_value"
              : "t.floor_sell_value";

            baseQuery += ` ORDER BY ${sortColumn} ${
              query.sortDirection || "ASC"
            } NULLS LAST, t.contract ${query.sortDirection || "ASC"}, t.token_id ${
              query.sortDirection || "ASC"
            }`;
            break;
          }
        }
<<<<<<< HEAD
      } else if (query.contract) {
        baseQuery += ` ORDER BY t.token_id ${query.sortDirection || "ASC"}`;
=======
      } else if (query.contract || query.tokens) {
        baseQuery += ` ORDER BY t.contract ${query.sortDirection || "ASC"}, t.token_id ${
          query.sortDirection || "ASC"
        }`;
>>>>>>> 4006a10c
      }

      baseQuery += ` LIMIT $/limit/`;

      const rawResult = await redb.manyOrNone(baseQuery, query);

      /** Depending on how we sorted, we use that sorting key to determine the next page of results
          Possible formats:
            rarity_tokenid
            floorAskPrice_tokenid
            contract_tokenid
            tokenid
       **/
      let continuation = null;
      if (rawResult.length === query.limit) {
        continuation = "";

        // Only build a "value_tokenid" continuation string when we filter on collection or attributes
        // Otherwise continuation string will just be based on the last tokenId. This is because only use sorting
        // when we have collection/attributes
        if (query.collection || query.attributes || query.tokenSetId || query.collectionsSetId) {
          switch (query.sortBy) {
            case "rarity":
              continuation = rawResult[rawResult.length - 1].rarity_rank || "null";
              break;

            case "floorAskPrice":
              continuation = rawResult[rawResult.length - 1].floor_sell_value || "null";
              break;
            default:
              break;
          }
        }

        continuation +=
          (continuation ? "_" : "") + fromBuffer(rawResult[rawResult.length - 1].contract);
        continuation += "_" + rawResult[rawResult.length - 1].token_id;

        continuation = buildContinuation(continuation);
      }

      const sources = await Sources.getInstance();
      const result = rawResult.map(async (r) => {
        const feeBreakdown = r.top_buy_fee_breakdown;

        if (query.normalizeRoyalties && r.top_buy_missing_royalties) {
          for (let i = 0; i < r.top_buy_missing_royalties.length; i++) {
            const index: number = r.top_buy_fee_breakdown.findIndex(
              (fee: { recipient: string }) =>
                fee.recipient === r.top_buy_missing_royalties[i].recipient
            );

            const missingFeeBps = Number(r.top_buy_missing_royalties[i].bps);

            if (index !== -1) {
              feeBreakdown[index].bps += missingFeeBps;
            } else {
              feeBreakdown.push({
                bps: missingFeeBps,
                kind: "royalty",
                recipient: r.top_buy_missing_royalties[i].recipient,
              });
            }
          }
        }

        const contract = fromBuffer(r.contract);
        const tokenId = r.token_id;

        const floorSellSource = r.floor_sell_value
          ? sources.get(Number(r.floor_sell_source_id_int), contract, tokenId)
          : undefined;

        const topBuySource = r.top_buy_id
          ? sources.get(Number(r.top_buy_source_id_int), contract, tokenId)
          : undefined;

        // Use default currencies for backwards compatibility with entries
        // that don't have the currencies cached in the tokens table
        const floorAskCurrency = r.floor_sell_currency
          ? fromBuffer(r.floor_sell_currency)
          : Sdk.Common.Addresses.Eth[config.chainId];
        const topBidCurrency = r.top_buy_currency
          ? fromBuffer(r.top_buy_currency)
          : Sdk.Common.Addresses.Weth[config.chainId];

        let dynamicPricing = undefined;
        if (query.includeDynamicPricing) {
          // Add missing royalties on top of the raw prices
          const missingRoyalties = query.normalizeRoyalties
            ? ((r.floor_sell_missing_royalties ?? []) as any[])
                .map((mr: any) => bn(mr.amount))
                .reduce((a, b) => a.add(b), bn(0))
            : bn(0);

          if (r.floor_sell_raw_data) {
            if (r.floor_sell_dynamic && r.floor_sell_order_kind === "seaport") {
              const order = new Sdk.Seaport.Order(config.chainId, r.floor_sell_raw_data);

              // Dutch auction
              dynamicPricing = {
                kind: "dutch",
                data: {
                  price: {
                    start: await getJoiPriceObject(
                      {
                        gross: {
                          amount: bn(order.getMatchingPrice(order.params.startTime))
                            .add(missingRoyalties)
                            .toString(),
                        },
                      },
                      floorAskCurrency
                    ),
                    end: await getJoiPriceObject(
                      {
                        gross: {
                          amount: bn(order.getMatchingPrice(order.params.endTime))
                            .add(missingRoyalties)
                            .toString(),
                        },
                      },
                      floorAskCurrency
                    ),
                  },
                  time: {
                    start: order.params.startTime,
                    end: order.params.endTime,
                  },
                },
              };
            } else if (r.floor_sell_order_kind === "sudoswap") {
              // Pool orders
              dynamicPricing = {
                kind: "pool",
                data: {
                  pool: r.floor_sell_raw_data.pair,
                  prices: await Promise.all(
                    (r.floor_sell_raw_data.extra.prices as string[]).map((price) =>
                      getJoiPriceObject(
                        {
                          gross: {
                            amount: bn(price).add(missingRoyalties).toString(),
                          },
                        },
                        floorAskCurrency
                      )
                    )
                  ),
                },
              };
            } else if (r.floor_sell_order_kind === "nftx") {
              // Pool orders
              dynamicPricing = {
                kind: "pool",
                data: {
                  pool: r.floor_sell_raw_data.pool,
                  prices: await Promise.all(
                    (r.floor_sell_raw_data.extra.prices as string[]).map((price) =>
                      getJoiPriceObject(
                        {
                          gross: {
                            amount: bn(price).add(missingRoyalties).toString(),
                          },
                        },
                        floorAskCurrency
                      )
                    )
                  ),
                },
              };
            }
          }
        }

        return {
          token: {
            contract,
            tokenId,
            name: r.name,
            description: r.description,
            image: Assets.getLocalAssetsLink(r.image),
            media: r.media,
            kind: r.kind,
            isFlagged: Boolean(Number(r.is_flagged)),
            lastFlagUpdate: r.last_flag_update ? new Date(r.last_flag_update).toISOString() : null,
            lastFlagChange: r.last_flag_change ? new Date(r.last_flag_change).toISOString() : null,
            rarity: r.rarity_score,
            rarityRank: r.rarity_rank,
            collection: {
              id: r.collection_id,
              name: r.collection_name,
              image: Assets.getLocalAssetsLink(r.collection_image),
              slug: r.slug,
            },
            lastBuy: {
              value: r.last_buy_value ? formatEth(r.last_buy_value) : null,
              timestamp: r.last_buy_timestamp,
            },
            lastSell: {
              value: r.last_sell_value ? formatEth(r.last_sell_value) : null,
              timestamp: r.last_sell_timestamp,
            },
            owner: r.owner ? fromBuffer(r.owner) : null,
            attributes: query.includeAttributes
              ? r.attributes
                ? _.map(r.attributes, (attribute) => ({
                    key: attribute.key,
                    kind: attribute.kind,
                    value: attribute.value,
                    tokenCount: attribute.tokenCount,
                    onSaleCount: attribute.onSaleCount,
                    floorAskPrice: attribute.floorAskPrice
                      ? formatEth(attribute.floorAskPrice)
                      : attribute.floorAskPrice,
                    topBidValue: attribute.topBidValue
                      ? formatEth(attribute.topBidValue)
                      : attribute.topBidValue,
                    createdAt: new Date(attribute.createdAt).toISOString(),
                  }))
                : []
              : undefined,
          },
          market: {
            floorAsk: {
              id: r.floor_sell_id,
              price: r.floor_sell_id
                ? await getJoiPriceObject(
                    {
                      gross: {
                        amount: r.floor_sell_currency_value ?? r.floor_sell_value,
                        nativeAmount: r.floor_sell_value,
                      },
                    },
                    floorAskCurrency
                  )
                : null,
              maker: r.floor_sell_maker ? fromBuffer(r.floor_sell_maker) : null,
              validFrom: r.floor_sell_value ? r.floor_sell_valid_from : null,
              validUntil: r.floor_sell_value ? r.floor_sell_valid_to : null,
              quantityFilled:
                query.includeQuantity && r.floor_sell_value
                  ? r.floor_sell_quantity_filled
                  : undefined,
              quantityRemaining:
                query.includeQuantity && r.floor_sell_value
                  ? r.floor_sell_quantity_remaining
                  : undefined,
              dynamicPricing,
              source: {
                id: floorSellSource?.address,
                domain: floorSellSource?.domain,
                name: floorSellSource?.getTitle(),
                icon: floorSellSource?.getIcon(),
                url: floorSellSource?.metadata.url,
              },
            },
            topBid: query.includeTopBid
              ? {
                  id: r.top_buy_id,
                  price: r.top_buy_value
                    ? await getJoiPriceObject(
                        {
                          net: {
                            amount: query.normalizeRoyalties
                              ? r.top_buy_currency_normalized_value ?? r.top_buy_value
                              : r.top_buy_currency_value ?? r.top_buy_value,
                            nativeAmount: query.normalizeRoyalties
                              ? r.top_buy_normalized_value ?? r.top_buy_value
                              : r.top_buy_value,
                          },
                          gross: {
                            amount: r.top_buy_currency_price ?? r.top_buy_price,
                            nativeAmount: r.top_buy_price,
                          },
                        },
                        topBidCurrency
                      )
                    : null,
                  maker: r.top_buy_maker ? fromBuffer(r.top_buy_maker) : null,
                  validFrom: r.top_buy_valid_from,
                  validUntil: r.top_buy_value ? r.top_buy_valid_until : null,
                  source: {
                    id: topBuySource?.address,
                    domain: topBuySource?.domain,
                    name: topBuySource?.getTitle(),
                    icon: topBuySource?.getIcon(),
                    url: topBuySource?.metadata.url,
                  },
                  feeBreakdown: feeBreakdown,
                }
              : undefined,
          },
        };
      });

      return {
        tokens: await Promise.all(result),
        continuation,
      };
    } catch (error) {
      logger.error(`get-tokens-${version}-handler`, `Handler failure: ${error}`);
      throw error;
    }
  },
};<|MERGE_RESOLUTION|>--- conflicted
+++ resolved
@@ -762,17 +762,14 @@
       // Sorting
 
       // Only allow sorting on floorSell when we filter by collection / attributes / tokenSetId / rarity
-<<<<<<< HEAD
-      if (query.collection || query.attributes || query.tokenSetId || query.rarity || query.tokens) {
-=======
       if (
         query.collection ||
         query.attributes ||
         query.tokenSetId ||
         query.rarity ||
-        query.collectionsSetId
+        query.collectionsSetId ||
+        query.tokens
       ) {
->>>>>>> 4006a10c
         switch (query.sortBy) {
           case "rarity": {
             baseQuery += ` ORDER BY t.rarity_rank ${
@@ -806,15 +803,10 @@
             break;
           }
         }
-<<<<<<< HEAD
       } else if (query.contract) {
-        baseQuery += ` ORDER BY t.token_id ${query.sortDirection || "ASC"}`;
-=======
-      } else if (query.contract || query.tokens) {
         baseQuery += ` ORDER BY t.contract ${query.sortDirection || "ASC"}, t.token_id ${
           query.sortDirection || "ASC"
         }`;
->>>>>>> 4006a10c
       }
 
       baseQuery += ` LIMIT $/limit/`;
