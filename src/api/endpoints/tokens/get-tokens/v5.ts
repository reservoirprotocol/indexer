--- conflicted
+++ resolved
@@ -752,11 +752,8 @@
         query.attributes ||
         query.tokenSetId ||
         query.rarity ||
-<<<<<<< HEAD
-        query.collectionsSetId
-=======
+        query.collectionsSetId ||
         query.tokens
->>>>>>> e1ff48e7
       ) {
         switch (query.sortBy) {
           case "rarity": {
@@ -791,15 +788,10 @@
             break;
           }
         }
-<<<<<<< HEAD
-      } else if (query.contract || query.tokens) {
+      } else if (query.contract) {
         baseQuery += ` ORDER BY t.contract ${query.sortDirection || "ASC"}, t.token_id ${
           query.sortDirection || "ASC"
         }`;
-=======
-      } else if (query.contract) {
-        baseQuery += ` ORDER BY t.token_id ${query.sortDirection || "ASC"}`;
->>>>>>> e1ff48e7
       }
 
       baseQuery += ` LIMIT $/limit/`;
