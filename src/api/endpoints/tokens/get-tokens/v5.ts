--- conflicted
+++ resolved
@@ -669,12 +669,9 @@
           query.continuation,
           /^((([0-9]+\.?[0-9]*|\.[0-9]+)|null|0x[a-fA-F0-9]+)_\d+|\d+)$/
         );
-<<<<<<< HEAD
         if (contArr.length === 1 && contArr[0].includes("_")) {
           contArr = splitContinuation(contArr[0]);
         }
-=======
->>>>>>> 1792ee65
         if (query.collection || query.attributes || query.tokenSetId || query.collectionsSetId) {
           switch (query.sortBy) {
             case "rarity": {
@@ -758,12 +755,8 @@
         query.attributes ||
         query.tokenSetId ||
         query.rarity ||
-<<<<<<< HEAD
-        query.collectionsSetId
-=======
         query.collectionsSetId ||
         query.tokens
->>>>>>> 1792ee65
       ) {
         switch (query.sortBy) {
           case "rarity": {
@@ -798,11 +791,7 @@
             break;
           }
         }
-<<<<<<< HEAD
-      } else if (query.contract || query.tokens) {
-=======
       } else if (query.contract) {
->>>>>>> 1792ee65
         baseQuery += ` ORDER BY t.contract ${query.sortDirection || "ASC"}, t.token_id ${
           query.sortDirection || "ASC"
         }`;
