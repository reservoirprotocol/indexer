/* eslint-disable @typescript-eslint/no-explicit-any */

import { Request, RouteOptions } from "@hapi/hapi";
import Joi from "joi";

import { redb } from "@/common/db";
import { logger } from "@/common/logger";
import {
  buildContinuation,
  formatEth,
  fromBuffer,
  regex,
  splitContinuation,
  toBuffer,
} from "@/common/utils";
import { CollectionSets } from "@/models/collection-sets";
import * as Sdk from "@reservoir0x/sdk";
import { config } from "@/config/index";
import { getJoiPriceObject, JoiPrice } from "@/common/joi";
import { Sources } from "@/models/sources";
import _ from "lodash";

const version = "v6";

export const getUserTokensV6Options: RouteOptions = {
  cache: {
    privacy: "public",
    expiresIn: 60000,
  },
  description: "User Tokens",
  notes:
    "Get tokens held by a user, along with ownership information such as associated orders and date acquired.",
  tags: ["api", "Tokens"],
  plugins: {
    "hapi-swagger": {
      order: 9,
    },
  },
  validate: {
    params: Joi.object({
      user: Joi.string()
        .lowercase()
        .pattern(/^0x[a-fA-F0-9]{40}$/)
        .required()
        .description(
          "Filter to a particular user. Example: `0xF296178d553C8Ec21A2fBD2c5dDa8CA9ac905A00`"
        ),
    }),
    query: Joi.object({
      community: Joi.string()
        .lowercase()
        .description("Filter to a particular community, e.g. `artblocks`"),
      collectionsSetId: Joi.string()
        .lowercase()
        .description("Filter to a particular collection set."),
      collection: Joi.string()
        .lowercase()
        .description(
          "Filter to a particular collection with collection-id. Example: `0x8d04a8c79ceb0889bdd12acdf3fa9d207ed3ff63`"
        ),
      contract: Joi.string()
        .lowercase()
        .pattern(/^0x[a-fA-F0-9]{40}$/)
        .description(
          "Filter to a particular contract, e.g. `0x8d04a8c79ceb0889bdd12acdf3fa9d207ed3ff63`"
        ),
      tokens: Joi.alternatives().try(
        Joi.array()
          .max(50)
          .items(Joi.string().lowercase().pattern(regex.token))
          .description(
            "Array of tokens. Example: `tokens[0]: 0x8d04a8c79ceb0889bdd12acdf3fa9d207ed3ff63:704 tokens[1]: 0x8d04a8c79ceb0889bdd12acdf3fa9d207ed3ff63:979`"
          ),
        Joi.string()
          .lowercase()
          .pattern(regex.token)
          .description(
            "Array of tokens. Example: `tokens[0]: 0x8d04a8c79ceb0889bdd12acdf3fa9d207ed3ff63:704 tokens[1]: 0x8d04a8c79ceb0889bdd12acdf3fa9d207ed3ff63:979`"
          )
      ),
      normalizeRoyalties: Joi.boolean()
        .default(false)
        .description("If true, prices will include missing royalties to be added on-top."),
      sortDirection: Joi.string()
        .lowercase()
        .valid("asc", "desc")
        .default("desc")
        .description("Order the items are returned in the response."),
      continuation: Joi.string()
        .pattern(regex.base64)
        .description("Use continuation token to request next offset of items."),
      limit: Joi.number()
        .integer()
        .min(1)
        .max(100)
        .default(20)
        .description("Amount of items returned in response."),
      includeTopBid: Joi.boolean()
        .default(false)
        .description("If true, top bid will be returned in the response."),
      useNonFlaggedFloorAsk: Joi.boolean()
        .default(false)
        .description("If true, will return the collection non flagged floor ask."),
    }),
  },
  response: {
    schema: Joi.object({
      tokens: Joi.array().items(
        Joi.object({
          token: Joi.object({
            contract: Joi.string(),
            tokenId: Joi.string(),
            name: Joi.string().allow(null, ""),
            image: Joi.string().allow(null, ""),
            collection: Joi.object({
              id: Joi.string().allow(null),
              name: Joi.string().allow(null, ""),
              imageUrl: Joi.string().allow(null),
              floorAskPrice: Joi.number().unsafe().allow(null),
            }),
            topBid: Joi.object({
              id: Joi.string().allow(null),
              price: JoiPrice.allow(null),
            }).optional(),
          }),
          ownership: Joi.object({
            tokenCount: Joi.string(),
            onSaleCount: Joi.string(),
            floorAsk: {
              id: Joi.string().allow(null),
              price: JoiPrice.allow(null),
              maker: Joi.string().lowercase().pattern(regex.address).allow(null),
              validFrom: Joi.number().unsafe().allow(null),
              validUntil: Joi.number().unsafe().allow(null),
              source: Joi.object().allow(null),
            },
            acquiredAt: Joi.string().allow(null),
          }),
        })
      ),
      continuation: Joi.string().pattern(regex.base64).allow(null),
    }).label(`getUserTokens${version.toUpperCase()}Response`),
    failAction: (_request, _h, error) => {
      logger.error(`get-user-tokens-${version}-handler`, `Wrong response schema: ${error}`);
      throw error;
    },
  },
  handler: async (request: Request) => {
    const params = request.params as any;
    const query = request.query as any;

    // Filters
    (params as any).user = toBuffer(params.user);

    const tokensCollectionFilters: string[] = [];
    const nftBalanceCollectionFilters: string[] = [];

    const addCollectionToFilter = (id: string) => {
      const i = nftBalanceCollectionFilters.length;

      if (id.match(/^0x[a-f0-9]{40}:\d+:\d+$/g)) {
        // Range based collection
        const [contract, startTokenId, endTokenId] = id.split(":");

        (query as any)[`contract${i}`] = toBuffer(contract);
        (query as any)[`startTokenId${i}`] = startTokenId;
        (query as any)[`endTokenId${i}`] = endTokenId;

        nftBalanceCollectionFilters.push(`
          (nft_balances.contract = $/contract${i}/
          AND nft_balances.token_id >= $/startTokenId${i}/
          AND nft_balances.token_id <= $/endTokenId${i}/)
        `);
      } else if (id.match(/^0x[a-f0-9]{40}:[a-zA-Z]+-.+$/g)) {
        (query as any)[`collection${i}`] = id;

        // List based collections
        tokensCollectionFilters.push(`
          collection_id = $/collection${i}/
        `);
      } else {
        // Contract side collection
        (query as any)[`contract${i}`] = toBuffer(id);
        nftBalanceCollectionFilters.push(`(nft_balances.contract = $/contract${i}/)`);
      }
    };

    if (query.community) {
      await redb
        .manyOrNone(
          `
          SELECT collections.contract
          FROM collections
          WHERE collections.community = $/community/
        `,
          { community: query.community }
        )
        .then((result) =>
          result.forEach(({ contract }) => addCollectionToFilter(fromBuffer(contract)))
        );

      if (!nftBalanceCollectionFilters.length) {
        return { tokens: [] };
      }
    }

    if (query.collectionsSetId) {
      await CollectionSets.getCollectionsIds(query.collectionsSetId).then((result) =>
        result.forEach(addCollectionToFilter)
      );

      if (!nftBalanceCollectionFilters.length) {
        return { tokens: [] };
      }
    }

    if (query.collection) {
      addCollectionToFilter(query.collection);
    }

    const tokensFilter: string[] = [];

    if (query.tokens) {
      if (!_.isArray(query.tokens)) {
        query.tokens = [query.tokens];
      }

      for (const token of query.tokens) {
        const [contract, tokenId] = token.split(":");
        const tokenFilter = `('${_.replace(contract, "0x", "\\x")}', '${tokenId}')`;

        tokensFilter.push(tokenFilter);
      }

      (query as any).tokensFilter = _.join(tokensFilter, ",");
    }

    let selectFloorData;

    if (query.normalizeRoyalties) {
      selectFloorData = `
      t.normalized_floor_sell_id AS floor_sell_id,
      t.normalized_floor_sell_maker AS floor_sell_maker,
      t.normalized_floor_sell_valid_from AS floor_sell_valid_from,
      t.normalized_floor_sell_valid_to AS floor_sell_valid_to,
      t.normalized_floor_sell_source_id_int AS floor_sell_source_id_int,
      t.normalized_floor_sell_value AS floor_sell_value,
      t.normalized_floor_sell_currency AS floor_sell_currency,
      t.normalized_floor_sell_currency_value AS floor_sell_currency_value
    `;
    } else {
      selectFloorData = `
      t.floor_sell_id,
      t.floor_sell_maker,
      t.floor_sell_valid_from,
      t.floor_sell_valid_to,
      t.floor_sell_source_id_int,
      t.floor_sell_value,
      t.floor_sell_currency,
      t.floor_sell_currency_value
    `;
    }

    let tokensJoin = `
      JOIN LATERAL (
        SELECT 
          t.token_id,
          t.name,
          t.image,
          t.collection_id,
          null AS top_bid_id,
          null AS top_bid_price,
          null AS top_bid_value,
          null AS top_bid_currency,
          null AS top_bid_currency_price,
          null AS top_bid_currency_value,
          ${selectFloorData}
        FROM tokens t
        WHERE b.token_id = t.token_id
        AND b.contract = t.contract
        AND ${
          tokensCollectionFilters.length ? "(" + tokensCollectionFilters.join(" OR ") + ")" : "TRUE"
        }
      ) t ON TRUE
    `;

    if (query.includeTopBid) {
      tokensJoin = `
        JOIN LATERAL (
          SELECT 
            t.token_id,
            t.name,
            t.image,
            t.collection_id,
            ${selectFloorData}
          FROM tokens t
          WHERE b.token_id = t.token_id
          AND b.contract = t.contract
          AND ${
            tokensCollectionFilters.length
              ? "(" + tokensCollectionFilters.join(" OR ") + ")"
              : "TRUE"
          }
        ) t ON TRUE
        LEFT JOIN LATERAL (
          SELECT 
            o.id AS "top_bid_id",
            o.price AS "top_bid_price",
            o.value AS "top_bid_value",
            o.currency AS "top_bid_currency",
            o.currency_price AS "top_bid_currency_price",
            o.currency_value AS "top_bid_currency_value"
          FROM "orders" "o"
          JOIN "token_sets_tokens" "tst" ON "o"."token_set_id" = "tst"."token_set_id"
          WHERE "tst"."contract" = "b"."contract"
          AND "tst"."token_id" = "b"."token_id"
          AND "o"."side" = 'buy'
          AND "o"."fillability_status" = 'fillable'
          AND "o"."approval_status" = 'approved'
          AND EXISTS(
            SELECT FROM "nft_balances" "nb"
              WHERE "nb"."contract" = "b"."contract"
              AND "nb"."token_id" = "b"."token_id"
              AND "nb"."amount" > 0
              AND "nb"."owner" != "o"."maker"
          )
          ORDER BY "o"."value" DESC
          LIMIT 1
        ) "y" ON TRUE
      `;
    }

    try {
      let baseQuery = `
        SELECT b.contract, b.token_id, b.token_count, extract(epoch from b.acquired_at) AS acquired_at,
               t.name, t.image, t.collection_id, t.floor_sell_id, t.floor_sell_value, t.floor_sell_currency, t.floor_sell_currency_value,
               t.floor_sell_maker, t.floor_sell_valid_from, t.floor_sell_valid_to, t.floor_sell_source_id_int,
               top_bid_id, top_bid_price, top_bid_value, top_bid_currency, top_bid_currency_price, top_bid_currency_value,
               c.name as collection_name, c.metadata, ${
                 query.useNonFlaggedFloorAsk
                   ? "c.floor_sell_value"
                   : "c.non_flagged_floor_sell_value"
               } AS "collection_floor_sell_value",
               (
                    CASE WHEN t.floor_sell_value IS NOT NULL
                    THEN 1
                    ELSE 0
                    END
               ) AS on_sale_count
        FROM (
            SELECT amount AS token_count, token_id, contract, acquired_at
            FROM nft_balances
            WHERE owner = $/user/
              AND ${
                nftBalanceCollectionFilters.length
                  ? "(" + nftBalanceCollectionFilters.join(" OR ") + ")"
                  : "TRUE"
              }
              AND ${
                tokensFilter.length
                  ? "(nft_balances.contract, nft_balances.token_id) IN ($/tokensFilter:raw/)"
                  : "TRUE"
              }
              AND amount > 0
          ) AS b
          ${tokensJoin}
          JOIN collections c ON c.id = t.collection_id
      `;

      const conditions: string[] = [];

      if (query.continuation) {
        const [acquiredAt, collectionId, tokenId] = splitContinuation(
          query.continuation,
          /^[0-9]+_[A-Za-z0-9:-]+_[0-9]+$/
        );

        (query as any).acquiredAt = acquiredAt;
        (query as any).collectionId = collectionId;
        (query as any).tokenId = tokenId;
        query.sortDirection = query.sortDirection || "desc";
        const sign = query.sortDirection == "desc" ? "<" : ">";
        conditions.push(
          `(acquired_at, b.token_id) ${sign} (to_timestamp($/acquiredAt/), $/tokenId/)`
        );
      }

      if (conditions.length) {
        baseQuery += " WHERE " + conditions.map((c) => `(${c})`).join(" AND ");
      }

      baseQuery += `
<<<<<<< HEAD
      ORDER BY
        acquired_at ${query.sortDirection}, b.token_id ${query.sortDirection}
      LIMIT $/limit/
=======
        ORDER BY
          acquired_at ${query.sortDirection}, b.token_id ${query.sortDirection}
        LIMIT $/limit/
>>>>>>> 622796e5
      `;

      const userTokens = await redb.manyOrNone(baseQuery, { ...query, ...params });

      let continuation = null;
      if (userTokens.length === query.limit) {
        continuation = buildContinuation(
          _.toInteger(userTokens[userTokens.length - 1].acquired_at) +
            "_" +
            userTokens[userTokens.length - 1].collection_id +
            "_" +
            userTokens[userTokens.length - 1].token_id
        );
      }

      const sources = await Sources.getInstance();
      const result = userTokens.map(async (r) => {
        const contract = fromBuffer(r.contract);
        const tokenId = r.token_id;

        // Use default currencies for backwards compatibility with entries
        // that don't have the currencies cached in the tokens table
        const floorAskCurrency = r.floor_sell_currency
          ? fromBuffer(r.floor_sell_currency)
          : Sdk.Common.Addresses.Eth[config.chainId];
        const topBidCurrency = r.top_bid_currency
          ? fromBuffer(r.top_bid_currency)
          : Sdk.Common.Addresses.Weth[config.chainId];
        const floorSellSource = r.floor_sell_value
          ? sources.get(Number(r.floor_sell_source_id_int), contract, tokenId)
          : undefined;
        const acquiredTime = new Date(r.acquired_at * 1000).toISOString();
        return {
          token: {
            contract: contract,
            tokenId: tokenId,
            name: r.name,
            image: r.image,
            collection: {
              id: r.collection_id,
              name: r.collection_name,
              imageUrl: r.metadata?.imageUrl,
              floorAskPrice: r.collection_floor_sell_value
                ? formatEth(r.collection_floor_sell_value)
                : null,
            },
            topBid: query.includeTopBid
              ? {
                  id: r.top_bid_id,
                  price: r.top_bid_value
                    ? await getJoiPriceObject(
                        {
                          net: {
                            amount: r.top_bid_currency_value ?? r.top_bid_value,
                            nativeAmount: r.top_bid_value,
                          },
                          gross: {
                            amount: r.top_bid_currency_price ?? r.top_bid_price,
                            nativeAmount: r.top_bid_price,
                          },
                        },
                        topBidCurrency
                      )
                    : null,
                }
              : undefined,
          },
          ownership: {
            tokenCount: String(r.token_count),
            onSaleCount: String(r.on_sale_count),
            floorAsk: {
              id: r.floor_sell_id,
              price: r.floor_sell_id
                ? await getJoiPriceObject(
                    {
                      gross: {
                        amount: r.floor_sell_currency_value ?? r.floor_sell_value,
                        nativeAmount: r.floor_sell_value,
                      },
                    },
                    floorAskCurrency
                  )
                : null,
              maker: r.floor_sell_maker ? fromBuffer(r.floor_sell_maker) : null,
              validFrom: r.floor_sell_value ? r.floor_sell_valid_from : null,
              validUntil: r.floor_sell_value ? r.floor_sell_valid_to : null,
              source: {
                id: floorSellSource?.address,
                domain: floorSellSource?.domain,
                name: floorSellSource?.metadata.title || floorSellSource?.name,
                icon: floorSellSource?.getIcon(),
                url: floorSellSource?.metadata.url,
              },
            },
            acquiredAt: acquiredTime,
          },
        };
      });

      return {
        tokens: await Promise.all(result),
        continuation,
      };
    } catch (error) {
      logger.error(`get-user-tokens-${version}-handler`, `Handler failure: ${error}`);
      throw error;
    }
  },
};<|MERGE_RESOLUTION|>--- conflicted
+++ resolved
@@ -390,15 +390,9 @@
       }
 
       baseQuery += `
-<<<<<<< HEAD
-      ORDER BY
-        acquired_at ${query.sortDirection}, b.token_id ${query.sortDirection}
-      LIMIT $/limit/
-=======
         ORDER BY
           acquired_at ${query.sortDirection}, b.token_id ${query.sortDirection}
         LIMIT $/limit/
->>>>>>> 622796e5
       `;
 
       const userTokens = await redb.manyOrNone(baseQuery, { ...query, ...params });
