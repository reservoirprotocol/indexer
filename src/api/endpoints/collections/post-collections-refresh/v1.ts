--- conflicted
+++ resolved
@@ -40,13 +40,9 @@
         .required(),
       overrideCoolDown: Joi.boolean()
         .default(false)
-<<<<<<< HEAD
-        .description("If true, will force a refresh regardless of cooldown."),
-=======
         .description(
           "If true, will force a refresh regardless of cool down. Requires an authorized api key to be passed."
         ),
->>>>>>> 56f97377
     }),
   },
   response: {
