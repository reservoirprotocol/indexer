--- conflicted
+++ resolved
@@ -141,10 +141,7 @@
         await collectionUpdatesMetadata.addToQueue(
           collection.contract,
           tokenId,
-<<<<<<< HEAD
-=======
           0,
->>>>>>> 24f219de
           payload.overrideCoolDown
         );
 
