--- conflicted
+++ resolved
@@ -41,11 +41,7 @@
       overrideCoolDown: Joi.boolean()
         .default(false)
         .description(
-<<<<<<< HEAD
-          "If true, will force a refresh regardless of cool down. Requires a valid api key to be passed."
-=======
           "If true, will force a refresh regardless of cool down. Requires an authorized api key to be passed."
->>>>>>> 8904edd7
         ),
     }),
   },
