--- conflicted
+++ resolved
@@ -107,18 +107,10 @@
       } else {
         const isLargeCollection = collection.tokenCount > 30000;
 
-<<<<<<< HEAD
-        if (!overrideCoolDown) {
-          // Disable large collections refresh
-          if (isLargeCollection) {
-            throw Boom.badRequest("Refreshing large collections is currently disabled");
-          }
-=======
         // Disable large collections refresh
         if (isLargeCollection) {
           throw Boom.badRequest("Refreshing large collections is currently disabled");
         }
->>>>>>> 0da6ffc6
 
         if (!overrideCoolDown) {
           // Check when the last sync was performed
