--- conflicted
+++ resolved
@@ -81,11 +81,7 @@
             validFrom: Joi.number().unsafe().allow(null),
             validUntil: Joi.number().unsafe().allow(null),
             kind: Joi.string(),
-<<<<<<< HEAD
             source: Joi.string().allow("", null),
-=======
-            source: Joi.object().allow(null),
->>>>>>> a7f7694a
             criteria: JoiOrderCriteria.allow(null),
           }),
           event: Joi.object({
