/* eslint-disable @typescript-eslint/no-explicit-any */

import { Request, RouteOptions } from "@hapi/hapi";
import Joi from "joi";

import { redb } from "@/common/db";
import { logger } from "@/common/logger";
import { buildContinuation, fromBuffer, splitContinuation, regex, toBuffer } from "@/common/utils";
import { Sources } from "@/models/sources";
import { getJoiPriceObject, JoiOrderCriteria, JoiPrice } from "@/common/joi";
import { Orders } from "@/utils/orders";
import { SourcesEntity } from "@/models/sources/sources-entity";

const version = "v3";

export const getAsksEventsV3Options: RouteOptions = {
  cache: {
    privacy: "public",
    expiresIn: 5000,
  },
  description: "Asks status changes",
  notes: "Get updates any time an asks status changes",
  tags: ["api", "Events"],
  plugins: {
    "hapi-swagger": {
      order: 4,
    },
  },
  validate: {
    query: Joi.object({
      contract: Joi.string()
        .lowercase()
        .pattern(regex.address)
        .description(
          "Filter to a particular contract. Example: `0x8d04a8c79ceb0889bdd12acdf3fa9d207ed3ff63`"
        ),
      startTimestamp: Joi.number().description(
        "Get events after a particular unix timestamp (inclusive)"
      ),
      endTimestamp: Joi.number().description(
        "Get events before a particular unix timestamp (inclusive)"
      ),
      includeCriteriaMetadata: Joi.boolean().description(
        "If true, criteria metadata is included in the response."
      ),
      sortDirection: Joi.string()
        .valid("asc", "desc")
        .description("Order the items are returned in the response."),
      continuation: Joi.string()
        .pattern(regex.base64)
        .description("Use continuation token to request next offset of items."),
      limit: Joi.number()
        .integer()
        .min(1)
        .max(1000)
        .description("Amount of items returned in response."),
      normalizeRoyalties: Joi.boolean().description(
        "If true, prices will include missing royalties to be added on-top."
      ),
    }).oxor("contract"),
  },
  response: {
    schema: Joi.object({
      events: Joi.array().items(
        Joi.object({
          order: Joi.object({
            id: Joi.string(),
            status: Joi.string(),
            contract: Joi.string().lowercase().pattern(regex.address),
            maker: Joi.string().lowercase().pattern(regex.address).allow(null),
            price: JoiPrice.allow(null),
            quantityRemaining: Joi.number().unsafe(),
            nonce: Joi.string().pattern(regex.number).allow(null),
            validFrom: Joi.number().unsafe().allow(null),
            validUntil: Joi.number().unsafe().allow(null),
            kind: Joi.string(),
<<<<<<< HEAD
            source: Joi.string().allow(null),
=======
            source: Joi.string().allow(null, ""),
>>>>>>> 4fb3d1d1
            isDynamic: Joi.boolean(),
            criteria: JoiOrderCriteria.allow(null),
          }),
          event: Joi.object({
            id: Joi.number().unsafe(),
            kind: Joi.string().valid(
              "new-order",
              "expiry",
              "sale",
              "cancel",
              "balance-change",
              "approval-change",
              "bootstrap",
              "revalidation",
              "reprice"
            ),
            txHash: Joi.string().lowercase().pattern(regex.bytes32).allow(null),
            txTimestamp: Joi.number().allow(null),
            createdAt: Joi.string(),
          }),
        })
      ),
      continuation: Joi.string().pattern(regex.base64).allow(null),
    }).label(`getAsksEvents${version.toUpperCase()}Response`),
    failAction: (_request, _h, error) => {
      logger.error(`get-asks-events-${version}-handler`, `Wrong response schema: ${error}`);
      throw error;
    },
  },
  handler: async (request: Request) => {
    const query = request.query as any;

    if (!query.limit) {
      query.limit = 50;
    }

    if (!query.sortDirection) {
      query.sortDirection = "desc";
    }

    try {
      const criteriaBuildQuery = Orders.buildCriteriaQuery(
        "orders",
        "token_set_id",
        query.includeCriteriaMetadata
      );

      let baseQuery = `
        SELECT
          order_events.id,
          order_events.kind,
          order_events.status,
          order_events.contract,
          order_events.token_id,
          order_events.order_id,
          order_events.order_quantity_remaining,
          order_events.order_nonce,
          order_events.maker,
          order_events.price,
          orders.currency,
          orders.dynamic,
          orders.currency_normalized_value,
          orders.normalized_value,
          orders.kind AS order_kind,
          TRUNC(orders.currency_price, 0) AS currency_price,
          order_events.order_source_id_int,
          coalesce(
            nullif(date_part('epoch', upper(order_events.order_valid_between)), 'Infinity'),
            0
          ) AS valid_until,
          date_part('epoch', lower(order_events.order_valid_between)) AS valid_from,
          order_events.tx_hash,
          order_events.tx_timestamp,
          extract(epoch from order_events.created_at) AS created_at,
          (${criteriaBuildQuery}) AS criteria
        FROM order_events
        LEFT JOIN LATERAL (
           SELECT currency, currency_price, dynamic, currency_normalized_value, normalized_value, token_set_id, kind
           FROM orders
           WHERE orders.id = order_events.order_id
        ) orders ON TRUE
      `;

      // We default in the code so that these values don't appear in the docs
      if (!query.startTimestamp) {
        query.startTimestamp = 0;
      }
      if (!query.endTimestamp) {
        query.endTimestamp = 9999999999;
      }

      // Filters
      const conditions: string[] = [
        `order_events.created_at >= to_timestamp($/startTimestamp/)`,
        `order_events.created_at <= to_timestamp($/endTimestamp/)`,
        // Fix for the issue with negative prices for dutch auction orders
        // (eg. due to orders not properly expired on time)
        `coalesce(order_events.price, 0) >= 0`,
      ];
      if (query.contract) {
        (query as any).contract = toBuffer(query.contract);
        conditions.push(`order_events.contract = $/contract/`);
      }
      if (query.continuation) {
        const [createdAt, id] = splitContinuation(query.continuation, /^\d+(.\d+)?_\d+$/);
        (query as any).createdAt = createdAt;
        (query as any).id = id;

        conditions.push(
          `(order_events.created_at, order_events.id) ${
            query.sortDirection === "asc" ? ">" : "<"
          } (to_timestamp($/createdAt/), $/id/)`
        );
      }
      if (conditions.length) {
        baseQuery += " WHERE " + conditions.map((c) => `(${c})`).join(" AND ");
      }

      // Sorting
      baseQuery += `
        ORDER BY
          order_events.created_at ${query.sortDirection},
          order_events.id ${query.sortDirection}
      `;

      // Pagination
      baseQuery += ` LIMIT $/limit/`;

      const rawResult = await redb.manyOrNone(baseQuery, query);

      let continuation = null;
      if (rawResult.length === query.limit) {
        continuation = buildContinuation(
          rawResult[rawResult.length - 1].created_at + "_" + rawResult[rawResult.length - 1].id
        );
      }

      const sources = await Sources.getInstance();
      const result = await Promise.all(
        rawResult.map(async (r) => {
          const source: SourcesEntity | undefined = sources.get(
            r.order_source_id_int,
            fromBuffer(r.contract),
            r.token_id
          );

          return {
            order: {
              id: r.order_id,
              status: r.status,
              contract: fromBuffer(r.contract),
              maker: r.maker ? fromBuffer(r.maker) : null,
              price: r.price
                ? await getJoiPriceObject(
                    {
                      gross: {
                        amount: query.normalizeRoyalties
                          ? r.currency_normalized_value ?? r.price
                          : r.currency_price ?? r.price,
                        nativeAmount: query.normalizeRoyalties
                          ? r.normalized_value ?? r.price
                          : r.price,
                        usdAmount: r.usd_price,
                      },
                    },
<<<<<<< HEAD
                    fromBuffer(r.currency)
                  )
                : null,
              quantityRemaining: Number(r.order_quantity_remaining),
              nonce: r.order_nonce ?? null,
              validFrom: r.valid_from ? Number(r.valid_from) : null,
              validUntil: r.valid_until ? Number(r.valid_until) : null,
              kind: r.order_kind,
              source: {
                id: source?.address,
                domain: source?.domain,
                name: source?.metadata.title || source?.name,
                icon: source?.getIcon(),
                url: source?.metadata.url,
              },
              isDynamic: Boolean(r.dynamic),
              criteria: r.criteria,
            },
            event: {
              id: r.id,
              kind: r.kind,
              txHash: r.tx_hash ? fromBuffer(r.tx_hash) : null,
              txTimestamp: r.tx_timestamp ? Number(r.tx_timestamp) : null,
              createdAt: new Date(r.created_at * 1000).toISOString(),
            },
          };
        })
=======
                  },
                  fromBuffer(r.currency)
                )
              : null,
            quantityRemaining: Number(r.order_quantity_remaining),
            nonce: r.order_nonce ?? null,
            validFrom: r.valid_from ? Number(r.valid_from) : null,
            validUntil: r.valid_until ? Number(r.valid_until) : null,
            kind: r.order_kind,
            source: sources.get(r.order_source_id_int)?.name,
            isDynamic: Boolean(r.dynamic),
            criteria: r.criteria,
          },
          event: {
            id: r.id,
            kind: r.kind,
            txHash: r.tx_hash ? fromBuffer(r.tx_hash) : null,
            txTimestamp: r.tx_timestamp ? Number(r.tx_timestamp) : null,
            createdAt: new Date(r.created_at * 1000).toISOString(),
          },
        }))
>>>>>>> 4fb3d1d1
      );

      return {
        events: result,
        continuation,
      };
    } catch (error) {
      logger.error(`get-asks-events-${version}-handler`, `Handler failure: ${error}`);
      throw error;
    }
  },
};<|MERGE_RESOLUTION|>--- conflicted
+++ resolved
@@ -74,11 +74,7 @@
             validFrom: Joi.number().unsafe().allow(null),
             validUntil: Joi.number().unsafe().allow(null),
             kind: Joi.string(),
-<<<<<<< HEAD
-            source: Joi.string().allow(null),
-=======
-            source: Joi.string().allow(null, ""),
->>>>>>> 4fb3d1d1
+            source: Joi.object().allow(null),
             isDynamic: Joi.boolean(),
             criteria: JoiOrderCriteria.allow(null),
           }),
@@ -143,6 +139,7 @@
           orders.currency_normalized_value,
           orders.normalized_value,
           orders.kind AS order_kind,
+          orders.kind AS order_kind,
           TRUNC(orders.currency_price, 0) AS currency_price,
           order_events.order_source_id_int,
           coalesce(
@@ -156,6 +153,7 @@
           (${criteriaBuildQuery}) AS criteria
         FROM order_events
         LEFT JOIN LATERAL (
+           SELECT currency, currency_price, dynamic, currency_normalized_value, normalized_value, token_set_id, kind
            SELECT currency, currency_price, dynamic, currency_normalized_value, normalized_value, token_set_id, kind
            FROM orders
            WHERE orders.id = order_events.order_id
@@ -244,7 +242,6 @@
                         usdAmount: r.usd_price,
                       },
                     },
-<<<<<<< HEAD
                     fromBuffer(r.currency)
                   )
                 : null,
@@ -272,29 +269,6 @@
             },
           };
         })
-=======
-                  },
-                  fromBuffer(r.currency)
-                )
-              : null,
-            quantityRemaining: Number(r.order_quantity_remaining),
-            nonce: r.order_nonce ?? null,
-            validFrom: r.valid_from ? Number(r.valid_from) : null,
-            validUntil: r.valid_until ? Number(r.valid_until) : null,
-            kind: r.order_kind,
-            source: sources.get(r.order_source_id_int)?.name,
-            isDynamic: Boolean(r.dynamic),
-            criteria: r.criteria,
-          },
-          event: {
-            id: r.id,
-            kind: r.kind,
-            txHash: r.tx_hash ? fromBuffer(r.tx_hash) : null,
-            txTimestamp: r.tx_timestamp ? Number(r.tx_timestamp) : null,
-            createdAt: new Date(r.created_at * 1000).toISOString(),
-          },
-        }))
->>>>>>> 4fb3d1d1
       );
 
       return {
