/* eslint-disable @typescript-eslint/no-explicit-any */

import { Request, RouteOptions } from "@hapi/hapi";
import Joi from "joi";

import { redb } from "@/common/db";
import { logger } from "@/common/logger";
import { buildContinuation, formatEth, fromBuffer, regex, splitContinuation } from "@/common/utils";
import { Sources } from "@/models/sources";

const version = "v1";

export const getCollectionsFloorAskV1Options: RouteOptions = {
  cache: {
    privacy: "public",
    expiresIn: 1000,
  },
  description: "Collection floor changes",
  notes:
    "Every time the floor price of a collection changes (i.e. the 'floor ask'), an event is generated. This API is designed to be polled at high frequency, in order to keep an external system in sync with accurate prices for any token.\n\nThere are multiple event types, which describe what caused the change in price:\n\n- `new-order` > new listing at a lower price\n\n- `expiry` > the previous best listing expired\n\n- `sale` > the previous best listing was filled\n\n- `cancel` > the previous best listing was cancelled\n\n- `balance-change` > the best listing was invalidated due to no longer owning the NFT\n\n- `approval-change` > the best listing was invalidated due to revoked approval\n\n- `revalidation` > manual revalidation of orders (e.g. after a bug fixed)\n\n- `reprice` > price update for dynamic orders (e.g. dutch auctions)\n\n- `bootstrap` > initial loading of data, so that all tokens have a price associated\n\nSome considerations to keep in mind\n\n- Due to the complex nature of monitoring off-chain liquidity across multiple marketplaces, including dealing with block re-orgs, events should be considered 'relative' to the perspective of the indexer, ie _when they were discovered_, rather than _when they happened_. A more deterministic historical record of price changes is in development, but in the meantime, this method is sufficent for keeping an external system in sync with the best available prices.\n\n- Events are only generated if the best price changes. So if a new order or sale happens without changing the best price, no event is generated. This is more common with 1155 tokens, which have multiple owners and more depth. For this reason, if you need sales data, use the Sales API.",
  tags: ["api", "Events"],
  plugins: {
    "hapi-swagger": {
      order: 4,
    },
  },
  validate: {
    query: Joi.object({
      collection: Joi.string().description(
        "Filter to a particular collection with collection-id. Example: `0x8d04a8c79ceb0889bdd12acdf3fa9d207ed3ff63`"
      ),
      startTimestamp: Joi.number().description(
        "Get events after a particular unix timestamp (inclusive)"
      ),
      endTimestamp: Joi.number().description(
        "Get events before a particular unix timestamp (inclusive)"
      ),
      normalizeRoyalties: Joi.boolean().description(
        "If true, prices will include missing royalties to be added on-top."
      ),
      excludeFlaggedTokens: Joi.boolean()
        .when("normalizeRoyalties", {
          is: Joi.boolean().valid(true),
          then: Joi.valid(false),
        })
<<<<<<< HEAD
        .default(false)
=======
>>>>>>> 8c5dafc5
        .description(
          "If true, will exclude floor asks on flagged tokens. (only supported when `normalizeRoyalties` is false)"
        ),
      sortDirection: Joi.string()
        .valid("asc", "desc")
        .description("Order the items are returned in the response."),
      continuation: Joi.string()
        .pattern(regex.base64)
        .description("Use continuation token to request next offset of items."),
      limit: Joi.number()
        .integer()
        .min(1)
        .max(1000)
        .description("Amount of items returned in response."),
    }).oxor("collection"),
  },
  response: {
    schema: Joi.object({
      events: Joi.array().items(
        Joi.object({
          collection: Joi.object({
            id: Joi.string(),
          }),
          floorAsk: Joi.object({
            orderId: Joi.string().allow(null),
            contract: Joi.string().lowercase().pattern(regex.address).allow(null),
            tokenId: Joi.string().pattern(regex.number).allow(null),
            maker: Joi.string().lowercase().pattern(regex.address).allow(null),
            price: Joi.number().unsafe().allow(null),
            validUntil: Joi.number().unsafe().allow(null),
            source: Joi.string().allow(null, ""),
          }),
          event: Joi.object({
            id: Joi.number().unsafe(),
            kind: Joi.string().valid(
              "new-order",
              "expiry",
              "sale",
              "cancel",
              "balance-change",
              "approval-change",
              "bootstrap",
              "revalidation",
              "reprice"
            ),
            previousPrice: Joi.number().unsafe().allow(null),
            txHash: Joi.string().lowercase().pattern(regex.bytes32).allow(null),
            txTimestamp: Joi.number().allow(null),
            createdAt: Joi.string(),
          }),
        })
      ),
      continuation: Joi.string().pattern(regex.base64).allow(null),
    }).label(`getCollectionsFloorAsk${version.toUpperCase()}Response`),
    failAction: (_request, _h, error) => {
      logger.error(
        `get-collections-floor-ask-${version}-handler`,
        `Wrong response schema: ${error}`
      );
      throw error;
    },
  },
  handler: async (request: Request) => {
    const query = request.query as any;

    if (!query.limit) {
      query.limit = 50;
    }

    if (!query.sortDirection) {
      query.sortDirection = "desc";
    }

    try {
      let baseQuery = `
        SELECT
          coalesce(
            nullif(date_part('epoch', upper(events.order_valid_between)), 'Infinity'),
            0
          ) AS valid_until,
          events.id,
          events.kind,
          events.collection_id,
          events.contract,
          events.token_id,
          events.order_id,
          events.order_source_id_int,
          events.maker,
          events.price,
          events.previous_price,
          events.tx_hash,
          events.tx_timestamp,
          extract(epoch from events.created_at) AS created_at
        FROM ${
          query.normalizeRoyalties
            ? "collection_normalized_floor_sell_events"
            : query.excludeFlaggedTokens
            ? "collection_non_flagged_floor_sell_events"
            : "collection_floor_sell_events"
        } events
      `;

      // We default in the code so that these values don't appear in the docs
      if (!query.startTimestamp) {
        query.startTimestamp = 0;
      }
      if (!query.endTimestamp) {
        query.endTimestamp = 9999999999;
      }

      // Filters
      const conditions: string[] = [
        `events.created_at >= to_timestamp($/startTimestamp/)`,
        `events.created_at <= to_timestamp($/endTimestamp/)`,
        // Fix for the issue with negative prices for dutch auction orders
        // (eg. due to orders not properly expired on time)
        `coalesce(events.price, 0) >= 0`,
      ];
      if (query.collection) {
        conditions.push(`events.collection_id = $/collection/`);
      }
      if (query.continuation) {
        const [createdAt, id] = splitContinuation(query.continuation, /^\d+(.\d+)?_\d+$/);
        (query as any).createdAt = createdAt;
        (query as any).id = id;

        conditions.push(
          `(events.created_at, events.id) ${
            query.sortDirection === "asc" ? ">" : "<"
          } (to_timestamp($/createdAt/), $/id/)`
        );
      }
      if (conditions.length) {
        baseQuery += " WHERE " + conditions.map((c) => `(${c})`).join(" AND ");
      }

      // Sorting
      baseQuery += `
        ORDER BY
          events.created_at ${query.sortDirection},
          events.id ${query.sortDirection}
      `;

      // Pagination
      baseQuery += ` LIMIT $/limit/`;

      const rawResult = await redb.manyOrNone(baseQuery, query);

      let continuation = null;
      if (rawResult.length === query.limit) {
        continuation = buildContinuation(
          rawResult[rawResult.length - 1].created_at + "_" + rawResult[rawResult.length - 1].id
        );
      }

      const sources = await Sources.getInstance();
      const result = rawResult.map((r) => ({
        collection: {
          id: r.collection_id,
        },
        floorAsk: {
          orderId: r.order_id,
          contract: r.contract ? fromBuffer(r.contract) : null,
          tokenId: r.token_id,
          maker: r.maker ? fromBuffer(r.maker) : null,
          price: r.price ? formatEth(r.price) : null,
          validUntil: r.price ? Number(r.valid_until) : null,
          source: sources.get(r.order_source_id_int)?.name,
        },
        event: {
          id: r.id,
          previousPrice: r.previous_price ? formatEth(r.previous_price) : null,
          kind: r.kind,
          txHash: r.tx_hash ? fromBuffer(r.tx_hash) : null,
          txTimestamp: r.tx_timestamp ? Number(r.tx_timestamp) : null,
          createdAt: new Date(r.created_at * 1000).toISOString(),
        },
      }));

      return {
        events: result,
        continuation,
      };
    } catch (error) {
      logger.error(`get-collections-floor-ask-${version}-handler`, `Handler failure: ${error}`);
      throw error;
    }
  },
};<|MERGE_RESOLUTION|>--- conflicted
+++ resolved
@@ -43,10 +43,7 @@
           is: Joi.boolean().valid(true),
           then: Joi.valid(false),
         })
-<<<<<<< HEAD
         .default(false)
-=======
->>>>>>> 8c5dafc5
         .description(
           "If true, will exclude floor asks on flagged tokens. (only supported when `normalizeRoyalties` is false)"
         ),
