/* eslint-disable @typescript-eslint/no-explicit-any */

import { defaultAbiCoder } from "@ethersproject/abi";
import { splitSignature } from "@ethersproject/bytes";
import * as Boom from "@hapi/boom";
import { Request, RouteOptions } from "@hapi/hapi";
import * as Sdk from "@reservoir0x/sdk";
import Joi from "joi";

import { inject } from "@/api/index";
import { logger } from "@/common/logger";
import { config } from "@/config/index";
import * as orders from "@/orderbook/orders";

import * as postOrderExternal from "@/jobs/orderbook/post-order-external";
import { regex } from "@/common/utils";

const version = "v3";

export const postOrderV3Options: RouteOptions = {
  description: "Submit signed order",
  tags: ["api", "Orderbook"],
  plugins: {
    "hapi-swagger": {
      order: 5,
    },
  },
  validate: {
    query: Joi.object({
      signature: Joi.string()
        .lowercase()
        .pattern(/^0x[a-fA-F0-9]+$/),
    }),
    payload: Joi.object({
      order: Joi.object({
        kind: Joi.string()
          .lowercase()
          .valid(
            "opensea",
            "looks-rare",
            "zeroex-v4",
            "seaport",
<<<<<<< HEAD
            "seaport-forward",
            "x2y2",
            "universe",
            "forward"
=======
            "x2y2",
            "universe",
            "element",
            "blur"
>>>>>>> c68f2ca7
          )
          .required(),
        data: Joi.object().required(),
      }),
      orderbook: Joi.string()
        .lowercase()
        .valid("reservoir", "opensea", "looks-rare", "x2y2", "universe")
        .default("reservoir"),
      orderbookApiKey: Joi.string(),
      source: Joi.string().pattern(regex.domain).description("The source domain"),
      attribute: Joi.object({
        collection: Joi.string().required(),
        key: Joi.string().required(),
        value: Joi.string().required(),
      }),
      collection: Joi.string(),
      tokenSetId: Joi.string(),
      isNonFlagged: Joi.boolean(),
    }).oxor("tokenSetId", "collection", "attribute"),
  },
  handler: async (request: Request) => {
    if (config.disableOrders) {
      throw Boom.badRequest("Order posting is disabled");
    }

    const payload = request.payload as any;
    const query = request.query as any;

    try {
      const order = payload.order;
      const orderbook = payload.orderbook;
      const orderbookApiKey = payload.orderbookApiKey || null;
      const source = payload.source;

      // We'll always have only one of the below cases:
      // Only relevant/present for attribute bids
      const attribute = payload.attribute;
      // Only relevant for collection bids
      const collection = payload.collection;
      // Only relevant for token set bids
      const tokenSetId = payload.tokenSetId;

      // Only relevant for non-flagged tokens bids
      const isNonFlagged = payload.isNonFlagged;

      const signature = query.signature ?? order.data.signature;
      if (signature) {
        const { v, r, s } = splitSignature(signature);

        // If the signature is provided via query parameters, use it
        order.data = {
          ...order.data,
          // To cover everything:
          // - orders requiring a single signature field
          // - orders requiring split signature fields
          signature,
          v,
          r,
          s,
        };
      }

      let schema: any;
      if (attribute) {
        schema = {
          kind: "attribute",
          data: {
            collection: attribute.collection,
            isNonFlagged: isNonFlagged || undefined,
            attributes: [
              {
                key: attribute.key,
                value: attribute.value,
              },
            ],
          },
        };
      } else if (collection && isNonFlagged) {
        schema = {
          kind: "collection-non-flagged",
          data: {
            collection,
          },
        };
      } else if (collection) {
        schema = {
          kind: "collection",
          data: {
            collection,
          },
        };
      } else if (tokenSetId) {
        schema = {
          kind: "token-set",
          data: {
            tokenSetId,
          },
        };
      }

      switch (order.kind) {
        case "zeroex-v4": {
          if (orderbook !== "reservoir") {
            throw new Error("Unsupported orderbook");
          }

          const orderInfo: orders.zeroExV4.OrderInfo = {
            orderParams: order.data,
            metadata: {
              schema,
              source,
            },
          };

          // Only the relayer can post Coinbase NFT orders
          if (orderInfo.orderParams.cbOrderId) {
            throw new Error("Unauthorized");
          }

          const [result] = await orders.zeroExV4.save([orderInfo]);
          if (result.status === "success") {
            return { message: "Success", orderId: result.id };
          } else {
            const error = Boom.badRequest(result.status);
            error.output.payload.orderId = result.id;
            throw error;
          }
        }

        case "seaport": {
          if (!["opensea", "reservoir"].includes(orderbook)) {
            throw new Error("Unknown orderbook");
          }

          const orderInfo: orders.seaport.OrderInfo = {
            kind: "full",
            orderParams: order.data,
            isReservoir: orderbook === "reservoir",
            metadata: {
              schema,
              source: orderbook === "reservoir" ? source : undefined,
            },
          };

          const [result] = await orders.seaport.save([orderInfo]);

          if (result.status !== "success") {
            const error = Boom.badRequest(result.status);
            error.output.payload.orderId = result.id;
            throw error;
          }

          if (orderbook === "opensea") {
            await postOrderExternal.addToQueue(result.id, order.data, orderbook, orderbookApiKey);

            logger.info(
              `post-order-${version}-handler`,
              `orderbook: ${orderbook}, orderData: ${JSON.stringify(order.data)}, orderId: ${
                result.id
              }`
            );
          }

          return { message: "Success", orderId: result.id };
        }

        case "seaport-forward": {
          if (!["opensea", "reservoir"].includes(orderbook)) {
            throw new Error("Unknown orderbook");
          }

          const orderComponents = order.data as Sdk.Seaport.Types.OrderComponents;
          const tokenOffer = orderComponents.offer[0];

          // Forward EIP1271 signature
          orderComponents.signature = defaultAbiCoder.encode(
            [
              `(
                (
                  uint8 itemType,
                  address token,
                  uint256 identifier,
                  uint256 amount,
                  uint256 startTime,
                  uint256 endTime,
                  uint256 salt,
                  (
                    uint256 amount,
                    address recipient
                  ) payments,
                  bytes signature
                ) seaportListingDetails,
                bytes oracleData
              )`,
            ],
            [
              {
                seaportListingDetails: {
                  itemType: tokenOffer.itemType,
                  token: tokenOffer.token,
                  identifier: tokenOffer.identifierOrCriteria,
                  amount: tokenOffer.endAmount,
                  startTime: orderComponents.startTime,
                  endTime: orderComponents.endTime,
                  salt: orderComponents.salt,
                  payments: orderComponents.consideration.map(({ endAmount, recipient }) => ({
                    amount: endAmount,
                    recipient,
                  })),
                  signature: orderComponents.signature!,
                },
                oracleData: await inject({
                  method: "POST",
                  url: `/oracle/collections/floor-ask/v4?token=${tokenOffer.token}:${tokenOffer.identifierOrCriteria}`,
                  headers: {
                    "Content-Type": "application/json",
                  },
                  payload: { order },
                })
                  .then((response) => JSON.parse(response.payload))
                  .then((response) =>
                    defaultAbiCoder.encode(
                      [
                        `(
                          bytes32 id,
                          bytes payload,
                          uint256 timestamp,
                          bytes signature
                        )`,
                      ],
                      response.message
                    )
                  ),
              },
            ]
          );

          const orderInfo: orders.seaport.OrderInfo = {
            kind: "full",
            orderParams: order.data,
            isReservoir: orderbook === "reservoir",
            metadata: {
              schema,
              source: orderbook === "reservoir" ? source : undefined,
            },
          };

          const [result] = await orders.seaport.save([orderInfo]);

          if (result.status !== "success") {
            const error = Boom.badRequest(result.status);
            error.output.payload.orderId = result.id;
            throw error;
          }

          if (orderbook === "opensea") {
            await postOrderExternal.addToQueue(result.id, order.data, orderbook, orderbookApiKey);

            logger.info(
              `post-order-${version}-handler`,
              `orderbook: ${orderbook}, orderData: ${JSON.stringify(order.data)}, orderId: ${
                result.id
              }`
            );
          }

          return { message: "Success", orderId: result.id };
        }

        case "looks-rare": {
          if (!["looks-rare", "reservoir"].includes(orderbook)) {
            throw new Error("Unknown orderbook");
          }

          const orderInfo: orders.looksRare.OrderInfo = {
            orderParams: order.data,
            metadata: {
              schema,
              source: orderbook === "reservoir" ? source : undefined,
            },
          };

          const [result] = await orders.looksRare.save([orderInfo]);

          if (result.status !== "success") {
            const error = Boom.badRequest(result.status);
            error.output.payload.orderId = result.id;
            throw error;
          }

          if (orderbook === "looks-rare") {
            await postOrderExternal.addToQueue(result.id, order.data, orderbook, orderbookApiKey);

            logger.info(
              `post-order-${version}-handler`,
              `orderbook: ${orderbook}, orderData: ${JSON.stringify(order.data)}, orderId: ${
                result.id
              }`
            );
          }

          return { message: "Success", orderId: result.id };
        }

        case "x2y2": {
          if (!["x2y2", "reservoir"].includes(orderbook)) {
            throw new Error("Unsupported orderbook");
          }

          if (orderbook === "x2y2") {
            // We do not save the order directly since X2Y2 orders are not fillable
            // unless their backend has processed them first. So we just need to be
            // patient until the relayer acknowledges the order (via X2Y2's server)
            // before us being able to ingest it.
            await postOrderExternal.addToQueue(null, order.data, orderbook, orderbookApiKey);
          } else {
            const orderInfo: orders.x2y2.OrderInfo = {
              orderParams: order.data,
              metadata: {
                schema,
              },
            };

            const [result] = await orders.x2y2.save([orderInfo]);

            if (result.status !== "success") {
              const error = Boom.badRequest(result.status);
              error.output.payload.orderId = result.id;
              throw error;
            }

            return { message: "Success", orderId: result.id };
          }

          logger.info(
            `post-order-${version}-handler`,
            `orderbook: ${orderbook}, orderData: ${JSON.stringify(order.data)}`
          );

          return { message: "Success" };
        }

        case "universe": {
          if (!["universe"].includes(orderbook)) {
            throw new Error("Unknown orderbook");
          }

          const orderInfo: orders.universe.OrderInfo = {
            orderParams: order.data,
            metadata: {
              schema,
              source: orderbook === "universe" ? source : undefined,
            },
          };

          const [result] = await orders.universe.save([orderInfo]);

          if (result.status !== "success") {
            throw Boom.badRequest(result.status);
          }

          if (orderbook === "universe") {
            await postOrderExternal.addToQueue(result.id, order.data, orderbook, orderbookApiKey);

            logger.info(
              `post-order-${version}-handler`,
              `orderbook: ${orderbook}, orderData: ${JSON.stringify(order.data)}, orderId: ${
                result.id
              }`
            );
          }

          return { message: "Success", orderId: result.id };
        }

<<<<<<< HEAD
        case "forward": {
=======
        case "element": {
>>>>>>> c68f2ca7
          if (!["reservoir"].includes(orderbook)) {
            throw new Error("Unknown orderbook");
          }

<<<<<<< HEAD
          const orderInfo: orders.forward.OrderInfo = {
=======
          const orderInfo: orders.element.OrderInfo = {
>>>>>>> c68f2ca7
            orderParams: order.data,
            metadata: {
              schema,
              source,
            },
          };

<<<<<<< HEAD
          const [result] = await orders.forward.save([orderInfo]);
=======
          const [result] = await orders.element.save([orderInfo]);

          if (result.status !== "success") {
            throw Boom.badRequest(result.status);
          }

          return { message: "Success", orderId: result.id };
        }

        case "blur": {
          if (!["reservoir"].includes(orderbook)) {
            throw new Error("Unknown orderbook");
          }

          const orderInfo: orders.blur.OrderInfo = {
            orderParams: order.data,
            metadata: {
              schema,
              source,
            },
          };

          const [result] = await orders.blur.save([orderInfo]);
>>>>>>> c68f2ca7

          if (result.status !== "success") {
            throw Boom.badRequest(result.status);
          }

          return { message: "Success", orderId: result.id };
        }
      }

      return { message: "Request accepted" };
    } catch (error) {
      logger.error(`post-order-${version}-handler`, `Handler failure: ${error}`);
      throw error;
    }
  },
};<|MERGE_RESOLUTION|>--- conflicted
+++ resolved
@@ -40,17 +40,12 @@
             "looks-rare",
             "zeroex-v4",
             "seaport",
-<<<<<<< HEAD
             "seaport-forward",
             "x2y2",
             "universe",
-            "forward"
-=======
-            "x2y2",
-            "universe",
+            "forward",
             "element",
             "blur"
->>>>>>> c68f2ca7
           )
           .required(),
         data: Joi.object().required(),
@@ -426,20 +421,12 @@
           return { message: "Success", orderId: result.id };
         }
 
-<<<<<<< HEAD
-        case "forward": {
-=======
         case "element": {
->>>>>>> c68f2ca7
           if (!["reservoir"].includes(orderbook)) {
             throw new Error("Unknown orderbook");
           }
 
-<<<<<<< HEAD
-          const orderInfo: orders.forward.OrderInfo = {
-=======
           const orderInfo: orders.element.OrderInfo = {
->>>>>>> c68f2ca7
             orderParams: order.data,
             metadata: {
               schema,
@@ -447,9 +434,6 @@
             },
           };
 
-<<<<<<< HEAD
-          const [result] = await orders.forward.save([orderInfo]);
-=======
           const [result] = await orders.element.save([orderInfo]);
 
           if (result.status !== "success") {
@@ -473,7 +457,28 @@
           };
 
           const [result] = await orders.blur.save([orderInfo]);
->>>>>>> c68f2ca7
+
+          if (result.status !== "success") {
+            throw Boom.badRequest(result.status);
+          }
+
+          return { message: "Success", orderId: result.id };
+        }
+
+        case "forward": {
+          if (!["reservoir"].includes(orderbook)) {
+            throw new Error("Unknown orderbook");
+          }
+
+          const orderInfo: orders.forward.OrderInfo = {
+            orderParams: order.data,
+            metadata: {
+              schema,
+              source,
+            },
+          };
+
+          const [result] = await orders.forward.save([orderInfo]);
 
           if (result.status !== "success") {
             throw Boom.badRequest(result.status);
