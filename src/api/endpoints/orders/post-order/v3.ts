/* eslint-disable @typescript-eslint/no-explicit-any */

import { defaultAbiCoder } from "@ethersproject/abi";
import { splitSignature } from "@ethersproject/bytes";
import * as Boom from "@hapi/boom";
import { Request, RouteOptions } from "@hapi/hapi";
import * as Sdk from "@reservoir0x/sdk";
import Joi from "joi";

import { inject } from "@/api/index";
import { logger } from "@/common/logger";
import { config } from "@/config/index";
import * as orders from "@/orderbook/orders";

import * as postOrderExternal from "@/jobs/orderbook/post-order-external";
import { regex } from "@/common/utils";

const version = "v3";

export const postOrderV3Options: RouteOptions = {
  description: "Submit signed order",
  tags: ["api", "Orderbook"],
  plugins: {
    "hapi-swagger": {
      order: 5,
    },
  },
  validate: {
    query: Joi.object({
      signature: Joi.string()
        .lowercase()
        .pattern(/^0x[a-fA-F0-9]+$/),
    }),
    payload: Joi.object({
      order: Joi.object({
        kind: Joi.string()
          .lowercase()
<<<<<<< HEAD
          .valid(
            "opensea",
            "looks-rare",
            "zeroex-v4",
            "seaport",
            "seaport-forward",
            "x2y2",
            "universe",
            "forward",
            "element",
            "blur"
          )
=======
          .valid("opensea", "looks-rare", "zeroex-v4", "seaport", "x2y2", "universe")
>>>>>>> c5b19a2d
          .required(),
        data: Joi.object().required(),
      }),
      orderbook: Joi.string()
        .lowercase()
        .valid("reservoir", "opensea", "looks-rare", "x2y2", "universe")
        .default("reservoir"),
      orderbookApiKey: Joi.string(),
      source: Joi.string().pattern(regex.domain).description("The source domain"),
      attribute: Joi.object({
        collection: Joi.string().required(),
        key: Joi.string().required(),
        value: Joi.string().required(),
      }),
      collection: Joi.string(),
      tokenSetId: Joi.string(),
      isNonFlagged: Joi.boolean(),
    }).oxor("tokenSetId", "collection", "attribute"),
  },
  handler: async (request: Request) => {
    if (config.disableOrders) {
      throw Boom.badRequest("Order posting is disabled");
    }

    const payload = request.payload as any;
    const query = request.query as any;

    try {
      const order = payload.order;
      const orderbook = payload.orderbook;
      const orderbookApiKey = payload.orderbookApiKey || null;
      const source = payload.source;

      // We'll always have only one of the below cases:
      // Only relevant/present for attribute bids
      const attribute = payload.attribute;
      // Only relevant for collection bids
      const collection = payload.collection;
      // Only relevant for token set bids
      const tokenSetId = payload.tokenSetId;

      // Only relevant for non-flagged tokens bids
      const isNonFlagged = payload.isNonFlagged;

      const signature = query.signature ?? order.data.signature;
      if (signature) {
        const { v, r, s } = splitSignature(signature);

        // If the signature is provided via query parameters, use it
        order.data = {
          ...order.data,
          // To cover everything:
          // - orders requiring a single signature field
          // - orders requiring split signature fields
          signature,
          v,
          r,
          s,
        };
      }

      let schema: any;
      if (attribute) {
        schema = {
          kind: "attribute",
          data: {
            collection: attribute.collection,
            isNonFlagged: isNonFlagged || undefined,
            attributes: [
              {
                key: attribute.key,
                value: attribute.value,
              },
            ],
          },
        };
      } else if (collection && isNonFlagged) {
        schema = {
          kind: "collection-non-flagged",
          data: {
            collection,
          },
        };
      } else if (collection) {
        schema = {
          kind: "collection",
          data: {
            collection,
          },
        };
      } else if (tokenSetId) {
        schema = {
          kind: "token-set",
          data: {
            tokenSetId,
          },
        };
      }

      switch (order.kind) {
        case "zeroex-v4": {
          if (orderbook !== "reservoir") {
            throw new Error("Unsupported orderbook");
          }

          const orderInfo: orders.zeroExV4.OrderInfo = {
            orderParams: order.data,
            metadata: {
              schema,
              source,
            },
          };

          // Only the relayer can post Coinbase NFT orders
          if (orderInfo.orderParams.cbOrderId) {
            throw new Error("Unauthorized");
          }

          const [result] = await orders.zeroExV4.save([orderInfo]);
          if (result.status === "success") {
            return { message: "Success", orderId: result.id };
          } else {
            const error = Boom.badRequest(result.status);
            error.output.payload.orderId = result.id;
            throw error;
          }
        }

        case "seaport": {
          if (!["opensea", "reservoir"].includes(orderbook)) {
            throw new Error("Unknown orderbook");
          }

          const orderInfo: orders.seaport.OrderInfo = {
            kind: "full",
            orderParams: order.data,
            isReservoir: orderbook === "reservoir",
            metadata: {
              schema,
              source: orderbook === "reservoir" ? source : undefined,
            },
          };

          const [result] = await orders.seaport.save([orderInfo]);

          if (result.status !== "success") {
            const error = Boom.badRequest(result.status);
            error.output.payload.orderId = result.id;
            throw error;
          }

          if (orderbook === "opensea") {
            await postOrderExternal.addToQueue(result.id, order.data, orderbook, orderbookApiKey);

            logger.info(
              `post-order-${version}-handler`,
              `orderbook: ${orderbook}, orderData: ${JSON.stringify(order.data)}, orderId: ${
                result.id
              }`
            );
          }

          return { message: "Success", orderId: result.id };
        }

        case "seaport-forward": {
          if (!["opensea", "reservoir"].includes(orderbook)) {
            throw new Error("Unknown orderbook");
          }

          const orderComponents = order.data as Sdk.Seaport.Types.OrderComponents;
          const tokenOffer = orderComponents.offer[0];

          // Forward EIP1271 signature
          orderComponents.signature = defaultAbiCoder.encode(
            [
              `tuple(
                uint8,
                address,
                uint256,
                uint256,
                uint256,
                uint256,
                uint256,
                tuple(uint256,address)[],
                bytes
              )`,
              "bytes",
            ],
            [
              [
                tokenOffer.itemType,
                tokenOffer.token,
                tokenOffer.identifierOrCriteria,
                tokenOffer.endAmount,
                orderComponents.startTime,
                orderComponents.endTime,
                orderComponents.salt,
                orderComponents.consideration.map(({ endAmount, recipient }) => [
                  endAmount,
                  recipient,
                ]),
                orderComponents.signature!,
              ],
              await inject({
                method: "GET",
                url: `/oracle/collections/floor-ask/v4?token=${tokenOffer.token}:${tokenOffer.identifierOrCriteria}`,
                headers: {
                  "Content-Type": "application/json",
                },
                payload: { order },
              })
                .then((response) => JSON.parse(response.payload))
                .then((response) =>
                  defaultAbiCoder.encode(
                    [
                      `tuple(
                        bytes32,
                        bytes,
                        uint256,
                        bytes
                      )`,
                    ],
                    [
                      [
                        response.message.id,
                        response.message.payload,
                        response.message.timestamp,
                        response.message.signature,
                      ],
                    ]
                  )
                ),
            ]
          );

          const orderInfo: orders.seaport.OrderInfo = {
            kind: "full",
            orderParams: orderComponents,
            isReservoir: orderbook === "reservoir",
            metadata: {
              schema,
              source: orderbook === "reservoir" ? source : undefined,
            },
          };

          const [result] = await orders.seaport.save([orderInfo]);

          if (result.status !== "success") {
            const error = Boom.badRequest(result.status);
            error.output.payload.orderId = result.id;
            throw error;
          }

          if (orderbook === "opensea") {
            await postOrderExternal.addToQueue(result.id, order.data, orderbook, orderbookApiKey);

            logger.info(
              `post-order-${version}-handler`,
              `orderbook: ${orderbook}, orderData: ${JSON.stringify(order.data)}, orderId: ${
                result.id
              }`
            );
          }

          return { message: "Success", orderId: result.id };
        }

        case "looks-rare": {
          if (!["looks-rare", "reservoir"].includes(orderbook)) {
            throw new Error("Unknown orderbook");
          }

          const orderInfo: orders.looksRare.OrderInfo = {
            orderParams: order.data,
            metadata: {
              schema,
              source: orderbook === "reservoir" ? source : undefined,
            },
          };

          const [result] = await orders.looksRare.save([orderInfo]);

          if (result.status !== "success") {
            const error = Boom.badRequest(result.status);
            error.output.payload.orderId = result.id;
            throw error;
          }

          if (orderbook === "looks-rare") {
            await postOrderExternal.addToQueue(result.id, order.data, orderbook, orderbookApiKey);

            logger.info(
              `post-order-${version}-handler`,
              `orderbook: ${orderbook}, orderData: ${JSON.stringify(order.data)}, orderId: ${
                result.id
              }`
            );
          }

          return { message: "Success", orderId: result.id };
        }

        case "x2y2": {
          if (!["x2y2", "reservoir"].includes(orderbook)) {
            throw new Error("Unsupported orderbook");
          }

          if (orderbook === "x2y2") {
            // We do not save the order directly since X2Y2 orders are not fillable
            // unless their backend has processed them first. So we just need to be
            // patient until the relayer acknowledges the order (via X2Y2's server)
            // before us being able to ingest it.
            await postOrderExternal.addToQueue(null, order.data, orderbook, orderbookApiKey);
          } else {
            const orderInfo: orders.x2y2.OrderInfo = {
              orderParams: order.data,
              metadata: {
                schema,
              },
            };

            const [result] = await orders.x2y2.save([orderInfo]);

            if (result.status !== "success") {
              const error = Boom.badRequest(result.status);
              error.output.payload.orderId = result.id;
              throw error;
            }

            return { message: "Success", orderId: result.id };
          }

          logger.info(
            `post-order-${version}-handler`,
            `orderbook: ${orderbook}, orderData: ${JSON.stringify(order.data)}`
          );

          return { message: "Success" };
        }

        case "universe": {
          if (!["universe"].includes(orderbook)) {
            throw new Error("Unknown orderbook");
          }

          const orderInfo: orders.universe.OrderInfo = {
            orderParams: order.data,
            metadata: {
              schema,
              source: orderbook === "universe" ? source : undefined,
            },
          };

          const [result] = await orders.universe.save([orderInfo]);

          if (result.status !== "success") {
            throw Boom.badRequest(result.status);
          }

          if (orderbook === "universe") {
            await postOrderExternal.addToQueue(result.id, order.data, orderbook, orderbookApiKey);

            logger.info(
              `post-order-${version}-handler`,
              `orderbook: ${orderbook}, orderData: ${JSON.stringify(order.data)}, orderId: ${
                result.id
              }`
            );
          }

          return { message: "Success", orderId: result.id };
        }
<<<<<<< HEAD

        case "element": {
          if (!["reservoir"].includes(orderbook)) {
            throw new Error("Unknown orderbook");
          }

          const orderInfo: orders.element.OrderInfo = {
            orderParams: order.data,
            metadata: {
              schema,
              source,
            },
          };

          const [result] = await orders.element.save([orderInfo]);

          if (result.status !== "success") {
            throw Boom.badRequest(result.status);
          }

          return { message: "Success", orderId: result.id };
        }

        case "blur": {
          if (!["reservoir"].includes(orderbook)) {
            throw new Error("Unknown orderbook");
          }

          const orderInfo: orders.blur.OrderInfo = {
            orderParams: order.data,
            metadata: {
              schema,
              source,
            },
          };

          const [result] = await orders.blur.save([orderInfo]);

          if (result.status !== "success") {
            throw Boom.badRequest(result.status);
          }

          return { message: "Success", orderId: result.id };
        }

        case "forward": {
          if (!["reservoir"].includes(orderbook)) {
            throw new Error("Unknown orderbook");
          }

          const orderInfo: orders.forward.OrderInfo = {
            orderParams: order.data,
            metadata: {
              schema,
              source,
            },
          };

          const [result] = await orders.forward.save([orderInfo]);

          if (result.status !== "success") {
            throw Boom.badRequest(result.status);
          }

          return { message: "Success", orderId: result.id };
        }
=======
>>>>>>> c5b19a2d
      }

      return { message: "Request accepted" };
    } catch (error) {
      logger.error(`post-order-${version}-handler`, `Handler failure: ${error}`);
      throw error;
    }
  },
};<|MERGE_RESOLUTION|>--- conflicted
+++ resolved
@@ -35,7 +35,6 @@
       order: Joi.object({
         kind: Joi.string()
           .lowercase()
-<<<<<<< HEAD
           .valid(
             "opensea",
             "looks-rare",
@@ -44,13 +43,8 @@
             "seaport-forward",
             "x2y2",
             "universe",
-            "forward",
-            "element",
-            "blur"
+            "forward"
           )
-=======
-          .valid("opensea", "looks-rare", "zeroex-v4", "seaport", "x2y2", "universe")
->>>>>>> c5b19a2d
           .required(),
         data: Joi.object().required(),
       }),
@@ -424,51 +418,6 @@
 
           return { message: "Success", orderId: result.id };
         }
-<<<<<<< HEAD
-
-        case "element": {
-          if (!["reservoir"].includes(orderbook)) {
-            throw new Error("Unknown orderbook");
-          }
-
-          const orderInfo: orders.element.OrderInfo = {
-            orderParams: order.data,
-            metadata: {
-              schema,
-              source,
-            },
-          };
-
-          const [result] = await orders.element.save([orderInfo]);
-
-          if (result.status !== "success") {
-            throw Boom.badRequest(result.status);
-          }
-
-          return { message: "Success", orderId: result.id };
-        }
-
-        case "blur": {
-          if (!["reservoir"].includes(orderbook)) {
-            throw new Error("Unknown orderbook");
-          }
-
-          const orderInfo: orders.blur.OrderInfo = {
-            orderParams: order.data,
-            metadata: {
-              schema,
-              source,
-            },
-          };
-
-          const [result] = await orders.blur.save([orderInfo]);
-
-          if (result.status !== "success") {
-            throw Boom.badRequest(result.status);
-          }
-
-          return { message: "Success", orderId: result.id };
-        }
 
         case "forward": {
           if (!["reservoir"].includes(orderbook)) {
@@ -491,8 +440,6 @@
 
           return { message: "Success", orderId: result.id };
         }
-=======
->>>>>>> c5b19a2d
       }
 
       return { message: "Request accepted" };
