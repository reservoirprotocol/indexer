--- conflicted
+++ resolved
@@ -55,7 +55,6 @@
       collectionsSetId: Joi.string()
         .lowercase()
         .description("Filter to a particular collection set."),
-<<<<<<< HEAD
       optimizeCheckoutURL: Joi.boolean().description(
         "If true, urls will only be returned for optimized sources that support royalties."
       ),
@@ -68,22 +67,6 @@
       useNonFlaggedFloorAsk: Joi.boolean().description(
         "If true, will return the collection non flagged floor ask events."
       ),
-=======
-      optimizeCheckoutURL: Joi.boolean()
-        .default(false)
-        .description(
-          "If true, urls will only be returned for optimized sources that support royalties."
-        ),
-      includeCriteriaMetadata: Joi.boolean()
-        .default(true)
-        .description("If true, criteria metadata is included in the response."),
-      normalizeRoyalties: Joi.boolean()
-        .default(false)
-        .description("If true, prices will include missing royalties to be added on-top."),
-      useNonFlaggedFloorAsk: Joi.boolean()
-        .default(false)
-        .description("If true, will return the collection non flagged floor ask events."),
->>>>>>> 37e46843
       continuation: Joi.string().description(
         "Use continuation token to request next offset of items."
       ),
@@ -152,7 +135,6 @@
     let contractFilter = "";
     let collectionFilter = "";
     let communityFilter = "";
-    let collectionSetFilter = "";
     let sortField = "top_bid_value";
     let offset = 0;
 
@@ -210,15 +192,6 @@
 
     if (query.community) {
       communityFilter = `AND community = $/community/`;
-    }
-
-    if (query.collectionsSetId) {
-      query.collectionsIds = await CollectionSets.getCollectionsIds(query.collectionsSetId);
-      if (_.isEmpty(query.collectionsIds)) {
-        throw Boom.badRequest(`No collections for collection set ${query.collectionsSetId}`);
-      }
-
-      collectionSetFilter = `AND id IN ($/collectionsIds:csv/)`;
     }
 
     if (query.contractsSetId) {
@@ -289,7 +262,6 @@
             ${communityFilter}
             ${collectionSetFilter}
             ${collectionFilter}
-            ${collectionSetFilter}
         ) c ON TRUE
         WHERE owner = $/user/
         AND amount > 0
