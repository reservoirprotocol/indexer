/* eslint-disable @typescript-eslint/no-explicit-any */

import { Request, RouteOptions } from "@hapi/hapi";
import * as Sdk from "@reservoir0x/sdk";
import Joi from "joi";
import _ from "lodash";

import { redb } from "@/common/db";
import { logger } from "@/common/logger";
import { JoiPrice, getJoiPriceObject } from "@/common/joi";
import {
  buildContinuation,
  fromBuffer,
  getNetAmount,
  regex,
  splitContinuation,
  toBuffer,
} from "@/common/utils";
import { config } from "@/config/index";
import { Sources } from "@/models/sources";
import { SourcesEntity } from "@/models/sources/sources-entity";
import { utils } from "ethers";

const version = "v3";

export const getOrdersAsksV3Options: RouteOptions = {
  description: "Asks (listings)",
  notes:
    "Get a list of asks (listings), filtered by token, collection or maker. This API is designed for efficiently ingesting large volumes of orders, for external processing",
  tags: ["api", "x-deprecated"],
  plugins: {
    "hapi-swagger": {
      order: 5,
    },
  },
  validate: {
    query: Joi.object({
      ids: Joi.alternatives(Joi.string(), Joi.array().items(Joi.string())).description(
        "Order id(s) to search for."
      ),
      token: Joi.string()
        .lowercase()
        .pattern(regex.token)
        .description(
          "Filter to a particular token. Example: `0x8d04a8c79ceb0889bdd12acdf3fa9d207ed3ff63:123`"
        ),
      maker: Joi.string()
        .lowercase()
        .pattern(regex.address)
        .description(
          "Filter to a particular user. Example: `0xF296178d553C8Ec21A2fBD2c5dDa8CA9ac905A00`"
        ),
      community: Joi.string()
        .lowercase()
        .description("Filter to a particular community. Example: `artblocks`"),
      contracts: Joi.alternatives()
        .try(
          Joi.array().max(50).items(Joi.string().lowercase().pattern(regex.address)),
          Joi.string().lowercase().pattern(regex.address)
        )
        .description(
          "Filter to an array of contracts. Example: `0x8d04a8c79ceb0889bdd12acdf3fa9d207ed3ff63`"
        ),
      status: Joi.string()
        .when("maker", {
          is: Joi.exist(),
          then: Joi.valid("active", "inactive", "expired", "cancelled", "filled"),
          otherwise: Joi.valid("active"),
        })
        .description(
          "active = currently valid\ninactive = temporarily invalid\nexpired, cancelled, filled = permanently invalid\n\nAvailable when filtering by maker, otherwise only valid orders will be returned"
        ),
      source: Joi.alternatives()
        .try(
          Joi.array().max(50).items(Joi.string().lowercase().pattern(regex.domain)),
          Joi.string().lowercase().pattern(regex.domain)
        )
        .description("Filter to an array of sources. Example: `opensea.io`"),
      native: Joi.boolean().description("If true, results will filter only Reservoir orders."),
      includePrivate: Joi.boolean()
        .default(false)
        .description("If true, private orders are included in the response."),
      includeMetadata: Joi.boolean()
        .default(false)
        .description("If true, metadata is included in the response."),
      includeRawData: Joi.boolean()
        .default(false)
        .description("If true, raw data is included in the response."),
      startTimestamp: Joi.number().description(
        "Get events after a particular unix timestamp (inclusive)"
      ),
      endTimestamp: Joi.number().description(
        "Get events before a particular unix timestamp (inclusive)"
      ),
      normalizeRoyalties: Joi.boolean()
        .default(false)
        .description("If true, prices will include missing royalties to be added on-top."),
      sortBy: Joi.string()
        .when("token", {
          is: Joi.exist(),
          then: Joi.valid("price", "createdAt"),
          otherwise: Joi.valid("createdAt"),
        })
        .valid("createdAt", "price")
        .default("createdAt")
        .description(
          "Order the items are returned in the response, Sorting by price allowed only when filtering by token"
        ),
      continuation: Joi.string()
        .pattern(regex.base64)
        .description("Use continuation token to request next offset of items."),
      limit: Joi.number()
        .integer()
        .min(1)
        .max(1000)
        .default(50)
        .description("Amount of items returned in response."),
    }).with("community", "maker"),
  },
  response: {
    schema: Joi.object({
      orders: Joi.array().items(
        Joi.object({
          id: Joi.string().required(),
          kind: Joi.string().required(),
          side: Joi.string().valid("buy", "sell").required(),
          tokenSetId: Joi.string().required(),
          tokenSetSchemaHash: Joi.string().lowercase().pattern(regex.bytes32).required(),
          contract: Joi.string().lowercase().pattern(regex.address),
          maker: Joi.string().lowercase().pattern(regex.address).required(),
          taker: Joi.string().lowercase().pattern(regex.address).required(),
          price: JoiPrice,
          validFrom: Joi.number().required(),
          validUntil: Joi.number().required(),
          quantityFilled: Joi.number().unsafe(),
          quantityRemaining: Joi.number().unsafe(),
          metadata: Joi.alternatives(
            Joi.object({
              kind: "token",
              data: Joi.object({
                collectionName: Joi.string().allow("", null),
                tokenName: Joi.string().allow("", null),
                image: Joi.string().allow("", null),
              }),
            }),
            Joi.object({
              kind: "collection",
              data: Joi.object({
                collectionName: Joi.string().allow("", null),
                image: Joi.string().allow("", null),
              }),
            }),
            Joi.object({
              kind: "attribute",
              data: Joi.object({
                collectionName: Joi.string().allow("", null),
                attributes: Joi.array().items(
                  Joi.object({ key: Joi.string(), value: Joi.string() })
                ),
                image: Joi.string().allow("", null),
              }),
            })
          )
            .allow(null)
            .optional(),
          status: Joi.string(),
          source: Joi.object().allow(null),
          feeBps: Joi.number().allow(null),
          feeBreakdown: Joi.array()
            .items(
              Joi.object({
                kind: Joi.string(),
                recipient: Joi.string().allow("", null),
                bps: Joi.number(),
              })
            )
            .allow(null),
          expiration: Joi.number().required(),
          isReservoir: Joi.boolean().allow(null),
          isDynamic: Joi.boolean(),
          createdAt: Joi.string().required(),
          updatedAt: Joi.string().required(),
          rawData: Joi.object().optional().allow(null),
        })
      ),
      continuation: Joi.string().pattern(regex.base64).allow(null),
    }).label(`getOrdersAsks${version.toUpperCase()}Response`),
    failAction: (_request, _h, error) => {
      logger.error(`get-orders-asks-${version}-handler`, `Wrong response schema: ${error}`);
      throw error;
    },
  },
  handler: async (request: Request) => {
    const query = request.query as any;

    try {
      const metadataBuildQuery = `
        (
          CASE
            WHEN orders.token_set_id LIKE 'token:%' THEN
              (SELECT
                json_build_object(
                  'kind', 'token',
                  'data', json_build_object(
                    'collectionName', collections.name,
                    'tokenName', tokens.name,
                    'image', tokens.image
                  )
                )
              FROM tokens
              JOIN collections
                ON tokens.collection_id = collections.id
              WHERE tokens.contract = decode(substring(split_part(orders.token_set_id, ':', 2) from 3), 'hex')
                AND tokens.token_id = (split_part(orders.token_set_id, ':', 3)::NUMERIC(78, 0)))

            WHEN orders.token_set_id LIKE 'contract:%' THEN
              (SELECT
                json_build_object(
                  'kind', 'collection',
                  'data', json_build_object(
                    'collectionName', collections.name,
                    'image', (collections.metadata ->> 'imageUrl')::TEXT
                  )
                )
              FROM collections
              WHERE collections.id = substring(orders.token_set_id from 10))

            WHEN orders.token_set_id LIKE 'range:%' THEN
              (SELECT
                json_build_object(
                  'kind', 'collection',
                  'data', json_build_object(
                    'collectionName', collections.name,
                    'image', (collections.metadata ->> 'imageUrl')::TEXT
                  )
                )
              FROM collections
              WHERE collections.id = substring(orders.token_set_id from 7))

            WHEN orders.token_set_id LIKE 'list:%' THEN
              (SELECT
                json_build_object(
                  'kind', 'attribute',
                  'data', json_build_object(
                    'collectionName', collections.name,
                    'attributes', ARRAY[json_build_object('key', attribute_keys.key, 'value', attributes.value)],
                    'image', (collections.metadata ->> 'imageUrl')::TEXT
                  )
                )
              FROM token_sets
              JOIN attributes
                ON token_sets.attribute_id = attributes.id
              JOIN attribute_keys
                ON attributes.attribute_key_id = attribute_keys.id
              JOIN collections
                ON attribute_keys.collection_id = collections.id
              WHERE token_sets.id = orders.token_set_id)

            ELSE NULL
          END
        ) AS metadata
      `;

      let baseQuery = `
        SELECT
          orders.id,
          orders.kind,
          orders.side,
          orders.token_set_id,
          orders.token_set_schema_hash,
          orders.contract,
          orders.maker,
          orders.taker,
          orders.currency,
          orders.price,
          orders.value,
          orders.currency_price,
          orders.currency_value,
          orders.normalized_value,
          orders.currency_normalized_value,
          orders.missing_royalties,
          dynamic,
          DATE_PART('epoch', LOWER(orders.valid_between)) AS valid_from,
          COALESCE(
            NULLIF(DATE_PART('epoch', UPPER(orders.valid_between)), 'Infinity'),
            0
          ) AS valid_until,
          orders.source_id_int,
          orders.quantity_filled,
          orders.quantity_remaining,
          orders.fee_bps,
          orders.fee_breakdown,
          COALESCE(
            NULLIF(DATE_PART('epoch', orders.expiration), 'Infinity'),
            0
          ) AS expiration,
          orders.is_reservoir,
          extract(epoch from orders.created_at) AS created_at,
          (
            CASE
              WHEN orders.fillability_status = 'filled' THEN 'filled'
              WHEN orders.fillability_status = 'cancelled' THEN 'cancelled'
              WHEN orders.fillability_status = 'expired' THEN 'expired'
              WHEN orders.fillability_status = 'no-balance' THEN 'inactive'
              WHEN orders.approval_status = 'no-approval' THEN 'inactive'
              ELSE 'active'
            END
          ) AS status,
          orders.updated_at
          ${query.includeRawData ? ", orders.raw_data" : ""}
          ${query.includeMetadata ? `, ${metadataBuildQuery}` : ""}
        FROM orders
      `;

      // We default in the code so that these values don't appear in the docs
      if (query.startTimestamp || query.endTimestamp) {
        if (!query.startTimestamp) {
          query.startTimestamp = 0;
        }
        if (!query.endTimestamp) {
          query.endTimestamp = 9999999999;
        }
      }

      // Filters
      const conditions: string[] =
        query.startTimestamp || query.endTimestamp
          ? [
              `orders.created_at >= to_timestamp($/startTimestamp/)`,
              `orders.created_at <= to_timestamp($/endTimestamp/)`,
              `orders.side = 'sell'`,
            ]
          : [`orders.side = 'sell'`];

      let communityFilter = "";
      let orderStatusFilter = "";

      if (query.ids) {
        if (Array.isArray(query.ids)) {
          conditions.push(`orders.id IN ($/ids:csv/)`);
        } else {
          conditions.push(`orders.id = $/ids/`);
        }
      } else {
        orderStatusFilter = `orders.fillability_status = 'fillable' AND orders.approval_status = 'approved'`;
      }

      if (query.token) {
        (query as any).tokenSetId = `token:${query.token}`;
        conditions.push(`orders.token_set_id = $/tokenSetId/`);
      }

      if (query.contracts) {
        if (!_.isArray(query.contracts)) {
          query.contracts = [query.contracts];
        }

        for (const contract of query.contracts) {
          const contractsFilter = `'${_.replace(contract, "0x", "\\x")}'`;

          if (_.isUndefined((query as any).contractsFilter)) {
            (query as any).contractsFilter = [];
          }

          (query as any).contractsFilter.push(contractsFilter);
        }

        (query as any).contractsFilter = _.join((query as any).contractsFilter, ",");

        conditions.push(`orders.contract IN ($/contractsFilter:raw/)`);
      }

      if (query.maker) {
        switch (query.status) {
          case "inactive": {
            // Potentially-valid orders
            orderStatusFilter = `orders.fillability_status = 'no-balance' OR (orders.fillability_status = 'fillable' AND orders.approval_status != 'approved')`;
            break;
          }
          case "expired": {
            orderStatusFilter = `orders.fillability_status = 'expired'`;
            break;
          }
          case "filled": {
            orderStatusFilter = `orders.fillability_status = 'filled'`;
            break;
          }
          case "cancelled": {
            orderStatusFilter = `orders.fillability_status = 'cancelled'`;
            break;
          }
        }

        (query as any).maker = toBuffer(query.maker);
        conditions.push(`orders.maker = $/maker/`);

        // Community filter is valid only when maker filter is passed
        if (query.community) {
          communityFilter =
            "JOIN (SELECT DISTINCT contract FROM collections WHERE community = $/community/) c ON orders.contract = c.contract";
        }
      }

      if (query.source) {
        const sourcesIds = [];

        const sources = await Sources.getInstance();

        if (!_.isArray(query.source)) {
          const source = sources.getByDomain(query.source);
          if (source?.id) {
            sourcesIds.push(source.id);
          }
        } else {
          for (const s of query.source) {
            const source = sources.getByDomain(s);
            if (source?.id) {
              sourcesIds.push(source.id);
            }
          }
        }

        if (_.isEmpty(sourcesIds)) {
          return { orders: [] };
        }

        (query as any).source = sourcesIds;
        conditions.push(`orders.source_id_int IN ($/source:csv/)`);
      }

      if (query.native) {
        conditions.push(`orders.is_reservoir`);
      }

      if (!query.includePrivate) {
        conditions.push(
          `orders.taker = '\\x0000000000000000000000000000000000000000' OR orders.taker IS NULL`
        );
      }

      if (orderStatusFilter) {
        conditions.push(orderStatusFilter);
      }

      if (query.continuation) {
        const [priceOrCreatedAt, id] = splitContinuation(
          query.continuation,
          /^\d+(.\d+)?_0x[a-f0-9]{64}$/
        );
        (query as any).priceOrCreatedAt = priceOrCreatedAt;
        (query as any).id = id;

        if (query.sortBy === "price") {
          conditions.push(`(orders.price, orders.id) > ($/priceOrCreatedAt/, $/id/)`);
        } else {
          conditions.push(
            `(orders.created_at, orders.id) < (to_timestamp($/priceOrCreatedAt/), $/id/)`
          );
        }
      }

      baseQuery += communityFilter;

      if (conditions.length) {
        baseQuery += " WHERE " + conditions.map((c) => `(${c})`).join(" AND ");
      }

      // Sorting
      if (query.sortBy === "price") {
        baseQuery += ` ORDER BY orders.value, orders.id`;
      } else {
        baseQuery += ` ORDER BY orders.created_at DESC, orders.id DESC`;
      }

      // Pagination
      baseQuery += ` LIMIT $/limit/`;

      const rawResult = await redb.manyOrNone(baseQuery, query);

      let continuation = null;
      if (rawResult.length === query.limit) {
        if (query.sortBy === "price") {
          continuation = buildContinuation(
            rawResult[rawResult.length - 1].price + "_" + rawResult[rawResult.length - 1].id
          );
        } else {
          continuation = buildContinuation(
            rawResult[rawResult.length - 1].created_at + "_" + rawResult[rawResult.length - 1].id
          );
        }
      }

      const sources = await Sources.getInstance();
      const result = rawResult.map(async (r) => {
        const feeBreakdown = r.fee_breakdown;
        let feeBps = utils.parseUnits(r.fee_bps.toString(), "wei");

        if (query.normalizeRoyalties && r.missing_royalties) {
          for (let i = 0; i < r.missing_royalties.length; i++) {
            const index: number = r.fee_breakdown.findIndex(
              (fee: { recipient: string }) => fee.recipient === r.missing_royalties[i].recipient
            );

<<<<<<< HEAD
            if (index !== -1) {
              feeBreakdown[index].bps += r.missing_royalties[i].bps;
            } else {
              feeBreakdown.push({
                bps: r.missing_royalties[i].bps,
=======
            const missingFeeBps = Number(r.missing_royalties[i].bps);

            if (index !== -1) {
              feeBreakdown[index].bps += missingFeeBps;
            } else {
              feeBreakdown.push({
                bps: missingFeeBps,
>>>>>>> 82dbba02
                kind: "royalty",
                recipient: r.missing_royalties[i].recipient,
              });

<<<<<<< HEAD
              feeBps = feeBps.add(r.missing_royalties[i].bps);
=======
              feeBps = feeBps + missingFeeBps;
>>>>>>> 82dbba02
            }
          }
        }

        let source: SourcesEntity | undefined;
        if (r.token_set_id?.startsWith("token")) {
          const [, contract, tokenId] = r.token_set_id.split(":");
          source = sources.get(Number(r.source_id_int), contract, tokenId);
        } else {
          source = sources.get(Number(r.source_id_int));
        }

        return {
          id: r.id,
          kind: r.kind,
          side: r.side,
          status: r.status,
          tokenSetId: r.token_set_id,
          tokenSetSchemaHash: fromBuffer(r.token_set_schema_hash),
          contract: fromBuffer(r.contract),
          maker: fromBuffer(r.maker),
          taker: fromBuffer(r.taker),
          price: await getJoiPriceObject(
            {
              gross: {
                amount: query.normalizeRoyalties
                  ? r.currency_normalized_value ?? r.price
                  : r.currency_price ?? r.price,
                nativeAmount: query.normalizeRoyalties ? r.normalized_value ?? r.price : r.price,
              },
              net: {
                amount: getNetAmount(r.currency_price ?? r.price, r.fee_bps),
                nativeAmount: getNetAmount(r.price, r.fee_bps),
              },
            },
            r.currency
              ? fromBuffer(r.currency)
              : r.side === "sell"
              ? Sdk.Common.Addresses.Eth[config.chainId]
              : Sdk.Common.Addresses.Weth[config.chainId]
          ),
          validFrom: Number(r.valid_from),
          validUntil: Number(r.valid_until),
          quantityFilled: Number(r.quantity_filled),
          quantityRemaining: Number(r.quantity_remaining),
          metadata: query.includeMetadata ? r.metadata : undefined,
          source: {
            id: source?.address,
            domain: source?.domain,
            name: source?.getTitle(),
            icon: source?.getIcon(),
            url: source?.metadata.url,
          },
          feeBps: Number(feeBps.toString()),
          feeBreakdown: feeBreakdown,
          expiration: Number(r.expiration),
          isReservoir: r.is_reservoir,
          isDynamic: Boolean(r.dynamic),
          createdAt: new Date(r.created_at * 1000).toISOString(),
          updatedAt: new Date(r.updated_at).toISOString(),
          rawData: query.includeRawData ? r.raw_data : undefined,
        };
      });

      return {
        orders: await Promise.all(result),
        continuation,
      };
    } catch (error) {
      logger.error(`get-orders-asks-${version}-handler`, `Handler failure: ${error}`);
      throw error;
    }
  },
};<|MERGE_RESOLUTION|>--- conflicted
+++ resolved
@@ -19,7 +19,6 @@
 import { config } from "@/config/index";
 import { Sources } from "@/models/sources";
 import { SourcesEntity } from "@/models/sources/sources-entity";
-import { utils } from "ethers";
 
 const version = "v3";
 
@@ -493,7 +492,7 @@
       const sources = await Sources.getInstance();
       const result = rawResult.map(async (r) => {
         const feeBreakdown = r.fee_breakdown;
-        let feeBps = utils.parseUnits(r.fee_bps.toString(), "wei");
+        let feeBps = r.fee_bps;
 
         if (query.normalizeRoyalties && r.missing_royalties) {
           for (let i = 0; i < r.missing_royalties.length; i++) {
@@ -501,13 +500,6 @@
               (fee: { recipient: string }) => fee.recipient === r.missing_royalties[i].recipient
             );
 
-<<<<<<< HEAD
-            if (index !== -1) {
-              feeBreakdown[index].bps += r.missing_royalties[i].bps;
-            } else {
-              feeBreakdown.push({
-                bps: r.missing_royalties[i].bps,
-=======
             const missingFeeBps = Number(r.missing_royalties[i].bps);
 
             if (index !== -1) {
@@ -515,16 +507,11 @@
             } else {
               feeBreakdown.push({
                 bps: missingFeeBps,
->>>>>>> 82dbba02
                 kind: "royalty",
                 recipient: r.missing_royalties[i].recipient,
               });
 
-<<<<<<< HEAD
-              feeBps = feeBps.add(r.missing_royalties[i].bps);
-=======
               feeBps = feeBps + missingFeeBps;
->>>>>>> 82dbba02
             }
           }
         }
