/* eslint-disable @typescript-eslint/no-explicit-any */

import { Request, RouteOptions } from "@hapi/hapi";
import * as Sdk from "@reservoir0x/sdk";
import Joi from "joi";
import _ from "lodash";

import { redb } from "@/common/db";
import { logger } from "@/common/logger";
import { JoiPrice, getJoiPriceObject } from "@/common/joi";
import {
  buildContinuation,
  fromBuffer,
  getNetAmount,
  regex,
  splitContinuation,
  toBuffer,
} from "@/common/utils";
import { config } from "@/config/index";
import { Sources } from "@/models/sources";
import { SourcesEntity } from "@/models/sources/sources-entity";

const version = "v3";

export const getOrdersAsksV3Options: RouteOptions = {
  description: "Asks (listings)",
  notes:
    "Get a list of asks (listings), filtered by token, collection or maker. This API is designed for efficiently ingesting large volumes of orders, for external processing",
  tags: ["api", "Orders"],
  plugins: {
    "hapi-swagger": {
      order: 5,
    },
  },
  validate: {
    query: Joi.object({
      ids: Joi.alternatives(Joi.string(), Joi.array().items(Joi.string())).description(
        "Order id(s) to search for."
      ),
      token: Joi.string()
        .lowercase()
        .pattern(regex.token)
        .description(
          "Filter to a particular token. Example: `0x8d04a8c79ceb0889bdd12acdf3fa9d207ed3ff63:123`"
        ),
      maker: Joi.string()
        .lowercase()
        .pattern(regex.address)
        .description(
          "Filter to a particular user. Example: `0xF296178d553C8Ec21A2fBD2c5dDa8CA9ac905A00`"
        ),
      community: Joi.string()
        .lowercase()
        .description("Filter to a particular community. Example: `artblocks`"),
      contracts: Joi.alternatives()
        .try(
          Joi.array().max(50).items(Joi.string().lowercase().pattern(regex.address)),
          Joi.string().lowercase().pattern(regex.address)
        )
        .description(
          "Filter to an array of contracts. Example: `0x8d04a8c79ceb0889bdd12acdf3fa9d207ed3ff63`"
        ),
      status: Joi.string()
        .when("maker", {
          is: Joi.exist(),
          then: Joi.valid("active", "inactive", "expired", "cancelled", "filled"),
          otherwise: Joi.valid("active"),
        })
        .description(
          "active = currently valid\ninactive = temporarily invalid\nexpired, cancelled, filled = permanently invalid\n\nAvailable when filtering by maker, otherwise only valid orders will be returned"
        ),
      source: Joi.string()
        .pattern(regex.domain)
        .description("Filter to a source by domain. Example: `opensea.io`"),
      native: Joi.boolean().description("If true, results will filter only Reservoir orders."),
      includePrivate: Joi.boolean()
        .default(false)
        .description("If true, private orders are included in the response."),
      includeMetadata: Joi.boolean()
        .default(false)
        .description("If true, metadata is included in the response."),
      includeRawData: Joi.boolean()
        .default(false)
        .description("If true, raw data is included in the response."),
      startTimestamp: Joi.number().description(
        "Get events after a particular unix timestamp (inclusive)"
      ),
      endTimestamp: Joi.number().description(
        "Get events before a particular unix timestamp (inclusive)"
      ),
      normalizeRoyalties: Joi.boolean()
        .default(false)
        .description("If true, prices will include missing royalties to be added on-top."),
      sortBy: Joi.string()
        .when("token", {
          is: Joi.exist(),
          then: Joi.valid("price", "createdAt"),
          otherwise: Joi.valid("createdAt"),
        })
        .valid("createdAt", "price")
        .default("createdAt")
        .description(
          "Order the items are returned in the response, Sorting by price allowed only when filtering by token"
        ),
      continuation: Joi.string()
        .pattern(regex.base64)
        .description("Use continuation token to request next offset of items."),
      limit: Joi.number()
        .integer()
        .min(1)
        .max(1000)
        .default(50)
        .description("Amount of items returned in response."),
    }).with("community", "maker"),
  },
  response: {
    schema: Joi.object({
      orders: Joi.array().items(
        Joi.object({
          id: Joi.string().required(),
          kind: Joi.string().required(),
          side: Joi.string().valid("buy", "sell").required(),
          status: Joi.string(),
          tokenSetId: Joi.string().required(),
          tokenSetSchemaHash: Joi.string().lowercase().pattern(regex.bytes32).required(),
          contract: Joi.string().lowercase().pattern(regex.address),
          maker: Joi.string().lowercase().pattern(regex.address).required(),
          taker: Joi.string().lowercase().pattern(regex.address).required(),
          price: JoiPrice,
          validFrom: Joi.number().required(),
          validUntil: Joi.number().required(),
          quantityFilled: Joi.number().unsafe(),
          quantityRemaining: Joi.number().unsafe(),
          metadata: Joi.alternatives(
            Joi.object({
              kind: "token",
              data: Joi.object({
                collectionId: Joi.string().allow("", null),
                collectionName: Joi.string().allow("", null),
                tokenName: Joi.string().allow("", null),
                image: Joi.string().allow("", null),
              }),
            }),
            Joi.object({
              kind: "collection",
              data: Joi.object({
                collectionId: Joi.string().allow("", null),
                collectionName: Joi.string().allow("", null),
                image: Joi.string().allow("", null),
              }),
            }),
            Joi.object({
              kind: "attribute",
              data: Joi.object({
                collectionId: Joi.string().allow("", null),
                collectionName: Joi.string().allow("", null),
                attributes: Joi.array().items(
                  Joi.object({ key: Joi.string(), value: Joi.string() })
                ),
                image: Joi.string().allow("", null),
              }),
            })
          )
            .allow(null)
            .optional(),
          source: Joi.object().allow(null),
          feeBps: Joi.number().allow(null),
          feeBreakdown: Joi.array()
            .items(
              Joi.object({
                kind: Joi.string(),
                recipient: Joi.string().allow("", null),
                bps: Joi.number(),
              })
            )
            .allow(null),
          expiration: Joi.number().required(),
          isReservoir: Joi.boolean().allow(null),
          isDynamic: Joi.boolean(),
          createdAt: Joi.string().required(),
          updatedAt: Joi.string().required(),
          rawData: Joi.object().optional().allow(null),
        })
      ),
      continuation: Joi.string().pattern(regex.base64).allow(null),
    }).label(`getOrdersAsks${version.toUpperCase()}Response`),
    failAction: (_request, _h, error) => {
      logger.error(`get-orders-asks-${version}-handler`, `Wrong response schema: ${error}`);
      throw error;
    },
  },
  handler: async (request: Request) => {
    const query = request.query as any;

    try {
      const metadataBuildQuery = `
        (
          CASE
            WHEN orders.token_set_id LIKE 'token:%' THEN
              (SELECT
                json_build_object(
                  'kind', 'token',
                  'data', json_build_object(
                    'collectionId', collections.id,
                    'collectionName', collections.name,
                    'tokenName', tokens.name,
                    'image', tokens.image
                  )
                )
              FROM tokens
              JOIN collections
                ON tokens.collection_id = collections.id
              WHERE tokens.contract = decode(substring(split_part(orders.token_set_id, ':', 2) from 3), 'hex')
                AND tokens.token_id = (split_part(orders.token_set_id, ':', 3)::NUMERIC(78, 0)))

            WHEN orders.token_set_id LIKE 'contract:%' THEN
              (SELECT
                json_build_object(
                  'kind', 'collection',
                  'data', json_build_object(
                    'collectionId', collections.id,
                    'collectionName', collections.name,
                    'image', (collections.metadata ->> 'imageUrl')::TEXT
                  )
                )
              FROM collections
              WHERE collections.id = substring(orders.token_set_id from 10))

            WHEN orders.token_set_id LIKE 'range:%' THEN
              (SELECT
                json_build_object(
                  'kind', 'collection',
                  'data', json_build_object(
                    'collectionId', collections.id,
                    'collectionName', collections.name,
                    'image', (collections.metadata ->> 'imageUrl')::TEXT
                  )
                )
              FROM collections
              WHERE collections.id = substring(orders.token_set_id from 7))

            WHEN orders.token_set_id LIKE 'list:%' THEN
              (SELECT
                json_build_object(
                  'kind', 'attribute',
                  'data', json_build_object(
                    'collectionId', collections.id,
                    'collectionName', collections.name,
                    'attributes', ARRAY[json_build_object('key', attribute_keys.key, 'value', attributes.value)],
                    'image', (collections.metadata ->> 'imageUrl')::TEXT
                  )
                )
              FROM token_sets
              JOIN attributes
                ON token_sets.attribute_id = attributes.id
              JOIN attribute_keys
                ON attributes.attribute_key_id = attribute_keys.id
              JOIN collections
                ON attribute_keys.collection_id = collections.id
              WHERE token_sets.id = orders.token_set_id)

            ELSE NULL
          END
        ) AS metadata
      `;

      let baseQuery = `
        SELECT
          orders.id,
          orders.kind,
          orders.side,
          orders.token_set_id,
          orders.token_set_schema_hash,
          orders.contract,
          orders.maker,
          orders.taker,
          orders.currency,
          orders.price,
          orders.value,
          orders.currency_price,
          orders.currency_value,
          orders.normalized_value,
          orders.currency_normalized_value,
          dynamic,
          DATE_PART('epoch', LOWER(orders.valid_between)) AS valid_from,
          COALESCE(
            NULLIF(DATE_PART('epoch', UPPER(orders.valid_between)), 'Infinity'),
            0
          ) AS valid_until,
          orders.source_id_int,
          orders.quantity_filled,
          orders.quantity_remaining,
          orders.fee_bps,
          orders.fee_breakdown,
          COALESCE(
            NULLIF(DATE_PART('epoch', orders.expiration), 'Infinity'),
            0
          ) AS expiration,
          orders.is_reservoir,
          extract(epoch from orders.created_at) AS created_at,
          (
            CASE
              WHEN orders.fillability_status = 'filled' THEN 'filled'
              WHEN orders.fillability_status = 'cancelled' THEN 'cancelled'
              WHEN orders.fillability_status = 'expired' THEN 'expired'
              WHEN orders.fillability_status = 'no-balance' THEN 'inactive'
              WHEN orders.approval_status = 'no-approval' THEN 'inactive'
              ELSE 'active'
            END
          ) AS status,
          orders.updated_at
          ${query.includeRawData ? ", orders.raw_data" : ""}
          ${query.includeMetadata ? `, ${metadataBuildQuery}` : ""}
        FROM orders
      `;

      // We default in the code so that these values don't appear in the docs
<<<<<<< HEAD
      if (query.startTimestamp || query.endTimestamp) {
        if (!query.startTimestamp) {
          query.startTimestamp = 0;
        }
        if (!query.endTimestamp) {
          query.endTimestamp = 9999999999;
        }
      }

      // Filters
      const conditions: string[] =
        query.startTimestamp || query.endTimestamp
          ? [
              `orders.created_at >= to_timestamp($/startTimestamp/)`,
              `orders.created_at <= to_timestamp($/endTimestamp/)`,
              `orders.side = 'sell'`,
            ]
          : [`orders.side = 'sell'`];
      let orderStatusFilter = `orders.fillability_status = 'fillable' AND orders.approval_status = 'approved'`;
=======
      if (!query.startTimestamp) {
        query.startTimestamp = 0;
      }
      if (!query.endTimestamp) {
        query.endTimestamp = 9999999999;
      }

      // Filters
      const conditions: string[] = [
        `orders.created_at >= to_timestamp($/startTimestamp/)`,
        `orders.created_at <= to_timestamp($/endTimestamp/)`,
        `orders.side = 'sell'`,
      ];

>>>>>>> 6560627a
      let communityFilter = "";
      let orderStatusFilter;

      if (query.ids) {
        if (Array.isArray(query.ids)) {
          conditions.push(`orders.id IN ($/ids:csv/)`);
        } else {
          conditions.push(`orders.id = $/ids/`);
        }
      } else {
        orderStatusFilter = `orders.fillability_status = 'fillable' AND orders.approval_status = 'approved'`;
      }

      if (query.token) {
        (query as any).tokenSetId = `token:${query.token}`;
        conditions.push(`orders.token_set_id = $/tokenSetId/`);
      }

      if (query.contracts) {
        if (!_.isArray(query.contracts)) {
          query.contracts = [query.contracts];
        }

        for (const contract of query.contracts) {
          const contractsFilter = `'${_.replace(contract, "0x", "\\x")}'`;

          if (_.isUndefined((query as any).contractsFilter)) {
            (query as any).contractsFilter = [];
          }

          (query as any).contractsFilter.push(contractsFilter);
        }

        (query as any).contractsFilter = _.join((query as any).contractsFilter, ",");

        conditions.push(`orders.contract IN ($/contractsFilter:raw/)`);
      }

      if (query.maker) {
        switch (query.status) {
          case "inactive": {
            // Potentially-valid orders
            orderStatusFilter = `orders.fillability_status = 'no-balance' OR (orders.fillability_status = 'fillable' AND orders.approval_status != 'approved')`;
            break;
          }
          case "expired": {
            orderStatusFilter = `orders.fillability_status = 'expired'`;
            break;
          }
          case "filled": {
            orderStatusFilter = `orders.fillability_status = 'filled'`;
            break;
          }
          case "cancelled": {
            orderStatusFilter = `orders.fillability_status = 'cancelled'`;
            break;
          }
        }

        (query as any).maker = toBuffer(query.maker);
        conditions.push(`orders.maker = $/maker/`);

        // Community filter is valid only when maker filter is passed
        if (query.community) {
          communityFilter =
            "JOIN (SELECT DISTINCT contract FROM collections WHERE community = $/community/) c ON orders.contract = c.contract";
        }
      }

      if (query.source) {
        const sources = await Sources.getInstance();
        const source = sources.getByDomain(query.source);

        if (!source) {
          return { orders: [] };
        }

        (query as any).source = source.id;
        conditions.push(`orders.source_id_int = $/source/`);
      }

      if (query.native) {
        conditions.push(`orders.is_reservoir`);
      }

      if (orderStatusFilter) {
        conditions.push(orderStatusFilter);
      }

      if (!query.includePrivate) {
        conditions.push(
          `orders.taker = '\\x0000000000000000000000000000000000000000' OR orders.taker IS NULL`
        );
      }

      if (orderStatusFilter) {
        conditions.push(orderStatusFilter);
      }

      if (query.continuation) {
        const [priceOrCreatedAt, id] = splitContinuation(
          query.continuation,
          /^\d+(.\d+)?_0x[a-f0-9]{64}$/
        );
        (query as any).priceOrCreatedAt = priceOrCreatedAt;
        (query as any).id = id;

        if (query.sortBy === "price") {
          conditions.push(`(orders.price, orders.id) > ($/priceOrCreatedAt/, $/id/)`);
        } else {
          conditions.push(
            `(orders.created_at, orders.id) < (to_timestamp($/priceOrCreatedAt/), $/id/)`
          );
        }
      }

      baseQuery += communityFilter;

      if (conditions.length) {
        baseQuery += " WHERE " + conditions.map((c) => `(${c})`).join(" AND ");
      }

      // Sorting
      if (query.sortBy === "price") {
        baseQuery += ` ORDER BY orders.price, orders.id`;
      } else {
        baseQuery += ` ORDER BY orders.created_at DESC, orders.id DESC`;
      }

      // Pagination
      baseQuery += ` LIMIT $/limit/`;

      const rawResult = await redb.manyOrNone(baseQuery, query);

      let continuation = null;
      if (rawResult.length === query.limit) {
        if (query.sortBy === "price") {
          continuation = buildContinuation(
            rawResult[rawResult.length - 1].price + "_" + rawResult[rawResult.length - 1].id
          );
        } else {
          continuation = buildContinuation(
            rawResult[rawResult.length - 1].created_at + "_" + rawResult[rawResult.length - 1].id
          );
        }
      }

      const sources = await Sources.getInstance();
      const result = rawResult.map(async (r) => {
        let source: SourcesEntity | undefined;
        if (r.token_set_id?.startsWith("token")) {
          const [, contract, tokenId] = r.token_set_id.split(":");
          source = sources.get(Number(r.source_id_int), contract, tokenId);
        } else {
          source = sources.get(Number(r.source_id_int));
        }

        return {
          id: r.id,
          kind: r.kind,
          side: r.side,
          status: r.status,
          tokenSetId: r.token_set_id,
          tokenSetSchemaHash: fromBuffer(r.token_set_schema_hash),
          contract: fromBuffer(r.contract),
          maker: fromBuffer(r.maker),
          taker: fromBuffer(r.taker),
          price: await getJoiPriceObject(
            {
              gross: {
                amount: query.normalizeRoyalties
                  ? r.currency_normalized_value ?? r.price
                  : r.currency_price ?? r.price,
                nativeAmount: query.normalizeRoyalties ? r.normalized_value ?? r.price : r.price,
              },
              net: {
                amount: getNetAmount(r.currency_price ?? r.price, r.fee_bps),
                nativeAmount: getNetAmount(r.price, r.fee_bps),
              },
            },
            r.currency
              ? fromBuffer(r.currency)
              : r.side === "sell"
              ? Sdk.Common.Addresses.Eth[config.chainId]
              : Sdk.Common.Addresses.Weth[config.chainId]
          ),
          validFrom: Number(r.valid_from),
          validUntil: Number(r.valid_until),
          quantityFilled: Number(r.quantity_filled),
          quantityRemaining: Number(r.quantity_remaining),
          metadata: query.includeMetadata ? r.metadata : undefined,
          source: {
            id: source?.address,
            domain: source?.domain,
            name: source?.getTitle(),
            icon: source?.getIcon(),
            url: source?.metadata.url,
          },
          feeBps: Number(r.fee_bps),
          feeBreakdown: r.fee_breakdown,
          expiration: Number(r.expiration),
          isReservoir: r.is_reservoir,
          isDynamic: Boolean(r.dynamic),
          createdAt: new Date(r.created_at * 1000).toISOString(),
          updatedAt: new Date(r.updated_at).toISOString(),
          rawData: query.includeRawData ? r.raw_data : undefined,
        };
      });

      return {
        orders: await Promise.all(result),
        continuation,
      };
    } catch (error) {
      logger.error(`get-orders-asks-${version}-handler`, `Handler failure: ${error}`);
      throw error;
    }
  },
};<|MERGE_RESOLUTION|>--- conflicted
+++ resolved
@@ -315,7 +315,6 @@
       `;
 
       // We default in the code so that these values don't appear in the docs
-<<<<<<< HEAD
       if (query.startTimestamp || query.endTimestamp) {
         if (!query.startTimestamp) {
           query.startTimestamp = 0;
@@ -334,23 +333,7 @@
               `orders.side = 'sell'`,
             ]
           : [`orders.side = 'sell'`];
-      let orderStatusFilter = `orders.fillability_status = 'fillable' AND orders.approval_status = 'approved'`;
-=======
-      if (!query.startTimestamp) {
-        query.startTimestamp = 0;
-      }
-      if (!query.endTimestamp) {
-        query.endTimestamp = 9999999999;
-      }
-
-      // Filters
-      const conditions: string[] = [
-        `orders.created_at >= to_timestamp($/startTimestamp/)`,
-        `orders.created_at <= to_timestamp($/endTimestamp/)`,
-        `orders.side = 'sell'`,
-      ];
-
->>>>>>> 6560627a
+
       let communityFilter = "";
       let orderStatusFilter;
 
