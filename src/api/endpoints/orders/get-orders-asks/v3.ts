/* eslint-disable @typescript-eslint/no-explicit-any */

import { Request, RouteOptions } from "@hapi/hapi";
import * as Sdk from "@reservoir0x/sdk";
import Joi from "joi";
import _ from "lodash";

import { redb } from "@/common/db";
import { logger } from "@/common/logger";
import { JoiPrice, getJoiPriceObject } from "@/common/joi";
import {
  buildContinuation,
  fromBuffer,
  getNetAmount,
  regex,
  splitContinuation,
  toBuffer,
} from "@/common/utils";
import { config } from "@/config/index";
import { Sources } from "@/models/sources";
import { SourcesEntity } from "@/models/sources/sources-entity";

const version = "v3";

export const getOrdersAsksV3Options: RouteOptions = {
  description: "Asks (listings)",
  notes:
    "Get a list of asks (listings), filtered by token, collection or maker. This API is designed for efficiently ingesting large volumes of orders, for external processing",
  tags: ["api", "Orders"],
  plugins: {
    "hapi-swagger": {
      order: 5,
    },
  },
  validate: {
    query: Joi.object({
      ids: Joi.alternatives(Joi.string(), Joi.array().items(Joi.string())).description(
        "Order id(s) to search for."
      ),
      token: Joi.string()
        .lowercase()
        .pattern(regex.token)
        .description(
          "Filter to a particular token. Example: `0x8d04a8c79ceb0889bdd12acdf3fa9d207ed3ff63:123`"
        ),
      maker: Joi.string()
        .lowercase()
        .pattern(regex.address)
        .description(
          "Filter to a particular user. Example: `0xF296178d553C8Ec21A2fBD2c5dDa8CA9ac905A00`"
        ),
      community: Joi.string()
        .lowercase()
        .description("Filter to a particular community. Example: `artblocks`"),
      contracts: Joi.alternatives()
        .try(
          Joi.array().max(50).items(Joi.string().lowercase().pattern(regex.address)),
          Joi.string().lowercase().pattern(regex.address)
        )
        .description(
          "Filter to an array of contracts. Example: `0x8d04a8c79ceb0889bdd12acdf3fa9d207ed3ff63`"
        ),
      status: Joi.string()
        .when("maker", {
          is: Joi.exist(),
          then: Joi.valid("active", "inactive", "expired", "cancelled", "filled"),
          otherwise: Joi.valid("active"),
        })
        .description(
          "active = currently valid\ninactive = temporarily invalid\nexpired, cancelled, filled = permanently invalid\n\nAvailable when filtering by maker, otherwise only valid orders will be returned"
        ),
      source: Joi.string()
        .pattern(regex.domain)
        .description("Filter to a source by domain. Example: `opensea.io`"),
      native: Joi.boolean().description("If true, results will filter only Reservoir orders."),
      includePrivate: Joi.boolean()
        .default(false)
        .description("If true, private orders are included in the response."),
      includeMetadata: Joi.boolean()
        .default(false)
        .description("If true, metadata is included in the response."),
      includeRawData: Joi.boolean()
        .default(false)
        .description("If true, raw data is included in the response."),
<<<<<<< HEAD
      startTimestamp: Joi.number().description(
        "Get events after a particular unix timestamp (inclusive)"
      ),
      endTimestamp: Joi.number().description(
        "Get events before a particular unix timestamp (inclusive)"
      ),
=======
      normalizeRoyalties: Joi.boolean()
        .default(false)
        .description("If true, prices will include missing royalties to be added on-top."),
>>>>>>> cf9f55c9
      sortBy: Joi.string()
        .when("token", {
          is: Joi.exist(),
          then: Joi.valid("price", "createdAt"),
          otherwise: Joi.valid("createdAt"),
        })
        .valid("createdAt", "price")
        .default("createdAt")
        .description(
          "Order the items are returned in the response, Sorting by price allowed only when filtering by token"
        ),
      continuation: Joi.string()
        .pattern(regex.base64)
        .description("Use continuation token to request next offset of items."),
      limit: Joi.number()
        .integer()
        .min(1)
        .max(1000)
        .default(50)
        .description("Amount of items returned in response."),
    }).with("community", "maker"),
  },
  response: {
    schema: Joi.object({
      orders: Joi.array().items(
        Joi.object({
          id: Joi.string().required(),
          kind: Joi.string().required(),
          side: Joi.string().valid("buy", "sell").required(),
          status: Joi.string(),
          tokenSetId: Joi.string().required(),
          tokenSetSchemaHash: Joi.string().lowercase().pattern(regex.bytes32).required(),
          contract: Joi.string().lowercase().pattern(regex.address),
          maker: Joi.string().lowercase().pattern(regex.address).required(),
          taker: Joi.string().lowercase().pattern(regex.address).required(),
          price: JoiPrice,
          validFrom: Joi.number().required(),
          validUntil: Joi.number().required(),
          quantityFilled: Joi.number().unsafe(),
          quantityRemaining: Joi.number().unsafe(),
          metadata: Joi.alternatives(
            Joi.object({
              kind: "token",
              data: Joi.object({
                collectionId: Joi.string().allow("", null),
                collectionName: Joi.string().allow("", null),
                tokenName: Joi.string().allow("", null),
                image: Joi.string().allow("", null),
              }),
            }),
            Joi.object({
              kind: "collection",
              data: Joi.object({
                collectionId: Joi.string().allow("", null),
                collectionName: Joi.string().allow("", null),
                image: Joi.string().allow("", null),
              }),
            }),
            Joi.object({
              kind: "attribute",
              data: Joi.object({
                collectionId: Joi.string().allow("", null),
                collectionName: Joi.string().allow("", null),
                attributes: Joi.array().items(
                  Joi.object({ key: Joi.string(), value: Joi.string() })
                ),
                image: Joi.string().allow("", null),
              }),
            })
          )
            .allow(null)
            .optional(),
          source: Joi.object().allow(null),
          feeBps: Joi.number().allow(null),
          feeBreakdown: Joi.array()
            .items(
              Joi.object({
                kind: Joi.string(),
                recipient: Joi.string().allow("", null),
                bps: Joi.number(),
              })
            )
            .allow(null),
          expiration: Joi.number().required(),
          isReservoir: Joi.boolean().allow(null),
          isDynamic: Joi.boolean(),
          createdAt: Joi.string().required(),
          updatedAt: Joi.string().required(),
          rawData: Joi.object().optional().allow(null),
        })
      ),
      continuation: Joi.string().pattern(regex.base64).allow(null),
    }).label(`getOrdersAsks${version.toUpperCase()}Response`),
    failAction: (_request, _h, error) => {
      logger.error(`get-orders-asks-${version}-handler`, `Wrong response schema: ${error}`);
      throw error;
    },
  },
  handler: async (request: Request) => {
    const query = request.query as any;

    try {
      const metadataBuildQuery = `
        (
          CASE
            WHEN orders.token_set_id LIKE 'token:%' THEN
              (SELECT
                json_build_object(
                  'kind', 'token',
                  'data', json_build_object(
                    'collectionId', collections.id,
                    'collectionName', collections.name,
                    'tokenName', tokens.name,
                    'image', tokens.image
                  )
                )
              FROM tokens
              JOIN collections
                ON tokens.collection_id = collections.id
              WHERE tokens.contract = decode(substring(split_part(orders.token_set_id, ':', 2) from 3), 'hex')
                AND tokens.token_id = (split_part(orders.token_set_id, ':', 3)::NUMERIC(78, 0)))

            WHEN orders.token_set_id LIKE 'contract:%' THEN
              (SELECT
                json_build_object(
                  'kind', 'collection',
                  'data', json_build_object(
                    'collectionId', collections.id,
                    'collectionName', collections.name,
                    'image', (collections.metadata ->> 'imageUrl')::TEXT
                  )
                )
              FROM collections
              WHERE collections.id = substring(orders.token_set_id from 10))

            WHEN orders.token_set_id LIKE 'range:%' THEN
              (SELECT
                json_build_object(
                  'kind', 'collection',
                  'data', json_build_object(
                    'collectionId', collections.id,
                    'collectionName', collections.name,
                    'image', (collections.metadata ->> 'imageUrl')::TEXT
                  )
                )
              FROM collections
              WHERE collections.id = substring(orders.token_set_id from 7))

            WHEN orders.token_set_id LIKE 'list:%' THEN
              (SELECT
                json_build_object(
                  'kind', 'attribute',
                  'data', json_build_object(
                    'collectionId', collections.id,
                    'collectionName', collections.name,
                    'attributes', ARRAY[json_build_object('key', attribute_keys.key, 'value', attributes.value)],
                    'image', (collections.metadata ->> 'imageUrl')::TEXT
                  )
                )
              FROM token_sets
              JOIN attributes
                ON token_sets.attribute_id = attributes.id
              JOIN attribute_keys
                ON attributes.attribute_key_id = attribute_keys.id
              JOIN collections
                ON attribute_keys.collection_id = collections.id
              WHERE token_sets.id = orders.token_set_id)

            ELSE NULL
          END
        ) AS metadata
      `;

      let baseQuery = `
        SELECT
          orders.id,
          orders.kind,
          orders.side,
          orders.token_set_id,
          orders.token_set_schema_hash,
          orders.contract,
          orders.maker,
          orders.taker,
          orders.currency,
          orders.price,
          orders.value,
          orders.currency_price,
          orders.currency_value,
          orders.normalized_value,
          orders.currency_normalized_value,
          dynamic,
          DATE_PART('epoch', LOWER(orders.valid_between)) AS valid_from,
          COALESCE(
            NULLIF(DATE_PART('epoch', UPPER(orders.valid_between)), 'Infinity'),
            0
          ) AS valid_until,
          orders.source_id_int,
          orders.quantity_filled,
          orders.quantity_remaining,
          orders.fee_bps,
          orders.fee_breakdown,
          COALESCE(
            NULLIF(DATE_PART('epoch', orders.expiration), 'Infinity'),
            0
          ) AS expiration,
          orders.is_reservoir,
          extract(epoch from orders.created_at) AS created_at,
          (
            CASE
              WHEN orders.fillability_status = 'filled' THEN 'filled'
              WHEN orders.fillability_status = 'cancelled' THEN 'cancelled'
              WHEN orders.fillability_status = 'expired' THEN 'expired'
              WHEN orders.fillability_status = 'no-balance' THEN 'inactive'
              WHEN orders.approval_status = 'no-approval' THEN 'inactive'
              ELSE 'active'
            END
          ) AS status,
          orders.updated_at
          ${query.includeRawData ? ", orders.raw_data" : ""}
          ${query.includeMetadata ? `, ${metadataBuildQuery}` : ""}
        FROM orders
      `;

      // We default in the code so that these values don't appear in the docs
      if (!query.startTimestamp) {
        query.startTimestamp = 0;
      }
      if (!query.endTimestamp) {
        query.endTimestamp = 9999999999;
      }

      // Filters
<<<<<<< HEAD
      const conditions: string[] = [
        `orders.created_at >= to_timestamp($/startTimestamp/)`,
        `orders.created_at <= to_timestamp($/endTimestamp/)`,
        `orders.side = 'sell'`,
      ];
      let orderStatusFilter = `orders.fillability_status = 'fillable' AND orders.approval_status = 'approved'`;
=======
      const conditions: string[] = [`orders.side = 'sell'`];

>>>>>>> cf9f55c9
      let communityFilter = "";
      let orderStatusFilter;

      if (query.ids) {
        if (Array.isArray(query.ids)) {
          conditions.push(`orders.id IN ($/ids:csv/)`);
        } else {
          conditions.push(`orders.id = $/ids/`);
        }
      } else {
        orderStatusFilter = `orders.fillability_status = 'fillable' AND orders.approval_status = 'approved'`;
      }

      if (query.token) {
        (query as any).tokenSetId = `token:${query.token}`;
        conditions.push(`orders.token_set_id = $/tokenSetId/`);
      }

      if (query.contracts) {
        if (!_.isArray(query.contracts)) {
          query.contracts = [query.contracts];
        }

        for (const contract of query.contracts) {
          const contractsFilter = `'${_.replace(contract, "0x", "\\x")}'`;

          if (_.isUndefined((query as any).contractsFilter)) {
            (query as any).contractsFilter = [];
          }

          (query as any).contractsFilter.push(contractsFilter);
        }

        (query as any).contractsFilter = _.join((query as any).contractsFilter, ",");

        conditions.push(`orders.contract IN ($/contractsFilter:raw/)`);
      }

      if (query.maker) {
        switch (query.status) {
          case "inactive": {
            // Potentially-valid orders
            orderStatusFilter = `orders.fillability_status = 'no-balance' OR (orders.fillability_status = 'fillable' AND orders.approval_status != 'approved')`;
            break;
          }
          case "expired": {
            orderStatusFilter = `orders.fillability_status = 'expired'`;
            break;
          }
          case "filled": {
            orderStatusFilter = `orders.fillability_status = 'filled'`;
            break;
          }
          case "cancelled": {
            orderStatusFilter = `orders.fillability_status = 'cancelled'`;
            break;
          }
        }

        (query as any).maker = toBuffer(query.maker);
        conditions.push(`orders.maker = $/maker/`);

        // Community filter is valid only when maker filter is passed
        if (query.community) {
          communityFilter =
            "JOIN (SELECT DISTINCT contract FROM collections WHERE community = $/community/) c ON orders.contract = c.contract";
        }
      }

      if (query.source) {
        const sources = await Sources.getInstance();
        const source = sources.getByDomain(query.source);

        if (!source) {
          return { orders: [] };
        }

        (query as any).source = source.id;
        conditions.push(`orders.source_id_int = $/source/`);
      }

      if (query.native) {
        conditions.push(`orders.is_reservoir`);
      }

      if (orderStatusFilter) {
        conditions.push(orderStatusFilter);
      }

      if (!query.includePrivate) {
        conditions.push(
          `orders.taker = '\\x0000000000000000000000000000000000000000' OR orders.taker IS NULL`
        );
      }

      if (orderStatusFilter) {
        conditions.push(orderStatusFilter);
      }

      if (query.continuation) {
        const [priceOrCreatedAt, id] = splitContinuation(
          query.continuation,
          /^\d+(.\d+)?_0x[a-f0-9]{64}$/
        );
        (query as any).priceOrCreatedAt = priceOrCreatedAt;
        (query as any).id = id;

        if (query.sortBy === "price") {
          conditions.push(`(orders.price, orders.id) > ($/priceOrCreatedAt/, $/id/)`);
        } else {
          conditions.push(
            `(orders.created_at, orders.id) < (to_timestamp($/priceOrCreatedAt/), $/id/)`
          );
        }
      }

      baseQuery += communityFilter;

      if (conditions.length) {
        baseQuery += " WHERE " + conditions.map((c) => `(${c})`).join(" AND ");
      }

      // Sorting
      if (query.sortBy === "price") {
        baseQuery += ` ORDER BY orders.price, orders.id`;
      } else {
        baseQuery += ` ORDER BY orders.created_at DESC, orders.id DESC`;
      }

      // Pagination
      baseQuery += ` LIMIT $/limit/`;

      const rawResult = await redb.manyOrNone(baseQuery, query);

      let continuation = null;
      if (rawResult.length === query.limit) {
        if (query.sortBy === "price") {
          continuation = buildContinuation(
            rawResult[rawResult.length - 1].price + "_" + rawResult[rawResult.length - 1].id
          );
        } else {
          continuation = buildContinuation(
            rawResult[rawResult.length - 1].created_at + "_" + rawResult[rawResult.length - 1].id
          );
        }
      }

      const sources = await Sources.getInstance();
      const result = rawResult.map(async (r) => {
        let source: SourcesEntity | undefined;
        if (r.token_set_id?.startsWith("token")) {
          const [, contract, tokenId] = r.token_set_id.split(":");
          source = sources.get(Number(r.source_id_int), contract, tokenId);
        } else {
          source = sources.get(Number(r.source_id_int));
        }

        return {
          id: r.id,
          kind: r.kind,
          side: r.side,
          status: r.status,
          tokenSetId: r.token_set_id,
          tokenSetSchemaHash: fromBuffer(r.token_set_schema_hash),
          contract: fromBuffer(r.contract),
          maker: fromBuffer(r.maker),
          taker: fromBuffer(r.taker),
          price: await getJoiPriceObject(
            {
              gross: {
                amount: query.normalizeRoyalties
                  ? r.currency_normalized_value ?? r.price
                  : r.currency_price ?? r.price,
                nativeAmount: query.normalizeRoyalties ? r.normalized_value ?? r.price : r.price,
              },
              net: {
                amount: getNetAmount(r.currency_price ?? r.price, r.fee_bps),
                nativeAmount: getNetAmount(r.price, r.fee_bps),
              },
            },
            r.currency
              ? fromBuffer(r.currency)
              : r.side === "sell"
              ? Sdk.Common.Addresses.Eth[config.chainId]
              : Sdk.Common.Addresses.Weth[config.chainId]
          ),
          validFrom: Number(r.valid_from),
          validUntil: Number(r.valid_until),
          quantityFilled: Number(r.quantity_filled),
          quantityRemaining: Number(r.quantity_remaining),
          metadata: query.includeMetadata ? r.metadata : undefined,
          source: {
            id: source?.address,
            domain: source?.domain,
            name: source?.metadata.title || source?.name,
            icon: source?.getIcon(),
            url: source?.metadata.url,
          },
          feeBps: Number(r.fee_bps),
          feeBreakdown: r.fee_breakdown,
          expiration: Number(r.expiration),
          isReservoir: r.is_reservoir,
          isDynamic: Boolean(r.dynamic),
          createdAt: new Date(r.created_at * 1000).toISOString(),
          updatedAt: new Date(r.updated_at).toISOString(),
          rawData: query.includeRawData ? r.raw_data : undefined,
        };
      });

      return {
        orders: await Promise.all(result),
        continuation,
      };
    } catch (error) {
      logger.error(`get-orders-asks-${version}-handler`, `Handler failure: ${error}`);
      throw error;
    }
  },
};<|MERGE_RESOLUTION|>--- conflicted
+++ resolved
@@ -82,18 +82,15 @@
       includeRawData: Joi.boolean()
         .default(false)
         .description("If true, raw data is included in the response."),
-<<<<<<< HEAD
       startTimestamp: Joi.number().description(
         "Get events after a particular unix timestamp (inclusive)"
       ),
       endTimestamp: Joi.number().description(
         "Get events before a particular unix timestamp (inclusive)"
       ),
-=======
       normalizeRoyalties: Joi.boolean()
         .default(false)
         .description("If true, prices will include missing royalties to be added on-top."),
->>>>>>> cf9f55c9
       sortBy: Joi.string()
         .when("token", {
           is: Joi.exist(),
@@ -326,17 +323,12 @@
       }
 
       // Filters
-<<<<<<< HEAD
       const conditions: string[] = [
         `orders.created_at >= to_timestamp($/startTimestamp/)`,
         `orders.created_at <= to_timestamp($/endTimestamp/)`,
         `orders.side = 'sell'`,
       ];
-      let orderStatusFilter = `orders.fillability_status = 'fillable' AND orders.approval_status = 'approved'`;
-=======
-      const conditions: string[] = [`orders.side = 'sell'`];
-
->>>>>>> cf9f55c9
+      
       let communityFilter = "";
       let orderStatusFilter;
 
