--- conflicted
+++ resolved
@@ -409,11 +409,7 @@
       if (orderStatusFilter) {
         conditions.push(orderStatusFilter);
       }
-<<<<<<< HEAD
-
-=======
-      
->>>>>>> 7da59633
+
       if (query.continuation) {
         const [priceOrCreatedAt, id] = splitContinuation(
           query.continuation,
