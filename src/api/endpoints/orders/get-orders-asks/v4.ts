/* eslint-disable @typescript-eslint/no-explicit-any */

import { Request, RouteOptions } from "@hapi/hapi";
import * as Sdk from "@reservoir0x/sdk";
import Joi from "joi";
import _ from "lodash";

import { redb } from "@/common/db";
import { logger } from "@/common/logger";
import { JoiPrice, getJoiPriceObject, JoiOrderCriteria } from "@/common/joi";
import {
  buildContinuation,
  fromBuffer,
  getNetAmount,
  regex,
  splitContinuation,
  toBuffer,
} from "@/common/utils";
import { config } from "@/config/index";
import { Sources } from "@/models/sources";
import { SourcesEntity } from "@/models/sources/sources-entity";
import { Orders } from "@/utils/orders";

const version = "v4";

export const getOrdersAsksV4Options: RouteOptions = {
  description: "Asks (listings)",
  notes:
    "Get a list of asks (listings), filtered by token, collection or maker. This API is designed for efficiently ingesting large volumes of orders, for external processing",
  tags: ["api", "Orders"],
  plugins: {
    "hapi-swagger": {
      order: 5,
    },
  },
  validate: {
    query: Joi.object({
      ids: Joi.alternatives(Joi.string(), Joi.array().items(Joi.string())).description(
        "Order id(s) to search for."
      ),
      token: Joi.string()
        .lowercase()
        .pattern(regex.token)
        .description(
          "Filter to a particular token. Example: `0x8d04a8c79ceb0889bdd12acdf3fa9d207ed3ff63:123`"
        ),
      maker: Joi.string()
        .lowercase()
        .pattern(regex.address)
        .description(
          "Filter to a particular user. Example: `0xF296178d553C8Ec21A2fBD2c5dDa8CA9ac905A00`"
        ),
      community: Joi.string()
        .lowercase()
        .description("Filter to a particular community. Example: `artblocks`"),
      contracts: Joi.alternatives()
        .try(
          Joi.array().max(50).items(Joi.string().lowercase().pattern(regex.address)),
          Joi.string().lowercase().pattern(regex.address)
        )
        .description(
          "Filter to an array of contracts. Example: `0x8d04a8c79ceb0889bdd12acdf3fa9d207ed3ff63`"
        ),
      status: Joi.string()
        .when("maker", {
          is: Joi.exist(),
          then: Joi.valid("active", "inactive", "expired", "cancelled", "filled"),
          otherwise: Joi.valid("active"),
        })
        .description(
          "active = currently valid\ninactive = temporarily invalid\nexpired, cancelled, filled = permanently invalid\n\nAvailable when filtering by maker, otherwise only valid orders will be returned"
        ),
      source: Joi.string()
        .pattern(regex.domain)
        .description("Filter to a source by domain. Example: `opensea.io`"),
      native: Joi.boolean().description("If true, results will filter only Reservoir orders."),
      includePrivate: Joi.boolean()
        .default(false)
        .description("If true, private orders are included in the response."),
      includeCriteriaMetadata: Joi.boolean()
        .default(false)
        .description("If true, criteria metadata is included in the response."),
      includeRawData: Joi.boolean()
        .default(false)
        .description("If true, raw data is included in the response."),
      startTimestamp: Joi.number().description(
        "Get events after a particular unix timestamp (inclusive)"
      ),
      endTimestamp: Joi.number().description(
        "Get events before a particular unix timestamp (inclusive)"
      ),
      normalizeRoyalties: Joi.boolean()
        .default(false)
        .description("If true, prices will include missing royalties to be added on-top."),
      sortBy: Joi.string()
        .when("token", {
          is: Joi.exist(),
          then: Joi.valid("price", "createdAt"),
          otherwise: Joi.valid("createdAt"),
        })
        .valid("createdAt", "price")
        .default("createdAt")
        .description(
          "Order the items are returned in the response, Sorting by price allowed only when filtering by token"
        ),
      continuation: Joi.string()
        .pattern(regex.base64)
        .description("Use continuation token to request next offset of items."),
      limit: Joi.number()
        .integer()
        .min(1)
        .max(1000)
        .default(50)
        .description("Amount of items returned in response."),
    }).with("community", "maker"),
  },
  response: {
    schema: Joi.object({
      orders: Joi.array().items(
        Joi.object({
          id: Joi.string().required(),
          kind: Joi.string().required(),
          side: Joi.string().valid("buy", "sell").required(),
          tokenSetId: Joi.string().required(),
          tokenSetSchemaHash: Joi.string().lowercase().pattern(regex.bytes32).required(),
          contract: Joi.string().lowercase().pattern(regex.address),
          maker: Joi.string().lowercase().pattern(regex.address).required(),
          taker: Joi.string().lowercase().pattern(regex.address).required(),
          price: JoiPrice,
          validFrom: Joi.number().required(),
          validUntil: Joi.number().required(),
          quantityFilled: Joi.number().unsafe(),
          quantityRemaining: Joi.number().unsafe(),
          criteria: JoiOrderCriteria.allow(null),
          status: Joi.string(),
          source: Joi.object().allow(null),
          feeBps: Joi.number().allow(null),
          feeBreakdown: Joi.array()
            .items(
              Joi.object({
                kind: Joi.string(),
                recipient: Joi.string().allow("", null),
                bps: Joi.number(),
              })
            )
            .allow(null),
          expiration: Joi.number().required(),
          isReservoir: Joi.boolean().allow(null),
          isDynamic: Joi.boolean(),
          createdAt: Joi.string().required(),
          updatedAt: Joi.string().required(),
          rawData: Joi.object().optional().allow(null),
        })
      ),
      continuation: Joi.string().pattern(regex.base64).allow(null),
    }).label(`getOrdersAsks${version.toUpperCase()}Response`),
    failAction: (_request, _h, error) => {
      logger.error(`get-orders-asks-${version}-handler`, `Wrong response schema: ${error}`);
      throw error;
    },
  },
  handler: async (request: Request) => {
    const query = request.query as any;

    try {
      const criteriaBuildQuery = Orders.buildCriteriaQuery(
        "orders",
        "token_set_id",
        query.includeCriteriaMetadata
      );

      let baseQuery = `
        SELECT
          orders.id,
          orders.kind,
          orders.side,
          orders.token_set_id,
          orders.token_set_schema_hash,
          orders.contract,
          orders.maker,
          orders.taker,
          orders.currency,
          orders.price,
          orders.value,
          orders.currency_price,
          orders.currency_value,
          orders.normalized_value,
          orders.currency_normalized_value,
          orders.missing_royalties,
          dynamic,
          DATE_PART('epoch', LOWER(orders.valid_between)) AS valid_from,
          COALESCE(
            NULLIF(DATE_PART('epoch', UPPER(orders.valid_between)), 'Infinity'),
            0
          ) AS valid_until,
          orders.source_id_int,
          orders.quantity_filled,
          orders.quantity_remaining,
          orders.fee_bps,
          orders.fee_breakdown,
          COALESCE(
            NULLIF(DATE_PART('epoch', orders.expiration), 'Infinity'),
            0
          ) AS expiration,
          orders.is_reservoir,
          extract(epoch from orders.created_at) AS created_at,
          (
            CASE
              WHEN orders.fillability_status = 'filled' THEN 'filled'
              WHEN orders.fillability_status = 'cancelled' THEN 'cancelled'
              WHEN orders.fillability_status = 'expired' THEN 'expired'
              WHEN orders.fillability_status = 'no-balance' THEN 'inactive'
              WHEN orders.approval_status = 'no-approval' THEN 'inactive'
              ELSE 'active'
            END
          ) AS status,
          orders.updated_at,
          (${criteriaBuildQuery}) AS criteria
          ${query.includeRawData ? ", orders.raw_data" : ""}
        FROM orders
      `;

      // We default in the code so that these values don't appear in the docs
      if (query.startTimestamp || query.endTimestamp) {
        if (!query.startTimestamp) {
          query.startTimestamp = 0;
        }
        if (!query.endTimestamp) {
          query.endTimestamp = 9999999999;
        }
      }

      // Filters
      const conditions: string[] =
        query.startTimestamp || query.endTimestamp
          ? [
              `orders.created_at >= to_timestamp($/startTimestamp/)`,
              `orders.created_at <= to_timestamp($/endTimestamp/)`,
              `orders.side = 'sell'`,
            ]
          : [`orders.side = 'sell'`];

      let communityFilter = "";
      let orderStatusFilter = "";

      if (query.ids) {
        if (Array.isArray(query.ids)) {
          conditions.push(`orders.id IN ($/ids:csv/)`);
        } else {
          conditions.push(`orders.id = $/ids/`);
        }
      } else {
        orderStatusFilter = `orders.fillability_status = 'fillable' AND orders.approval_status = 'approved'`;
      }

      if (query.token) {
        (query as any).tokenSetId = `token:${query.token}`;
        conditions.push(`orders.token_set_id = $/tokenSetId/`);
      }

      if (query.contracts) {
        if (!_.isArray(query.contracts)) {
          query.contracts = [query.contracts];
        }

        for (const contract of query.contracts) {
          const contractsFilter = `'${_.replace(contract, "0x", "\\x")}'`;

          if (_.isUndefined((query as any).contractsFilter)) {
            (query as any).contractsFilter = [];
          }

          (query as any).contractsFilter.push(contractsFilter);
        }

        (query as any).contractsFilter = _.join((query as any).contractsFilter, ",");

        conditions.push(`orders.contract IN ($/contractsFilter:raw/)`);
      }

      if (query.maker) {
        switch (query.status) {
          case "inactive": {
            // Potentially-valid orders
            orderStatusFilter = `orders.fillability_status = 'no-balance' OR (orders.fillability_status = 'fillable' AND orders.approval_status != 'approved')`;
            break;
          }
          case "expired": {
            orderStatusFilter = `orders.fillability_status = 'expired'`;
            break;
          }
          case "filled": {
            orderStatusFilter = `orders.fillability_status = 'filled'`;
            break;
          }
          case "cancelled": {
            orderStatusFilter = `orders.fillability_status = 'cancelled'`;
            break;
          }
        }

        (query as any).maker = toBuffer(query.maker);
        conditions.push(`orders.maker = $/maker/`);

        // Community filter is valid only when maker filter is passed
        if (query.community) {
          communityFilter =
            "JOIN (SELECT DISTINCT contract FROM collections WHERE community = $/community/) c ON orders.contract = c.contract";
        }
      }

      if (query.source) {
        const sources = await Sources.getInstance();
        const source = sources.getByDomain(query.source);

        if (!source) {
          return { orders: [] };
        }

        (query as any).source = source.id;
        conditions.push(`orders.source_id_int = $/source/`);
      }

      if (query.native) {
        conditions.push(`orders.is_reservoir`);
      }

      if (!query.includePrivate) {
        conditions.push(
          `orders.taker = '\\x0000000000000000000000000000000000000000' OR orders.taker IS NULL`
        );
      }

      if (orderStatusFilter) {
        conditions.push(orderStatusFilter);
      }

      if (query.continuation) {
        const [priceOrCreatedAt, id] = splitContinuation(
          query.continuation,
          /^\d+(.\d+)?_0x[a-f0-9]{64}$/
        );
        (query as any).priceOrCreatedAt = priceOrCreatedAt;
        (query as any).id = id;

        if (query.sortBy === "price") {
          conditions.push(`(orders.price, orders.id) > ($/priceOrCreatedAt/, $/id/)`);
        } else {
          conditions.push(
            `(orders.created_at, orders.id) < (to_timestamp($/priceOrCreatedAt/), $/id/)`
          );
        }
      }

      baseQuery += communityFilter;

      if (conditions.length) {
        baseQuery += " WHERE " + conditions.map((c) => `(${c})`).join(" AND ");
      }

      // Sorting
      if (query.sortBy === "price") {
        baseQuery += ` ORDER BY orders.price, orders.id`;
      } else {
        baseQuery += ` ORDER BY orders.created_at DESC, orders.id DESC`;
      }

      // Pagination
      baseQuery += ` LIMIT $/limit/`;

      const rawResult = await redb.manyOrNone(baseQuery, query);

      let continuation = null;
      if (rawResult.length === query.limit) {
        if (query.sortBy === "price") {
          continuation = buildContinuation(
            rawResult[rawResult.length - 1].price + "_" + rawResult[rawResult.length - 1].id
          );
        } else {
          continuation = buildContinuation(
            rawResult[rawResult.length - 1].created_at + "_" + rawResult[rawResult.length - 1].id
          );
        }
      }

      const sources = await Sources.getInstance();
      const result = rawResult.map(async (r) => {
        const feeBreakdown = r.fee_breakdown;
        let feeBps = r.fee_bps;

        if (query.normalizeRoyalties && r.missing_royalties) {
          for (let i = 0; i < r.missing_royalties.length; i++) {
            const index: number = r.fee_breakdown.findIndex(
              (fee: { recipient: string }) => fee.recipient === r.missing_royalties[i].recipient
            );

<<<<<<< HEAD
            if (index !== -1) {
              feeBreakdown[index].bps += r.missing_royalties[i].bps;
            } else {
              feeBreakdown.push({
                bps: r.missing_royalties[i].bps,
=======
            const missingFeeBps = Number(r.missing_royalties[i].bps);

            if (index !== -1) {
              feeBreakdown[index].bps += missingFeeBps;
            } else {
              feeBreakdown.push({
                bps: missingFeeBps,
>>>>>>> 82dbba02
                kind: "royalty",
                recipient: r.missing_royalties[i].recipient,
              });

<<<<<<< HEAD
              feeBps = feeBps.add(r.missing_royalties[i].bps);
=======
              feeBps = feeBps + missingFeeBps;
>>>>>>> 82dbba02
            }
          }
        }

        let source: SourcesEntity | undefined;
        if (r.token_set_id?.startsWith("token")) {
          const [, contract, tokenId] = r.token_set_id.split(":");
          source = sources.get(Number(r.source_id_int), contract, tokenId);
        } else {
          source = sources.get(Number(r.source_id_int));
        }

        return {
          id: r.id,
          kind: r.kind,
          side: r.side,
          status: r.status,
          tokenSetId: r.token_set_id,
          tokenSetSchemaHash: fromBuffer(r.token_set_schema_hash),
          contract: fromBuffer(r.contract),
          maker: fromBuffer(r.maker),
          taker: fromBuffer(r.taker),
          price: await getJoiPriceObject(
            {
              gross: {
                amount: query.normalizeRoyalties
                  ? r.currency_normalized_value ?? r.price
                  : r.currency_price ?? r.price,
                nativeAmount: query.normalizeRoyalties ? r.normalized_value ?? r.price : r.price,
              },
              net: {
                amount: getNetAmount(r.currency_price ?? r.price, r.fee_bps),
                nativeAmount: getNetAmount(r.price, r.fee_bps),
              },
            },
            r.currency
              ? fromBuffer(r.currency)
              : r.side === "sell"
              ? Sdk.Common.Addresses.Eth[config.chainId]
              : Sdk.Common.Addresses.Weth[config.chainId]
          ),
          validFrom: Number(r.valid_from),
          validUntil: Number(r.valid_until),
          quantityFilled: Number(r.quantity_filled),
          quantityRemaining: Number(r.quantity_remaining),
          criteria: r.criteria,
          source: {
            id: source?.address,
            domain: source?.domain,
            name: source?.getTitle(),
            icon: source?.getIcon(),
            url: source?.metadata.url,
          },
          feeBps: Number(feeBps.toString()),
          feeBreakdown: feeBreakdown,
          expiration: Number(r.expiration),
          isReservoir: r.is_reservoir,
          isDynamic: Boolean(r.dynamic),
          createdAt: new Date(r.created_at * 1000).toISOString(),
          updatedAt: new Date(r.updated_at).toISOString(),
          rawData: query.includeRawData ? r.raw_data : undefined,
        };
      });

      return {
        orders: await Promise.all(result),
        continuation,
      };
    } catch (error) {
      logger.error(`get-orders-asks-${version}-handler`, `Handler failure: ${error}`);
      throw error;
    }
  },
};<|MERGE_RESOLUTION|>--- conflicted
+++ resolved
@@ -394,13 +394,6 @@
               (fee: { recipient: string }) => fee.recipient === r.missing_royalties[i].recipient
             );
 
-<<<<<<< HEAD
-            if (index !== -1) {
-              feeBreakdown[index].bps += r.missing_royalties[i].bps;
-            } else {
-              feeBreakdown.push({
-                bps: r.missing_royalties[i].bps,
-=======
             const missingFeeBps = Number(r.missing_royalties[i].bps);
 
             if (index !== -1) {
@@ -408,16 +401,11 @@
             } else {
               feeBreakdown.push({
                 bps: missingFeeBps,
->>>>>>> 82dbba02
                 kind: "royalty",
                 recipient: r.missing_royalties[i].recipient,
               });
 
-<<<<<<< HEAD
-              feeBps = feeBps.add(r.missing_royalties[i].bps);
-=======
               feeBps = feeBps + missingFeeBps;
->>>>>>> 82dbba02
             }
           }
         }
