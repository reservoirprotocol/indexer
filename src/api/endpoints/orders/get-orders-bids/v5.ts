/* eslint-disable @typescript-eslint/no-explicit-any */

import { Request, RouteOptions } from "@hapi/hapi";
import * as Sdk from "@reservoir0x/sdk";
import * as Boom from "@hapi/boom";
import Joi from "joi";
import _ from "lodash";

import { redb } from "@/common/db";
import { logger } from "@/common/logger";
import { JoiPrice, getJoiPriceObject, JoiOrderCriteria } from "@/common/joi";
import { buildContinuation, fromBuffer, regex, splitContinuation, toBuffer } from "@/common/utils";
import { config } from "@/config/index";
import { Sources } from "@/models/sources";
import { SourcesEntity } from "@/models/sources/sources-entity";
import { Orders } from "@/utils/orders";
import { Attributes } from "@/models/attributes";
import { CollectionSets } from "@/models/collection-sets";

const version = "v5";

export const getOrdersBidsV5Options: RouteOptions = {
  description: "Bids (offers)",
  notes:
    "Get a list of bids (offers), filtered by token, collection or maker. This API is designed for efficiently ingesting large volumes of orders, for external processing",
  tags: ["api", "Orders"],
  plugins: {
    "hapi-swagger": {
      order: 5,
    },
  },
  validate: {
    query: Joi.object({
      ids: Joi.alternatives(Joi.array().items(Joi.string()), Joi.string()).description(
        "Order id(s) to search for (only fillable and approved orders will be returned)"
      ),
      token: Joi.string()
        .lowercase()
        .pattern(regex.token)
        .description(
          "Filter to a particular token. Example: `0x8d04a8c79ceb0889bdd12acdf3fa9d207ed3ff63:123`"
        ),
      tokenSetId: Joi.string()
        .lowercase()
        .description(
          "Filter to a particular set. Example: `contract:0x8d04a8c79ceb0889bdd12acdf3fa9d207ed3ff63` or `token:0x8d04a8c79ceb0889bdd12acdf3fa9d207ed3ff63:1`"
        ),
      maker: Joi.string()
        .lowercase()
        .pattern(regex.address)
        .description(
          "Filter to a particular user. Example: `0xF296178d553C8Ec21A2fBD2c5dDa8CA9ac905A00`"
        ),
      community: Joi.string()
        .lowercase()
        .description("Filter to a particular community. Example: `artblocks`"),
      collectionsSetId: Joi.string()
        .lowercase()
        .description("Filter to a particular collection set."),
      collection: Joi.string()
        .lowercase()
        .description(
          "Filter to a particular collection bids with collection-id. Example: `0x8d04a8c79ceb0889bdd12acdf3fa9d207ed3ff63`"
        ),
      attribute: Joi.object()
        .unknown()
        .description(
          "Filter to a particular attribute within a collection. Example: `attribute[Mouth]=Bored` (Collection must be passed as well when filtering by attribute)"
        ),
      contracts: Joi.alternatives().try(
        Joi.array()
          .max(50)
          .items(Joi.string().lowercase().pattern(regex.address))
          .description(
            "Filter to an array of contracts. Example: `0x8d04a8c79ceb0889bdd12acdf3fa9d207ed3ff63`"
          ),
        Joi.string()
          .lowercase()
          .pattern(regex.address)
          .description(
            "Filter to an array of contracts. Example: `0x8d04a8c79ceb0889bdd12acdf3fa9d207ed3ff63`"
          )
      ),
      status: Joi.string()
        .when("maker", {
          is: Joi.exist(),
          then: Joi.valid("active", "inactive", "expired", "cancelled", "filled"),
          otherwise: Joi.valid("active"),
        })
        .description(
          "active = currently valid\ninactive = temporarily invalid\nexpired, cancelled, filled = permanently invalid\n\nAvailable when filtering by maker, otherwise only valid orders will be returned"
        ),
      source: Joi.string()
        .pattern(regex.domain)
        .description("Filter to a source by domain. Example: `opensea.io`"),
      native: Joi.boolean().description("If true, results will filter only Reservoir orders."),
<<<<<<< HEAD
      includeCriteriaMetadata: Joi.boolean()
        .default(false)
        .description("If true, criteria metadata is included in the response."),
      includeRawData: Joi.boolean()
        .default(false)
        .description("If true, raw data is included in the response."),
=======
      includeCriteriaMetadata: Joi.boolean().description(
        "If true, criteria metadata is included in the response."
      ),
      includeRawData: Joi.boolean().description("If true, raw data is included in the response."),
      normalizeRoyalties: Joi.boolean().description(
        "If true, prices will include missing royalties to be added on-top."
      ),
>>>>>>> 8c5dafc5
      startTimestamp: Joi.number().description(
        "Get events after a particular unix timestamp (inclusive)"
      ),
      endTimestamp: Joi.number().description(
        "Get events before a particular unix timestamp (inclusive)"
      ),
<<<<<<< HEAD
      normalizeRoyalties: Joi.boolean()
        .default(false)
        .description("If true, prices will include missing royalties to be added on-top."),
=======
>>>>>>> 8c5dafc5
      sortBy: Joi.string()
        .when("token", {
          is: Joi.exist(),
          then: Joi.valid("price", "createdAt"),
          otherwise: Joi.valid("createdAt"),
        })
        .valid("createdAt", "price")
        .description(
          "Order the items are returned in the response, Sorting by price allowed only when filtering by token"
        ),
      continuation: Joi.string()
        .pattern(regex.base64)
        .description("Use continuation token to request next offset of items."),
      limit: Joi.number()
        .integer()
        .min(1)
        .max(1000)
        .description("Amount of items returned in response."),
    })
      .oxor("token", "tokenSetId", "contracts", "ids", "collection")
      .with("community", "maker")
      .with("collectionsSetId", "maker")
      .with("attribute", "collection"),
  },
  response: {
    schema: Joi.object({
      orders: Joi.array().items(
        Joi.object({
          id: Joi.string().required(),
          kind: Joi.string().required(),
          side: Joi.string().valid("buy", "sell").required(),
          status: Joi.string(),
          tokenSetId: Joi.string().required(),
          tokenSetSchemaHash: Joi.string().lowercase().pattern(regex.bytes32).required(),
          contract: Joi.string().lowercase().pattern(regex.address),
          maker: Joi.string().lowercase().pattern(regex.address).required(),
          taker: Joi.string().lowercase().pattern(regex.address).required(),
          price: JoiPrice,
          validFrom: Joi.number().required(),
          validUntil: Joi.number().required(),
          quantityFilled: Joi.number().unsafe(),
          quantityRemaining: Joi.number().unsafe(),
          criteria: JoiOrderCriteria.allow(null),
          source: Joi.object().allow(null),
          feeBps: Joi.number().allow(null),
          feeBreakdown: Joi.array()
            .items(
              Joi.object({
                kind: Joi.string(),
                recipient: Joi.string().allow("", null),
                bps: Joi.number(),
              })
            )
            .allow(null),
          expiration: Joi.number().required(),
          isReservoir: Joi.boolean().allow(null),
          isDynamic: Joi.boolean(),
          createdAt: Joi.string().required(),
          updatedAt: Joi.string().required(),
          rawData: Joi.object().optional().allow(null),
        })
      ),
      continuation: Joi.string().pattern(regex.base64).allow(null),
    }).label(`getOrdersBids${version.toUpperCase()}Response`),
    failAction: (_request, _h, error) => {
      logger.error(`get-orders-bids-${version}-handler`, `Wrong response schema: ${error}`);
      throw error;
    },
  },
  handler: async (request: Request) => {
    const query = request.query as any;

    if (!query.limit) {
      query.limit = 50;
    }

    if (!query.sortBy) {
      query.sortBy = "createdAt";
    }

    try {
      const criteriaBuildQuery = Orders.buildCriteriaQuery(
        "orders",
        "token_set_id",
        query.includeCriteriaMetadata
      );

      let baseQuery = `
        SELECT
          orders.id,
          orders.kind,
          orders.side,
          (
            CASE
              WHEN orders.fillability_status = 'filled' THEN 'filled'
              WHEN orders.fillability_status = 'cancelled' THEN 'cancelled'
              WHEN orders.fillability_status = 'expired' THEN 'expired'
              WHEN orders.fillability_status = 'no-balance' THEN 'inactive'
              WHEN orders.approval_status = 'no-approval' THEN 'inactive'
              ELSE 'active'
            END
          ) AS status,
          orders.token_set_id,
          orders.token_set_schema_hash,
          orders.contract,
          orders.maker,
          orders.taker,
          orders.price,
          orders.value,
          orders.currency,
          orders.currency_price,
          orders.currency_value,
          dynamic,
          orders.normalized_value,
          orders.currency_normalized_value,
          orders.missing_royalties,
          DATE_PART('epoch', LOWER(orders.valid_between)) AS valid_from,
          COALESCE(
            NULLIF(DATE_PART('epoch', UPPER(orders.valid_between)), 'Infinity'),
            0
          ) AS valid_until,
          orders.source_id_int,
          orders.quantity_filled,
          orders.quantity_remaining,
          orders.fee_bps,
          orders.fee_breakdown,
          COALESCE(
            NULLIF(DATE_PART('epoch', orders.expiration), 'Infinity'),
            0
          ) AS expiration,
          orders.is_reservoir,
          extract(epoch from orders.created_at) AS created_at,
          orders.updated_at,
          (${criteriaBuildQuery}) AS criteria
          ${query.includeRawData ? ", orders.raw_data" : ""}
        FROM orders
      `;

      // We default in the code so that these values don't appear in the docs
      if (query.startTimestamp || query.endTimestamp) {
        if (!query.startTimestamp) {
          query.startTimestamp = 0;
        }
        if (!query.endTimestamp) {
          query.endTimestamp = 9999999999;
        }
      }

<<<<<<< HEAD
=======
      // We default in the code so that these values don't appear in the docs
      if (query.startTimestamp || query.endTimestamp) {
        if (!query.startTimestamp) {
          query.startTimestamp = 0;
        }
        if (!query.endTimestamp) {
          query.endTimestamp = 9999999999;
        }
      }

>>>>>>> 8c5dafc5
      // Filters
      const conditions: string[] =
        query.startTimestamp || query.endTimestamp
          ? [
              `orders.created_at >= to_timestamp($/startTimestamp/)`,
              `orders.created_at <= to_timestamp($/endTimestamp/)`,
              `EXISTS (SELECT FROM token_sets WHERE id = orders.token_set_id)`,
              `orders.side = 'buy'`,
            ]
          : [
              `EXISTS (SELECT FROM token_sets WHERE id = orders.token_set_id)`,
              `orders.side = 'buy'`,
            ];

      let communityFilter = "";
      let collectionSetFilter = "";
      let orderStatusFilter;

      if (query.ids) {
        if (Array.isArray(query.ids)) {
          conditions.push(`orders.id IN ($/ids:csv/)`);
        } else {
          conditions.push(`orders.id = $/ids/`);
        }
      } else {
        orderStatusFilter = `orders.fillability_status = 'fillable' AND orders.approval_status = 'approved'`;
      }

      if (query.tokenSetId) {
        conditions.push(`orders.token_set_id = $/tokenSetId/`);
      }

      if (query.token) {
        baseQuery += ` JOIN token_sets_tokens ON token_sets_tokens.token_set_id = orders.token_set_id`;

        const [contract, tokenId] = query.token.split(":");

        (query as any).tokenContract = toBuffer(contract);
        (query as any).tokenId = tokenId;

        conditions.push(`token_sets_tokens.contract = $/tokenContract/`);
        conditions.push(`token_sets_tokens.token_id = $/tokenId/`);
      }

      if (query.collection && !query.attribute) {
        baseQuery += ` JOIN token_sets ON token_sets.id = orders.token_set_id`;
        conditions.push(`token_sets.attribute_id IS NULL`);
        conditions.push(`token_sets.collection_id = $/collection/`);
      }

      if (query.attribute) {
        const attributeIds = [];
        for (const [key, value] of Object.entries(query.attribute)) {
          const attribute = await Attributes.getAttributeByCollectionKeyValue(
            query.collection,
            key,
            `${value}`
          );
          if (attribute) {
            attributeIds.push(attribute.id);
          }
        }

        if (_.isEmpty(attributeIds)) {
          return { orders: [] };
        }

        (query as any).attributeIds = attributeIds;

        baseQuery += ` JOIN token_sets ON token_sets.id = orders.token_set_id`;
        conditions.push(`token_sets.attribute_id IN ($/attributeIds:csv/)`);
      }

      if (query.contracts) {
        if (!_.isArray(query.contracts)) {
          query.contracts = [query.contracts];
        }

        for (const contract of query.contracts) {
          const contractsFilter = `'${_.replace(contract, "0x", "\\x")}'`;

          if (_.isUndefined((query as any).contractsFilter)) {
            (query as any).contractsFilter = [];
          }

          (query as any).contractsFilter.push(contractsFilter);
        }

        (query as any).contractsFilter = _.join((query as any).contractsFilter, ",");

        conditions.push(`orders.contract IN ($/contractsFilter:raw/)`);
      }

      if (query.maker) {
        switch (query.status) {
          case "inactive": {
            // Potentially-valid orders
            orderStatusFilter = `orders.fillability_status = 'no-balance' OR (orders.fillability_status = 'fillable' AND orders.approval_status != 'approved')`;
            break;
          }
          case "expired": {
            orderStatusFilter = `orders.fillability_status = 'expired'`;
            break;
          }
          case "filled": {
            orderStatusFilter = `orders.fillability_status = 'filled'`;
            break;
          }
          case "cancelled": {
            orderStatusFilter = `orders.fillability_status = 'cancelled'`;
            break;
          }
        }

        (query as any).maker = toBuffer(query.maker);
        conditions.push(`orders.maker = $/maker/`);

        // Community filter is valid only when maker filter is passed
        if (query.community) {
          communityFilter =
            "JOIN (SELECT DISTINCT contract FROM collections WHERE community = $/community/) c ON orders.contract = c.contract";
        }

        if (query.collectionsSetId) {
          query.collectionsIds = await CollectionSets.getCollectionsIds(query.collectionsSetId);
          if (_.isEmpty(query.collectionsIds)) {
            throw Boom.badRequest(`No collections for collection set ${query.collectionsSetId}`);
          }

          collectionSetFilter =
            "JOIN (SELECT DISTINCT contract FROM collections WHERE id IN ($/collectionsIds:csv/)) c ON orders.contract = c.contract";
        }
      }

      if (query.source) {
        const sources = await Sources.getInstance();
        const source = sources.getByDomain(query.source);

        if (!source) {
          return { orders: [] };
        }

        (query as any).source = source.id;
        conditions.push(`orders.source_id_int = $/source/`);
      }

      if (query.native) {
        conditions.push(`orders.is_reservoir`);
      }

      if (orderStatusFilter) {
        conditions.push(orderStatusFilter);
      }

      if (query.continuation) {
        const [priceOrCreatedAt, id] = splitContinuation(
          query.continuation,
          /^\d+(.\d+)?_0x[a-f0-9]{64}$/
        );
        (query as any).priceOrCreatedAt = priceOrCreatedAt;
        (query as any).id = id;

        if (query.sortBy === "price") {
          conditions.push(`(orders.price, orders.id) < ($/priceOrCreatedAt/, $/id/)`);
        } else {
          conditions.push(
            `(orders.created_at, orders.id) < (to_timestamp($/priceOrCreatedAt/), $/id/)`
          );
        }
      }

      baseQuery += communityFilter;
      baseQuery += collectionSetFilter;

      if (conditions.length) {
        baseQuery += " WHERE " + conditions.map((c) => `(${c})`).join(" AND ");
      }

      // Sorting
      if (query.sortBy === "price") {
        baseQuery += ` ORDER BY orders.price DESC, orders.id DESC`;
      } else {
        baseQuery += ` ORDER BY orders.created_at DESC, orders.id DESC`;
      }

      // Pagination
      baseQuery += ` LIMIT $/limit/`;

      const rawResult = await redb.manyOrNone(baseQuery, query);

      let continuation = null;
      if (rawResult.length === query.limit) {
        if (query.sortBy === "price") {
          continuation = buildContinuation(
            rawResult[rawResult.length - 1].price + "_" + rawResult[rawResult.length - 1].id
          );
        } else {
          continuation = buildContinuation(
            rawResult[rawResult.length - 1].created_at + "_" + rawResult[rawResult.length - 1].id
          );
        }
      }

      const sources = await Sources.getInstance();
      const result = rawResult.map(async (r) => {
        const feeBreakdown = r.fee_breakdown;
        let feeBps = r.fee_bps;

        if (query.normalizeRoyalties && r.missing_royalties) {
          for (let i = 0; i < r.missing_royalties.length; i++) {
            const index: number = r.fee_breakdown.findIndex(
              (fee: { recipient: string }) => fee.recipient === r.missing_royalties[i].recipient
            );

            const missingFeeBps = Number(r.missing_royalties[i].bps);
            feeBps += missingFeeBps;

            if (index !== -1) {
              feeBreakdown[index].bps += missingFeeBps;
            } else {
              feeBreakdown.push({
                bps: missingFeeBps,
                kind: "royalty",
                recipient: r.missing_royalties[i].recipient,
              });
            }
          }
        }

        let source: SourcesEntity | undefined;

        if (r.token_set_id?.startsWith("token")) {
          const [, contract, tokenId] = r.token_set_id.split(":");
          source = sources.get(Number(r.source_id_int), contract, tokenId);
        } else if (query.token) {
          const [contract, tokenId] = query.token.split(":");
          source = sources.get(Number(r.source_id_int), contract, tokenId);
        } else {
          source = sources.get(Number(r.source_id_int));
        }

        return {
          id: r.id,
          kind: r.kind,
          side: r.side,
          status: r.status,
          tokenSetId: r.token_set_id,
          tokenSetSchemaHash: fromBuffer(r.token_set_schema_hash),
          contract: fromBuffer(r.contract),
          maker: fromBuffer(r.maker),
          taker: fromBuffer(r.taker),
          price: await getJoiPriceObject(
            {
              gross: {
                amount: r.currency_price ?? r.price,
                nativeAmount: r.price,
              },
              net: {
                amount: query.normalizeRoyalties
                  ? r.currency_normalized_value ?? r.value
                  : r.currency_value ?? r.value,
                nativeAmount: query.normalizeRoyalties ? r.normalized_value ?? r.value : r.value,
              },
            },
            r.currency
              ? fromBuffer(r.currency)
              : r.side === "sell"
              ? Sdk.Common.Addresses.Eth[config.chainId]
              : Sdk.Common.Addresses.Weth[config.chainId]
          ),
          validFrom: Number(r.valid_from),
          validUntil: Number(r.valid_until),
          quantityFilled: Number(r.quantity_filled),
          quantityRemaining: Number(r.quantity_remaining),
          criteria: r.criteria,
          source: {
            id: source?.address,
            name: source?.getTitle(),
            icon: source?.getIcon(),
            url: source?.metadata.url,
            domain: source?.domain,
          },
          feeBps: Number(feeBps.toString()),
          feeBreakdown: feeBreakdown,
          expiration: Number(r.expiration),
          isReservoir: r.is_reservoir,
          isDynamic: Boolean(r.dynamic),
          createdAt: new Date(r.created_at * 1000).toISOString(),
          updatedAt: new Date(r.updated_at).toISOString(),
          rawData: query.includeRawData ? r.raw_data : undefined,
        };
      });

      return {
        orders: await Promise.all(result),
        continuation,
      };
    } catch (error) {
      logger.error(`get-orders-bids-${version}-handler`, `Handler failure: ${error}`);
      throw error;
    }
  },
};<|MERGE_RESOLUTION|>--- conflicted
+++ resolved
@@ -94,34 +94,21 @@
         .pattern(regex.domain)
         .description("Filter to a source by domain. Example: `opensea.io`"),
       native: Joi.boolean().description("If true, results will filter only Reservoir orders."),
-<<<<<<< HEAD
       includeCriteriaMetadata: Joi.boolean()
         .default(false)
         .description("If true, criteria metadata is included in the response."),
       includeRawData: Joi.boolean()
         .default(false)
         .description("If true, raw data is included in the response."),
-=======
-      includeCriteriaMetadata: Joi.boolean().description(
-        "If true, criteria metadata is included in the response."
-      ),
-      includeRawData: Joi.boolean().description("If true, raw data is included in the response."),
-      normalizeRoyalties: Joi.boolean().description(
-        "If true, prices will include missing royalties to be added on-top."
-      ),
->>>>>>> 8c5dafc5
       startTimestamp: Joi.number().description(
         "Get events after a particular unix timestamp (inclusive)"
       ),
       endTimestamp: Joi.number().description(
         "Get events before a particular unix timestamp (inclusive)"
       ),
-<<<<<<< HEAD
       normalizeRoyalties: Joi.boolean()
         .default(false)
         .description("If true, prices will include missing royalties to be added on-top."),
-=======
->>>>>>> 8c5dafc5
       sortBy: Joi.string()
         .when("token", {
           is: Joi.exist(),
@@ -270,19 +257,6 @@
         }
       }
 
-<<<<<<< HEAD
-=======
-      // We default in the code so that these values don't appear in the docs
-      if (query.startTimestamp || query.endTimestamp) {
-        if (!query.startTimestamp) {
-          query.startTimestamp = 0;
-        }
-        if (!query.endTimestamp) {
-          query.endTimestamp = 9999999999;
-        }
-      }
-
->>>>>>> 8c5dafc5
       // Filters
       const conditions: string[] =
         query.startTimestamp || query.endTimestamp
