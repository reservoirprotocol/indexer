--- conflicted
+++ resolved
@@ -301,12 +301,9 @@
           orders.currency,
           orders.currency_price,
           orders.currency_value,
-<<<<<<< HEAD
           dynamic,
-=======
           orders.normalized_value,
           orders.currency_normalized_value,
->>>>>>> 83d52aac
           DATE_PART('epoch', LOWER(orders.valid_between)) AS valid_from,
           COALESCE(
             NULLIF(DATE_PART('epoch', UPPER(orders.valid_between)), 'Infinity'),
