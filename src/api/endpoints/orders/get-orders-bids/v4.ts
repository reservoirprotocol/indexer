--- conflicted
+++ resolved
@@ -530,12 +530,7 @@
           metadata: query.includeMetadata ? r.metadata : undefined,
           source: {
             id: source?.address,
-<<<<<<< HEAD
-            domain: source?.domain,
-            name: source?.metadata.title || source?.name,
-=======
             name: source?.getTitle(),
->>>>>>> ba43a1bc
             icon: source?.getIcon(),
             url: source?.metadata.url,
           },
