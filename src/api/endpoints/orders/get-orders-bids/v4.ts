/* eslint-disable @typescript-eslint/no-explicit-any */

import { Request, RouteOptions } from "@hapi/hapi";
import * as Sdk from "@reservoir0x/sdk";
import Joi from "joi";
import _ from "lodash";

import { redb } from "@/common/db";
import { logger } from "@/common/logger";
import { JoiPrice, getJoiPriceObject } from "@/common/joi";
import { buildContinuation, fromBuffer, regex, splitContinuation, toBuffer } from "@/common/utils";
import { config } from "@/config/index";
import { Sources } from "@/models/sources";
import { SourcesEntity } from "@/models/sources/sources-entity";

const version = "v4";

export const getOrdersBidsV4Options: RouteOptions = {
  description: "Bids (offers)",
  notes:
    "Get a list of bids (offers), filtered by token, collection or maker. This API is designed for efficiently ingesting large volumes of orders, for external processing",
  tags: ["api", "Orders"],
  plugins: {
    "hapi-swagger": {
      order: 5,
    },
  },
  validate: {
    query: Joi.object({
      ids: Joi.alternatives(Joi.string(), Joi.array().items(Joi.string())).description(
        "Order id(s) to search for (only fillable and approved orders will be returned)"
      ),
      token: Joi.string()
        .lowercase()
        .pattern(regex.token)
        .description(
          "Filter to a particular token. Example: `0x8d04a8c79ceb0889bdd12acdf3fa9d207ed3ff63:123`"
        ),
      tokenSetId: Joi.string()
        .lowercase()
        .description(
          "Filter to a particular set. Example: `0x8d04a8c79ceb0889bdd12acdf3fa9d207ed3ff63`"
        ),
      maker: Joi.string()
        .lowercase()
        .pattern(regex.address)
        .description(
          "Filter to a particular user. Example: `0xF296178d553C8Ec21A2fBD2c5dDa8CA9ac905A00`"
        ),
      community: Joi.string()
        .lowercase()
        .description("Filter to a particular community. Example: `artblocks`"),
      contracts: Joi.alternatives().try(
        Joi.array()
          .max(50)
          .items(Joi.string().lowercase().pattern(regex.address))
          .description(
            "Filter to an array of contracts. Example: `0x8d04a8c79ceb0889bdd12acdf3fa9d207ed3ff63`"
          ),
        Joi.string()
          .lowercase()
          .pattern(regex.address)
          .description(
            "Filter to an array of contracts. Example: `0x8d04a8c79ceb0889bdd12acdf3fa9d207ed3ff63`"
          )
      ),
      status: Joi.string()
        .when("maker", {
          is: Joi.exist(),
          then: Joi.valid("active", "inactive", "expired", "cancelled", "filled"),
          otherwise: Joi.valid("active"),
        })
        .description(
          "active = currently valid\ninactive = temporarily invalid\nexpired, cancelled, filled = permanently invalid\n\nAvailable when filtering by maker, otherwise only valid orders will be returned"
        ),
      source: Joi.string()
        .pattern(regex.domain)
        .description("Filter to a source by domain. Example: `opensea.io`"),
      native: Joi.boolean().description("If true, results will filter only Reservoir orders."),
      includeMetadata: Joi.boolean()
        .default(false)
        .description("If true, metadata is included in the response."),
      includeRawData: Joi.boolean()
        .default(false)
        .description("If true, raw data is included in the response."),
      normalizeRoyalties: Joi.boolean()
        .default(false)
        .description("If true, prices will include missing royalties to be added on-top."),
      sortBy: Joi.string()
        .when("token", {
          is: Joi.exist(),
          then: Joi.valid("price", "createdAt"),
          otherwise: Joi.valid("createdAt"),
        })
        .valid("createdAt", "price")
        .default("createdAt")
        .description(
          "Order the items are returned in the response, Sorting by price allowed only when filtering by token"
        ),
      continuation: Joi.string()
        .pattern(regex.base64)
        .description("Use continuation token to request next offset of items."),
      limit: Joi.number()
        .integer()
        .min(1)
        .max(1000)
        .default(50)
        .description("Amount of items returned in response."),
    })
      .oxor("token", "tokenSetId", "contracts", "ids")
      .with("community", "maker"),
  },
  response: {
    schema: Joi.object({
      orders: Joi.array().items(
        Joi.object({
          id: Joi.string().required(),
          kind: Joi.string().required(),
          side: Joi.string().valid("buy", "sell").required(),
          status: Joi.string(),
          tokenSetId: Joi.string().required(),
          tokenSetSchemaHash: Joi.string().lowercase().pattern(regex.bytes32).required(),
          contract: Joi.string().lowercase().pattern(regex.address),
          maker: Joi.string().lowercase().pattern(regex.address).required(),
          taker: Joi.string().lowercase().pattern(regex.address).required(),
          price: JoiPrice,
          validFrom: Joi.number().required(),
          validUntil: Joi.number().required(),
          quantityFilled: Joi.number().unsafe(),
          quantityRemaining: Joi.number().unsafe(),
          metadata: Joi.alternatives(
            Joi.object({
              kind: "token",
              data: Joi.object({
                collectionId: Joi.string().allow("", null),
                collectionName: Joi.string().allow("", null),
                tokenName: Joi.string().allow("", null),
                image: Joi.string().allow("", null),
              }),
            }),
            Joi.object({
              kind: "collection",
              data: Joi.object({
                collectionId: Joi.string().allow("", null),
                collectionName: Joi.string().allow("", null),
                image: Joi.string().allow("", null),
              }),
            }),
            Joi.object({
              kind: "attribute",
              data: Joi.object({
                collectionId: Joi.string().allow("", null),
                collectionName: Joi.string().allow("", null),
                attributes: Joi.array().items(
                  Joi.object({ key: Joi.string(), value: Joi.string() })
                ),
                image: Joi.string().allow("", null),
              }),
            })
          )
            .allow(null)
            .optional(),
          source: Joi.object().allow(null),
          feeBps: Joi.number().allow(null),
          feeBreakdown: Joi.array()
            .items(
              Joi.object({
                kind: Joi.string(),
                recipient: Joi.string().allow("", null),
                bps: Joi.number(),
              })
            )
            .allow(null),
          expiration: Joi.number().required(),
          isReservoir: Joi.boolean().allow(null),
          isDynamic: Joi.boolean(),
          createdAt: Joi.string().required(),
          updatedAt: Joi.string().required(),
          rawData: Joi.object().optional().allow(null),
        })
      ),
      continuation: Joi.string().pattern(regex.base64).allow(null),
    }).label(`getOrdersBids${version.toUpperCase()}Response`),
    failAction: (_request, _h, error) => {
      logger.error(`get-orders-bids-${version}-handler`, `Wrong response schema: ${error}`);
      throw error;
    },
  },
  handler: async (request: Request) => {
    const query = request.query as any;

    try {
      const metadataBuildQuery = `
        (
          CASE
            WHEN orders.token_set_id LIKE 'token:%' THEN
              (SELECT
                json_build_object(
                  'kind', 'token',
                  'data', json_build_object(
                    'collectionId', collections.id,
                    'collectionName', collections.name,
                    'tokenName', tokens.name,
                    'image', tokens.image
                  )
                )
              FROM tokens
              JOIN collections
                ON tokens.collection_id = collections.id
              WHERE tokens.contract = decode(substring(split_part(orders.token_set_id, ':', 2) from 3), 'hex')
                AND tokens.token_id = (split_part(orders.token_set_id, ':', 3)::NUMERIC(78, 0)))

            WHEN orders.token_set_id LIKE 'contract:%' THEN
              (SELECT
                json_build_object(
                  'kind', 'collection',
                  'data', json_build_object(
                    'collectionId', collections.id,
                    'collectionName', collections.name,
                    'image', (collections.metadata ->> 'imageUrl')::TEXT
                  )
                )
              FROM collections
              WHERE collections.id = substring(orders.token_set_id from 10))

            WHEN orders.token_set_id LIKE 'range:%' THEN
              (SELECT
                json_build_object(
                  'kind', 'collection',
                  'data', json_build_object(
                    'collectionId', collections.id,
                    'collectionName', collections.name,
                    'image', (collections.metadata ->> 'imageUrl')::TEXT
                  )
                )
              FROM collections
              WHERE collections.id = substring(orders.token_set_id from 7))

            WHEN orders.token_set_id LIKE 'list:%' THEN
              (SELECT
                CASE
                  WHEN token_sets.attribute_id IS NULL THEN
                    (SELECT
                      json_build_object(
                        'kind', 'collection',
                        'data', json_build_object(
                          'collectionId', collections.id,
                          'collectionName', collections.name,
                          'image', (collections.metadata ->> 'imageUrl')::TEXT
                        )
                      )
                    FROM collections
                    WHERE token_sets.collection_id = collections.id)
                  ELSE
                    (SELECT
                      json_build_object(
                        'kind', 'attribute',
                        'data', json_build_object(
                          'collectionId', collections.id,
                          'collectionName', collections.name,
                          'attributes', ARRAY[json_build_object('key', attribute_keys.key, 'value', attributes.value)],
                          'image', (collections.metadata ->> 'imageUrl')::TEXT
                        )
                      )
                    FROM attributes
                    JOIN attribute_keys
                    ON attributes.attribute_key_id = attribute_keys.id
                    JOIN collections
                    ON attribute_keys.collection_id = collections.id
                    WHERE token_sets.attribute_id = attributes.id)
                END  
              FROM token_sets
              WHERE token_sets.id = orders.token_set_id AND token_sets.schema_hash = orders.token_set_schema_hash)
            ELSE NULL
          END
        ) AS metadata
      `;

      let baseQuery = `
        SELECT
          orders.id,
          orders.kind,
          orders.side,
          (
            CASE
              WHEN orders.fillability_status = 'filled' THEN 'filled'
              WHEN orders.fillability_status = 'cancelled' THEN 'cancelled'
              WHEN orders.fillability_status = 'expired' THEN 'expired'
              WHEN orders.fillability_status = 'no-balance' THEN 'inactive'
              WHEN orders.approval_status = 'no-approval' THEN 'inactive'
              ELSE 'active'
            END
          ) AS status,
          orders.token_set_id,
          orders.token_set_schema_hash,
          orders.contract,
          orders.maker,
          orders.taker,
          orders.price,
          orders.value,
          orders.currency,
          orders.currency_price,
          orders.currency_value,
<<<<<<< HEAD
=======
          dynamic,
>>>>>>> 7da59633
          orders.normalized_value,
          orders.currency_normalized_value,
          DATE_PART('epoch', LOWER(orders.valid_between)) AS valid_from,
          COALESCE(
            NULLIF(DATE_PART('epoch', UPPER(orders.valid_between)), 'Infinity'),
            0
          ) AS valid_until,
          orders.source_id_int,
          orders.quantity_filled,
          orders.quantity_remaining,
          orders.fee_bps,
          orders.fee_breakdown,
          COALESCE(
            NULLIF(DATE_PART('epoch', orders.expiration), 'Infinity'),
            0
          ) AS expiration,
          orders.is_reservoir,
          extract(epoch from orders.created_at) AS created_at,
          orders.updated_at
          ${query.includeRawData ? ", orders.raw_data" : ""}
          ${query.includeMetadata ? `, ${metadataBuildQuery}` : ""}
        FROM orders
      `;

      // Filters
      const conditions: string[] = [
        "EXISTS (SELECT FROM token_sets WHERE id = orders.token_set_id)",
        "orders.side = 'buy'",
      ];

      let communityFilter = "";
      let orderStatusFilter;

      if (query.ids) {
        if (Array.isArray(query.ids)) {
          conditions.push(`orders.id IN ($/ids:csv/)`);
        } else {
          conditions.push(`orders.id = $/ids/`);
        }
      } else {
        orderStatusFilter = `orders.fillability_status = 'fillable' AND orders.approval_status = 'approved'`;
      }

      if (query.tokenSetId) {
        conditions.push(`orders.token_set_id = $/tokenSetId/`);
      }

      if (query.token) {
        baseQuery += ` JOIN token_sets_tokens ON token_sets_tokens.token_set_id = orders.token_set_id`;

        const [contract, tokenId] = query.token.split(":");

        (query as any).tokenContract = toBuffer(contract);
        (query as any).tokenId = tokenId;

        conditions.push(`token_sets_tokens.contract = $/tokenContract/`);
        conditions.push(`token_sets_tokens.token_id = $/tokenId/`);
      }

      if (query.contracts) {
        if (!_.isArray(query.contracts)) {
          query.contracts = [query.contracts];
        }

        for (const contract of query.contracts) {
          const contractsFilter = `'${_.replace(contract, "0x", "\\x")}'`;

          if (_.isUndefined((query as any).contractsFilter)) {
            (query as any).contractsFilter = [];
          }

          (query as any).contractsFilter.push(contractsFilter);
        }

        (query as any).contractsFilter = _.join((query as any).contractsFilter, ",");

        conditions.push(`orders.contract IN ($/contractsFilter:raw/)`);
      }

      if (query.maker) {
        switch (query.status) {
          case "inactive": {
            // Potentially-valid orders
            orderStatusFilter = `orders.fillability_status = 'no-balance' OR (orders.fillability_status = 'fillable' AND orders.approval_status != 'approved')`;
            break;
          }
          case "expired": {
            orderStatusFilter = `orders.fillability_status = 'expired'`;
            break;
          }
          case "filled": {
            orderStatusFilter = `orders.fillability_status = 'filled'`;
            break;
          }
          case "cancelled": {
            orderStatusFilter = `orders.fillability_status = 'cancelled'`;
            break;
          }
        }

        (query as any).maker = toBuffer(query.maker);
        conditions.push(`orders.maker = $/maker/`);

        // Community filter is valid only when maker filter is passed
        if (query.community) {
          communityFilter =
            "JOIN (SELECT DISTINCT contract FROM collections WHERE community = $/community/) c ON orders.contract = c.contract";
        }
      }

      if (query.source) {
        const sources = await Sources.getInstance();
        const source = sources.getByDomain(query.source);

        if (!source) {
          return { orders: [] };
        }

        (query as any).source = source.id;
        conditions.push(`orders.source_id_int = $/source/`);
      }

      if (query.native) {
        conditions.push(`orders.is_reservoir`);
      }

      if (orderStatusFilter) {
        conditions.push(orderStatusFilter);
      }

      if (query.continuation) {
        const [priceOrCreatedAt, id] = splitContinuation(
          query.continuation,
          /^\d+(.\d+)?_0x[a-f0-9]{64}$/
        );
        (query as any).priceOrCreatedAt = priceOrCreatedAt;
        (query as any).id = id;

        if (query.sortBy === "price") {
          conditions.push(`(orders.price, orders.id) < ($/priceOrCreatedAt/, $/id/)`);
        } else {
          conditions.push(
            `(orders.created_at, orders.id) < (to_timestamp($/priceOrCreatedAt/), $/id/)`
          );
        }
      }

      baseQuery += communityFilter;

      if (conditions.length) {
        baseQuery += " WHERE " + conditions.map((c) => `(${c})`).join(" AND ");
      }

      // Sorting
      if (query.sortBy === "price") {
        baseQuery += ` ORDER BY orders.price DESC, orders.id DESC`;
      } else {
        baseQuery += ` ORDER BY orders.created_at DESC, orders.id DESC`;
      }

      // Pagination
      baseQuery += ` LIMIT $/limit/`;

      const rawResult = await redb.manyOrNone(baseQuery, query);

      let continuation = null;
      if (rawResult.length === query.limit) {
        if (query.sortBy === "price") {
          continuation = buildContinuation(
            rawResult[rawResult.length - 1].price + "_" + rawResult[rawResult.length - 1].id
          );
        } else {
          continuation = buildContinuation(
            rawResult[rawResult.length - 1].created_at + "_" + rawResult[rawResult.length - 1].id
          );
        }
      }

      const sources = await Sources.getInstance();
      const result = rawResult.map(async (r) => {
        let source: SourcesEntity | undefined;

        if (r.token_set_id?.startsWith("token")) {
          const [, contract, tokenId] = r.token_set_id.split(":");
          source = sources.get(Number(r.source_id_int), contract, tokenId);
        } else if (query.token) {
          const [contract, tokenId] = query.token.split(":");
          source = sources.get(Number(r.source_id_int), contract, tokenId);
        } else {
          source = sources.get(Number(r.source_id_int));
        }

        return {
          id: r.id,
          kind: r.kind,
          side: r.side,
          status: r.status,
          tokenSetId: r.token_set_id,
          tokenSetSchemaHash: fromBuffer(r.token_set_schema_hash),
          contract: fromBuffer(r.contract),
          maker: fromBuffer(r.maker),
          taker: fromBuffer(r.taker),
          price: await getJoiPriceObject(
            {
              gross: {
                amount: r.currency_price ?? r.price,
                nativeAmount: r.price,
              },
              net: {
                amount: query.normalizeRoyalties
                  ? r.currency_normalized_value ?? r.value
                  : r.currency_value ?? r.value,
                nativeAmount: query.normalizeRoyalties ? r.normalized_value ?? r.value : r.value,
              },
            },
            r.currency
              ? fromBuffer(r.currency)
              : r.side === "sell"
              ? Sdk.Common.Addresses.Eth[config.chainId]
              : Sdk.Common.Addresses.Weth[config.chainId]
          ),
          validFrom: Number(r.valid_from),
          validUntil: Number(r.valid_until),
          quantityFilled: Number(r.quantity_filled),
          quantityRemaining: Number(r.quantity_remaining),
          metadata: query.includeMetadata ? r.metadata : undefined,
          source: {
            id: source?.address,
            name: source?.metadata.title || source?.name,
            icon: source?.getIcon(),
            url: source?.metadata.url,
            domain: source?.domain,
          },
          feeBps: Number(r.fee_bps),
          feeBreakdown: r.fee_breakdown,
          expiration: Number(r.expiration),
          isReservoir: r.is_reservoir,
          isDynamic: Boolean(r.dynamic),
          createdAt: new Date(r.created_at * 1000).toISOString(),
          updatedAt: new Date(r.updated_at).toISOString(),
          rawData: query.includeRawData ? r.raw_data : undefined,
        };
      });

      return {
        orders: await Promise.all(result),
        continuation,
      };
    } catch (error) {
      logger.error(`get-orders-bids-${version}-handler`, `Handler failure: ${error}`);
      throw error;
    }
  },
};<|MERGE_RESOLUTION|>--- conflicted
+++ resolved
@@ -301,10 +301,7 @@
           orders.currency,
           orders.currency_price,
           orders.currency_value,
-<<<<<<< HEAD
-=======
           dynamic,
->>>>>>> 7da59633
           orders.normalized_value,
           orders.currency_normalized_value,
           DATE_PART('epoch', LOWER(orders.valid_between)) AS valid_from,
