--- conflicted
+++ resolved
@@ -75,12 +75,8 @@
         query.continuation,
         query.limit,
         true,
-<<<<<<< HEAD
-        query.includeMetadata
-=======
         query.includeMetadata,
         query.sortDirection
->>>>>>> f91df907
       );
 
       // If no activities found
