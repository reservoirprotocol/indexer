--- conflicted
+++ resolved
@@ -38,10 +38,7 @@
       limit: Joi.number()
         .integer()
         .min(1)
-<<<<<<< HEAD
         .default(50)
-=======
->>>>>>> 1ba87a82
         .description(
           "Amount of items returned in response. If `includeMetadata=true` max limit is 50, otherwise max limit is 1,000."
         )
@@ -141,7 +138,7 @@
       );
 
       if (!query.limit) {
-        query.limit = 20;
+        query.limit = 50;
       }
 
       if (!query.sortBy) {
