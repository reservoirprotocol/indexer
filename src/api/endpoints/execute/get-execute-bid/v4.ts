--- conflicted
+++ resolved
@@ -876,11 +876,7 @@
 
       return { steps };
     } catch (error) {
-<<<<<<< HEAD
-      if (error instanceof Boom.badRequest) {
-=======
       if (error instanceof Boom.Boom && error.output.statusCode === 400) {
->>>>>>> 92cf4a0c
         logger.warn(`get-execute-bid-${version}-handler`, `Handler failure: ${error}`);
       } else {
         logger.error(`get-execute-bid-${version}-handler`, `Handler failure: ${error}`);
