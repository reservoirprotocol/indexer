/* eslint-disable @typescript-eslint/no-explicit-any */

import * as Boom from "@hapi/boom";
import { Request, RouteOptions } from "@hapi/hapi";
import * as Sdk from "@reservoir0x/sdk";
import { TxData } from "@reservoir0x/sdk/dist/utils";
import Joi from "joi";

import { redb } from "@/common/db";
import { logger } from "@/common/logger";
import { bn, regex, toBuffer } from "@/common/utils";
import { config } from "@/config/index";

const version = "v2";

export const getExecuteCancelV2Options: RouteOptions = {
  description: "Cancel order",
  notes: "Cancel an existing order on any marketplace",
<<<<<<< HEAD
  tags: ["api", "Orderbook"],
=======
  tags: ["api", "Router"],
>>>>>>> a91ebc62
  plugins: {
    "hapi-swagger": {
      order: 11,
    },
  },
  validate: {
    query: Joi.object({
      // TODO: Add support for batch cancellations (where possible)
      id: Joi.string()
        .required()
        .description("Collection ID. Example: `0x8d04a8c79ceb0889bdd12acdf3fa9d207ed3ff63``"),
      maker: Joi.string()
        .lowercase()
        .pattern(regex.address)
        .required()
        .description(
          "Address of wallet cancelling the order. Example: `0xF296178d553C8Ec21A2fBD2c5dDa8CA9ac905A00`"
        ),
      maxFeePerGas: Joi.string()
        .pattern(regex.number)
        .description("Optional. Set custom gas price"),
      maxPriorityFeePerGas: Joi.string()
        .pattern(regex.number)
        .description("Optional. Set custom gas price"),
    }),
  },
  response: {
    schema: Joi.object({
      steps: Joi.array().items(
        Joi.object({
          action: Joi.string().required(),
          description: Joi.string().required(),
          kind: Joi.string().valid("transaction").required(),
          items: Joi.array()
            .items(
              Joi.object({
                status: Joi.string().valid("complete", "incomplete").required(),
                data: Joi.object(),
                orderIndex: Joi.number(),
              })
            )
            .required(),
        })
      ),
    }).label(`getExecuteCancel${version.toUpperCase()}Response`),
    failAction: (_request, _h, error) => {
      logger.error(`get-execute-cancel-${version}-handler`, `Wrong response schema: ${error}`);
      throw error;
    },
  },
  handler: async (request: Request) => {
    const query = request.query as any;

    try {
      // Fetch the order to get cancelled
      const orderResult = await redb.oneOrNone(
        `
          SELECT
            orders.kind,
            orders.raw_data
          FROM orders
          WHERE orders.id = $/id/
            AND orders.maker = $/maker/
            AND (orders.fillability_status = 'fillable' OR orders.fillability_status = 'no-balance')
        `,
        {
          id: query.id,
          maker: toBuffer(query.maker),
        }
      );

      // Return early in case no order was found
      if (!orderResult) {
        throw Boom.badData("No matching order");
      }

      let cancelTx: TxData;
      let orderSide: "sell" | "buy";

      // REFACTOR: Move to SDK and handle X2Y2
      switch (orderResult.kind) {
        case "seaport": {
          const order = new Sdk.Seaport.Order(config.chainId, orderResult.raw_data);
          const exchange = new Sdk.Seaport.Exchange(config.chainId);

          cancelTx = exchange.cancelOrderTx(query.maker, order);
          orderSide = order.getInfo()!.side;

          break;
        }

        case "looks-rare": {
          const order = new Sdk.LooksRare.Order(config.chainId, orderResult.raw_data);
          const exchange = new Sdk.LooksRare.Exchange(config.chainId);

          cancelTx = exchange.cancelOrderTx(query.maker, order);
          orderSide = order.params.isOrderAsk ? "sell" : "buy";

          break;
        }

        case "opendao-erc721":
        case "opendao-erc1155": {
          const order = new Sdk.OpenDao.Order(config.chainId, orderResult.raw_data);
          const exchange = new Sdk.OpenDao.Exchange(config.chainId);

          cancelTx = exchange.cancelOrderTx(query.maker, order);
          orderSide =
            order.params.direction === Sdk.OpenDao.Types.TradeDirection.SELL ? "sell" : "buy";

          break;
        }

        case "zeroex-v4-erc721":
        case "zeroex-v4-erc1155": {
          const order = new Sdk.ZeroExV4.Order(config.chainId, orderResult.raw_data);
          const exchange = new Sdk.ZeroExV4.Exchange(config.chainId);

          cancelTx = exchange.cancelOrderTx(query.maker, order);
          orderSide =
            order.params.direction === Sdk.ZeroExV4.Types.TradeDirection.SELL ? "sell" : "buy";

          break;
        }

        // TODO: Add support for X2Y2 (it's tricky because of the signature requirement)

        default: {
          throw Boom.notImplemented("Unsupported order kind");
        }
      }

      // TODO: We should remove the "listing"/"offer" distinction once we get to bundles
      return {
        steps: [
          {
            action: orderSide === "sell" ? "Submit cancellation" : "Cancel offer",
            description: `To cancel this ${
              orderSide === "sell" ? "listing" : "offer"
            } you must confirm the transaction and pay the gas fee`,
            kind: "transaction",
            items: [
              {
                status: "incomplete",
                data: {
                  ...cancelTx,
                  maxFeePerGas: query.maxFeePerGas
                    ? bn(query.maxFeePerGas).toHexString()
                    : undefined,
                  maxPriorityFeePerGas: query.maxPriorityFeePerGas
                    ? bn(query.maxPriorityFeePerGas).toHexString()
                    : undefined,
                },
                orderIndex: 0,
              },
            ],
          },
        ],
      };
    } catch (error) {
      logger.error(`get-execute-cancel-${version}-handler`, `Handler failure: ${error}`);
      throw error;
    }
  },
};<|MERGE_RESOLUTION|>--- conflicted
+++ resolved
@@ -16,11 +16,7 @@
 export const getExecuteCancelV2Options: RouteOptions = {
   description: "Cancel order",
   notes: "Cancel an existing order on any marketplace",
-<<<<<<< HEAD
-  tags: ["api", "Orderbook"],
-=======
   tags: ["api", "Router"],
->>>>>>> a91ebc62
   plugins: {
     "hapi-swagger": {
       order: 11,
