--- conflicted
+++ resolved
@@ -94,15 +94,11 @@
 
               if (parameterDefault !== undefined) {
                 delete parameter.schema.default;
-<<<<<<< HEAD
-                parameter.description = `${parameter.description} (defaults to **${parameterDefault}**)`;
-=======
                 const defaultDescription = `defaults to **${parameterDefault}**`;
 
                 parameter.description = parameter.description
                   ? `${parameter.description} ${defaultDescription}`
                   : defaultDescription;
->>>>>>> 7d02a138
               }
             }
 
