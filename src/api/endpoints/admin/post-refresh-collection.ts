/* eslint-disable @typescript-eslint/no-explicit-any */

import * as Boom from "@hapi/boom";
import { Request, RouteOptions } from "@hapi/hapi";
import Joi from "joi";
import _ from "lodash";

import { edb } from "@/common/db";
import { logger } from "@/common/logger";
import { config } from "@/config/index";
import * as collectionsRefreshCache from "@/jobs/collections-refresh/collections-refresh-cache";
import * as collectionUpdatesMetadata from "@/jobs/collection-updates/metadata-queue";
import * as metadataIndexFetch from "@/jobs/metadata-index/fetch-queue";
import * as orderFixes from "@/jobs/order-fixes/queue";
import { Collections } from "@/models/collections";
import { OpenseaIndexerApi } from "@/utils/opensea-indexer-api";
import { Tokens } from "@/models/tokens";

export const postRefreshCollectionOptions: RouteOptions = {
  description: "Refresh a collection's orders and metadata",
  tags: ["api", "x-admin"],
  validate: {
    headers: Joi.object({
      "x-admin-api-key": Joi.string().required(),
    }).options({ allowUnknown: true }),
    payload: Joi.object({
      collection: Joi.string()
        .lowercase()
        .description(
          "Refresh the given collection. Example: `0x8d04a8c79ceb0889bdd12acdf3fa9d207ed3ff63`"
        )
        .required(),
      cacheOnly: Joi.boolean()
        .default(false)
        .description("If true, will only refresh the collection cache."),
    }),
  },
  handler: async (request: Request) => {
    if (request.headers["x-admin-api-key"] !== config.adminApiKey) {
      throw Boom.unauthorized("Wrong or missing admin API key");
    }

    const payload = request.payload as any;

    try {
      const collection = await Collections.getById(payload.collection);

      // If no collection found
      if (_.isNull(collection)) {
        throw Boom.badRequest(`Collection ${payload.collection} not found`);
      }

      if (payload.cacheOnly) {
        // Refresh the contract floor sell and top bid
        await collectionsRefreshCache.addToQueue(collection.id);
      } else {
        // Update the last sync date
        const currentUtcTime = new Date().toISOString();
        await Collections.update(payload.collection, { lastMetadataSync: currentUtcTime });

        // Update the collection id of any missing tokens
        await edb.none(
          `
          WITH x AS (
            SELECT
              collections.contract,
              collections.token_id_range
            FROM collections
            WHERE collections.id = $/collection/
          )
          UPDATE tokens SET
            collection_id = $/collection/,
            updated_at = now()
          FROM x
          WHERE tokens.contract = x.contract
            AND tokens.token_id <@ x.token_id_range
            AND tokens.collection_id IS NULL
        `,
          { collection: payload.collection }
        );

        // Refresh the collection metadata
        let tokenId;
        if (_.isNull(collection.tokenIdRange)) {
          tokenId = await Tokens.getSingleToken(payload.collection);
        } else {
          tokenId = _.isEmpty(collection.tokenIdRange) ? "1" : `${collection.tokenIdRange[0]}`;
        }

<<<<<<< HEAD
      await collectionUpdatesMetadata.addToQueue(
        collection.id,
        collection.contract,
        tokenId,
        collection.community
      );

      // Refresh the contract floor sell and top bid
      await collectionsRefreshCache.addToQueue(collection.id);
=======
        await collectionUpdatesMetadata.addToQueue(
          collection.contract,
          tokenId,
          collection.community
        );

        // Refresh the contract floor sell and top bid
        await collectionsRefreshCache.addToQueue(collection.id);
>>>>>>> e1682065

        // Revalidate the contract orders
        await orderFixes.addToQueue([{ by: "contract", data: { contract: collection.contract } }]);

        if (config.metadataIndexingMethod === "opensea") {
          // Refresh contract orders from OpenSea
          await OpenseaIndexerApi.fastContractSync(collection.contract);
        }

        // Refresh the collection tokens metadata
        await metadataIndexFetch.addToQueue(
          [
            {
              kind: "full-collection",
              data: {
                method: metadataIndexFetch.getIndexingMethod(collection.community),
                collection: collection.id,
              },
            },
          ],
          true
        );
      }

      return { message: "Request accepted" };
    } catch (error) {
      logger.error(`post-collections-refresh-handler`, `Handler failure: ${error}`);
      throw error;
    }
  },
};<|MERGE_RESOLUTION|>--- conflicted
+++ resolved
@@ -87,17 +87,6 @@
           tokenId = _.isEmpty(collection.tokenIdRange) ? "1" : `${collection.tokenIdRange[0]}`;
         }
 
-<<<<<<< HEAD
-      await collectionUpdatesMetadata.addToQueue(
-        collection.id,
-        collection.contract,
-        tokenId,
-        collection.community
-      );
-
-      // Refresh the contract floor sell and top bid
-      await collectionsRefreshCache.addToQueue(collection.id);
-=======
         await collectionUpdatesMetadata.addToQueue(
           collection.contract,
           tokenId,
@@ -106,7 +95,6 @@
 
         // Refresh the contract floor sell and top bid
         await collectionsRefreshCache.addToQueue(collection.id);
->>>>>>> e1682065
 
         // Revalidate the contract orders
         await orderFixes.addToQueue([{ by: "contract", data: { contract: collection.contract } }]);
