/* eslint-disable @typescript-eslint/no-explicit-any */

import { defaultAbiCoder } from "@ethersproject/abi";
import { arrayify } from "@ethersproject/bytes";
import { AddressZero } from "@ethersproject/constants";
import { _TypedDataEncoder } from "@ethersproject/hash";
import { Wallet } from "@ethersproject/wallet";
import * as Boom from "@hapi/boom";
import { Request, RouteOptions } from "@hapi/hapi";
import * as Sdk from "@reservoir0x/sdk";
import axios from "axios";
import Joi from "joi";

import { edb, redb } from "@/common/db";
import { logger } from "@/common/logger";
import { bn, formatPrice, now, regex, toBuffer } from "@/common/utils";
import { config } from "@/config/index";

const version = "v4";

export const getCollectionFloorAskOracleV4Options: RouteOptions = {
  description: "Collection floor",
  notes:
    "Get a signed message of any collection's floor price (spot or twap). The oracle signer address is 0x32da57e736e05f75aa4fae2e9be60fd904492726.",
  tags: ["api", "Oracle"],
  plugins: {
    "hapi-swagger": {
      order: 12,
    },
  },
  validate: {
    query: Joi.object({
<<<<<<< HEAD
      kind: Joi.string().valid("spot", "twap", "lower", "upper").default("spot"),
      currency: Joi.string().lowercase().default(AddressZero),
      twapSeconds: Joi.number()
        .greater(0)
        .default(24 * 3600),
=======
      kind: Joi.string().valid("spot", "twap", "lower", "upper"),
      currency: Joi.string().lowercase(),
      twapSeconds: Joi.number(),
>>>>>>> 9400f3b4
      eip3668Calldata: Joi.string(),
      collection: Joi.string().lowercase(),
      token: Joi.string().pattern(regex.token).lowercase(),
      useNonFlaggedFloorAsk: Joi.boolean().description(
        "If true, will use the collection non flagged floor ask events."
      ),
    })
      .or("collection", "token")
      .oxor("collection", "token"),
  },
  response: {
    schema: Joi.object({
      price: Joi.number().unsafe().required(),
      message: Joi.object({
        id: Joi.string().required(),
        payload: Joi.string().required(),
        timestamp: Joi.number().required(),
        signature: Joi.string().required(),
      }),
      data: Joi.string(),
    }).label(`getCollectionFloorAskOracle${version.toUpperCase()}Response`),
    failAction: (_request, _h, error) => {
      logger.error(
        `get-collection-floor-ask-oracle-${version}-handler`,
        `Wrong response schema: ${error}`
      );
      throw error;
    },
  },
  handler: async (request: Request) => {
    const query = request.query as any;

    if (!query.kind) {
      query.kind = "spot";
    }

    if (!query.currency) {
      query.currency = AddressZero;
    }

    if (!query.twapSeconds) {
      query.twapSeconds = 0;
    }

    if (query.token) {
      const [contract, tokenId] = query.token.split(":");
      const collectionResult = await edb.oneOrNone(
        `
          SELECT
            tokens.collection_id
          FROM tokens
          WHERE tokens.contract = $/contract/
            AND tokens.token_id = $/tokenId/
        `,
        {
          contract: toBuffer(contract),
          tokenId,
        }
      );

      if (collectionResult) {
        query.collection = collectionResult.collection_id;
      } else {
        throw new Error("Token is not associated to any collection");
      }
    }

    if (query.eip3668Calldata) {
      const [currency, kind] = defaultAbiCoder.decode(["address", "string"], query.eip3668Calldata);
      (query as any).currency = currency.toLowerCase();
      (query as any).kind = kind;
    }

    try {
      const eventsTableName = query.useNonFlaggedFloorAsk
        ? "collection_non_flagged_floor_sell_events"
        : "collection_floor_sell_events";

      const spotQuery = `
        SELECT
          events.price
        FROM ${eventsTableName} events
        WHERE events.collection_id = $/collection/
        ORDER BY events.created_at DESC
        LIMIT 1
      `;

      const twapQuery = `
        WITH
          x AS (
            SELECT
              *
            FROM ${eventsTableName} events
            WHERE events.collection_id = $/collection/
              AND events.created_at >= now() - interval '${query.twapSeconds} seconds'
            ORDER BY events.created_at
          ),
          y AS (
            SELECT
              *
            FROM ${eventsTableName} events
            WHERE events.collection_id = $/collection/
              AND events.created_at < (SELECT COALESCE(MIN(x.created_at), 'Infinity') FROM x)
            ORDER BY events.created_at DESC
            LIMIT 1
          ),
          z AS (
            SELECT * FROM x
            UNION ALL
            SELECT * FROM y
          ),
          w AS (
            SELECT
              price,
              floor(extract('epoch' FROM greatest(z.created_at, now() - interval '${query.twapSeconds} seconds'))) AS start_time,
              floor(extract('epoch' FROM coalesce(lead(z.created_at, 1) OVER (ORDER BY created_at), now()))) AS end_time
            FROM z
          )
          SELECT
            floor(
              SUM(w.price * (w.end_time - w.start_time)) / (MAX(w.end_time) - MIN(w.start_time))
            )::NUMERIC(78, 0) AS price
          FROM w
      `;

      enum PriceKind {
        SPOT,
        TWAP,
        LOWER,
        UPPER,
      }

      let kind: PriceKind;
      let price: string;
      let decimals = 18;
      if (query.kind === "spot") {
        const result = await redb.oneOrNone(spotQuery, query);
        if (!result?.price) {
          throw Boom.badRequest("No floor ask price available");
        }

        kind = PriceKind.SPOT;
        price = result.price;
      } else if (query.kind === "twap") {
        const result = await redb.oneOrNone(twapQuery, query);
        if (!result?.price) {
          throw Boom.badRequest("No floor ask price available");
        }

        kind = PriceKind.TWAP;
        price = result.price;
      } else {
        const spotResult = await redb.oneOrNone(spotQuery, query);
        const twapResult = await redb.oneOrNone(twapQuery, query);
        if (!spotResult?.price || !twapResult?.price) {
          throw Boom.badRequest("No floor ask price available");
        }

        if (query.kind === "lower") {
          kind = PriceKind.LOWER;
          price = bn(spotResult.price).lt(twapResult.price) ? spotResult.price : twapResult.price;
        } else {
          kind = PriceKind.UPPER;
          price = bn(spotResult.price).gt(twapResult.price) ? spotResult.price : twapResult.price;
        }
      }

      // Use EIP-712 structured hashing (https://eips.ethereum.org/EIPS/eip-712)
      const EIP712_TYPES = {
        Message: {
          Message: [
            { name: "id", type: "bytes32" },
            { name: "payload", type: "bytes" },
            { name: "timestamp", type: "uint256" },
          ],
        },
        ContractWideCollectionPrice: {
          ContractWideCollectionPrice: [
            { name: "kind", type: "uint8" },
            { name: "twapSeconds", type: "uint256" },
            { name: "contract", type: "address" },
          ],
        },
        TokenRangeCollectionPrice: {
          TokenRangeCollectionPrice: [
            { name: "kind", type: "uint8" },
            { name: "twapSeconds", type: "uint256" },
            { name: "startTokenId", type: "uint256" },
            { name: "endTokenId", type: "uint256" },
          ],
        },
        CollectionPriceByToken: {
          CollectionPriceByToken: [
            { name: "kind", type: "uint8" },
            { name: "twapSeconds", type: "uint256" },
            { name: "token", type: "address" },
            { name: "tokenId", type: "uint256" },
          ],
        },
      };

      let id: string;
      if (query.token) {
        const [token, tokenId] = query.token.split(":");
        id = _TypedDataEncoder.hashStruct(
          "CollectionPriceByToken",
          EIP712_TYPES.CollectionPriceByToken,
          {
            kind,
            twapSeconds: query.twapSeconds,
            token,
            tokenId,
          }
        );
      } else if (query.collection.includes(":")) {
        const [contract, startTokenId, endTokenId] = query.collection.split(":");
        id = _TypedDataEncoder.hashStruct(
          "TokenRangeCollectionPrice",
          EIP712_TYPES.TokenRangeCollectionPrice,
          {
            kind,
            twapSeconds: query.twapSeconds,
            contract,
            startTokenId,
            endTokenId,
          }
        );
      } else {
        id = _TypedDataEncoder.hashStruct(
          "ContractWideCollectionPrice",
          EIP712_TYPES.ContractWideCollectionPrice,
          {
            kind,
            twapSeconds: query.twapSeconds,
            contract: query.collection,
          }
        );
      }

      if (Object.values(Sdk.Common.Addresses.Eth).includes(query.currency)) {
        // ETH: do nothing
      } else if (Object.values(Sdk.Common.Addresses.Weth).includes(query.currency)) {
        // WETH: do nothing
      } else if (Object.values(Sdk.Common.Addresses.Usdc).includes(query.currency)) {
        // USDC: convert price to USDC
        const usdPrice = await axios
          .get("https://api.coingecko.com/api/v3/simple/price?ids=ethereum&vs_currencies=usd")
          .then((response) => (response.data as any).ethereum.usd);

        // USDC has 6 decimals
        price = bn(Math.floor(usdPrice * 1000000))
          .mul(price)
          .div(bn("1000000000000000000"))
          .toString();
        decimals = 6;
      } else {
        throw Boom.badRequest("Unsupported currency");
      }

      const message: {
        id: string;
        payload: string;
        timestamp: number;
        signature?: string;
      } = {
        id,
        payload: defaultAbiCoder.encode(["address", "uint256"], [query.currency, price]),
        timestamp: now(),
      };

      if (config.oraclePrivateKey) {
        message.signature = await new Wallet(config.oraclePrivateKey).signMessage(
          arrayify(_TypedDataEncoder.hashStruct("Message", EIP712_TYPES.Message, message))
        );
      } else {
        throw Boom.badRequest("Instance cannot act as oracle");
      }

      return {
        price: formatPrice(price, decimals),
        message,
        // For EIP-3668 compatibility
        data: defaultAbiCoder.encode(
          ["(bytes32 id, bytes payload, uint256 timestamp, bytes signature)"],
          [message]
        ),
      };
    } catch (error) {
      logger.error(
        `get-collection-floor-ask-oracle-${version}-handler`,
        `Handler failure: ${error}`
      );
      throw error;
    }
  },
};<|MERGE_RESOLUTION|>--- conflicted
+++ resolved
@@ -30,17 +30,11 @@
   },
   validate: {
     query: Joi.object({
-<<<<<<< HEAD
       kind: Joi.string().valid("spot", "twap", "lower", "upper").default("spot"),
       currency: Joi.string().lowercase().default(AddressZero),
       twapSeconds: Joi.number()
         .greater(0)
         .default(24 * 3600),
-=======
-      kind: Joi.string().valid("spot", "twap", "lower", "upper"),
-      currency: Joi.string().lowercase(),
-      twapSeconds: Joi.number(),
->>>>>>> 9400f3b4
       eip3668Calldata: Joi.string(),
       collection: Joi.string().lowercase(),
       token: Joi.string().pattern(regex.token).lowercase(),
