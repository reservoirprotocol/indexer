--- conflicted
+++ resolved
@@ -52,13 +52,6 @@
   }[] = [];
 
   for (const event of events) {
-<<<<<<< HEAD
-    const ownerFrom = `${event.from}:${event.baseEventParams.address}:${event.tokenId}`;
-    const ownerTo = `${event.to}:${event.baseEventParams.address}:${event.tokenId}`;
-
-    // Once we already update an owner create new array in order to split the update queries later
-    if (uniqueOwners.has(ownerFrom) || uniqueOwners.has(ownerTo)) {
-=======
     const contractId = event.baseEventParams.address.toString();
 
     const ownerFrom = `${event.from}:${contractId}:${event.tokenId}`;
@@ -66,7 +59,6 @@
 
     // Once we already update an owner create new array in order to split the update queries later
     if (_.size(transferValues) >= 50 || uniqueOwners.has(ownerFrom) || uniqueOwners.has(ownerTo)) {
->>>>>>> e1682065
       uniqueOwnersTransferValues.push(transferValues);
       transferValues = [];
       uniqueOwners.clear();
@@ -116,17 +108,9 @@
     uniqueOwnersTransferValues.push(transferValues); // Add the last batch of transfer values
   }
 
-<<<<<<< HEAD
-  const nftTransferQueries: string[] = [];
-  const queries: string[] = [];
-
-  if (uniqueOwnersTransferValues.length) {
-    for (const transferEvents of uniqueOwnersTransferValues) {
-=======
   if (uniqueOwnersTransferValues.length) {
     for (const transferEvents of uniqueOwnersTransferValues) {
       const nftTransferQueries: string[] = [];
->>>>>>> e1682065
       const columns = new pgp.helpers.ColumnSet(
         [
           "address",
@@ -199,24 +183,8 @@
           "amount" = "nft_balances"."amount" + "excluded"."amount", 
           "acquired_at" = COALESCE(GREATEST("excluded"."acquired_at", "nft_balances"."acquired_at"), "nft_balances"."acquired_at")
       `);
-<<<<<<< HEAD
-    }
-
-    if (backfill) {
-      // When backfilling, use the write buffer to avoid deadlocks
-      for (const query of _.chunk(nftTransferQueries, 1000)) {
-        await nftTransfersWriteBuffer.addToQueue(pgp.helpers.concat(query));
-      }
-    } else {
-      // Otherwise write directly since there might be jobs that depend
-      // on the events to have been written to the database at the time
-      // they get to run and we have no way to easily enforce this when
-      // using the write buffer.
-      await idb.none(pgp.helpers.concat(nftTransferQueries));
-=======
 
       await insertQueries(nftTransferQueries, backfill);
->>>>>>> e1682065
     }
   }
 
@@ -263,20 +231,6 @@
           }
         );
 
-<<<<<<< HEAD
-  if (queries.length) {
-    if (backfill) {
-      // When backfilling, use the write buffer to avoid deadlocks
-      for (const query of _.chunk(queries, 1000)) {
-        await nftTransfersWriteBuffer.addToQueue(pgp.helpers.concat(query));
-      }
-    } else {
-      // Otherwise write directly since there might be jobs that depend
-      // on the events to have been written to the database at the time
-      // they get to run and we have no way to easily enforce this when
-      // using the write buffer.
-      await idb.none(pgp.helpers.concat(queries));
-=======
         queries.push(`
           INSERT INTO "tokens" (
             "collection_id",
@@ -289,7 +243,6 @@
       }
 
       await insertQueries(queries, backfill);
->>>>>>> e1682065
     }
   }
 };
