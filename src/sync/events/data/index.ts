--- conflicted
+++ resolved
@@ -16,11 +16,8 @@
 import * as wyvernV23 from "@/events-sync/data/wyvern-v2.3";
 import * as x2y2 from "@/events-sync/data/x2y2";
 import * as zeroExV4 from "@/events-sync/data/zeroex-v4";
-<<<<<<< HEAD
 import * as cryptoPunks from "@/events-sync/data/cryptopunks";
-=======
 import * as zora from "@/events-sync/data/zora";
->>>>>>> 97785f5d
 
 // All events we're syncing should have an associated `EventData`
 // entry which dictates the way the event will be parsed and then
@@ -66,13 +63,10 @@
   | "element-erc1155-buy-order-filled"
   | "quixotic-order-filled"
   | "nouns-auction-settled"
-<<<<<<< HEAD
   | "cryptopunks-punk-bought"
-  | "cryptopunks-transfer";
-=======
+  | "cryptopunks-transfer"
   | "zora-ask-filled"
   | "zora-auction-ended";
->>>>>>> 97785f5d
 
 export type EventData = {
   kind: EventDataKind;
@@ -217,17 +211,14 @@
       return quixotic.orderFulfilled;
     case "nouns-auction-settled":
       return nouns.auctionSettled;
-<<<<<<< HEAD
     case "cryptopunks-punk-bought":
       return cryptoPunks.punkBought;
     case "cryptopunks-transfer":
       return cryptoPunks.transfer;
-=======
     case "zora-ask-filled":
       return zora.askFilled;
     case "zora-auction-ended":
       return zora.auctionEnded;
->>>>>>> 97785f5d
     default:
       return undefined;
   }
