import { Interface } from "@ethersproject/abi";

import * as erc20 from "@/events-sync/data/erc20";
import * as erc721 from "@/events-sync/data/erc721";
import * as erc1155 from "@/events-sync/data/erc1155";

import * as blur from "@/events-sync/data/blur";
import * as cryptoPunks from "@/events-sync/data/cryptopunks";
import * as element from "@/events-sync/data/element";
import * as forward from "@/events-sync/data/forward";
import * as foundation from "@/events-sync/data/foundation";
import * as looksRare from "@/events-sync/data/looks-rare";
import * as nftx from "@/events-sync/data/nftx";
import * as nouns from "@/events-sync/data/nouns";
import * as quixotic from "@/events-sync/data/quixotic";
import * as rarible from "@/events-sync/data/rarible";
import * as seaport from "@/events-sync/data/seaport";
import * as sudoswap from "@/events-sync/data/sudoswap";
import * as universe from "@/events-sync/data/universe";
import * as wyvernV2 from "@/events-sync/data/wyvern-v2";
import * as wyvernV23 from "@/events-sync/data/wyvern-v2.3";
import * as x2y2 from "@/events-sync/data/x2y2";
import * as zeroExV4 from "@/events-sync/data/zeroex-v4";
import * as zora from "@/events-sync/data/zora";
import * as manifold from "@/events-sync/data/manifold";
import * as tofu from "@/events-sync/data/tofu";

// All events we're syncing should have an associated `EventData`
// entry which dictates the way the event will be parsed and then
// handled (eg. persisted to the database and relayed for further
// processing to any job queues)

export type EventDataKind =
  | "erc721-transfer"
  | "erc721-like-transfer"
  | "erc721-erc20-like-transfer"
  | "erc721-consecutive-transfer"
  | "erc1155-transfer-single"
  | "erc1155-transfer-batch"
  | "erc721/1155-approval-for-all"
  | "erc20-approval"
  | "erc20-transfer"
  | "weth-deposit"
  | "weth-withdrawal"
  | "wyvern-v2-orders-matched"
  | "wyvern-v2.3-orders-matched"
  | "looks-rare-cancel-all-orders"
  | "looks-rare-cancel-multiple-orders"
  | "looks-rare-taker-ask"
  | "looks-rare-taker-bid"
  | "zeroex-v4-erc721-order-cancelled"
  | "zeroex-v4-erc1155-order-cancelled"
  | "zeroex-v4-erc721-order-filled"
  | "zeroex-v4-erc1155-order-filled"
  | "foundation-buy-price-set"
  | "foundation-buy-price-invalidated"
  | "foundation-buy-price-cancelled"
  | "foundation-buy-price-accepted"
  | "x2y2-order-cancelled"
  | "x2y2-order-inventory"
  | "seaport-order-cancelled"
  | "seaport-order-filled"
  | "seaport-counter-incremented"
  | "rarible-match"
  | "rarible-cancel"
  | "element-erc721-sell-order-filled"
  | "element-erc721-sell-order-filled-v2"
  | "element-erc721-buy-order-filled"
  | "element-erc721-buy-order-filled-v2"
  | "element-erc1155-sell-order-filled"
  | "element-erc1155-sell-order-filled-v2"
  | "element-erc1155-buy-order-filled"
  | "element-erc1155-buy-order-filled-v2"
  | "element-erc721-order-cancelled"
  | "element-erc1155-order-cancelled"
  | "element-hash-nonce-incremented"
  | "quixotic-order-filled"
  | "zora-ask-filled"
  | "zora-ask-created"
  | "zora-ask-price-updated"
  | "zora-ask-cancelled"
  | "zora-auction-ended"
  | "nouns-auction-settled"
  | "cryptopunks-punk-offered"
  | "cryptopunks-punk-no-longer-for-sale"
  | "cryptopunks-punk-bought"
  | "cryptopunks-punk-transfer"
  | "cryptopunks-assign"
  | "cryptopunks-transfer"
  | "sudoswap-buy"
  | "sudoswap-sell"
  | "sudoswap-token-deposit"
  | "sudoswap-token-withdrawal"
  | "sudoswap-spot-price-update"
  | "sudoswap-delta-update"
  | "universe-match"
  | "universe-cancel"
  | "nftx-redeemed"
  | "nftx-minted"
  | "blur-orders-matched"
  | "blur-order-cancelled"
  | "blur-nonce-incremented"
  | "forward-order-filled"
  | "forward-order-cancelled"
  | "forward-counter-incremented"
  | "manifold-purchase"
  | "manifold-modify"
  | "manifold-cancel"
  | "manifold-finalize"
  | "tofu-inventory-update";

export type EventData = {
  kind: EventDataKind;
  addresses?: { [address: string]: boolean };
  topic: string;
  numTopics: number;
  abi: Interface;
};

export const getEventData = (eventDataKinds?: EventDataKind[]) => {
  if (!eventDataKinds) {
    return [
      erc20.approval,
      erc20.transfer,
      erc20.deposit,
      erc20.withdrawal,
      erc721.transfer,
      erc721.likeTransfer,
      erc721.erc20LikeTransfer,
      erc721.approvalForAll,
      erc721.consecutiveTransfer,
      erc1155.transferSingle,
      erc1155.transferBatch,
      foundation.buyPriceAccepted,
      foundation.buyPriceCancelled,
      foundation.buyPriceInvalidated,
      foundation.buyPriceSet,
      looksRare.cancelAllOrders,
      looksRare.cancelMultipleOrders,
      looksRare.takerAsk,
      looksRare.takerBid,
      seaport.counterIncremented,
      seaport.orderCancelled,
      seaport.orderFulfilled,
      wyvernV2.ordersMatched,
      wyvernV23.ordersMatched,
      zeroExV4.erc721OrderCancelled,
      zeroExV4.erc1155OrderCancelled,
      zeroExV4.erc721OrderFilled,
      zeroExV4.erc1155OrderFilled,
      x2y2.orderCancelled,
      x2y2.orderInventory,
      rarible.match,
      rarible.cancel,
      element.erc721BuyOrderFilled,
      element.erc721BuyOrderFilledV2,
      element.erc721SellOrderFilled,
      element.erc721SellOrderFilledV2,
      element.erc1155BuyOrderFilled,
      element.erc1155BuyOrderFilledV2,
      element.erc1155SellOrderFilled,
      element.erc1155SellOrderFilledV2,
      element.erc721OrderCancelled,
      element.erc1155OrderCancelled,
      element.hashNonceIncremented,
      quixotic.orderFulfilled,
      zora.askFilled,
      zora.askCreated,
      zora.askCancelled,
      zora.askPriceUpdated,
      zora.auctionEnded,
      nouns.auctionSettled,
      cryptoPunks.punkOffered,
      cryptoPunks.punkNoLongerForSale,
      cryptoPunks.punkBought,
      cryptoPunks.punkTransfer,
      cryptoPunks.assign,
      cryptoPunks.transfer,
      sudoswap.buy,
      sudoswap.sell,
      sudoswap.tokenDeposit,
      sudoswap.tokenWithdrawal,
      sudoswap.spotPriceUpdate,
      sudoswap.deltaUpdate,
      universe.match,
      universe.cancel,
      nftx.minted,
      nftx.redeemed,
      blur.ordersMatched,
      blur.orderCancelled,
      blur.nonceIncremented,
      forward.orderFilled,
      forward.orderCancelled,
      forward.counterIncremented,
      manifold.modify,
      manifold.finalize,
      manifold.purchase,
      manifold.cancel,
      tofu.inventoryUpdate,
    ];
  } else {
    return (
      eventDataKinds
        .map(internalGetEventData)
        .filter(Boolean)
        // Force TS to remove `undefined`
        .map((x) => x!)
    );
  }
};

const internalGetEventData = (kind: EventDataKind): EventData | undefined => {
  switch (kind) {
    case "erc20-approval":
      return erc20.approval;
    case "erc20-transfer":
      return erc20.transfer;
    case "weth-deposit":
      return erc20.deposit;
    case "weth-withdrawal":
      return erc20.withdrawal;
    case "erc721-transfer":
      return erc721.transfer;
    case "erc721-like-transfer":
      return erc721.likeTransfer;
    case "erc721-erc20-like-transfer":
      return erc721.erc20LikeTransfer;
    case "erc721/1155-approval-for-all":
      return erc721.approvalForAll;
    case "erc721-consecutive-transfer":
      return erc721.consecutiveTransfer;
    case "erc1155-transfer-batch":
      return erc1155.transferBatch;
    case "erc1155-transfer-single":
      return erc1155.transferSingle;
    case "foundation-buy-price-accepted":
      return foundation.buyPriceAccepted;
    case "foundation-buy-price-cancelled":
      return foundation.buyPriceCancelled;
    case "foundation-buy-price-invalidated":
      return foundation.buyPriceInvalidated;
    case "foundation-buy-price-set":
      return foundation.buyPriceSet;
    case "wyvern-v2-orders-matched":
      return wyvernV2.ordersMatched;
    case "wyvern-v2.3-orders-matched":
      return wyvernV23.ordersMatched;
    case "looks-rare-cancel-all-orders":
      return looksRare.cancelAllOrders;
    case "looks-rare-cancel-multiple-orders":
      return looksRare.cancelMultipleOrders;
    case "looks-rare-taker-ask":
      return looksRare.takerAsk;
    case "looks-rare-taker-bid":
      return looksRare.takerBid;
    case "zeroex-v4-erc721-order-cancelled":
      return zeroExV4.erc721OrderCancelled;
    case "zeroex-v4-erc1155-order-cancelled":
      return zeroExV4.erc1155OrderCancelled;
    case "zeroex-v4-erc721-order-filled":
      return zeroExV4.erc721OrderFilled;
    case "zeroex-v4-erc1155-order-filled":
      return zeroExV4.erc1155OrderFilled;
    case "x2y2-order-cancelled":
      return x2y2.orderCancelled;
    case "x2y2-order-inventory":
      return x2y2.orderInventory;
    case "seaport-counter-incremented":
      return seaport.counterIncremented;
    case "seaport-order-cancelled":
      return seaport.orderCancelled;
    case "seaport-order-filled":
      return seaport.orderFulfilled;
    case "rarible-match":
      return rarible.match;
    case "rarible-cancel":
      return rarible.cancel;
    case "element-erc721-sell-order-filled":
      return element.erc721SellOrderFilled;
    case "element-erc721-sell-order-filled-v2":
      return element.erc721SellOrderFilledV2;
    case "element-erc721-buy-order-filled":
      return element.erc721BuyOrderFilled;
    case "element-erc721-buy-order-filled-v2":
      return element.erc721BuyOrderFilledV2;
    case "element-erc1155-sell-order-filled":
      return element.erc1155SellOrderFilled;
    case "element-erc1155-sell-order-filled-v2":
      return element.erc1155SellOrderFilledV2;
    case "element-erc1155-buy-order-filled":
      return element.erc1155BuyOrderFilled;
    case "element-erc1155-buy-order-filled-v2":
      return element.erc1155BuyOrderFilledV2;
    case "element-erc721-order-cancelled":
      return element.erc721OrderCancelled;
    case "element-erc1155-order-cancelled":
      return element.erc1155OrderCancelled;
    case "element-hash-nonce-incremented":
      return element.hashNonceIncremented;
    case "quixotic-order-filled":
      return quixotic.orderFulfilled;
    case "zora-ask-filled":
      return zora.askFilled;
    case "zora-ask-created":
      return zora.askCreated;
    case "zora-ask-cancelled":
      return zora.askCancelled;
    case "zora-ask-price-updated":
      return zora.askPriceUpdated;
    case "zora-auction-ended":
      return zora.auctionEnded;
    case "nouns-auction-settled":
      return nouns.auctionSettled;
    case "cryptopunks-punk-offered":
      return cryptoPunks.punkOffered;
    case "cryptopunks-punk-no-longer-for-sale":
      return cryptoPunks.punkNoLongerForSale;
    case "cryptopunks-punk-bought":
      return cryptoPunks.punkBought;
    case "cryptopunks-punk-transfer":
      return cryptoPunks.punkTransfer;
    case "cryptopunks-assign":
      return cryptoPunks.assign;
    case "cryptopunks-transfer":
      return cryptoPunks.transfer;
    case "sudoswap-buy":
      return sudoswap.buy;
    case "sudoswap-sell":
      return sudoswap.sell;
    case "sudoswap-token-deposit":
      return sudoswap.tokenDeposit;
    case "sudoswap-token-withdrawal":
      return sudoswap.tokenWithdrawal;
    case "sudoswap-spot-price-update":
      return sudoswap.spotPriceUpdate;
    case "sudoswap-delta-update":
      return sudoswap.deltaUpdate;
    case "universe-match":
      return universe.match;
    case "universe-cancel":
      return universe.cancel;
    case "nftx-minted":
      return nftx.minted;
    case "nftx-redeemed":
      return nftx.redeemed;
    case "blur-orders-matched":
      return blur.ordersMatched;
    case "blur-order-cancelled":
      return blur.orderCancelled;
    case "blur-nonce-incremented":
      return blur.nonceIncremented;
    case "forward-order-filled":
      return forward.orderFilled;
    case "forward-order-cancelled":
      return forward.orderCancelled;
    case "forward-counter-incremented":
      return forward.counterIncremented;
    case "manifold-cancel":
      return manifold.cancel;
    case "manifold-finalize":
      return manifold.finalize;
    case "manifold-purchase":
      return manifold.purchase;
    case "manifold-modify":
      return manifold.modify;
<<<<<<< HEAD
    case "tofu-inventory-update":
      return tofu.inventoryUpdate;
=======
>>>>>>> 6c2bb24e

    default:
      return undefined;
  }
};<|MERGE_RESOLUTION|>--- conflicted
+++ resolved
@@ -363,12 +363,8 @@
       return manifold.purchase;
     case "manifold-modify":
       return manifold.modify;
-<<<<<<< HEAD
     case "tofu-inventory-update":
       return tofu.inventoryUpdate;
-=======
->>>>>>> 6c2bb24e
-
     default:
       return undefined;
   }
