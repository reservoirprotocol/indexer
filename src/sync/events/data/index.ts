import { Interface } from "@ethersproject/abi";

import * as erc721 from "@/events-sync/data/erc721";
import * as erc1155 from "@/events-sync/data/erc1155";
import * as weth from "@/events-sync/data/weth";

import * as blur from "@/events-sync/data/blur";
import * as cryptoPunks from "@/events-sync/data/cryptopunks";
import * as element from "@/events-sync/data/element";
import * as forward from "@/events-sync/data/forward";
import * as foundation from "@/events-sync/data/foundation";
import * as looksRare from "@/events-sync/data/looks-rare";
import * as nftx from "@/events-sync/data/nftx";
import * as nouns from "@/events-sync/data/nouns";
import * as quixotic from "@/events-sync/data/quixotic";
import * as rarible from "@/events-sync/data/rarible";
import * as seaport from "@/events-sync/data/seaport";
import * as sudoswap from "@/events-sync/data/sudoswap";
import * as universe from "@/events-sync/data/universe";
import * as wyvernV2 from "@/events-sync/data/wyvern-v2";
import * as wyvernV23 from "@/events-sync/data/wyvern-v2.3";
import * as x2y2 from "@/events-sync/data/x2y2";
import * as zeroExV4 from "@/events-sync/data/zeroex-v4";
import * as zora from "@/events-sync/data/zora";

// All events we're syncing should have an associated `EventData`
// entry which dictates the way the event will be parsed and then
// handled (eg. persisted to the database and relayed for further
// processing to any job queues)

export type EventDataKind =
  | "erc721-transfer"
  | "erc1155-transfer-single"
  | "erc1155-transfer-batch"
  | "erc721/1155-approval-for-all"
  | "erc20-approval"
  | "erc20-transfer"
  | "weth-deposit"
  | "weth-withdrawal"
  | "wyvern-v2-orders-matched"
  | "wyvern-v2.3-orders-matched"
  | "looks-rare-cancel-all-orders"
  | "looks-rare-cancel-multiple-orders"
  | "looks-rare-taker-ask"
  | "looks-rare-taker-bid"
  | "zeroex-v4-erc721-order-cancelled"
  | "zeroex-v4-erc1155-order-cancelled"
  | "zeroex-v4-erc721-order-filled"
  | "zeroex-v4-erc1155-order-filled"
  | "foundation-buy-price-set"
  | "foundation-buy-price-invalidated"
  | "foundation-buy-price-cancelled"
  | "foundation-buy-price-accepted"
  | "x2y2-order-cancelled"
  | "x2y2-order-inventory"
  | "seaport-order-cancelled"
  | "seaport-order-filled"
  | "seaport-counter-incremented"
  | "rarible-match"
  | "rarible-cancel"
  | "element-erc721-sell-order-filled"
  | "element-erc721-sell-order-filled-v2"
  | "element-erc721-buy-order-filled"
  | "element-erc721-buy-order-filled-v2"
  | "element-erc1155-sell-order-filled"
  | "element-erc1155-sell-order-filled-v2"
  | "element-erc1155-buy-order-filled"
  | "element-erc1155-buy-order-filled-v2"
  | "element-erc721-order-cancelled"
  | "element-erc1155-order-cancelled"
  | "element-hash-nonce-incremented"
  | "quixotic-order-filled"
  | "zora-ask-filled"
  | "zora-ask-created"
  | "zora-ask-price-updated"
  | "zora-ask-cancelled"
  | "zora-auction-ended"
  | "nouns-auction-settled"
  | "cryptopunks-punk-offered"
  | "cryptopunks-punk-no-longer-for-sale"
  | "cryptopunks-punk-bought"
  | "cryptopunks-punk-transfer"
  | "cryptopunks-assign"
  | "cryptopunks-transfer"
  | "sudoswap-buy"
  | "sudoswap-sell"
  | "sudoswap-token-deposit"
  | "sudoswap-token-withdrawal"
  | "universe-match"
  | "universe-cancel"
  | "nftx-redeemed"
  | "nftx-minted"
  | "blur-orders-matched"
<<<<<<< HEAD
=======
  | "blur-order-cancelled"
  | "blur-nonce-incremented"
>>>>>>> 9efbaa3e
  | "forward-order-filled"
  | "forward-order-cancelled"
  | "forward-counter-incremented";

export type EventData = {
  kind: EventDataKind;
  addresses?: { [address: string]: boolean };
  topic: string;
  numTopics: number;
  abi: Interface;
};

export const getEventData = (eventDataKinds?: EventDataKind[]) => {
  if (!eventDataKinds) {
    return [
      erc721.transfer,
      erc721.approvalForAll,
      erc1155.transferSingle,
      erc1155.transferBatch,
      weth.approval,
      weth.transfer,
      weth.deposit,
      weth.withdrawal,
      foundation.buyPriceAccepted,
      foundation.buyPriceCancelled,
      foundation.buyPriceInvalidated,
      foundation.buyPriceSet,
      looksRare.cancelAllOrders,
      looksRare.cancelMultipleOrders,
      looksRare.takerAsk,
      looksRare.takerBid,
      seaport.counterIncremented,
      seaport.orderCancelled,
      seaport.orderFulfilled,
      wyvernV2.ordersMatched,
      wyvernV23.ordersMatched,
      zeroExV4.erc721OrderCancelled,
      zeroExV4.erc1155OrderCancelled,
      zeroExV4.erc721OrderFilled,
      zeroExV4.erc1155OrderFilled,
      x2y2.orderCancelled,
      x2y2.orderInventory,
      rarible.match,
      rarible.cancel,
      element.erc721BuyOrderFilled,
      element.erc721BuyOrderFilledV2,
      element.erc721SellOrderFilled,
      element.erc721SellOrderFilledV2,
      element.erc1155BuyOrderFilled,
      element.erc1155BuyOrderFilledV2,
      element.erc1155SellOrderFilled,
      element.erc1155SellOrderFilledV2,
      element.erc721OrderCancelled,
      element.erc1155OrderCancelled,
      element.hashNonceIncremented,
      quixotic.orderFulfilled,
      zora.askFilled,
      zora.askCreated,
      zora.askCancelled,
      zora.askPriceUpdated,
      zora.auctionEnded,
      nouns.auctionSettled,
      cryptoPunks.punkOffered,
      cryptoPunks.punkNoLongerForSale,
      cryptoPunks.punkBought,
      cryptoPunks.punkTransfer,
      cryptoPunks.assign,
      cryptoPunks.transfer,
      sudoswap.buy,
      sudoswap.sell,
      sudoswap.tokenDeposit,
      sudoswap.tokenWithdrawal,
      universe.match,
      universe.cancel,
      nftx.minted,
      nftx.redeemed,
      blur.ordersMatched,
<<<<<<< HEAD
=======
      blur.orderCancelled,
      blur.nonceIncremented,
>>>>>>> 9efbaa3e
      forward.orderFilled,
      forward.orderCancelled,
      forward.counterIncremented,
    ];
  } else {
    return (
      eventDataKinds
        .map(internalGetEventData)
        .filter(Boolean)
        // Force TS to remove `undefined`
        .map((x) => x!)
    );
  }
};

const internalGetEventData = (kind: EventDataKind): EventData | undefined => {
  switch (kind) {
    case "erc721-transfer":
      return erc721.transfer;
    case "erc721/1155-approval-for-all":
      return erc721.approvalForAll;
    case "erc1155-transfer-batch":
      return erc1155.transferBatch;
    case "erc1155-transfer-single":
      return erc1155.transferSingle;
    case "erc20-approval":
      return weth.approval;
    case "erc20-transfer":
      return weth.transfer;
    case "weth-deposit":
      return weth.deposit;
    case "weth-withdrawal":
      return weth.withdrawal;
    case "foundation-buy-price-accepted":
      return foundation.buyPriceAccepted;
    case "foundation-buy-price-cancelled":
      return foundation.buyPriceCancelled;
    case "foundation-buy-price-invalidated":
      return foundation.buyPriceInvalidated;
    case "foundation-buy-price-set":
      return foundation.buyPriceSet;
    case "wyvern-v2-orders-matched":
      return wyvernV2.ordersMatched;
    case "wyvern-v2.3-orders-matched":
      return wyvernV23.ordersMatched;
    case "looks-rare-cancel-all-orders":
      return looksRare.cancelAllOrders;
    case "looks-rare-cancel-multiple-orders":
      return looksRare.cancelMultipleOrders;
    case "looks-rare-taker-ask":
      return looksRare.takerAsk;
    case "looks-rare-taker-bid":
      return looksRare.takerBid;
    case "zeroex-v4-erc721-order-cancelled":
      return zeroExV4.erc721OrderCancelled;
    case "zeroex-v4-erc1155-order-cancelled":
      return zeroExV4.erc1155OrderCancelled;
    case "zeroex-v4-erc721-order-filled":
      return zeroExV4.erc721OrderFilled;
    case "zeroex-v4-erc1155-order-filled":
      return zeroExV4.erc1155OrderFilled;
    case "x2y2-order-cancelled":
      return x2y2.orderCancelled;
    case "x2y2-order-inventory":
      return x2y2.orderInventory;
    case "seaport-counter-incremented":
      return seaport.counterIncremented;
    case "seaport-order-cancelled":
      return seaport.orderCancelled;
    case "seaport-order-filled":
      return seaport.orderFulfilled;
    case "rarible-match":
      return rarible.match;
    case "rarible-cancel":
      return rarible.cancel;
    case "element-erc721-sell-order-filled":
      return element.erc721SellOrderFilled;
    case "element-erc721-sell-order-filled-v2":
      return element.erc721SellOrderFilledV2;
    case "element-erc721-buy-order-filled":
      return element.erc721BuyOrderFilled;
    case "element-erc721-buy-order-filled-v2":
      return element.erc721BuyOrderFilledV2;
    case "element-erc1155-sell-order-filled":
      return element.erc1155SellOrderFilled;
    case "element-erc1155-sell-order-filled-v2":
      return element.erc1155SellOrderFilledV2;
    case "element-erc1155-buy-order-filled":
      return element.erc1155BuyOrderFilled;
    case "element-erc1155-buy-order-filled-v2":
      return element.erc1155BuyOrderFilledV2;
    case "element-erc721-order-cancelled":
      return element.erc721OrderCancelled;
    case "element-erc1155-order-cancelled":
      return element.erc1155OrderCancelled;
    case "element-hash-nonce-incremented":
      return element.hashNonceIncremented;
    case "quixotic-order-filled":
      return quixotic.orderFulfilled;
    case "zora-ask-filled":
      return zora.askFilled;
    case "zora-ask-created":
      return zora.askCreated;
    case "zora-ask-cancelled":
      return zora.askCancelled;
    case "zora-ask-price-updated":
      return zora.askPriceUpdated;
    case "zora-auction-ended":
      return zora.auctionEnded;
    case "nouns-auction-settled":
      return nouns.auctionSettled;
    case "cryptopunks-punk-offered":
      return cryptoPunks.punkOffered;
    case "cryptopunks-punk-no-longer-for-sale":
      return cryptoPunks.punkNoLongerForSale;
    case "cryptopunks-punk-bought":
      return cryptoPunks.punkBought;
    case "cryptopunks-punk-transfer":
      return cryptoPunks.punkTransfer;
    case "cryptopunks-assign":
      return cryptoPunks.assign;
    case "cryptopunks-transfer":
      return cryptoPunks.transfer;
    case "sudoswap-buy":
      return sudoswap.buy;
    case "sudoswap-sell":
      return sudoswap.sell;
    case "sudoswap-token-deposit":
      return sudoswap.tokenDeposit;
    case "sudoswap-token-withdrawal":
      return sudoswap.tokenWithdrawal;
    case "universe-match":
      return universe.match;
    case "universe-cancel":
      return universe.cancel;
    case "nftx-minted":
      return nftx.minted;
    case "nftx-redeemed":
      return nftx.redeemed;
    case "blur-orders-matched":
      return blur.ordersMatched;
<<<<<<< HEAD
=======
    case "blur-order-cancelled":
      return blur.orderCancelled;
    case "blur-nonce-incremented":
      return blur.nonceIncremented;
>>>>>>> 9efbaa3e
    case "forward-order-filled":
      return forward.orderFilled;
    case "forward-order-cancelled":
      return forward.orderCancelled;
    case "forward-counter-incremented":
      return forward.counterIncremented;
    default:
      return undefined;
  }
};<|MERGE_RESOLUTION|>--- conflicted
+++ resolved
@@ -91,11 +91,8 @@
   | "nftx-redeemed"
   | "nftx-minted"
   | "blur-orders-matched"
-<<<<<<< HEAD
-=======
   | "blur-order-cancelled"
   | "blur-nonce-incremented"
->>>>>>> 9efbaa3e
   | "forward-order-filled"
   | "forward-order-cancelled"
   | "forward-counter-incremented";
@@ -173,11 +170,8 @@
       nftx.minted,
       nftx.redeemed,
       blur.ordersMatched,
-<<<<<<< HEAD
-=======
       blur.orderCancelled,
       blur.nonceIncremented,
->>>>>>> 9efbaa3e
       forward.orderFilled,
       forward.orderCancelled,
       forward.counterIncremented,
@@ -319,13 +313,10 @@
       return nftx.redeemed;
     case "blur-orders-matched":
       return blur.ordersMatched;
-<<<<<<< HEAD
-=======
     case "blur-order-cancelled":
       return blur.orderCancelled;
     case "blur-nonce-incremented":
       return blur.nonceIncremented;
->>>>>>> 9efbaa3e
     case "forward-order-filled":
       return forward.orderFilled;
     case "forward-order-cancelled":
