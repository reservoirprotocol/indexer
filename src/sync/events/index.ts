import { Filter } from "@ethersproject/abstract-provider";
import _ from "lodash";
import pLimit from "p-limit";

import { logger } from "@/common/logger";
import { getNetworkSettings } from "@/config/network";
import { baseProvider } from "@/common/provider";
import { EventDataKind, getEventData } from "@/events-sync/data";
import { EventsInfo } from "@/events-sync/handlers";
import { EnhancedEvent } from "@/events-sync/handlers/utils";
import { parseEvent } from "@/events-sync/parser";
import * as es from "@/events-sync/storage";
import * as syncEventsUtils from "@/events-sync/utils";
import * as blocksModel from "@/models/blocks";

import * as removeUnsyncedEventsActivities from "@/jobs/activities/remove-unsynced-events-activities";
import * as blockCheck from "@/jobs/events-sync/block-check-queue";
import * as eventsSyncBackfillProcess from "@/jobs/events-sync/process/backfill";
import * as eventsSyncRealtimeProcess from "@/jobs/events-sync/process/realtime";

export const parseEnhancedEventsToEventsInfo = (
  enhancedEvents: EnhancedEvent[],
  backfill: boolean
): EventsInfo[] => {
<<<<<<< HEAD
=======
  // TODO: More efficient filtering with a single iteration
>>>>>>> ccdddc87
  return [
    {
      kind: "erc20",
      events: enhancedEvents.filter(
        ({ kind }) => kind.startsWith("erc20") || kind.startsWith("weth")
      ),
      backfill,
    },
    {
      kind: "erc721",
      events: enhancedEvents.filter(({ kind }) => kind.startsWith("erc721")),
      backfill,
    },
    {
      kind: "erc1155",
      events: enhancedEvents.filter(({ kind }) => kind.startsWith("erc1155")),
      backfill,
    },
    {
      kind: "blur",
      events: enhancedEvents.filter(({ kind }) => kind.startsWith("blur")),
      backfill,
    },
    {
      kind: "cryptopunks",
      events: enhancedEvents.filter(({ kind }) => kind.startsWith("cryptopunks")),
      backfill,
    },
    {
      kind: "decentraland",
      events: enhancedEvents.filter(({ kind }) => kind.startsWith("decentraland")),
      backfill,
    },
    {
      kind: "element",
      events: enhancedEvents.filter(({ kind }) => kind.startsWith("element")),
      backfill,
    },
    {
      kind: "forward",
      events: enhancedEvents.filter(
        ({ kind }) =>
          kind.startsWith("forward") ||
          // To properly validate bids, we need some additional events
          kind === "erc20-transfer"
      ),
    },
    {
      kind: "foundation",
      events: enhancedEvents.filter(({ kind }) => kind.startsWith("foundation")),
      backfill,
    },
    {
      kind: "looks-rare",
      events: enhancedEvents.filter(
        ({ kind }) =>
          kind.startsWith("looks-rare") ||
          // To properly validate bids, we need some additional events
          kind === "erc20-transfer"
      ),
      backfill,
    },
    {
      kind: "nftx",
      events: enhancedEvents.filter(({ kind }) => kind.startsWith("nftx")),
      backfill,
    },
    {
      kind: "nouns",
      events: enhancedEvents.filter(({ kind }) => kind.startsWith("nouns")),
      backfill,
    },
    {
      kind: "quixotic",
      events: enhancedEvents.filter(({ kind }) => kind.startsWith("quixotic")),
      backfill,
    },
    {
      kind: "seaport",
      events: enhancedEvents.filter(
        ({ kind }) =>
          kind.startsWith("seaport") ||
          // To properly validate bids, we need some additional events
          kind === "erc20-transfer"
      ),
      backfill,
    },
    {
      kind: "sudoswap",
      events: enhancedEvents.filter(({ kind }) => kind.startsWith("sudoswap")),
      backfill,
    },
    {
      kind: "wyvern",
      events: enhancedEvents.filter(
        ({ kind }) =>
          kind.startsWith("wyvern") ||
          // To properly handle Wyvern sales, we need some additional events
          kind === "erc721-transfer" ||
          kind === "erc1155-transfer-single" ||
          kind === "erc20-transfer"
      ),
      backfill,
    },
    {
      kind: "x2y2",
      events: enhancedEvents.filter(
        ({ kind }) =>
          kind.startsWith("x2y2") ||
          // To properly validate bids, we need some additional events
          kind === "erc20-transfer"
      ),
      backfill,
    },
    {
      kind: "zeroex-v4",
      events: enhancedEvents.filter(
        ({ kind }) =>
          kind.startsWith("zeroex-v4") ||
          // To properly validate bids, we need some additional events
          kind === "erc20-transfer"
      ),
      backfill,
    },
    {
      kind: "zora",
      events: enhancedEvents.filter(({ kind }) => kind.startsWith("zora")),
      backfill,
    },
    {
      kind: "universe",
      events: enhancedEvents.filter(({ kind }) => kind.startsWith("universe")),
      backfill,
    },
    {
<<<<<<< HEAD
=======
      kind: "infinity",
      events: enhancedEvents.filter(
        ({ kind }) =>
          kind.startsWith("infinity") ||
          // To properly validate bids, we need some additional events
          kind === "erc20-transfer"
      ),
      backfill,
    },
    {
>>>>>>> ccdddc87
      kind: "rarible",
      events: enhancedEvents.filter(
        ({ kind }) =>
          kind.startsWith("rarible") ||
          // To properly validate bids, we need some additional events
          kind === "erc20-transfer"
      ),
    },
    {
      kind: "manifold",
      events: enhancedEvents.filter(({ kind }) => kind.startsWith("manifold")),
      backfill,
    },
    {
      kind: "tofu",
      events: enhancedEvents.filter(({ kind }) => kind.startsWith("tofu")),
    },
    {
      kind: "bend-dao",
      events: enhancedEvents.filter(({ kind }) => kind.startsWith("bend-dao")),
    },
    {
      kind: "nft-trader",
      events: enhancedEvents.filter(({ kind }) => kind.startsWith("nft-trader")),
      backfill,
    },
    {
      kind: "okex",
      events: enhancedEvents.filter(({ kind }) => kind.startsWith("okex")),
      backfill,
    },
    {
      kind: "superrare",
      events: enhancedEvents.filter(({ kind }) => kind.startsWith("superrare")),
      backfill,
    },
<<<<<<< HEAD
    {
      kind: "infinity",
      events: enhancedEvents.filter(({ kind }) => kind.startsWith("infinity")),
      backfill,
    },
=======
>>>>>>> ccdddc87
  ];
};

export const syncEvents = async (
  fromBlock: number,
  toBlock: number,
  options?: {
    // When backfilling, certain processes will be disabled
    backfill?: boolean;
    syncDetails:
      | {
          method: "events";
          events: EventDataKind[];
        }
      | {
          method: "address";
          // By default, ethers doesn't support filtering by multiple addresses.
          // A workaround for that is included in the V2 indexer, but for now we
          // simply skip it since there aren't many use-cases for filtering that
          // includes multiple addresses:
          // https://github.com/reservoirprotocol/indexer-v2/blob/main/src/syncer/base/index.ts
          address: string;
        };
  }
) => {
  const backfill = Boolean(options?.backfill);

  // Cache the blocks for efficiency
  const blocksCache = new Map<number, blocksModel.Block>();
  // Keep track of all handled `${block}-${blockHash}` pairs
  const blocksSet = new Set<string>();

  // If the block range we're trying to sync is small enough, then fetch everything
  // related to every of those blocks a priori for efficiency. Otherwise, it can be
  // too inefficient to do it and in this case we just proceed (and let any further
  // processes fetch those blocks as needed / if needed).
  if (!backfill && toBlock - fromBlock + 1 <= 32) {
    const limit = pLimit(32);
    await Promise.all(
      _.range(fromBlock, toBlock + 1).map((block) => limit(() => syncEventsUtils.fetchBlock(block)))
    );
  }

  // Generate the events filter with one of the following options:
  // - fetch all events
  // - fetch a subset of events
  // - fetch all events from a particular address

  // By default, we want to get all events
  let eventFilter: Filter = {
    topics: [[...new Set(getEventData().map(({ topic }) => topic))]],
    fromBlock,
    toBlock,
  };
  if (options?.syncDetails?.method === "events") {
    // Filter to a subset of events
    eventFilter = {
      // Remove any duplicate topics
      topics: [[...new Set(getEventData(options.syncDetails.events).map(({ topic }) => topic))]],
      fromBlock,
      toBlock,
    };
  } else if (options?.syncDetails?.method === "address") {
    // Filter to all events of a particular address
    eventFilter = {
      address: options.syncDetails.address,
      fromBlock,
      toBlock,
    };
  }

  const enhancedEvents: EnhancedEvent[] = [];
  await baseProvider.getLogs(eventFilter).then(async (logs) => {
    const availableEventData = getEventData();

    for (const log of logs) {
      try {
        const baseEventParams = await parseEvent(log, blocksCache);

        // Cache the block data
        if (!blocksCache.has(baseEventParams.block)) {
          // It's very important from a performance perspective to have
          // the block data available before proceeding with the events
          // (otherwise we might have to perform too many db reads)
          blocksCache.set(
            baseEventParams.block,
            await blocksModel.saveBlock({
              number: baseEventParams.block,
              hash: baseEventParams.blockHash,
              timestamp: baseEventParams.timestamp,
            })
          );
        }

        // Keep track of the block
        blocksSet.add(`${log.blockNumber}-${log.blockHash}`);

        // Find first matching event:
        // - matching topic
        // - matching number of topics (eg. indexed fields)
        // - matching address
        const eventData = availableEventData.find(
          ({ addresses, numTopics, topic }) =>
            log.topics[0] === topic &&
            log.topics.length === numTopics &&
            (addresses ? addresses[log.address.toLowerCase()] : true)
        );
        if (eventData) {
          enhancedEvents.push({
            kind: eventData.kind,
            baseEventParams,
            log,
          });
        }
      } catch (error) {
        logger.info("sync-events", `Failed to handle events: ${error}`);
        throw error;
      }
    }

    // Process the retrieved events asynchronously
    const eventsSyncProcess = backfill ? eventsSyncBackfillProcess : eventsSyncRealtimeProcess;
<<<<<<< HEAD
    await eventsSyncProcess.addToQueue(
      await parseEnhancedEventsToEventsInfo(enhancedEvents, backfill)
    );
=======
    await eventsSyncProcess.addToQueue(parseEnhancedEventsToEventsInfo(enhancedEvents, backfill));
>>>>>>> ccdddc87

    // Make sure to recheck the ingested blocks with a delay in order to undo any reorgs
    const ns = getNetworkSettings();
    if (!backfill && ns.enableReorgCheck) {
      for (const blockData of blocksSet.values()) {
        const block = Number(blockData.split("-")[0]);
        const blockHash = blockData.split("-")[1];

        // Act right away if the current block is a duplicate
        if ((await blocksModel.getBlocks(block)).length > 1) {
          await blockCheck.addToQueue(block, blockHash, 10);
          await blockCheck.addToQueue(block, blockHash, 30);
        }
      }

      // Put all fetched blocks on a delayed queue
      await Promise.all(
        [...blocksSet.values()].map(async (blockData) => {
          const block = Number(blockData.split("-")[0]);
          const blockHash = blockData.split("-")[1];

          return Promise.all(
            ns.reorgCheckFrequency.map((frequency) =>
              blockCheck.addToQueue(block, blockHash, frequency * 60)
            )
          );
        })
      );
    }
  });
};

export const unsyncEvents = async (block: number, blockHash: string) => {
  await Promise.all([
    es.fills.removeEvents(block, blockHash),
    es.bulkCancels.removeEvents(block, blockHash),
    es.nonceCancels.removeEvents(block, blockHash),
    es.cancels.removeEvents(block, blockHash),
    es.ftTransfers.removeEvents(block, blockHash),
    es.nftApprovals.removeEvents(block, blockHash),
    es.nftTransfers.removeEvents(block, blockHash),
    removeUnsyncedEventsActivities.addToQueue(blockHash),
  ]);
};<|MERGE_RESOLUTION|>--- conflicted
+++ resolved
@@ -22,10 +22,7 @@
   enhancedEvents: EnhancedEvent[],
   backfill: boolean
 ): EventsInfo[] => {
-<<<<<<< HEAD
-=======
   // TODO: More efficient filtering with a single iteration
->>>>>>> ccdddc87
   return [
     {
       kind: "erc20",
@@ -161,8 +158,6 @@
       backfill,
     },
     {
-<<<<<<< HEAD
-=======
       kind: "infinity",
       events: enhancedEvents.filter(
         ({ kind }) =>
@@ -173,7 +168,6 @@
       backfill,
     },
     {
->>>>>>> ccdddc87
       kind: "rarible",
       events: enhancedEvents.filter(
         ({ kind }) =>
@@ -210,14 +204,6 @@
       events: enhancedEvents.filter(({ kind }) => kind.startsWith("superrare")),
       backfill,
     },
-<<<<<<< HEAD
-    {
-      kind: "infinity",
-      events: enhancedEvents.filter(({ kind }) => kind.startsWith("infinity")),
-      backfill,
-    },
-=======
->>>>>>> ccdddc87
   ];
 };
 
@@ -340,13 +326,7 @@
 
     // Process the retrieved events asynchronously
     const eventsSyncProcess = backfill ? eventsSyncBackfillProcess : eventsSyncRealtimeProcess;
-<<<<<<< HEAD
-    await eventsSyncProcess.addToQueue(
-      await parseEnhancedEventsToEventsInfo(enhancedEvents, backfill)
-    );
-=======
     await eventsSyncProcess.addToQueue(parseEnhancedEventsToEventsInfo(enhancedEvents, backfill));
->>>>>>> ccdddc87
 
     // Make sure to recheck the ingested blocks with a delay in order to undo any reorgs
     const ns = getNetworkSettings();
