import { defaultAbiCoder } from "@ethersproject/abi";
import { Log } from "@ethersproject/abstract-provider";
import { AddressZero, HashZero } from "@ethersproject/constants";
import { keccak256 } from "@ethersproject/solidity";
import * as Sdk from "@reservoir0x/sdk";
import _ from "lodash";
import pLimit from "p-limit";

import { logger } from "@/common/logger";
import { idb, pgp, redb } from "@/common/db";
import { baseProvider, slowProvider } from "@/common/provider";
import { bn, fromBuffer, toBuffer } from "@/common/utils";
import { config } from "@/config/index";
import { getNetworkSettings } from "@/config/network";
import { EventDataKind, getEventData } from "@/events-sync/data";
import * as es from "@/events-sync/storage";
import * as syncEventsUtils from "@/events-sync/utils";
import { parseEvent } from "@/events-sync/parser";
import * as blockCheck from "@/jobs/events-sync/block-check-queue";
import * as fillUpdates from "@/jobs/fill-updates/queue";
import * as orderUpdatesById from "@/jobs/order-updates/by-id-queue";
import * as orderUpdatesByMaker from "@/jobs/order-updates/by-maker-queue";
import * as orderbookOrders from "@/jobs/orderbook/orders-queue";
import * as tokenUpdatesMint from "@/jobs/token-updates/mint-queue";
import * as processActivityEvent from "@/jobs/activities/process-activity-event";
import * as removeUnsyncedEventsActivities from "@/jobs/activities/remove-unsynced-events-activities";
import * as blocksModel from "@/models/blocks";
import { OrderKind } from "@/orderbook/orders";
import * as Foundation from "@/orderbook/orders/foundation";
import { getUSDAndNativePrices } from "@/utils/prices";

// TODO: Split into multiple files (by exchange)
// TODO: For simplicity, don't use bulk inserts/upserts for realtime
// processing (this will make things so much more flexible). However
// for backfill procesing, we should still use bulk operations so as
// to be performant enough. This might imply separate code to handle
// backfill vs realtime events.

export const syncEvents = async (
  fromBlock: number,
  toBlock: number,
  options?: {
    backfill?: boolean;
    eventDataKinds?: EventDataKind[];
    useSlowProvider?: boolean;
  }
) => {
  // --- Handle: fetch and process events ---

  // Cache blocks for efficiency
  const blocksCache = new Map<number, blocksModel.Block>();
  // Keep track of all handled `${block}-${blockHash}` pairs
  const blocksSet = new Set<string>();

  // Keep track of data needed by other processes that will get triggered
  const fillInfos: fillUpdates.FillInfo[] = [];
  const orderInfos: orderUpdatesById.OrderInfo[] = [];
  const makerInfos: orderUpdatesByMaker.MakerInfo[] = [];
  const mintInfos: tokenUpdatesMint.MintInfo[] = [];

  const provider = options?.useSlowProvider ? slowProvider : baseProvider;

  const networkSettings = getNetworkSettings();

  // When backfilling, certain processes are disabled
  const backfill = Boolean(options?.backfill);

  let handleAttribution = false;

  if (!backfill || networkSettings.backfillFetchAllBlocks) {
    // Before proceeding, fetch all individual blocks within the current range
    const limit = pLimit(5);
    await Promise.all(
      _.range(fromBlock, toBlock + 1).map((block) =>
        limit(() => baseProvider.getBlockWithTransactions(block))
      )
    );

    // Only allow attribution logic if we prefetched all blocks for efficiency.
    handleAttribution = true;
  }

  // Before proceeding, fetch all individual blocks within the current range
  const limit = pLimit(5);
  await Promise.all(
    _.range(fromBlock, toBlock + 1).map((block) =>
      limit(() => provider.getBlockWithTransactions(block))
    )
  );

  const eventDatas = getEventData(options?.eventDataKinds);
  await provider
    .getLogs({
      // Only keep unique topics (eg. an example of duplicated topics are
      // erc721 and erc20 transfers which have the exact same signature)
      topics: [[...new Set(eventDatas.map(({ topic }) => topic))]],
      fromBlock,
      toBlock,
    })
    .then(async (logs) => {
      const ftTransferEvents: es.ftTransfers.Event[] = [];
      const nftApprovalEvents: es.nftApprovals.Event[] = [];
      const nftTransferEvents: es.nftTransfers.Event[] = [];
      const bulkCancelEvents: es.bulkCancels.Event[] = [];
      const nonceCancelEvents: es.nonceCancels.Event[] = [];
      const cancelEvents: es.cancels.Event[] = [];
      const cancelEventsFoundation: es.cancels.Event[] = [];
      const fillEvents: es.fills.Event[] = [];
      const fillEventsPartial: es.fills.Event[] = [];
      const fillEventsFoundation: es.fills.Event[] = [];
      const foundationOrders: Foundation.OrderInfo[] = [];

      // Keep track of all events within the currently processing transaction
      let currentTx: string | undefined;
      let currentTxEvents: {
        log: Log;
        address: string;
        logIndex: number;
      }[] = [];

      const currentTxHasWethTransfer = () => {
        for (const event of currentTxEvents.slice(0, -1).reverse()) {
          const erc20EventData = getEventData(["erc20-transfer"])[0];
          if (
            event.log.topics[0] === erc20EventData.topic &&
            event.log.topics.length === erc20EventData.numTopics &&
            erc20EventData.addresses?.[event.log.address.toLowerCase()]
          ) {
            return true;
          }
        }
        return false;
      };

      for (const log of logs) {
        try {
          const baseEventParams = await parseEvent(log, blocksCache);
          blocksSet.add(`${log.blockNumber}-${log.blockHash}`);

          // It's quite important from a performance perspective to have
          // the block data available before proceeding with the events
          if (!blocksCache.has(baseEventParams.block)) {
            blocksCache.set(
              baseEventParams.block,
              await blocksModel.saveBlock({
                number: baseEventParams.block,
                hash: baseEventParams.blockHash,
                timestamp: baseEventParams.timestamp,
              })
            );
          }

          // Save the event in the currently processing transaction data
          if (currentTx !== baseEventParams.txHash) {
            currentTx = baseEventParams.txHash;
            currentTxEvents = [];
          }
          currentTxEvents.push({
            log,
            address: baseEventParams.address,
            logIndex: baseEventParams.logIndex,
          });

          // Find first matching event:
          // - matching topic
          // - matching number of topics (eg. indexed fields)
          // - matching addresses
          const eventData = eventDatas.find(
            ({ addresses, topic, numTopics }) =>
              log.topics[0] === topic &&
              log.topics.length === numTopics &&
              (addresses ? addresses[log.address.toLowerCase()] : true)
          );

          switch (eventData?.kind) {
            // Erc721

            case "erc721-transfer": {
              const parsedLog = eventData.abi.parseLog(log);
              const from = parsedLog.args["from"].toLowerCase();
              const to = parsedLog.args["to"].toLowerCase();
              const tokenId = parsedLog.args["tokenId"].toString();

              nftTransferEvents.push({
                kind: "erc721",
                from,
                to,
                tokenId,
                amount: "1",
                baseEventParams,
              });

              // Make sure to only handle the same data once per transaction
              const contextPrefix = `${baseEventParams.txHash}-${baseEventParams.address}-${tokenId}`;

              makerInfos.push({
                context: `${contextPrefix}-${from}-sell-balance`,
                maker: from,
                trigger: {
                  kind: "balance-change",
                  txHash: baseEventParams.txHash,
                  txTimestamp: baseEventParams.timestamp,
                },
                data: {
                  kind: "sell-balance",
                  contract: baseEventParams.address,
                  tokenId,
                },
              });
              makerInfos.push({
                context: `${contextPrefix}-${to}-sell-balance`,
                maker: to,
                trigger: {
                  kind: "balance-change",
                  txHash: baseEventParams.txHash,
                  txTimestamp: baseEventParams.timestamp,
                },
                data: {
                  kind: "sell-balance",
                  contract: baseEventParams.address,
                  tokenId,
                },
              });

              if (from === AddressZero) {
                mintInfos.push({
                  contract: baseEventParams.address,
                  tokenId,
                  mintedTimestamp: baseEventParams.timestamp,
                });
              }

              break;
            }

            // Erc1155

            case "erc1155-transfer-single": {
              const parsedLog = eventData.abi.parseLog(log);
              const from = parsedLog.args["from"].toLowerCase();
              const to = parsedLog.args["to"].toLowerCase();
              const tokenId = parsedLog.args["tokenId"].toString();
              const amount = parsedLog.args["amount"].toString();

              nftTransferEvents.push({
                kind: "erc1155",
                from,
                to,
                tokenId,
                amount,
                baseEventParams,
              });

              // Make sure to only handle the same data once per transaction
              const contextPrefix = `${baseEventParams.txHash}-${baseEventParams.address}-${tokenId}`;

              makerInfos.push({
                context: `${contextPrefix}-${from}-sell-balance`,
                maker: from,
                trigger: {
                  kind: "balance-change",
                  txHash: baseEventParams.txHash,
                  txTimestamp: baseEventParams.timestamp,
                },
                data: {
                  kind: "sell-balance",
                  contract: baseEventParams.address,
                  tokenId,
                },
              });
              makerInfos.push({
                context: `${contextPrefix}-${to}-sell-balance`,
                maker: to,
                trigger: {
                  kind: "balance-change",
                  txHash: baseEventParams.txHash,
                  txTimestamp: baseEventParams.timestamp,
                },
                data: {
                  kind: "sell-balance",
                  contract: baseEventParams.address,
                  tokenId,
                },
              });

              if (from === AddressZero) {
                mintInfos.push({
                  contract: baseEventParams.address,
                  tokenId,
                  mintedTimestamp: baseEventParams.timestamp,
                });
              }

              break;
            }

            case "erc1155-transfer-batch": {
              const parsedLog = eventData.abi.parseLog(log);
              const from = parsedLog.args["from"].toLowerCase();
              const to = parsedLog.args["to"].toLowerCase();
              const tokenIds = parsedLog.args["tokenIds"].map(String);
              const amounts = parsedLog.args["amounts"].map(String);

              const count = Math.min(tokenIds.length, amounts.length);
              for (let i = 0; i < count; i++) {
                nftTransferEvents.push({
                  kind: "erc1155",
                  from,
                  to,
                  tokenId: tokenIds[i],
                  amount: amounts[i],
                  baseEventParams: {
                    ...baseEventParams,
                    batchIndex: i + 1,
                  },
                });

                // Make sure to only handle the same data once per transaction
                const contextPrefix = `${baseEventParams.txHash}-${baseEventParams.address}-${tokenIds[i]}`;

                makerInfos.push({
                  context: `${contextPrefix}-${from}-sell-balance`,
                  maker: from,
                  trigger: {
                    kind: "balance-change",
                    txHash: baseEventParams.txHash,
                    txTimestamp: baseEventParams.timestamp,
                  },
                  data: {
                    kind: "sell-balance",
                    contract: baseEventParams.address,
                    tokenId: tokenIds[i],
                  },
                });
                makerInfos.push({
                  context: `${contextPrefix}-${to}-sell-balance`,
                  maker: to,
                  trigger: {
                    kind: "balance-change",
                    txHash: baseEventParams.txHash,
                    txTimestamp: baseEventParams.timestamp,
                  },
                  data: {
                    kind: "sell-balance",
                    contract: baseEventParams.address,
                    tokenId: tokenIds[i],
                  },
                });

                if (from === AddressZero) {
                  mintInfos.push({
                    contract: baseEventParams.address,
                    tokenId: tokenIds[i],
                    mintedTimestamp: baseEventParams.timestamp,
                  });
                }
              }

              break;
            }

            // Erc721/Erc1155 common

            case "erc721/1155-approval-for-all": {
              const parsedLog = eventData.abi.parseLog(log);
              const owner = parsedLog.args["owner"].toLowerCase();
              const operator = parsedLog.args["operator"].toLowerCase();
              const approved = parsedLog.args["approved"];

              nftApprovalEvents.push({
                owner,
                operator,
                approved,
                baseEventParams,
              });

              // Make sure to only handle the same data once per on-chain event
              // (instead of once per transaction as we do with balance updates
              // since we're handling nft approvals differently - checking them
              // individually).
              const contextPrefix = `${baseEventParams.txHash}-${baseEventParams.address}-${baseEventParams.logIndex}`;

              makerInfos.push({
                context: `${contextPrefix}-${owner}-sell-approval`,
                maker: owner,
                trigger: {
                  kind: "approval-change",
                  txHash: baseEventParams.txHash,
                  txTimestamp: baseEventParams.timestamp,
                },
                data: {
                  kind: "sell-approval",
                  contract: baseEventParams.address,
                  operator,
                  approved,
                },
              });

              break;
            }

            // Erc20

            case "erc20-transfer": {
              const parsedLog = eventData.abi.parseLog(log);
              const from = parsedLog.args["from"].toLowerCase();
              const to = parsedLog.args["to"].toLowerCase();
              const amount = parsedLog.args["amount"].toString();

              ftTransferEvents.push({
                from,
                to,
                amount,
                baseEventParams,
              });

              // Make sure to only handle the same data once per transaction
              const contextPrefix = `${baseEventParams.txHash}-${baseEventParams.address}`;

              makerInfos.push({
                context: `${contextPrefix}-${from}-buy-balance`,
                maker: from,
                trigger: {
                  kind: "balance-change",
                  txHash: baseEventParams.txHash,
                  txTimestamp: baseEventParams.timestamp,
                },
                data: {
                  kind: "buy-balance",
                  contract: baseEventParams.address,
                },
              });
              makerInfos.push({
                context: `${contextPrefix}-${to}-buy-balance`,
                maker: to,
                trigger: {
                  kind: "balance-change",
                  txHash: baseEventParams.txHash,
                  txTimestamp: baseEventParams.timestamp,
                },
                data: {
                  kind: "buy-balance",
                  contract: baseEventParams.address,
                },
              });

              break;
            }

            case "erc20-approval": {
              const parsedLog = eventData.abi.parseLog(log);
              const owner = parsedLog.args["owner"].toLowerCase();
              const spender = parsedLog.args["spender"].toLowerCase();

              // Make sure to only handle the same data once per transaction
              const contextPrefix = `${baseEventParams.txHash}-${baseEventParams.address}`;

              makerInfos.push({
                context: `${contextPrefix}-${owner}-${spender}-buy-approval`,
                maker: owner,
                trigger: {
                  kind: "approval-change",
                  txHash: baseEventParams.txHash,
                  txTimestamp: baseEventParams.timestamp,
                },
                data: {
                  kind: "buy-approval",
                  contract: Sdk.Common.Addresses.Weth[config.chainId],
                  operator: spender,
                },
              });

              break;
            }

            // Weth

            case "weth-deposit": {
              const parsedLog = eventData.abi.parseLog(log);
              const to = parsedLog.args["to"].toLowerCase();
              const amount = parsedLog.args["amount"].toString();

              ftTransferEvents.push({
                from: AddressZero,
                to,
                amount,
                baseEventParams,
              });

              // Make sure to only handle the same data once per transaction
              const contextPrefix = `${baseEventParams.txHash}-${baseEventParams.address}`;

              makerInfos.push({
                context: `${contextPrefix}-${to}-buy-balance`,
                maker: to,
                trigger: {
                  kind: "balance-change",
                  txHash: baseEventParams.txHash,
                  txTimestamp: baseEventParams.timestamp,
                },
                data: {
                  kind: "buy-balance",
                  contract: baseEventParams.address,
                },
              });

              break;
            }

            case "weth-withdrawal": {
              const parsedLog = eventData.abi.parseLog(log);
              const from = parsedLog.args["from"].toLowerCase();
              const amount = parsedLog.args["amount"].toString();

              ftTransferEvents.push({
                from,
                to: AddressZero,
                amount,
                baseEventParams,
              });

              // Make sure to only handle the same data once per transaction
              const contextPrefix = `${baseEventParams.txHash}-${baseEventParams.address}`;

              makerInfos.push({
                context: `${contextPrefix}-${from}-buy-balance`,
                maker: from,
                trigger: {
                  kind: "balance-change",
                  txHash: baseEventParams.txHash,
                  txTimestamp: baseEventParams.timestamp,
                },
                data: {
                  kind: "buy-balance",
                  contract: baseEventParams.address,
                },
              });

              break;
            }

            // X2Y2

            case "x2y2-order-cancelled": {
              const parsedLog = eventData.abi.parseLog(log);
              const orderId = parsedLog.args["itemHash"].toLowerCase();

              cancelEvents.push({
                orderKind: "x2y2",
                orderId,
                baseEventParams,
              });
              orderInfos.push({
                context: `cancelled-${orderId}-${baseEventParams.txHash}`,
                id: orderId,
                trigger: {
                  kind: "cancel",
                  txHash: baseEventParams.txHash,
                  txTimestamp: baseEventParams.timestamp,
                  logIndex: baseEventParams.logIndex,
                  batchIndex: baseEventParams.batchIndex,
                  blockHash: baseEventParams.blockHash,
                },
              });

              break;
            }

            case "x2y2-order-inventory": {
              const parsedLog = eventData.abi.parseLog(log);
              const orderId = parsedLog.args["itemHash"].toLowerCase();
              const maker = parsedLog.args["maker"].toLowerCase();
              let taker = parsedLog.args["taker"].toLowerCase();
              const currency = parsedLog.args["currency"].toLowerCase();
              const item = parsedLog.args["item"];
              const op = parsedLog.args["detail"].op;

              if (
                ![
                  Sdk.Common.Addresses.Weth[config.chainId],
                  Sdk.Common.Addresses.Eth[config.chainId],
                ].includes(currency)
              ) {
                // Skip if the payment token is not supported
                break;
              }

              // 1 - COMPLETE_SELL_OFFER
              // 2 - COMPLETE_BUY_OFFER
              // 5 - COMPLETE_AUCTION
              if (![1, 2, 5].includes(op)) {
                // Skip any irrelevant events
                break;
              }

              const orderKind = "x2y2";

              let aggregatorSourceId;
              let fillSourceId;

              if (handleAttribution) {
                // Handle attribution
                const data = await syncEventsUtils.extractAttributionData(
                  baseEventParams.txHash,
                  orderKind
                );
                if (data.taker) {
                  taker = data.taker;
                }

                aggregatorSourceId = data.aggregatorSource?.id;
                fillSourceId = data.fillSource?.id;
              }

              // Decode the sold token (ignoring bundles)
              let contract: string;
              let tokenId: string;
              try {
                const decodedItems = defaultAbiCoder.decode(
                  ["(address contract, uint256 tokenId)[]"],
                  item.data
                );
                if (decodedItems[0].length !== 1) {
                  break;
                }

                contract = decodedItems[0][0].contract.toLowerCase();
                tokenId = decodedItems[0][0].tokenId.toString();
              } catch {
                break;
              }

              const orderSide = [1, 5].includes(op) ? "sell" : "buy";
              const orderSource = await syncEventsUtils.getOrderSourceByOrderKind(orderKind);

              // Handle: prices
              const currencyPrice = item.price.toString();
              const prices = await getPrices(currency, currencyPrice, baseEventParams.timestamp);
              if (!prices.nativePrice) {
                // We must always have the native price
                break;
              }

              fillEvents.push({
                orderKind,
                orderId,
                orderSide,
                orderSourceIdInt: orderSource?.id,
                maker,
                taker,
                price: prices.nativePrice,
                currency,
                currencyPrice,
                usdPrice: prices.usdPrice,
                contract,
                tokenId,
                // X2Y2 only supports ERC721 for now
                amount: "1",
                aggregatorSourceId,
                fillSourceId,
                baseEventParams,
              });

              orderInfos.push({
                context: `filled-${orderId}-${baseEventParams.txHash}`,
                id: orderId,
                trigger: {
                  kind: "sale",
                  txHash: baseEventParams.txHash,
                  txTimestamp: baseEventParams.timestamp,
                },
              });

              fillInfos.push({
                context: `${orderId}-${baseEventParams.txHash}`,
                orderId: orderId,
                orderSide,
                contract,
                tokenId,
                amount: "1",
                price: prices.nativePrice,
                timestamp: baseEventParams.timestamp,
              });

              if (currentTxHasWethTransfer()) {
                makerInfos.push({
                  context: `${baseEventParams.txHash}-buy-approval`,
                  maker,
                  trigger: {
                    kind: "approval-change",
                    txHash: baseEventParams.txHash,
                    txTimestamp: baseEventParams.timestamp,
                  },
                  data: {
                    kind: "buy-approval",
                    contract: Sdk.Common.Addresses.Weth[config.chainId],
                    orderKind: "x2y2",
                  },
                });
              }

              break;
            }

            // Foundation

            case "foundation-buy-price-set": {
              const parsedLog = eventData.abi.parseLog(log);
              const contract = parsedLog.args["nftContract"].toLowerCase();
              const tokenId = parsedLog.args["tokenId"].toString();
              const maker = parsedLog.args["seller"].toLowerCase();
              const price = parsedLog.args["price"].toString();

              foundationOrders.push({
                orderParams: {
                  contract,
                  tokenId,
                  maker,
                  price,
                  txHash: baseEventParams.txHash,
                  txTimestamp: baseEventParams.timestamp,
                },
                metadata: {
                  source: "Foundation",
                },
              });

              break;
            }

            case "foundation-buy-price-accepted": {
              const parsedLog = eventData.abi.parseLog(log);
              const contract = parsedLog.args["nftContract"].toLowerCase();
              const tokenId = parsedLog.args["tokenId"].toString();
              const maker = parsedLog.args["seller"].toLowerCase();
              let taker = parsedLog.args["buyer"].toLowerCase();
              const protocolFee = parsedLog.args["protocolFee"].toString();

              const orderId = keccak256(["address", "uint256"], [contract, tokenId]);
              const orderKind = "foundation";

              let aggregatorSourceId;
              let fillSourceId;

              if (handleAttribution) {
                // Handle attribution
                const data = await syncEventsUtils.extractAttributionData(
                  baseEventParams.txHash,
                  orderKind
                );
                if (data.taker) {
                  taker = data.taker;
                }

                aggregatorSourceId = data.aggregatorSource?.id;
                fillSourceId = data.fillSource?.id;
              }

              const orderSource = await syncEventsUtils.getOrderSourceByOrderKind(orderKind);

              // Handle: prices
              const currency = Sdk.Common.Addresses.Eth[config.chainId];
              // Deduce the price from the protocol fee (which is 5%)
              const currencyPrice = bn(protocolFee).mul(10000).div(50).toString();
              const prices = await getPrices(currency, currencyPrice, baseEventParams.timestamp);
              if (!prices.nativePrice) {
                // We must always have the native price
                break;
              }

              // Custom handling to support on-chain orderbook quirks.
              fillEventsFoundation.push({
                orderKind,
                orderId,
                orderSide: "sell",
                orderSourceIdInt: orderSource?.id,
                maker,
                taker,
                price: prices.nativePrice,
                currency,
                currencyPrice,
                usdPrice: prices.usdPrice,
                contract,
                tokenId,
                // Foundation only supports erc721 for now
                amount: "1",
                aggregatorSourceId,
                fillSourceId,
                baseEventParams,
              });

              orderInfos.push({
                context: `filled-${orderId}-${baseEventParams.txHash}`,
                id: orderId,
                trigger: {
                  kind: "sale",
                  txHash: baseEventParams.txHash,
                  txTimestamp: baseEventParams.timestamp,
                },
              });

              fillInfos.push({
                context: `${orderId}-${baseEventParams.txHash}`,
                orderId: orderId,
                orderSide: "sell",
                contract,
                tokenId,
                amount: "1",
                price: prices.nativePrice,
                timestamp: baseEventParams.timestamp,
              });

              break;
            }

            case "foundation-buy-price-invalidated":
            case "foundation-buy-price-cancelled": {
              const parsedLog = eventData.abi.parseLog(log);
              const contract = parsedLog.args["nftContract"].toLowerCase();
              const tokenId = parsedLog.args["tokenId"].toString();

              const orderId = keccak256(["address", "uint256"], [contract, tokenId]);

              // Custom handling to support on-chain orderbook quirks.
              cancelEventsFoundation.push({
                orderKind: "foundation",
                orderId,
                baseEventParams,
              });
              orderInfos.push({
                context: `cancelled-${orderId}-${baseEventParams.txHash}`,
                id: orderId,
                trigger: {
                  kind: "cancel",
                  txHash: baseEventParams.txHash,
                  txTimestamp: baseEventParams.timestamp,
                  logIndex: baseEventParams.logIndex,
                  batchIndex: baseEventParams.batchIndex,
                  blockHash: baseEventParams.blockHash,
                },
              });

              break;
            }

            // LooksRare

            case "looks-rare-cancel-all-orders": {
              const parsedLog = eventData.abi.parseLog(log);
              const maker = parsedLog.args["user"].toLowerCase();
              const newMinNonce = parsedLog.args["newMinNonce"].toString();

              bulkCancelEvents.push({
                orderKind: "looks-rare",
                maker,
                minNonce: newMinNonce,
                baseEventParams,
              });

              break;
            }

            case "looks-rare-cancel-multiple-orders": {
              const parsedLog = eventData.abi.parseLog(log);
              const maker = parsedLog.args["user"].toLowerCase();
              const orderNonces = parsedLog.args["orderNonces"].map(String);

              let batchIndex = 1;
              for (const orderNonce of orderNonces) {
                nonceCancelEvents.push({
                  orderKind: "looks-rare",
                  maker,
                  nonce: orderNonce,
                  baseEventParams: {
                    ...baseEventParams,
                    batchIndex: batchIndex++,
                  },
                });
              }

              break;
            }

            case "looks-rare-taker-ask": {
              const parsedLog = eventData.abi.parseLog(log);
              const orderId = parsedLog.args["orderHash"].toLowerCase();
              const orderNonce = parsedLog.args["orderNonce"].toString();
              const maker = parsedLog.args["maker"].toLowerCase();
              let taker = parsedLog.args["taker"].toLowerCase();
              const currency = parsedLog.args["currency"].toLowerCase();
              let currencyPrice = parsedLog.args["price"].toString();
              const contract = parsedLog.args["collection"].toLowerCase();
              const tokenId = parsedLog.args["tokenId"].toString();
              const amount = parsedLog.args["amount"].toString();

              if (![Sdk.Common.Addresses.Weth[config.chainId]].includes(currency)) {
                // Skip if the payment token is not supported
                break;
              }

              const orderKind = "looks-rare";

              let aggregatorSourceId;
              let fillSourceId;

              if (handleAttribution) {
                // Handle attribution
                const data = await syncEventsUtils.extractAttributionData(
                  baseEventParams.txHash,
                  orderKind
                );
                if (data.taker) {
                  taker = data.taker;
                }

                aggregatorSourceId = data.aggregatorSource?.id;
                fillSourceId = data.fillSource?.id;
              }

              const orderSource = await syncEventsUtils.getOrderSourceByOrderKind(orderKind);

              // Handle: prices
              currencyPrice = bn(currencyPrice).div(amount).toString();
              const prices = await getPrices(currency, currencyPrice, baseEventParams.timestamp);
              if (!prices.nativePrice) {
                // We must always have the native price
                break;
              }

              fillEvents.push({
                orderKind,
                orderId,
                orderSide: "buy",
                orderSourceIdInt: orderSource?.id,
                maker,
                taker,
                price: prices.nativePrice,
                currency,
                currencyPrice,
                usdPrice: prices.usdPrice,
                contract,
                tokenId,
                amount,
                aggregatorSourceId,
                fillSourceId,
                baseEventParams,
              });

              // Cancel all the other orders of the maker having the same nonce.
              nonceCancelEvents.push({
                orderKind: "looks-rare",
                maker,
                nonce: orderNonce,
                baseEventParams,
              });

              orderInfos.push({
                context: `filled-${orderId}`,
                id: orderId,
                trigger: {
                  kind: "sale",
                  txHash: baseEventParams.txHash,
                  txTimestamp: baseEventParams.timestamp,
                },
              });

              fillInfos.push({
                context: orderId,
                orderId: orderId,
                orderSide: "buy",
                contract,
                tokenId,
                amount,
                price: prices.nativePrice,
                timestamp: baseEventParams.timestamp,
              });

              if (currentTxHasWethTransfer()) {
                makerInfos.push({
                  context: `${baseEventParams.txHash}-buy-approval`,
                  maker,
                  trigger: {
                    kind: "approval-change",
                    txHash: baseEventParams.txHash,
                    txTimestamp: baseEventParams.timestamp,
                  },
                  data: {
                    kind: "buy-approval",
                    contract: Sdk.Common.Addresses.Weth[config.chainId],
                    orderKind: "looks-rare",
                  },
                });
              }

              break;
            }

            case "looks-rare-taker-bid": {
              const parsedLog = eventData.abi.parseLog(log);
              const orderId = parsedLog.args["orderHash"].toLowerCase();
              const orderNonce = parsedLog.args["orderNonce"].toString();
              const maker = parsedLog.args["maker"].toLowerCase();
              let taker = parsedLog.args["taker"].toLowerCase();
              const currency = parsedLog.args["currency"].toLowerCase();
              let currencyPrice = parsedLog.args["price"].toString();
              const contract = parsedLog.args["collection"].toLowerCase();
              const tokenId = parsedLog.args["tokenId"].toString();
              const amount = parsedLog.args["amount"].toString();

              if (![Sdk.Common.Addresses.Weth[config.chainId]].includes(currency)) {
                // Skip if the payment token is not supported
                break;
              }

              const orderKind = "looks-rare";

              let aggregatorSourceId;
              let fillSourceId;

              if (handleAttribution) {
                // Handle attribution
                const data = await syncEventsUtils.extractAttributionData(
                  baseEventParams.txHash,
                  orderKind
                );
                if (data.taker) {
                  taker = data.taker;
                }

                aggregatorSourceId = data.aggregatorSource?.id;
                fillSourceId = data.fillSource?.id;
              }

              const orderSource = await syncEventsUtils.getOrderSourceByOrderKind(orderKind);

              // Handle: prices
              currencyPrice = bn(currencyPrice).div(amount).toString();
              const prices = await getPrices(currency, currencyPrice, baseEventParams.timestamp);
              if (!prices.nativePrice) {
                // We must always have the native price
                break;
              }

              fillEvents.push({
                orderKind,
                orderId,
                orderSide: "sell",
                orderSourceIdInt: orderSource?.id,
                maker,
                taker,
                price: prices.nativePrice,
                currency,
                currencyPrice,
                usdPrice: prices.usdPrice,
                contract,
                tokenId,
                amount,
                aggregatorSourceId,
                fillSourceId,
                baseEventParams,
              });

              // Cancel all the other orders of the maker having the same nonce.
              nonceCancelEvents.push({
                orderKind: "looks-rare",
                maker,
                nonce: orderNonce,
                baseEventParams,
              });

              orderInfos.push({
                context: `filled-${orderId}`,
                id: orderId,
                trigger: {
                  kind: "sale",
                  txHash: baseEventParams.txHash,
                  txTimestamp: baseEventParams.timestamp,
                },
              });

              fillInfos.push({
                context: orderId,
                orderId: orderId,
                orderSide: "sell",
                contract,
                tokenId,
                amount,
                price: prices.nativePrice,
                timestamp: baseEventParams.timestamp,
              });

              if (currentTxHasWethTransfer()) {
                makerInfos.push({
                  context: `${baseEventParams.txHash}-buy-approval`,
                  maker,
                  trigger: {
                    kind: "approval-change",
                    txHash: baseEventParams.txHash,
                    txTimestamp: baseEventParams.timestamp,
                  },
                  data: {
                    kind: "buy-approval",
                    contract: Sdk.Common.Addresses.Weth[config.chainId],
                    orderKind: "looks-rare",
                  },
                });
              }

              break;
            }

            // WyvernV2/WyvernV2.3

            // Wyvern V2 and V2.3 are both decomissioned, but we still keep handling
            // fill event from them in order to get access to historical sales. This
            // is only relevant when backfilling though.

            case "wyvern-v2-orders-matched":
            case "wyvern-v2.3-orders-matched": {
              const parsedLog = eventData.abi.parseLog(log);
              const buyOrderId = parsedLog.args["buyHash"].toLowerCase();
              const sellOrderId = parsedLog.args["sellHash"].toLowerCase();
              const maker = parsedLog.args["maker"].toLowerCase();
              let taker = parsedLog.args["taker"].toLowerCase();
              const currencyPrice = parsedLog.args["price"].toString();

              // The code below assumes that events are retrieved in chronological
              // order from the blockchain (this is safe to assume in most cases).

              // With Wyvern, there are two main issues:
              // - the traded token is not included in the fill event, so we have
              // to deduce it by checking the nft transfer occured exactly before
              // the fill event
              // - the payment token is not included in the fill event, and we deduce
              // it as well by checking any Erc20 transfers that occured close before
              // the fill event (and default to native Eth if cannot find any)

              // Detect the traded token
              let associatedNftTransferEvent: es.nftTransfers.Event | undefined;
              if (nftTransferEvents.length) {
                // Ensure the last nft transfer event was part of the fill
                const event = nftTransferEvents[nftTransferEvents.length - 1];
                if (
                  event.baseEventParams.txHash === baseEventParams.txHash &&
                  event.baseEventParams.logIndex === baseEventParams.logIndex - 1 &&
                  // Only single token fills are supported and recognized
                  event.baseEventParams.batchIndex === 1
                ) {
                  associatedNftTransferEvent = event;
                }
              }

              if (!associatedNftTransferEvent) {
                // Skip if we can't associate to an nft transfer event
                break;
              }

              // Detect the payment token
              let currency = Sdk.Common.Addresses.Eth[config.chainId];
              for (const event of currentTxEvents.slice(0, -1).reverse()) {
                // Skip once we detect another fill in the same transaction
                // (this will happen if filling through an aggregator).
                if (event.log.topics[0] === getEventData([eventData.kind])[0].topic) {
                  break;
                }

                // If we detect an Erc20 transfer as part of the same transaction
                // then we assume it's the payment for the current sale and so we
                // only keep the sale if the payment token is Weth.
                const erc20EventData = getEventData(["erc20-transfer"])[0];
                if (
                  event.log.topics[0] === erc20EventData.topic &&
                  event.log.topics.length === erc20EventData.numTopics
                ) {
                  const parsed = erc20EventData.abi.parseLog(event.log);
                  const from = parsed.args["from"].toLowerCase();
                  const to = parsed.args["to"].toLowerCase();
                  const amount = parsed.args["amount"].toString();
                  if (
                    ((maker === from && taker === to) || (maker === to && taker === from)) &&
                    amount <= currencyPrice
                  ) {
                    currency = event.log.address.toLowerCase();
                    break;
                  }
                }
              }

              if (
                ![
                  Sdk.Common.Addresses.Eth[config.chainId],
                  Sdk.Common.Addresses.Weth[config.chainId],
                ].includes(currency)
              ) {
                // Skip if the payment token is not supported
                break;
              }

              const orderKind = eventData.kind.startsWith("wyvern-v2.3")
                ? "wyvern-v2.3"
                : "wyvern-v2";

              let aggregatorSourceId;
              let fillSourceId;

              if (handleAttribution) {
                // Handle attribution
                const data = await syncEventsUtils.extractAttributionData(
                  baseEventParams.txHash,
                  orderKind
                );
                if (data.taker) {
                  taker = data.taker;
                }

                aggregatorSourceId = data.aggregatorSource?.id;
                fillSourceId = data.fillSource?.id;
              }

              // Handle: prices
              const prices = await getPrices(currency, currencyPrice, baseEventParams.timestamp);
              if (!prices.nativePrice) {
                // We must always have the native price
                break;
              }

              const orderSource = await syncEventsUtils.getOrderSourceByOrderKind(orderKind);

              let batchIndex = 1;
              if (buyOrderId !== HashZero) {
                fillEvents.push({
                  orderKind,
                  orderId: buyOrderId,
                  orderSide: "buy",
                  orderSourceIdInt: orderSource?.id,
                  maker,
                  taker,
                  price: prices.nativePrice,
                  currency,
                  currencyPrice,
                  usdPrice: prices.usdPrice,
                  contract: associatedNftTransferEvent.baseEventParams.address,
                  tokenId: associatedNftTransferEvent.tokenId,
                  amount: associatedNftTransferEvent.amount,
                  aggregatorSourceId,
                  fillSourceId,
                  baseEventParams: {
                    ...baseEventParams,
                    batchIndex: batchIndex++,
                  },
                });
              }
              if (sellOrderId !== HashZero) {
                fillEvents.push({
                  orderKind,
                  orderId: sellOrderId,
                  orderSide: "sell",
                  orderSourceIdInt: orderSource?.id,
                  maker,
                  taker,
                  price: prices.nativePrice,
                  currency,
                  currencyPrice,
                  usdPrice: prices.usdPrice,
                  contract: associatedNftTransferEvent.baseEventParams.address,
                  tokenId: associatedNftTransferEvent.tokenId,
                  amount: associatedNftTransferEvent.amount,
                  aggregatorSourceId,
                  fillSourceId,
                  baseEventParams: {
                    ...baseEventParams,
                    batchIndex: batchIndex++,
                  },
                });
              }

              break;
            }

            // ZeroExV4 + OpenDao

            case "zeroex-v4-erc721-order-cancelled":
            case "zeroex-v4-erc1155-order-cancelled":
            case "opendao-erc721-order-cancelled":
            case "opendao-erc1155-order-cancelled": {
              const parsedLog = eventData.abi.parseLog(log);
              const maker = parsedLog.args["maker"].toLowerCase();
              const nonce = parsedLog.args["nonce"].toString();

              nonceCancelEvents.push({
                orderKind: eventData!.kind.split("-").slice(0, -2).join("-") as OrderKind,
                maker,
                nonce,
                baseEventParams,
              });

              break;
            }

            case "zeroex-v4-erc721-order-filled":
            case "opendao-erc721-order-filled": {
              const parsedLog = eventData.abi.parseLog(log);
              const direction = parsedLog.args["direction"];
              const maker = parsedLog.args["maker"].toLowerCase();
              let taker = parsedLog.args["taker"].toLowerCase();
              const nonce = parsedLog.args["nonce"].toString();
              const erc20Token = parsedLog.args["erc20Token"].toLowerCase();
              const erc20TokenAmount = parsedLog.args["erc20TokenAmount"].toString();
              const erc721Token = parsedLog.args["erc721Token"].toLowerCase();
              const erc721TokenId = parsedLog.args["erc721TokenId"].toString();

              if (
                ![
                  Sdk.ZeroExV4.Addresses.Eth[config.chainId],
                  Sdk.Common.Addresses.Weth[config.chainId],
                ].includes(erc20Token)
              ) {
                // Skip if the payment token is not supported
                break;
              }

              const orderKind = eventData!.kind.split("-").slice(0, -2).join("-") as OrderKind;

              let aggregatorSourceId;
              let fillSourceId;

              if (handleAttribution) {
                // Handle attribution
                const data = await syncEventsUtils.extractAttributionData(
                  baseEventParams.txHash,
                  orderKind
                );
                if (data.taker) {
                  taker = data.taker;
                }

                aggregatorSourceId = data.aggregatorSource?.id;
                fillSourceId = data.fillSource?.id;
              }

              // By default, use the price without fees
              let currencyPrice = erc20TokenAmount;

              let orderId: string | undefined;
              if (!backfill) {
                // Since the event doesn't include the exact order which got matched
                // (it only includes the nonce, but we can potentially have multiple
                // different orders sharing the same nonce off-chain), we attempt to
                // detect the order id which got filled by checking the database for
                // orders which have the exact nonce/contract/price combination.
                await idb
                  .oneOrNone(
                    `
                      SELECT
                        orders.id,
                        orders.price
                      FROM orders
                      WHERE orders.kind = '${orderKind}'
                        AND orders.maker = $/maker/
                        AND orders.nonce = $/nonce/
                        AND orders.contract = $/contract/
                        AND (orders.raw_data ->> 'erc20TokenAmount')::NUMERIC = $/price/
                      LIMIT 1
                    `,
                    {
                      maker: toBuffer(maker),
                      nonce,
                      contract: toBuffer(erc721Token),
                      price: erc20TokenAmount,
                    }
                  )
                  .then((result) => {
                    if (result) {
                      orderId = result.id;
                      // Workaround the fact that 0xv4 fill events exclude the fee from the price
                      currencyPrice = result.price;
                    }
                  });
              }

              // Handle: prices
              let currency = erc20Token;
              if (currency === Sdk.ZeroExV4.Addresses.Eth[config.chainId]) {
                // Map the weird 0x ETH address
                currency = Sdk.Common.Addresses.Eth[config.chainId];
              }

              const prices = await getPrices(currency, currencyPrice, baseEventParams.timestamp);
              if (!prices.nativePrice) {
                // We must always have the native price
                break;
              }

              const orderSide = direction === 0 ? "sell" : "buy";
              const orderSource = await syncEventsUtils.getOrderSourceByOrderKind(orderKind);

              fillEvents.push({
                orderKind,
                orderId,
                orderSide,
                orderSourceIdInt: orderSource?.id,
                maker,
                taker,
                price: prices.nativePrice,
                currency,
                currencyPrice,
                usdPrice: prices.usdPrice,
                contract: erc721Token,
                tokenId: erc721TokenId,
                amount: "1",
                aggregatorSourceId,
                fillSourceId,
                baseEventParams,
              });

              // Cancel all the other orders of the maker having the same nonce.
              nonceCancelEvents.push({
                orderKind,
                maker,
                nonce,
                baseEventParams,
              });

              if (orderId) {
                orderInfos.push({
                  context: `filled-${orderId}`,
                  id: orderId,
                  trigger: {
                    kind: "sale",
                    txHash: baseEventParams.txHash,
                    txTimestamp: baseEventParams.timestamp,
                  },
                });
              }

              fillInfos.push({
                context: orderId || `${maker}-${nonce}`,
                orderId: orderId,
                orderSide,
                contract: erc721Token,
                tokenId: erc721TokenId,
                amount: "1",
                price: prices.nativePrice,
                timestamp: baseEventParams.timestamp,
              });

              if (currentTxHasWethTransfer()) {
                makerInfos.push({
                  context: `${baseEventParams.txHash}-buy-approval`,
                  maker,
                  trigger: {
                    kind: "approval-change",
                    txHash: baseEventParams.txHash,
                    txTimestamp: baseEventParams.timestamp,
                  },
                  data: {
                    kind: "buy-approval",
                    contract: Sdk.Common.Addresses.Weth[config.chainId],
                    orderKind: orderKind,
                  },
                });
              }

              break;
            }

            case "zeroex-v4-erc1155-order-filled":
            case "opendao-erc1155-order-filled": {
              const parsedLog = eventData.abi.parseLog(log);
              const direction = parsedLog.args["direction"];
              const maker = parsedLog.args["maker"].toLowerCase();
              let taker = parsedLog.args["taker"].toLowerCase();
              const nonce = parsedLog.args["nonce"].toString();
              const erc20Token = parsedLog.args["erc20Token"].toLowerCase();
              const erc20FillAmount = parsedLog.args["erc20FillAmount"].toString();
              const erc1155Token = parsedLog.args["erc1155Token"].toLowerCase();
              const erc1155TokenId = parsedLog.args["erc1155TokenId"].toString();
              const erc1155FillAmount = parsedLog.args["erc1155FillAmount"].toString();

              if (
                ![
                  Sdk.ZeroExV4.Addresses.Eth[config.chainId],
                  Sdk.Common.Addresses.Weth[config.chainId],
                ].includes(erc20Token)
              ) {
                // Skip if the payment token is not supported
                break;
              }

              const orderKind = eventData!.kind.split("-").slice(0, -2).join("-") as OrderKind;

              let aggregatorSourceId;
              let fillSourceId;

              if (handleAttribution) {
                // Handle attribution
                const data = await syncEventsUtils.extractAttributionData(
                  baseEventParams.txHash,
                  orderKind
                );
                if (data.taker) {
                  taker = data.taker;
                }

                aggregatorSourceId = data.aggregatorSource?.id;
                fillSourceId = data.fillSource?.id;
              }

              // By default, use the price without fees
              let currencyPrice = bn(erc20FillAmount).div(erc1155FillAmount).toString();

              let orderId: string | undefined;
              if (!backfill) {
                // For erc1155 orders we only allow unique nonce/contract/price. Since erc1155
                // orders are partially fillable, we have to detect the price of an individual
                // item from the fill amount, which might result in imprecise results. However
                // at the moment, we can live with it.
                await idb
                  .oneOrNone(
                    `
                      SELECT
                        orders.id,
                        orders.price
                      FROM orders
                      WHERE orders.kind = '${orderKind}'
                        AND orders.maker = $/maker/
                        AND orders.nonce = $/nonce/
                        AND orders.contract = $/contract/
                        AND (orders.raw_data ->> 'erc20TokenAmount')::NUMERIC / (orders.raw_data ->> 'nftAmount')::NUMERIC = $/price/
                      LIMIT 1
                    `,
                    {
                      maker: toBuffer(maker),
                      nonce,
                      contract: toBuffer(erc1155Token),
                      price: bn(erc20FillAmount).div(erc1155FillAmount).toString(),
                    }
                  )
                  .then((result) => {
                    if (result) {
                      orderId = result.id;
                      // Workaround the fact that 0xv4 fill events exclude the fee from the price
                      currencyPrice = bn(result.price).mul(erc1155FillAmount).toString();
                    }
                  });
              }

              // Handle: prices
              let currency = erc20Token;
              if (currency === Sdk.ZeroExV4.Addresses.Eth[config.chainId]) {
                // Map the weird 0x ETH address
                currency = Sdk.Common.Addresses.Eth[config.chainId];
              }

              const prices = await getPrices(currency, currencyPrice, baseEventParams.timestamp);
              if (!prices.nativePrice) {
                // We must always have the native price
                break;
              }

              const orderSide = direction === 0 ? "sell" : "buy";
              const orderSource = await syncEventsUtils.getOrderSourceByOrderKind(orderKind);

              // Custom handling to support partial filling
              fillEventsPartial.push({
                orderKind,
                orderId,
                orderSide,
                orderSourceIdInt: orderSource?.id,
                maker,
                taker,
                price: prices.nativePrice,
                currency,
                currencyPrice,
                usdPrice: prices.usdPrice,
                contract: erc1155Token,
                tokenId: erc1155TokenId,
                amount: erc1155FillAmount,
                aggregatorSourceId,
                fillSourceId,
                baseEventParams,
              });

              if (orderId) {
                orderInfos.push({
                  context: `filled-${orderId}-${baseEventParams.txHash}`,
                  id: orderId,
                  trigger: {
                    kind: "sale",
                    txHash: baseEventParams.txHash,
                    txTimestamp: baseEventParams.timestamp,
                  },
                });
              }

              fillInfos.push({
                context: orderId || `${maker}-${nonce}`,
                orderId: orderId,
                orderSide,
                contract: erc1155Token,
                tokenId: erc1155TokenId,
                amount: erc1155FillAmount,
                price: prices.nativePrice,
                timestamp: baseEventParams.timestamp,
              });

              if (currentTxHasWethTransfer()) {
                makerInfos.push({
                  context: `${baseEventParams.txHash}-buy-approval`,
                  maker,
                  trigger: {
                    kind: "approval-change",
                    txHash: baseEventParams.txHash,
                    txTimestamp: baseEventParams.timestamp,
                  },
                  data: {
                    kind: "buy-approval",
                    contract: Sdk.Common.Addresses.Weth[config.chainId],
                    orderKind: orderKind,
                  },
                });
              }

              break;
            }

            case "seaport-order-cancelled": {
              const parsedLog = eventData.abi.parseLog(log);
              const orderId = parsedLog.args["orderHash"].toLowerCase();

              cancelEvents.push({
                orderKind: "seaport",
                orderId,
                baseEventParams,
              });

              orderInfos.push({
                context: `cancelled-${orderId}`,
                id: orderId,
                trigger: {
                  kind: "cancel",
                  txHash: baseEventParams.txHash,
                  txTimestamp: baseEventParams.timestamp,
                  logIndex: baseEventParams.logIndex,
                  batchIndex: baseEventParams.batchIndex,
                  blockHash: baseEventParams.blockHash,
                },
              });

              break;
            }

            case "seaport-counter-incremented": {
              const parsedLog = eventData.abi.parseLog(log);
              const maker = parsedLog.args["offerer"].toLowerCase();
              const newCounter = parsedLog.args["newCounter"].toString();

              bulkCancelEvents.push({
                orderKind: "seaport",
                maker,
                minNonce: newCounter,
                baseEventParams,
              });

              break;
            }

            case "seaport-order-filled": {
              const parsedLog = eventData.abi.parseLog(log);
              const orderId = parsedLog.args["orderHash"].toLowerCase();
              const maker = parsedLog.args["offerer"].toLowerCase();
              let taker = parsedLog.args["recipient"].toLowerCase();
              const offer = parsedLog.args["offer"];
              const consideration = parsedLog.args["consideration"];

              const saleInfo = new Sdk.Seaport.Exchange(config.chainId).deriveBasicSale(
                offer,
                consideration
              );
              if (saleInfo) {
                const orderSide = saleInfo.side as "sell" | "buy";
                const orderKind = "seaport";

                // Handle: prices
                const currency = saleInfo.paymentToken;
                const currencyPrice = bn(saleInfo.price).div(saleInfo.amount).toString();
                const prices = await getPrices(currency, currencyPrice, baseEventParams.timestamp);
                if (!prices.nativePrice) {
                  // We must always have the native price
                  break;
                }

<<<<<<< HEAD
                // Handle: attribution
                const data = await syncEventsUtils.extractAttributionData(
                  baseEventParams.txHash,
                  orderKind
                );
                if (data.taker) {
                  taker = data.taker;
=======
                const orderKind = "seaport";

                let aggregatorSourceId;
                let fillSourceId;

                if (handleAttribution) {
                  // Handle attribution
                  const data = await syncEventsUtils.extractAttributionData(
                    baseEventParams.txHash,
                    orderKind
                  );
                  if (data.taker) {
                    taker = data.taker;
                  }

                  aggregatorSourceId = data.aggregatorSource?.id;
                  fillSourceId = data.fillSource?.id;
>>>>>>> 44943970
                }

                if (saleInfo.recipientOverride) {
                  taker = saleInfo.recipientOverride;
                }

                const orderSource = await syncEventsUtils.getOrderSourceByOrderKind(orderKind);

                // Custom handling to support partial filling
                fillEventsPartial.push({
                  orderKind,
                  orderId,
                  orderSide,
                  orderSourceIdInt: orderSource?.id,
                  maker,
                  taker,
                  price: prices.nativePrice,
                  currency,
                  currencyPrice,
                  usdPrice: prices.usdPrice,
                  contract: saleInfo.contract,
                  tokenId: saleInfo.tokenId,
                  amount: saleInfo.amount,
                  aggregatorSourceId,
                  fillSourceId,
                  baseEventParams,
                });

                fillInfos.push({
                  context: `${orderId}-${baseEventParams.txHash}`,
                  orderId: orderId,
                  orderSide,
                  contract: saleInfo.contract,
                  tokenId: saleInfo.tokenId,
                  amount: saleInfo.amount,
                  price: prices.nativePrice,
                  timestamp: baseEventParams.timestamp,
                });
              }

              orderInfos.push({
                context: `filled-${orderId}-${baseEventParams.txHash}`,
                id: orderId,
                trigger: {
                  kind: "sale",
                  txHash: baseEventParams.txHash,
                  txTimestamp: baseEventParams.timestamp,
                },
              });

              break;
            }

            case "rarible-match": {
              const { args } = eventData.abi.parseLog(log);
              const leftHash = args["leftHash"].toLowerCase();
              const leftMaker = args["leftMaker"].toLowerCase();
              const rightMaker = args["rightMaker"].toLowerCase();
              const newLeftFill = args["newLeftFill"].toString();
              const newRightFill = args["newRightFill"].toString();
              const leftAsset = args["leftAsset"];
              const rightAsset = args["rightAsset"];

              // Keccak-256 hash
              const ERC20 = "0x8ae85d84";
              const ETH = "0xaaaebeba";
              const ERC721 = "0x73ad2146";
              const ERC1155 = "0x973bb640";

              const assetTypes = [ERC721, ERC1155, ERC20, ETH];

              if (
                ([ERC20].includes(leftAsset[0]) &&
                  ![Sdk.Common.Addresses.Weth[config.chainId]].includes(leftAsset[1])) ||
                ([ERC20].includes(rightAsset[0]) &&
                  ![Sdk.Common.Addresses.Weth[config.chainId]].includes(rightAsset[1]))
              ) {
                // Skip if the payment token is not supported
                break;
              }

              // Exclude orders with exotic asset types
              if (!assetTypes.includes(leftAsset[0]) || !assetTypes.includes(rightAsset[0])) {
                break;
              }

              // Assume the left order is the maker's order
              const side = [ERC721, ERC1155].includes(leftAsset[0]) ? "sell" : "buy";

              const decodedAsset = defaultAbiCoder.decode(
                ["(address token, uint tokenId)"],
                side === "sell" ? leftAsset.data : rightAsset.data
              );

              const contract = decodedAsset[0][0].toLowerCase();
              const tokenId = decodedAsset[0][1].toString();

              // Handle: prices
              const currency =
                side === "sell"
                  ? Sdk.Common.Addresses.Eth[config.chainId]
                  : Sdk.Common.Addresses.Weth[config.chainId];

              let currencyPrice = side === "sell" ? newLeftFill : newRightFill;
              const amount = side === "sell" ? newRightFill : newLeftFill;

              currencyPrice = bn(currencyPrice).div(amount).toString();

              const prices = await getPrices(currency, currencyPrice, baseEventParams.timestamp);
              if (!prices.nativePrice) {
                // We must always have the native price
                break;
              }

              const orderKind = "rarible";

              let taker = rightMaker;

              if (handleAttribution) {
                // Handle attribution
                const data = await syncEventsUtils.extractAttributionData(
                  baseEventParams.txHash,
                  orderKind
                );
                if (data.taker) {
                  taker = data.taker;
                }
              }

              fillEventsPartial.push({
                orderKind: "rarible",
                orderId: leftHash,
                orderSide: side,
                maker: leftMaker,
                taker,
                price: prices.nativePrice,
                currency,
                currencyPrice,
                usdPrice: prices.usdPrice,
                contract,
                tokenId,
                amount,
                baseEventParams,
              });

              break;
            }

            case "element-erc721-sell-order-filled": {
              const { args } = eventData.abi.parseLog(log);
              const maker = args["maker"].toLowerCase();
              const taker = args["taker"].toLowerCase();
              const erc20Token = args["erc20Token"].toLowerCase();
              const erc20TokenAmount = args["erc20TokenAmount"].toString();
              const erc721Token = args["erc721Token"].toLowerCase();
              const erc721TokenId = args["erc721TokenId"].toString();
              const orderHash = args["orderHash"].toLowerCase();

              if (
                ![
                  Sdk.Common.Addresses.Weth[config.chainId],
                  Sdk.ZeroExV4.Addresses.Eth[config.chainId],
                ].includes(erc20Token)
              ) {
                // Skip if the payment token is not supported
                break;
              }

              // Handle: prices
              let currency = erc20Token;
              if (currency === Sdk.ZeroExV4.Addresses.Eth[config.chainId]) {
                // Map the weird 0x ETH address
                currency = Sdk.Common.Addresses.Eth[config.chainId];
              }
              const currencyPrice = erc20TokenAmount;

              const prices = await getPrices(currency, currencyPrice, baseEventParams.timestamp);
              if (!prices.nativePrice) {
                // We must always have the native price
                break;
              }

              fillEventsPartial.push({
                orderKind: "element-erc721",
                orderId: orderHash,
                orderSide: "sell",
                maker,
                taker,
                price: prices.nativePrice,
                currency,
                currencyPrice,
                usdPrice: prices.usdPrice,
                contract: erc721Token,
                tokenId: erc721TokenId,
                amount: "1",
                baseEventParams,
              });

              break;
            }

            case "element-erc721-buy-order-filled": {
              const { args } = eventData.abi.parseLog(log);
              const maker = args["maker"].toLowerCase();
              const taker = args["taker"].toLowerCase();
              const erc20Token = args["erc20Token"].toLowerCase();
              const erc20TokenAmount = args["erc20TokenAmount"].toString();
              const erc721Token = args["erc721Token"].toLowerCase();
              const erc721TokenId = args["erc721TokenId"].toString();
              const orderHash = args["orderHash"].toLowerCase();

              if (
                ![
                  Sdk.Common.Addresses.Weth[config.chainId],
                  Sdk.ZeroExV4.Addresses.Eth[config.chainId],
                ].includes(erc20Token)
              ) {
                // Skip if the payment token is not supported
                break;
              }

              // Handle: prices
              let currency = erc20Token;
              if (currency === Sdk.ZeroExV4.Addresses.Eth[config.chainId]) {
                // Map the weird 0x ETH address
                currency = Sdk.Common.Addresses.Eth[config.chainId];
              }
              const currencyPrice = erc20TokenAmount;

              const prices = await getPrices(currency, currencyPrice, baseEventParams.timestamp);
              if (!prices.nativePrice) {
                // We must always have the native price
                break;
              }

              fillEventsPartial.push({
                orderKind: "element-erc721",
                orderId: orderHash,
                orderSide: "buy",
                maker,
                taker,
                price: prices.nativePrice,
                currency,
                currencyPrice,
                usdPrice: prices.usdPrice,
                contract: erc721Token,
                tokenId: erc721TokenId,
                amount: "1",
                baseEventParams,
              });

              break;
            }

            case "element-erc1155-sell-order-filled": {
              const { args } = eventData.abi.parseLog(log);
              const maker = args["maker"].toLowerCase();
              const taker = args["taker"].toLowerCase();
              const erc20Token = args["erc20Token"].toLowerCase();
              const erc20FillAmount = args["erc20FillAmount"].toString();
              const erc1155Token = args["erc1155Token"].toLowerCase();
              const erc1155TokenId = args["erc1155TokenId"].toString();
              const erc1155FillAmount = args["erc1155FillAmount"].toString();
              const orderHash = args["orderHash"].toLowerCase();

              if (
                ![
                  Sdk.Common.Addresses.Weth[config.chainId],
                  Sdk.ZeroExV4.Addresses.Eth[config.chainId],
                ].includes(erc20Token)
              ) {
                // Skip if the payment token is not supported.
                break;
              }

              // Handle: prices
              let currency = erc20Token;
              if (currency === Sdk.ZeroExV4.Addresses.Eth[config.chainId]) {
                // Map the weird 0x ETH address
                currency = Sdk.Common.Addresses.Eth[config.chainId];
              }
              const currencyPrice = bn(erc20FillAmount).div(erc1155FillAmount).toString();

              const prices = await getPrices(currency, currencyPrice, baseEventParams.timestamp);
              if (!prices.nativePrice) {
                // We must always have the native price
                break;
              }

              fillEventsPartial.push({
                orderKind: "element-erc1155",
                orderId: orderHash,
                orderSide: "sell",
                maker,
                taker,
                price: prices.nativePrice,
                currency,
                currencyPrice,
                usdPrice: prices.usdPrice,
                contract: erc1155Token,
                tokenId: erc1155TokenId,
                amount: erc1155FillAmount,
                baseEventParams,
              });

              break;
            }

            case "element-erc1155-buy-order-filled": {
              const { args } = eventData.abi.parseLog(log);
              const maker = args["maker"].toLowerCase();
              const taker = args["taker"].toLowerCase();
              const erc20Token = args["erc20Token"].toLowerCase();
              const erc20FillAmount = args["erc20FillAmount"].toString();
              const erc1155Token = args["erc1155Token"].toLowerCase();
              const erc1155TokenId = args["erc1155TokenId"].toString();
              const erc1155FillAmount = args["erc1155FillAmount"].toString();
              const orderHash = args["orderHash"].toLowerCase();

              if (
                ![
                  Sdk.Common.Addresses.Weth[config.chainId],
                  Sdk.ZeroExV4.Addresses.Eth[config.chainId],
                ].includes(erc20Token)
              ) {
                // Skip if the payment token is not supported
                break;
              }

              // Handle: prices
              let currency = erc20Token;
              if (currency === Sdk.ZeroExV4.Addresses.Eth[config.chainId]) {
                // Map the weird 0x ETH address
                currency = Sdk.Common.Addresses.Eth[config.chainId];
              }
              const currencyPrice = bn(erc20FillAmount).div(erc1155FillAmount).toString();

              const prices = await getPrices(currency, currencyPrice, baseEventParams.timestamp);
              if (!prices.nativePrice) {
                // We must always have the native price
                break;
              }

              fillEventsPartial.push({
                orderKind: "element-erc1155",
                orderId: orderHash,
                orderSide: "buy",
                maker,
                taker,
                price: prices.nativePrice,
                currency,
                currencyPrice,
                usdPrice: prices.usdPrice,
                contract: erc1155Token,
                tokenId: erc1155TokenId,
                amount: erc1155FillAmount,
                baseEventParams,
              });

              break;
            }

            case "quixotic-order-filled": {
              const parsedLog = eventData.abi.parseLog(log);
              const orderId = parsedLog.args["orderHash"].toLowerCase();
              const maker = parsedLog.args["offerer"].toLowerCase();
              let taker = parsedLog.args["recipient"].toLowerCase();
              const offer = parsedLog.args["offer"];
              const consideration = parsedLog.args["consideration"];

              // TODO: Switch to `Quixotic` class once integrated
              const saleInfo = new Sdk.Seaport.Exchange(config.chainId).deriveBasicSale(
                offer,
                consideration
              );
              if (saleInfo) {
                let side: "sell" | "buy";
                if (saleInfo.paymentToken === Sdk.Common.Addresses.Eth[config.chainId]) {
                  side = "sell";
                } else if (saleInfo.paymentToken === Sdk.Common.Addresses.Weth[config.chainId]) {
                  side = "buy";
                } else {
                  break;
                }

                if (saleInfo.recipientOverride) {
                  taker = saleInfo.recipientOverride;
                }

                const orderKind = "quixotic";

                // Handle attribution
                const data = await syncEventsUtils.extractAttributionData(
                  baseEventParams.txHash,
                  orderKind
                );
                if (data.taker) {
                  taker = data.taker;
                }

                // Handle: prices
                const currency = saleInfo.paymentToken;
                const currencyPrice = bn(saleInfo.price).div(saleInfo.amount).toString();
                const prices = await getPrices(currency, currencyPrice, baseEventParams.timestamp);
                if (!prices.nativePrice) {
                  // We must always have the native price
                  break;
                }

                const orderSource = await syncEventsUtils.getOrderSourceByOrderKind(orderKind);

                // Custom handling to support partial filling
                fillEventsPartial.push({
                  orderKind,
                  orderId,
                  orderSide: side,
                  orderSourceIdInt: orderSource?.id,
                  maker,
                  taker,
                  price: prices.nativePrice,
                  currency,
                  currencyPrice,
                  usdPrice: prices.usdPrice,
                  contract: saleInfo.contract,
                  tokenId: saleInfo.tokenId,
                  amount: saleInfo.amount,
                  aggregatorSourceId: data.aggregatorSource?.id,
                  fillSourceId: data.fillSource?.id,
                  baseEventParams,
                });

                fillInfos.push({
                  context: `${orderId}-${baseEventParams.txHash}`,
                  orderId: orderId,
                  orderSide: side,
                  contract: saleInfo.contract,
                  tokenId: saleInfo.tokenId,
                  amount: saleInfo.amount,
                  price: prices.nativePrice,
                  timestamp: baseEventParams.timestamp,
                });
              }

              orderInfos.push({
                context: `filled-${orderId}-${baseEventParams.txHash}`,
                id: orderId,
                trigger: {
                  kind: "sale",
                  txHash: baseEventParams.txHash,
                  txTimestamp: baseEventParams.timestamp,
                },
              });

              break;
            }
          }
        } catch (error) {
          logger.info("sync-events", `Failed to handle events: ${error}`);
          throw error;
        }
      }

      if (!backfill) {
        // Assign source based on order for each fill.
        await Promise.all([
          assignOrderSourceToFillEvents(fillEvents),
          assignOrderSourceToFillEvents(fillEventsPartial),
          assignOrderSourceToFillEvents(fillEventsFoundation),
        ]);

        await Promise.all([
          assignWashTradingScoreToFillEvents(fillEvents),
          assignWashTradingScoreToFillEvents(fillEventsPartial),
          assignWashTradingScoreToFillEvents(fillEventsFoundation),
        ]);
      } else {
        logger.warn("sync-events", `Skipping assigning orders source assigned to fill events`);
      }

      // WARNING! Ordering matters (fills should come in front of cancels).
      await Promise.all([
        es.fills.addEvents(fillEvents),
        es.fills.addEventsPartial(fillEventsPartial),
        es.fills.addEventsFoundation(fillEventsFoundation),
      ]);

      await Promise.all([
        es.nonceCancels.addEvents(nonceCancelEvents, backfill),
        es.bulkCancels.addEvents(bulkCancelEvents, backfill),
        es.cancels.addEvents(cancelEvents),
        es.cancels.addEventsFoundation(cancelEventsFoundation),
        es.ftTransfers.addEvents(ftTransferEvents, backfill),
        es.nftApprovals.addEvents(nftApprovalEvents),
        es.nftTransfers.addEvents(nftTransferEvents, backfill),
      ]);

      if (!backfill) {
        // WARNING! It's very important to guarantee that the previous
        // events are persisted to the database before any of the jobs
        // below are executed. Otherwise, the jobs can potentially use
        // stale data which will cause inconsistencies (eg. orders can
        // have wrong statuses).
        await Promise.all([
          fillUpdates.addToQueue(fillInfos),
          orderUpdatesById.addToQueue(orderInfos),
          orderUpdatesByMaker.addToQueue(makerInfos),
          orderbookOrders.addToQueue(
            foundationOrders.map((info) => ({ kind: "foundation", info }))
          ),
        ]);
      }

      // --- Handle: orphan blocks ---
      if (!backfill && networkSettings.enableReorgCheck) {
        for (const blockData of blocksSet.values()) {
          const block = Number(blockData.split("-")[0]);
          const blockHash = blockData.split("-")[1];

          // Act right away if the current block is a duplicate
          if ((await blocksModel.getBlocks(block)).length > 1) {
            blockCheck.addToQueue(block, blockHash, 10);
            blockCheck.addToQueue(block, blockHash, 30);
          }
        }

        // Put all fetched blocks on a queue for handling block reorgs
        // (recheck each block in 1m, 5m, 10m and 60m).
        // TODO: The check frequency should be a per-chain setting
        await Promise.all(
          [...blocksSet.values()].map(async (blockData) => {
            const block = Number(blockData.split("-")[0]);
            const blockHash = blockData.split("-")[1];

            return Promise.all(
              networkSettings.reorgCheckFrequency.map((frequency) =>
                blockCheck.addToQueue(block, blockHash, frequency * 60)
              )
            );
          })
        );
      }

      // --- Handle: activities ---

      // Add all the fill events to the activity queue
      const fillActivitiesInfo: processActivityEvent.EventInfo[] = _.map(
        _.concat(fillEvents, fillEventsPartial, fillEventsFoundation),
        (event) => {
          let fromAddress = event.maker;
          let toAddress = event.taker;

          if (event.orderSide === "buy") {
            fromAddress = event.taker;
            toAddress = event.maker;
          }

          return {
            kind: processActivityEvent.EventKind.fillEvent,
            data: {
              contract: event.contract,
              tokenId: event.tokenId,
              fromAddress,
              toAddress,
              price: Number(event.price),
              amount: Number(event.amount),
              transactionHash: event.baseEventParams.txHash,
              logIndex: event.baseEventParams.logIndex,
              batchIndex: event.baseEventParams.batchIndex,
              blockHash: event.baseEventParams.blockHash,
              timestamp: event.baseEventParams.timestamp,
              orderId: event.orderId || "",
            },
          };
        }
      );

      if (!_.isEmpty(fillActivitiesInfo)) {
        await processActivityEvent.addToQueue(fillActivitiesInfo);
      }

      // Add all the transfer/mint events to the activity queue
      const transferActivitiesInfo: processActivityEvent.EventInfo[] = _.map(
        nftTransferEvents,
        (event) => ({
          context: [
            processActivityEvent.EventKind.nftTransferEvent,
            event.baseEventParams.txHash,
            event.baseEventParams.logIndex,
            event.baseEventParams.batchIndex,
          ].join(":"),
          kind: processActivityEvent.EventKind.nftTransferEvent,
          data: {
            contract: event.baseEventParams.address,
            tokenId: event.tokenId,
            fromAddress: event.from,
            toAddress: event.to,
            amount: Number(event.amount),
            transactionHash: event.baseEventParams.txHash,
            logIndex: event.baseEventParams.logIndex,
            batchIndex: event.baseEventParams.batchIndex,
            blockHash: event.baseEventParams.blockHash,
            timestamp: event.baseEventParams.timestamp,
          },
        })
      );

      if (!_.isEmpty(transferActivitiesInfo)) {
        await processActivityEvent.addToQueue(transferActivitiesInfo);
      }

      // --- Handle: mints ---

      // We want to get metadata when backfilling as well
      await tokenUpdatesMint.addToQueue(mintInfos);
    });
};

export const unsyncEvents = async (block: number, blockHash: string) => {
  await Promise.all([
    es.fills.removeEvents(block, blockHash),
    es.bulkCancels.removeEvents(block, blockHash),
    es.nonceCancels.removeEvents(block, blockHash),
    es.cancels.removeEvents(block, blockHash),
    es.ftTransfers.removeEvents(block, blockHash),
    es.nftApprovals.removeEvents(block, blockHash),
    es.nftTransfers.removeEvents(block, blockHash),
    removeUnsyncedEventsActivities.addToQueue(blockHash),
  ]);
};

const assignOrderSourceToFillEvents = async (fillEvents: es.fills.Event[]) => {
  try {
    const orderIds = fillEvents.filter((e) => e.orderId !== undefined).map((e) => e.orderId);
    if (orderIds.length) {
      const orders = [];
      const orderIdChunks = _.chunk(orderIds, 100);

      for (const chunk of orderIdChunks) {
        const ordersChunk = await redb.manyOrNone(
          `
            SELECT
              orders.id,
              orders.source_id_int
            FROM orders
            WHERE id IN ($/orderIds:list/)
              AND source_id_int IS NOT NULL
          `,
          { orderIds: chunk }
        );
        orders.push(...ordersChunk);
      }

      if (orders.length) {
        const orderSourceIdByOrderId = new Map<string, number>();
        for (const order of orders) {
          orderSourceIdByOrderId.set(order.id, order.source_id_int);
        }

        fillEvents.forEach((event) => {
          if (event.orderId == undefined) {
            return;
          }

          const orderSourceId = orderSourceIdByOrderId.get(event.orderId!);

          // If the source id exists on the order, use it as the default in the fill event
          if (orderSourceId) {
            logger.info(
              "sync-events",
              `Default source '${orderSourceId}' assigned to fill event: ${JSON.stringify(event)}`
            );

            event.orderSourceIdInt = orderSourceId;
            if (!event.aggregatorSourceId && !event.fillSourceId) {
              event.fillSourceId = orderSourceId;
            }
          }
        });
      }
    }
  } catch (error) {
    logger.error("sync-events", `Failed to assign default sources to fill events: ${error}`);
  }
};

const assignWashTradingScoreToFillEvents = async (fillEvents: es.fills.Event[]) => {
  try {
    const inverseFillEvents: { contract: Buffer; maker: Buffer; taker: Buffer }[] = [];
    const excludedContracts = getNetworkSettings().washTradingExcludedContracts;
    const fillEventsFiltered = excludedContracts.length
      ? fillEvents.filter((e) => !excludedContracts.includes(e.contract))
      : fillEvents;
    const fillEventsChunks = _.chunk(fillEventsFiltered, 100);

    for (const fillEventsChunk of fillEventsChunks) {
      const inverseFillEventsFilter = fillEventsChunk.map(
        (fillEvent) =>
          `('${_.replace(fillEvent.taker, "0x", "\\x")}', '${_.replace(
            fillEvent.maker,
            "0x",
            "\\x"
          )}', '${_.replace(fillEvent.contract, "0x", "\\x")}')`
      );

      const inverseFillEventsChunkQuery = pgp.as.format(
        `
            SELECT DISTINCT contract, maker, taker from fill_events_2
            WHERE (maker, taker, contract) IN ($/inverseFillEventsFilter:raw/)
          `,
        {
          inverseFillEventsFilter: inverseFillEventsFilter.join(","),
        }
      );

      const inverseFillEventsChunk = await redb.manyOrNone(inverseFillEventsChunkQuery);

      inverseFillEvents.push(...inverseFillEventsChunk);
    }

    fillEvents.forEach((event, index) => {
      const washTradingDetected = inverseFillEvents.some((inverseFillEvent) => {
        return (
          event.maker == fromBuffer(inverseFillEvent.taker) &&
          event.taker == fromBuffer(inverseFillEvent.maker) &&
          event.contract == fromBuffer(inverseFillEvent.contract)
        );
      });

      fillEvents[index].washTradingScore = Number(washTradingDetected);
    });
  } catch (e) {
    logger.error("sync-events", `Failed to assign wash trading score to fill events: ${e}`);
  }
};

type Prices = {
  nativePrice?: string;
  usdPrice?: string;
};

const getPrices = async (
  currency: string,
  currencyPrice: string,
  timestamp: number
): Promise<Prices> => {
  const prices = await getUSDAndNativePrices(currency, currencyPrice, timestamp);

  const nativePrice = [
    Sdk.Common.Addresses.Eth[config.chainId],
    Sdk.Common.Addresses.Weth[config.chainId],
  ].includes(currency)
    ? currencyPrice
    : prices.nativePrice;
  const usdPrice = prices.usdPrice;

  return {
    nativePrice,
    usdPrice,
  };
};<|MERGE_RESOLUTION|>--- conflicted
+++ resolved
@@ -1690,15 +1690,6 @@
                   break;
                 }
 
-<<<<<<< HEAD
-                // Handle: attribution
-                const data = await syncEventsUtils.extractAttributionData(
-                  baseEventParams.txHash,
-                  orderKind
-                );
-                if (data.taker) {
-                  taker = data.taker;
-=======
                 const orderKind = "seaport";
 
                 let aggregatorSourceId;
@@ -1716,7 +1707,6 @@
 
                   aggregatorSourceId = data.aggregatorSource?.id;
                   fillSourceId = data.fillSource?.id;
->>>>>>> 44943970
                 }
 
                 if (saleInfo.recipientOverride) {
