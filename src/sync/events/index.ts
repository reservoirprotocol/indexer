--- conflicted
+++ resolved
@@ -78,7 +78,6 @@
     }[]
   >();
 
-<<<<<<< HEAD
   // Before proceeding, fetch all individual blocks within the current range
   const limit = pLimit(5);
   await Promise.all(
@@ -86,11 +85,6 @@
       limit(() => baseProvider.getBlockWithTransactions(block))
     )
   );
-=======
-  const provider = options?.useSlowProvider ? baseProvider : baseProvider;
-
-  const networkSettings = getNetworkSettings();
->>>>>>> 735f9644
 
   // When backfilling, certain processes are disabled
   const backfill = Boolean(options?.backfill);
@@ -2571,12 +2565,8 @@
       }
 
       // --- Handle: orphan blocks ---
-<<<<<<< HEAD
 
       if (!backfill && NS.enableReorgCheck) {
-=======
-      if (!backfill && networkSettings.enableReorgCheck) {
->>>>>>> 735f9644
         for (const blockData of blocksSet.values()) {
           const block = Number(blockData.split("-")[0]);
           const blockHash = blockData.split("-")[1];
