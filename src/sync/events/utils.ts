--- conflicted
+++ resolved
@@ -96,46 +96,7 @@
     });
   });
 
-<<<<<<< HEAD
-export const getOrderSourceByOrderKind = async (
-  orderKind: string
-): Promise<SourcesEntity | null> => {
-  try {
-    const sources = await Sources.getInstance();
-
-    switch (orderKind) {
-      case "x2y2":
-        return sources.getByDomain("x2y2.io");
-      case "foundation":
-        return sources.getByDomain("foundation.app");
-      case "looks-rare":
-        return sources.getByDomain("looksrare.org");
-      case "seaport":
-      case "wyvern-v2":
-      case "wyvern-v2.3":
-        return sources.getByDomain("opensea.io");
-      case "rarible":
-        return sources.getByDomain("rarible.com");
-      case "element-erc721":
-      case "element-erc1155":
-        return sources.getByDomain("element.market");
-      case "quixotic":
-        return sources.getByDomain("quixotic.io");
-      case "cryptopunks":
-        return sources.getByDomain("cryptopunks.app");
-      default:
-        // For all other order kinds we cannot default the source
-        return null;
-    }
-  } catch (error) {
-    return null;
-  }
-};
-
-export const extractAttributionData = async (txHash: string, orderKind: string) => {
-=======
 export const extractAttributionData = async (txHash: string, orderKind: OrderKind) => {
->>>>>>> f17ff0c4
   const sources = await Sources.getInstance();
 
   let aggregatorSource: SourcesEntity | undefined;
