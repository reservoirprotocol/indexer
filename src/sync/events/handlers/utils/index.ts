import { Log } from "@ethersproject/abstract-provider";

import { concat } from "@/common/utils";
import { EventDataKind } from "@/events-sync/data";
import {
  assignSourceToFillEvents,
  assignWashTradingScoreToFillEvents,
} from "@/events-sync/handlers/utils/fills";

<<<<<<< HEAD
import { assignRoyaltiesToFillEvents } from "@/events-sync/handlers/royalties";
=======
// import { assignRoyaltiesToFillEvents } from "@/events-sync/handlers/royalties";
>>>>>>> ccdddc87
import { BaseEventParams } from "@/events-sync/parser";

import * as es from "@/events-sync/storage";

import * as processActivityEvent from "@/jobs/activities/process-activity-event";
import * as fillUpdates from "@/jobs/fill-updates/queue";
import * as orderUpdatesById from "@/jobs/order-updates/by-id-queue";
import * as orderUpdatesByMaker from "@/jobs/order-updates/by-maker-queue";
import * as orderbookOrders from "@/jobs/orderbook/orders-queue";
import * as tokenUpdatesMint from "@/jobs/token-updates/mint-queue";

// Semi-parsed and classified event
export type EnhancedEvent = {
  kind: EventDataKind;
  baseEventParams: BaseEventParams;
  log: Log;
};

// Data extracted from purely on-chain information
export type OnChainData = {
  // Fills
  fillEvents?: es.fills.Event[];
  fillEventsPartial?: es.fills.Event[];
  fillEventsOnChain?: es.fills.Event[];

  // Cancels
  cancelEvents?: es.cancels.Event[];
  cancelEventsOnChain?: es.cancels.Event[];
  bulkCancelEvents?: es.bulkCancels.Event[];
  nonceCancelEvents?: es.nonceCancels.Event[];

  // Approvals
  // Due to some complexities around them, ft approvals are handled
  // differently (eg. ft approvals can decrease implicitly when the
  // spender transfers from the owner's balance, without any events
  // getting emitted)
  nftApprovalEvents?: es.nftApprovals.Event[];

  // Transfers
  ftTransferEvents?: es.ftTransfers.Event[];
  nftTransferEvents?: es.nftTransfers.Event[];

  // For keeping track of mints and last sales
  fillInfos?: fillUpdates.FillInfo[];
  mintInfos?: tokenUpdatesMint.MintInfo[];

  // For properly keeping orders validated on the go
  orderInfos?: orderUpdatesById.OrderInfo[];
  makerInfos?: orderUpdatesByMaker.MakerInfo[];

  // Orders
  orders?: orderbookOrders.GenericOrderInfo[];
};

// Process on-chain data (save to db, trigger any further processes, ...)
export const processOnChainData = async (data: OnChainData, backfill?: boolean) => {
  // Post-process fill events
  const allFillEvents = concat(data.fillEvents, data.fillEventsPartial, data.fillEventsOnChain);
  if (!backfill) {
    await Promise.all([
      assignSourceToFillEvents(allFillEvents),
      assignWashTradingScoreToFillEvents(allFillEvents),
<<<<<<< HEAD
      assignRoyaltiesToFillEvents(allFillEvents),
=======
      // assignRoyaltiesToFillEvents(allFillEvents),
>>>>>>> ccdddc87
    ]);
  }

  // Persist events
  // WARNING! Fills should always come first in order to properly mark
  // the fillability status of orders as 'filled' and not 'no-balance'
  await Promise.all([
    es.fills.addEvents(data.fillEvents ?? []),
    es.fills.addEventsPartial(data.fillEventsPartial ?? []),
    es.fills.addEventsOnChain(data.fillEventsOnChain ?? []),
  ]);
  await Promise.all([
    es.cancels.addEvents(data.cancelEvents ?? []),
    es.cancels.addEventsOnChain(data.cancelEventsOnChain ?? []),
    es.bulkCancels.addEvents(data.bulkCancelEvents ?? []),
    es.nonceCancels.addEvents(data.nonceCancelEvents ?? []),
    es.nftApprovals.addEvents(data.nftApprovalEvents ?? []),
    es.ftTransfers.addEvents(data.ftTransferEvents ?? [], Boolean(backfill)),
    es.nftTransfers.addEvents(data.nftTransferEvents ?? [], Boolean(backfill)),
  ]);

  // Trigger further processes:
  // - revalidate potentially-affected orders
  // - store on-chain orders
  if (!backfill) {
    // WARNING! It's very important to guarantee that the previous
    // events are persisted to the database before any of the jobs
    // below are executed. Otherwise, the jobs can potentially use
    // stale data which will cause inconsistencies (eg. orders can
    // have wrong statuses)
    await Promise.all([
      orderUpdatesById.addToQueue(data.orderInfos ?? []),
      orderUpdatesByMaker.addToQueue(data.makerInfos ?? []),
      orderbookOrders.addToQueue(data.orders ?? []),
    ]);
  }

  // Mints and last sales
  await tokenUpdatesMint.addToQueue(data.mintInfos ?? []);
  await fillUpdates.addToQueue(data.fillInfos ?? []);

  // TODO: Is this the best place to handle activities?

  // Process fill activities
  const fillActivityInfos: processActivityEvent.EventInfo[] = allFillEvents.map((event) => {
    let fromAddress = event.maker;
    let toAddress = event.taker;

    if (event.orderSide === "buy") {
      fromAddress = event.taker;
      toAddress = event.maker;
    }

    return {
      kind: processActivityEvent.EventKind.fillEvent,
      data: {
        contract: event.contract,
        tokenId: event.tokenId,
        fromAddress,
        toAddress,
        price: Number(event.price),
        amount: Number(event.amount),
        transactionHash: event.baseEventParams.txHash,
        logIndex: event.baseEventParams.logIndex,
        batchIndex: event.baseEventParams.batchIndex,
        blockHash: event.baseEventParams.blockHash,
        timestamp: event.baseEventParams.timestamp,
        orderId: event.orderId || "",
        orderSourceIdInt: Number(event.orderSourceId),
      },
    };
  });
  await processActivityEvent.addToQueue(fillActivityInfos);

  // Process transfer activities
  const transferActivityInfos: processActivityEvent.EventInfo[] = (
    data.nftTransferEvents ?? []
  ).map((event) => ({
    context: [
      processActivityEvent.EventKind.nftTransferEvent,
      event.baseEventParams.txHash,
      event.baseEventParams.logIndex,
      event.baseEventParams.batchIndex,
    ].join(":"),
    kind: processActivityEvent.EventKind.nftTransferEvent,
    data: {
      contract: event.baseEventParams.address,
      tokenId: event.tokenId,
      fromAddress: event.from,
      toAddress: event.to,
      amount: Number(event.amount),
      transactionHash: event.baseEventParams.txHash,
      logIndex: event.baseEventParams.logIndex,
      batchIndex: event.baseEventParams.batchIndex,
      blockHash: event.baseEventParams.blockHash,
      timestamp: event.baseEventParams.timestamp,
    },
  }));
  await processActivityEvent.addToQueue(transferActivityInfos);
};<|MERGE_RESOLUTION|>--- conflicted
+++ resolved
@@ -7,11 +7,7 @@
   assignWashTradingScoreToFillEvents,
 } from "@/events-sync/handlers/utils/fills";
 
-<<<<<<< HEAD
-import { assignRoyaltiesToFillEvents } from "@/events-sync/handlers/royalties";
-=======
 // import { assignRoyaltiesToFillEvents } from "@/events-sync/handlers/royalties";
->>>>>>> ccdddc87
 import { BaseEventParams } from "@/events-sync/parser";
 
 import * as es from "@/events-sync/storage";
@@ -74,11 +70,7 @@
     await Promise.all([
       assignSourceToFillEvents(allFillEvents),
       assignWashTradingScoreToFillEvents(allFillEvents),
-<<<<<<< HEAD
-      assignRoyaltiesToFillEvents(allFillEvents),
-=======
       // assignRoyaltiesToFillEvents(allFillEvents),
->>>>>>> ccdddc87
     ]);
   }
 
