import { getEventData } from "@/events-sync/data";
import { EnhancedEvent, OnChainData } from "@/events-sync/handlers/utils";
import * as es from "@/events-sync/storage";
import * as utils from "@/events-sync/utils";
import { getUSDAndNativePrices } from "@/utils/prices";
import * as Sdk from "@reservoir0x/sdk";
import * as fillUpdates from "@/jobs/fill-updates/queue";
import { config } from "@/config/index";

export const handleEvents = async (events: EnhancedEvent[]): Promise<OnChainData> => {
  const fillEvents: es.fills.Event[] = [];

  const fillInfos: fillUpdates.FillInfo[] = [];

  // Handle the events
  for (const { kind, baseEventParams, log } of events) {
    const eventData = getEventData([kind])[0];
    switch (kind) {
      case "blur-orders-matched": {
        const { args } = eventData.abi.parseLog(log);
        let maker = args.maker.toLowerCase();
        let taker = args.taker.toLowerCase();
        const sell = args.sell;
        const sellHash = args.sellHash.toLowerCase();
        const buyHash = args.buyHash.toLowerCase();

<<<<<<< HEAD
        const orderSide = maker === sell.trader.toLowerCase() ? "sell" : "buy";

=======
>>>>>>> c5b64f76
        // Fill in BlurSwap contract

        const routers = Sdk.Common.Addresses.Routers[config.chainId];
        if (maker in routers) {
          maker = sell.trader.toLowerCase();
        }

        // Handle: attribution

        const orderKind = "blur";
        const attributionData = await utils.extractAttributionData(
          baseEventParams.txHash,
          orderKind
        );

        if (attributionData.taker) {
          taker = attributionData.taker;
        }

        // Handle: prices

        const currency = sell.paymentToken.toLowerCase();
        const currencyPrice = sell.price.div(sell.amount).toString();
        const priceData = await getUSDAndNativePrices(
          currency,
          currencyPrice,
          baseEventParams.timestamp
        );
        if (!priceData.nativePrice) {
          // We must always have the native price
          break;
        }

<<<<<<< HEAD
=======
        const orderSide = maker === sell.trader.toLowerCase() ? "sell" : "buy";

>>>>>>> c5b64f76
        const orderId = orderSide === "sell" ? sellHash : buyHash;
        fillEvents.push({
          orderKind,
          orderId,
          orderSide,
          maker,
          taker,
          price: priceData.nativePrice,
          currency,
          currencyPrice,
          usdPrice: priceData.usdPrice,
          contract: sell.collection.toLowerCase(),
          tokenId: sell.tokenId.toString(),
          amount: sell.amount.toString(),
          orderSourceId: attributionData.orderSource?.id,
          aggregatorSourceId: attributionData.aggregatorSource?.id,
          fillSourceId: attributionData.fillSource?.id,
          baseEventParams,
        });

        fillInfos.push({
          context: `${orderId}-${baseEventParams.txHash}`,
          orderId: orderId,
          orderSide,
          contract: sell.collection.toLowerCase(),
          tokenId: sell.tokenId.toString(),
          amount: sell.amount.toString(),
          price: priceData.nativePrice,
          timestamp: baseEventParams.timestamp,
        });

        break;
      }
    }
  }

  return {
    fillEvents,

    fillInfos,
  };
};<|MERGE_RESOLUTION|>--- conflicted
+++ resolved
@@ -24,11 +24,6 @@
         const sellHash = args.sellHash.toLowerCase();
         const buyHash = args.buyHash.toLowerCase();
 
-<<<<<<< HEAD
-        const orderSide = maker === sell.trader.toLowerCase() ? "sell" : "buy";
-
-=======
->>>>>>> c5b64f76
         // Fill in BlurSwap contract
 
         const routers = Sdk.Common.Addresses.Routers[config.chainId];
@@ -62,11 +57,8 @@
           break;
         }
 
-<<<<<<< HEAD
-=======
         const orderSide = maker === sell.trader.toLowerCase() ? "sell" : "buy";
 
->>>>>>> c5b64f76
         const orderId = orderSide === "sell" ? sellHash : buyHash;
         fillEvents.push({
           orderKind,
