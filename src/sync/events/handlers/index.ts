--- conflicted
+++ resolved
@@ -46,13 +46,9 @@
     | "zeroex-v4"
     | "zora"
     | "universe"
-<<<<<<< HEAD
     | "infinity"
-    | "rarible";
-=======
     | "rarible"
     | "manifold";
->>>>>>> f99a6319
   events: EnhancedEvent[];
   backfill?: boolean;
 };
