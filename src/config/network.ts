/* eslint-disable no-fallthrough */

// Any new network that is supported should have a corresponding
// entry in the configuration methods below

import { AddressZero } from "@ethersproject/constants";
import * as Sdk from "@reservoir0x/sdk";

import { idb } from "@/common/db";
import { config } from "@/config/index";
import { Currency } from "@/utils/currencies";

export const getNetworkName = () => {
  switch (config.chainId) {
    case 1:
      return "mainnet";
    case 5:
      return "goerli";
    case 10:
      return "optimism";
    case 137:
      return "polygon";
    default:
      return "unknown";
  }
};

export const getServiceName = () => {
  return `indexer-${config.version}-${getNetworkName()}`;
};

type NetworkSettings = {
  enableWebSocket: boolean;
  enableReorgCheck: boolean;
  reorgCheckFrequency: number[];
  realtimeSyncFrequencySeconds: number;
  realtimeSyncMaxBlockLag: number;
  backfillBlockBatchSize: number;
  metadataMintDelay: number;
  enableMetadataAutoRefresh: boolean;
  washTradingExcludedContracts: string[];
  washTradingWhitelistedAddresses: string[];
  washTradingBlacklistedAddresses: string[];
  mintsAsSalesBlacklist: string[];
  mintAddresses: string[];
  multiCollectionContracts: string[];
  whitelistedCurrencies: Map<string, Currency>;
  supportedBidCurrencies: { [currency: string]: boolean };
  coingecko?: {
    networkId: string;
  };
  onStartup?: () => Promise<void>;
};

export const getNetworkSettings = (): NetworkSettings => {
  const defaultNetworkSettings: NetworkSettings = {
    enableWebSocket: true,
    enableReorgCheck: true,
    realtimeSyncFrequencySeconds: 15,
    realtimeSyncMaxBlockLag: 16,
    backfillBlockBatchSize: 16,
    metadataMintDelay: 120,
    enableMetadataAutoRefresh: false,
    washTradingExcludedContracts: [],
    washTradingWhitelistedAddresses: [],
    washTradingBlacklistedAddresses: [],
    multiCollectionContracts: [],
    mintsAsSalesBlacklist: [],
    mintAddresses: [AddressZero],
    reorgCheckFrequency: [1, 5, 10, 30, 60], // In minutes
    whitelistedCurrencies: new Map<string, Currency>(),
    supportedBidCurrencies: { [Sdk.Common.Addresses.Weth[config.chainId]?.toLowerCase()]: true },
  };

  switch (config.chainId) {
    // Ethereum
    case 1:
      return {
        ...defaultNetworkSettings,
        metadataMintDelay: 900,
        enableMetadataAutoRefresh: true,
        washTradingExcludedContracts: [
          // ArtBlocks Contracts
          "0x059edd72cd353df5106d2b9cc5ab83a52287ac3a",
          "0xa7d8d9ef8d8ce8992df33d8b8cf4aebabd5bd270",
          "0x99a9b7c1116f9ceeb1652de04d5969cce509b069",
          // ArtBlocks Engine Contracts
          "0xbdde08bd57e5c9fd563ee7ac61618cb2ecdc0ce0",
          "0x28f2d3805652fb5d359486dffb7d08320d403240",
          "0x64780ce53f6e966e18a22af13a2f97369580ec11",
          "0x010be6545e14f1dc50256286d9920e833f809c6a",
          "0x13aae6f9599880edbb7d144bb13f1212cee99533",
          "0xa319c382a702682129fcbf55d514e61a16f97f9c",
          "0xd10e3dee203579fcee90ed7d0bdd8086f7e53beb",
          "0x62e37f664b5945629b6549a87f8e10ed0b6d923b",
          "0x0a1bbd57033f57e7b6743621b79fcb9eb2ce3676",
          "0x942bc2d3e7a589fe5bd4a5c6ef9727dfd82f5c8a",
        ],
        washTradingBlacklistedAddresses: ["0xac335e6855df862410f96f345f93af4f96351a87"],
        multiCollectionContracts: [
          // ArtBlocks Contracts
          "0x059edd72cd353df5106d2b9cc5ab83a52287ac3a",
          "0xa7d8d9ef8d8ce8992df33d8b8cf4aebabd5bd270",
          "0x99a9b7c1116f9ceeb1652de04d5969cce509b069",
          // ArtBlocks Engine Contracts
          "0xbdde08bd57e5c9fd563ee7ac61618cb2ecdc0ce0",
          "0x28f2d3805652fb5d359486dffb7d08320d403240",
          "0x64780ce53f6e966e18a22af13a2f97369580ec11",
          "0x010be6545e14f1dc50256286d9920e833f809c6a",
          "0x13aae6f9599880edbb7d144bb13f1212cee99533",
          "0xa319c382a702682129fcbf55d514e61a16f97f9c",
          "0xd10e3dee203579fcee90ed7d0bdd8086f7e53beb",
          "0x62e37f664b5945629b6549a87f8e10ed0b6d923b",
          "0x0a1bbd57033f57e7b6743621b79fcb9eb2ce3676",
          "0x942bc2d3e7a589fe5bd4a5c6ef9727dfd82f5c8a",
        ],
        mintsAsSalesBlacklist: [
          // Uniswap V3: Positions NFT
          "0xc36442b4a4522e871399cd717abdd847ab11fe88",
        ],
        mintAddresses: [
          ...defaultNetworkSettings.mintAddresses,
          // Nifty Gateway Omnibus
          "0xe052113bd7d7700d623414a0a4585bcae754e9d5",
        ],
        whitelistedCurrencies: new Map([
          [
            "0xceb726e6383468dd8ac0b513c8330cc9fb4024a8",
            {
              contract: "0xceb726e6383468dd8ac0b513c8330cc9fb4024a8",
              name: "Worms",
              symbol: "WORMS",
              decimals: 18,
            },
          ],
          [
            "0xefe804a604fd3175220d5a4f2fc1a048c479c592",
            {
              contract: "0xefe804a604fd3175220d5a4f2fc1a048c479c592",
              name: "PIXAPE",
              symbol: "$pixape",
              decimals: 18,
            },
          ],
          [
            "0x726516b20c4692a6bea3900971a37e0ccf7a6bff",
            {
              contract: "0x726516b20c4692a6bea3900971a37e0ccf7a6bff",
              name: "Frog Coin",
              symbol: "FRG",
              decimals: 18,
            },
          ],
          [
            "0x46898f15f99b8887d87669ab19d633f579939ad9",
            {
              contract: "0x46898f15f99b8887d87669ab19d633f579939ad9",
              name: "Ribbit",
              symbol: "RIBBIT",
              decimals: 18,
            },
          ],
          [
            "0x4c7c1ec97279a6f3323eab9ab317202dee7ad922",
            {
              contract: "0x4c7c1ec97279a6f3323eab9ab317202dee7ad922",
              name: "FEWL",
              symbol: "FEWL",
              decimals: 18,
              metadata: {
                image:
                  "https://assets.website-files.com/630596599d87c526f9ca6d98/639b38c2171a4bf1981961d5_metaflyer-logomark-large-yellow.png",
              },
            },
          ],
        ]),
        coingecko: {
          networkId: "ethereum",
        },
        onStartup: async () => {
          // Insert the native currency
          await Promise.all([
            idb.none(
              `
                INSERT INTO currencies (
                  contract,
                  name,
                  symbol,
                  decimals,
                  metadata
                ) VALUES (
                  '\\x0000000000000000000000000000000000000000',
                  'Ether',
                  'ETH',
                  18,
                  '{"coingeckoCurrencyId": "ethereum", "image": "https://assets.coingecko.com/coins/images/279/large/ethereum.png"}'
                ) ON CONFLICT DO NOTHING
              `
            ),
          ]);
        },
      };
    // Goerli
    case 5: {
      return {
        ...defaultNetworkSettings,
        backfillBlockBatchSize: 128,
        washTradingExcludedContracts: [
          // ArtBlocks Contracts
          "0xda62f67be7194775a75be91cbf9feedcc5776d4b",
          // Sound.xyz Contracts
          "0xbe8f3dfce2fcbb6dd08a7e8109958355785c968b",
        ],
        multiCollectionContracts: [
          // ArtBlocks Contracts
          "0xda62f67be7194775a75be91cbf9feedcc5776d4b",
          // Sound.xyz Contracts
          "0xbe8f3dfce2fcbb6dd08a7e8109958355785c968b",
        ],
        supportedBidCurrencies: {
          ...defaultNetworkSettings.supportedBidCurrencies,
          // Backed USDC
          "0x68b7e050e6e2c7efe11439045c9d49813c1724b8": true,
        },
        onStartup: async () => {
          // Insert the native currency
          await Promise.all([
            idb.none(
              `
                INSERT INTO currencies (
                  contract,
                  name,
                  symbol,
                  decimals,
                  metadata
                ) VALUES (
                  '\\x0000000000000000000000000000000000000000',
                  'Ether',
                  'ETH',
                  18,
                  '{}'
                ) ON CONFLICT DO NOTHING
              `
            ),
          ]);
        },
      };
    }
    // Optimism
    case 10: {
      return {
        ...defaultNetworkSettings,
        enableWebSocket: false,
        enableReorgCheck: false,
        realtimeSyncFrequencySeconds: 10,
        realtimeSyncMaxBlockLag: 128,
        backfillBlockBatchSize: 512,
        coingecko: {
          networkId: "optimistic-ethereum",
        },
        onStartup: async () => {
          // Insert the native currency
          await Promise.all([
            idb.none(
              `
                INSERT INTO currencies (
                  contract,
                  name,
                  symbol,
                  decimals,
                  metadata
                ) VALUES (
                  '\\x0000000000000000000000000000000000000000',
                  'Ether',
                  'ETH',
                  18,
                  '{"coingeckoCurrencyId": "ethereum", "image": "https://assets.coingecko.com/coins/images/279/large/ethereum.png"}'
                ) ON CONFLICT DO NOTHING
              `
            ),
          ]);
        },
      };
    }
    // Polygon
    case 137: {
      return {
        ...defaultNetworkSettings,
        metadataMintDelay: 180,
        enableWebSocket: false,
        enableReorgCheck: true,
        realtimeSyncFrequencySeconds: 10,
<<<<<<< HEAD
        realtimeSyncMaxBlockLag: 32,
=======
        realtimeSyncMaxBlockLag: 25,
>>>>>>> ac1fa254
        backfillBlockBatchSize: 25,
        reorgCheckFrequency: [30],
        coingecko: {
          networkId: "polygon-pos",
        },
        supportedBidCurrencies: {
          ...defaultNetworkSettings.supportedBidCurrencies,
          // WETH
          "0x7ceb23fd6bc0add59e62ac25578270cff1b9f619": true,
        },
        onStartup: async () => {
          // Insert the native currency
          await Promise.all([
            idb.none(
              `
                INSERT INTO currencies (
                  contract,
                  name,
                  symbol,
                  decimals,
                  metadata
                ) VALUES (
                  '\\x0000000000000000000000000000000000000000',
                  'Matic',
                  'MATIC',
                  18,
                  '{"coingeckoCurrencyId": "matic-network"}'
                ) ON CONFLICT DO NOTHING
              `
            ),
          ]);
        },
      };
    }
    // Default
    default:
      return {
        ...defaultNetworkSettings,
      };
  }
};<|MERGE_RESOLUTION|>--- conflicted
+++ resolved
@@ -290,11 +290,7 @@
         enableWebSocket: false,
         enableReorgCheck: true,
         realtimeSyncFrequencySeconds: 10,
-<<<<<<< HEAD
-        realtimeSyncMaxBlockLag: 32,
-=======
         realtimeSyncMaxBlockLag: 25,
->>>>>>> ac1fa254
         backfillBlockBatchSize: 25,
         reorgCheckFrequency: [30],
         coingecko: {
