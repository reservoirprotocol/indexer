--- conflicted
+++ resolved
@@ -258,48 +258,10 @@
     }
   }
 
-<<<<<<< HEAD
-  public static async revalidateCollectionFloorAsk(collection: string) {
-    const floorAskOrderResult = await redb.oneOrNone(
-      `
-        SELECT
-          orders.id
-        FROM orders
-        JOIN token_sets_tokens ON orders.token_set_id = token_sets_tokens.token_set_id
-        JOIN tokens ON token_sets_tokens.contract = tokens.contract AND token_sets_tokens.token_id = tokens.token_id
-        WHERE tokens.collection_id = $/collection/
-          AND orders.side = 'sell'
-          AND orders.fillability_status = 'fillable'
-          AND orders.approval_status = 'approved'
-          AND (orders.taker = '\\x0000000000000000000000000000000000000000' OR orders.taker IS NULL)
-        ORDER BY orders.value, orders.fee_bps
-        LIMIT 1
-      `,
-      {
-        collection: collection,
-      }
-    );
-
-    if (floorAskOrderResult.id) {
-      await orderUpdatesById.addToQueue([
-        {
-          context: `revalidate-collection-floor-sell-${floorAskOrderResult.id}-${now()}`,
-          id: floorAskOrderResult.id,
-          trigger: { kind: "revalidation" },
-        },
-      ]);
-    } else {
-      // Refresh all tokens?
-    }
-  }
-
-  public static async revalidateCollectionTopBuy(collection: string) {
-=======
   public static async revalidateCollectionTopBuy(collection: string) {
     logger.info("revalidateCollectionTopBuy", `Start: collection=${collection}`);
 
     // First, find the top buy on the collection
->>>>>>> 6dc605a8
     const topBuyOrderResult = await redb.oneOrNone(
       `
         SELECT
@@ -321,14 +283,11 @@
     );
 
     if (topBuyOrderResult.id) {
-<<<<<<< HEAD
-=======
       logger.info(
         "revalidateCollectionTopBuy",
         `Top Buy Refresh. collection=${collection}, topBuyOrderId=${topBuyOrderResult.id}`
       );
 
->>>>>>> 6dc605a8
       await orderUpdatesById.addToQueue([
         {
           context: `revalidate-collection-top-buy-${topBuyOrderResult.id}-${now()}`,
@@ -337,9 +296,6 @@
         },
       ]);
     } else {
-<<<<<<< HEAD
-      // Refresh all token sets?
-=======
       // If not top buy exists, try to refresh the associated token sets
       const tokenSetsResult = await redb.oneOrNone(
         `
@@ -370,7 +326,6 @@
           }))
         );
       }
->>>>>>> 6dc605a8
     }
   }
 }