--- conflicted
+++ resolved
@@ -60,38 +60,6 @@
     return await idb.none(query, { blockHash });
   }
 
-<<<<<<< HEAD
-  public static async getActivities(continuation: null | string = null, limit = 20) {
-    let continuationFilter = "";
-
-    let eventTimestamp;
-    let id;
-
-    if (!_.isNull(continuation)) {
-      [eventTimestamp, id] = splitContinuation(continuation, /^(\d+)_(\d+)$/);
-
-      continuationFilter = `WHERE (event_timestamp, id) < ($/eventTimestamp/, $/id/)`;
-    }
-
-    const activities: ActivitiesEntityParams[] | null = await redb.manyOrNone(
-      `SELECT *
-             FROM activities
-             LEFT JOIN LATERAL (
-                SELECT 
-                    source_id_int AS "order_source_id_int",
-                    side AS "order_side"
-                FROM orders
-                WHERE activities.order_id = orders.id
-             ) o ON TRUE
-             ${continuationFilter}
-             ORDER BY event_timestamp, id DESC
-             LIMIT $/limit/`,
-      {
-        eventTimestamp,
-        id,
-        limit,
-        continuation,
-=======
   public static async getActivities(
     continuation: null | string = null,
     limit = 20,
@@ -117,7 +85,6 @@
       if (!_.isNull(continuation)) {
         [eventTimestamp, id] = splitContinuation(continuation, /^(\d+)_(\d+)$/);
         baseQuery += ` WHERE (event_timestamp, id) < ($/eventTimestamp/, $/id/)`;
->>>>>>> 416395c7
       }
 
       baseQuery += ` ORDER BY event_timestamp, id DESC`;
