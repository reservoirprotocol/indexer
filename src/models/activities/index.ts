import _ from "lodash";
import { idb, pgp, redb } from "@/common/db";
import { splitContinuation, toBuffer } from "@/common/utils";
import {
  ActivitiesEntity,
  ActivitiesEntityInsertParams,
  ActivitiesEntityParams,
} from "@/models/activities/activities-entity";

export class Activities {
  public static async addActivities(activities: ActivitiesEntityInsertParams[]) {
    if (!activities.length) {
      return;
    }

    const columns = new pgp.helpers.ColumnSet(
      [
        "hash",
        "type",
        "contract",
        "collection_id",
        "token_id",
        "order_id",
        "from_address",
        "to_address",
        "price",
        "amount",
        "block_hash",
        "event_timestamp",
        "metadata",
      ],
      { table: "activities" }
    );

    const data = activities.map((activity) => ({
      type: activity.type,
      hash: activity.hash,
      contract: toBuffer(activity.contract),
      collection_id: activity.collectionId,
      token_id: activity.tokenId,
      order_id: activity.orderId,
      from_address: toBuffer(activity.fromAddress),
      to_address: activity.toAddress ? toBuffer(activity.toAddress) : null,
      price: activity.price,
      amount: activity.amount,
      block_hash: activity.blockHash ? toBuffer(activity.blockHash) : null,
      event_timestamp: activity.eventTimestamp,
      metadata: activity.metadata,
    }));

    const query = pgp.helpers.insert(data, columns) + " ON CONFLICT DO NOTHING";

    await idb.none(query);
  }

  public static async deleteByBlockHash(blockHash: string) {
    const query = `DELETE FROM activities
                   WHERE block_hash = $/blockHash/`;

    return await idb.none(query, { blockHash });
  }

  public static async getActivities(
    continuation: null | string = null,
    limit = 20,
    byEventTimestamp = false,
<<<<<<< HEAD
    includeMetadata = true
=======
    includeMetadata = true,
    sortDirection = "asc"
>>>>>>> f91df907
  ) {
    let eventTimestamp;
    let id;
    let metadataQuery;

    if (includeMetadata) {
      const orderMetadataBuildQuery = `
        (
          CASE
            WHEN orders.token_set_id LIKE 'token:%' THEN
              (SELECT
                json_build_object(
                  'kind', 'token',
                  'data', json_build_object(
                    'collectionName', collections.name,
                    'tokenName', tokens.name,
                    'image', tokens.image
                  )
                )
              FROM tokens
              JOIN collections
                ON tokens.collection_id = collections.id
              WHERE tokens.contract = decode(substring(split_part(orders.token_set_id, ':', 2) from 3), 'hex')
                AND tokens.token_id = (split_part(orders.token_set_id, ':', 3)::NUMERIC(78, 0)))

            WHEN orders.token_set_id LIKE 'contract:%' THEN
              (SELECT
                json_build_object(
                  'kind', 'collection',
                  'data', json_build_object(
                    'collectionName', collections.name,
                    'image', (collections.metadata ->> 'imageUrl')::TEXT
                  )
                )
              FROM collections
              WHERE collections.id = substring(orders.token_set_id from 10))

            WHEN orders.token_set_id LIKE 'range:%' THEN
              (SELECT
                json_build_object(
                  'kind', 'collection',
                  'data', json_build_object(
                    'collectionName', collections.name,
                    'image', (collections.metadata ->> 'imageUrl')::TEXT
                  )
                )
              FROM collections
              WHERE collections.id = substring(orders.token_set_id from 7))

            WHEN orders.token_set_id LIKE 'list:%' THEN
              (SELECT
                CASE
                  WHEN token_sets.attribute_id IS NULL THEN
                    (SELECT
                      json_build_object(
                        'kind', 'collection',
                        'data', json_build_object(
                          'collectionName', collections.name,
                          'image', (collections.metadata ->> 'imageUrl')::TEXT
                        )
                      )
                    FROM collections
                    WHERE token_sets.collection_id = collections.id)
                  ELSE
                    (SELECT
                      json_build_object(
                        'kind', 'attribute',
                        'data', json_build_object(
                          'collectionName', collections.name,
                          'attributes', ARRAY[json_build_object('key', attribute_keys.key, 'value', attributes.value)],
                          'image', (collections.metadata ->> 'imageUrl')::TEXT
                        )
                      )
                    FROM attributes
                    JOIN attribute_keys
                    ON attributes.attribute_key_id = attribute_keys.id
                    JOIN collections
                    ON attribute_keys.collection_id = collections.id
                    WHERE token_sets.attribute_id = attributes.id)
                END  
              FROM token_sets
              WHERE token_sets.id = orders.token_set_id AND token_sets.schema_hash = orders.token_set_schema_hash)
            ELSE NULL
          END
        ) AS order_metadata
      `;

      metadataQuery = `
             LEFT JOIN LATERAL (
                SELECT name AS "token_name", image AS "token_image"
                FROM tokens
                WHERE activities.contract = tokens.contract
                AND activities.token_id = tokens.token_id
             ) t ON TRUE
             LEFT JOIN LATERAL (
                SELECT name AS "collection_name", metadata AS "collection_metadata"
                FROM collections
                WHERE activities.collection_id = collections.id
             ) c ON TRUE
             LEFT JOIN LATERAL (
                SELECT 
                    source_id_int AS "order_source_id_int",
                    side AS "order_side",
                    kind AS "order_kind",
                    ${orderMetadataBuildQuery}
                FROM orders
                WHERE activities.order_id = orders.id
             ) o ON TRUE`;
    }

    let baseQuery = `
            SELECT *
            FROM activities
            ${metadataQuery}
            `;

    if (byEventTimestamp) {
      if (!_.isNull(continuation)) {
        const sign = sortDirection == "desc" ? "<" : ">";
        [eventTimestamp, id] = splitContinuation(continuation, /^(\d+)_(\d+)$/);
        baseQuery += ` WHERE (event_timestamp, id) ${sign} ($/eventTimestamp/, $/id/)`;
      }

      baseQuery += ` ORDER BY event_timestamp ${sortDirection}, id ${sortDirection}`;
    } else {
      if (!_.isNull(continuation)) {
        id = continuation;
        const sign = sortDirection == "desc" ? "<" : ">";
        baseQuery += ` WHERE id ${sign} $/id/`;
      }

      baseQuery += ` ORDER BY id ${sortDirection}`;
    }

    baseQuery += ` LIMIT $/limit/`;

    const activities: ActivitiesEntityParams[] | null = await idb.manyOrNone(baseQuery, {
      limit,
      id,
      eventTimestamp,
    });

    if (activities) {
      return _.map(activities, (activity) => new ActivitiesEntity(activity));
    }

    return [];
  }

  public static async updateMissingCollectionId(
    contract: string,
    tokenId: string,
    collectionId: string
  ) {
    const query = `
            UPDATE activities
            SET collection_id = $/collectionId/
            WHERE activities.contract = $/contract/
            AND activities.token_id = $/tokenId/
            AND activities.collection_id IS NULL
        `;

    return await idb.none(query, {
      contract: toBuffer(contract),
      tokenId,
      collectionId,
    });
  }

  public static async getCollectionActivities(
    collectionId = "",
    community = "",
    collectionsSetId = "",
    createdBefore: null | string = null,
    types: string[] = [],
    limit = 20,
    sortBy = "eventTimestamp",
    includeMetadata = true
  ) {
    const sortByColumn = sortBy == "eventTimestamp" ? "event_timestamp" : "created_at";
    let continuation = "";
    let typesFilter = "";
    let metadataQuery = "";
    let collectionFilter = "";
    let joinCollectionsSet = "";
    let nullsLast = "";

    if (!_.isNull(createdBefore)) {
      continuation = `AND ${sortByColumn} < $/createdBefore/`;
    }

    if (!_.isEmpty(types)) {
      typesFilter = `AND type IN ('$/types:raw/')`;
    }

    if (collectionsSetId) {
      joinCollectionsSet =
        "JOIN collections_sets_collections csc ON activities.collection_id = csc.collection_id";
      collectionFilter = "WHERE csc.collections_set_id = $/collectionsSetId/";
    } else if (community) {
      collectionFilter =
        "WHERE collection_id IN (SELECT id FROM collections WHERE community = $/community/)";
    } else if (collectionId) {
      nullsLast = "NULLS LAST";
      collectionFilter = "WHERE collection_id = $/collectionId/";
    }

    if (!collectionFilter) {
      return [];
    }

    if (includeMetadata) {
      const orderMetadataBuildQuery = `
        (
          CASE
            WHEN orders.token_set_id LIKE 'token:%' THEN
              (SELECT
                json_build_object(
                  'kind', 'token',
                  'data', json_build_object(
                    'collectionName', collections.name,
                    'tokenName', tokens.name,
                    'image', tokens.image
                  )
                )
              FROM tokens
              JOIN collections
                ON tokens.collection_id = collections.id
              WHERE tokens.contract = decode(substring(split_part(orders.token_set_id, ':', 2) from 3), 'hex')
                AND tokens.token_id = (split_part(orders.token_set_id, ':', 3)::NUMERIC(78, 0)))

            WHEN orders.token_set_id LIKE 'contract:%' THEN
              (SELECT
                json_build_object(
                  'kind', 'collection',
                  'data', json_build_object(
                    'collectionName', collections.name,
                    'image', (collections.metadata ->> 'imageUrl')::TEXT
                  )
                )
              FROM collections
              WHERE collections.id = substring(orders.token_set_id from 10))

            WHEN orders.token_set_id LIKE 'range:%' THEN
              (SELECT
                json_build_object(
                  'kind', 'collection',
                  'data', json_build_object(
                    'collectionName', collections.name,
                    'image', (collections.metadata ->> 'imageUrl')::TEXT
                  )
                )
              FROM collections
              WHERE collections.id = substring(orders.token_set_id from 7))

            WHEN orders.token_set_id LIKE 'list:%' THEN
              (SELECT
                CASE
                  WHEN token_sets.attribute_id IS NULL THEN
                    (SELECT
                      json_build_object(
                        'kind', 'collection',
                        'data', json_build_object(
                          'collectionName', collections.name,
                          'image', (collections.metadata ->> 'imageUrl')::TEXT
                        )
                      )
                    FROM collections
                    WHERE token_sets.collection_id = collections.id)
                  ELSE
                    (SELECT
                      json_build_object(
                        'kind', 'attribute',
                        'data', json_build_object(
                          'collectionName', collections.name,
                          'attributes', ARRAY[json_build_object('key', attribute_keys.key, 'value', attributes.value)],
                          'image', (collections.metadata ->> 'imageUrl')::TEXT
                        )
                      )
                    FROM attributes
                    JOIN attribute_keys
                    ON attributes.attribute_key_id = attribute_keys.id
                    JOIN collections
                    ON attribute_keys.collection_id = collections.id
                    WHERE token_sets.attribute_id = attributes.id)
                END  
              FROM token_sets
              WHERE token_sets.id = orders.token_set_id AND token_sets.schema_hash = orders.token_set_schema_hash)
            ELSE NULL
          END
        ) AS order_metadata
      `;

      metadataQuery = `
             LEFT JOIN LATERAL (
                SELECT name AS "token_name", image AS "token_image"
                FROM tokens
                WHERE activities.contract = tokens.contract
                AND activities.token_id = tokens.token_id
             ) t ON TRUE
             LEFT JOIN LATERAL (
                SELECT name AS "collection_name", metadata AS "collection_metadata"
                FROM collections
                WHERE activities.collection_id = collections.id
             ) c ON TRUE
             LEFT JOIN LATERAL (
                SELECT 
                    source_id_int AS "order_source_id_int",
                    side AS "order_side",
                    kind AS "order_kind",
                    ${orderMetadataBuildQuery}
                FROM orders
                WHERE activities.order_id = orders.id
             ) o ON TRUE`;
    }

    const activities: ActivitiesEntityParams[] | null = await redb.manyOrNone(
      `SELECT *
             FROM activities
             ${joinCollectionsSet}
             ${metadataQuery}
             ${collectionFilter}
             ${continuation}
             ${typesFilter}
             ORDER BY activities.${sortByColumn} DESC ${nullsLast}
             LIMIT $/limit/`,
      {
        collectionId,
        limit,
        community,
        collectionsSetId,
        createdBefore: sortBy == "eventTimestamp" ? Number(createdBefore) : createdBefore,
        types: _.join(types, "','"),
      }
    );

    if (activities) {
      return _.map(activities, (activity) => new ActivitiesEntity(activity));
    }

    return [];
  }

  public static async getTokenActivities(
    contract: string,
    tokenId: string,
    createdBefore: null | string = null,
    types: string[] = [],
    limit = 20,
    sortBy = "eventTimestamp",
    includeMetadata = true
  ) {
    const sortByColumn = sortBy == "eventTimestamp" ? "event_timestamp" : "created_at";
    let continuation = "";
    let typesFilter = "";
    let metadataQuery = "";

    if (!_.isNull(createdBefore)) {
      continuation = `AND ${sortByColumn} < $/createdBefore/`;
    }

    if (!_.isEmpty(types)) {
      typesFilter = `AND type IN ('$/types:raw/')`;
    }

    if (includeMetadata) {
      const orderMetadataBuildQuery = `
        (
          CASE
            WHEN orders.token_set_id LIKE 'token:%' THEN
              (SELECT
                json_build_object(
                  'kind', 'token',
                  'data', json_build_object(
                    'collectionName', collections.name,
                    'tokenName', tokens.name,
                    'image', tokens.image
                  )
                )
              FROM tokens
              JOIN collections
                ON tokens.collection_id = collections.id
              WHERE tokens.contract = decode(substring(split_part(orders.token_set_id, ':', 2) from 3), 'hex')
                AND tokens.token_id = (split_part(orders.token_set_id, ':', 3)::NUMERIC(78, 0)))

            WHEN orders.token_set_id LIKE 'contract:%' THEN
              (SELECT
                json_build_object(
                  'kind', 'collection',
                  'data', json_build_object(
                    'collectionName', collections.name,
                    'image', (collections.metadata ->> 'imageUrl')::TEXT
                  )
                )
              FROM collections
              WHERE collections.id = substring(orders.token_set_id from 10))

            WHEN orders.token_set_id LIKE 'range:%' THEN
              (SELECT
                json_build_object(
                  'kind', 'collection',
                  'data', json_build_object(
                    'collectionName', collections.name,
                    'image', (collections.metadata ->> 'imageUrl')::TEXT
                  )
                )
              FROM collections
              WHERE collections.id = substring(orders.token_set_id from 7))

            WHEN orders.token_set_id LIKE 'list:%' THEN
              (SELECT
                CASE
                  WHEN token_sets.attribute_id IS NULL THEN
                    (SELECT
                      json_build_object(
                        'kind', 'collection',
                        'data', json_build_object(
                          'collectionName', collections.name,
                          'image', (collections.metadata ->> 'imageUrl')::TEXT
                        )
                      )
                    FROM collections
                    WHERE token_sets.collection_id = collections.id)
                  ELSE
                    (SELECT
                      json_build_object(
                        'kind', 'attribute',
                        'data', json_build_object(
                          'collectionName', collections.name,
                          'attributes', ARRAY[json_build_object('key', attribute_keys.key, 'value', attributes.value)],
                          'image', (collections.metadata ->> 'imageUrl')::TEXT
                        )
                      )
                    FROM attributes
                    JOIN attribute_keys
                    ON attributes.attribute_key_id = attribute_keys.id
                    JOIN collections
                    ON attribute_keys.collection_id = collections.id
                    WHERE token_sets.attribute_id = attributes.id)
                END  
              FROM token_sets
              WHERE token_sets.id = orders.token_set_id AND token_sets.schema_hash = orders.token_set_schema_hash)
            ELSE NULL
          END
        ) AS order_metadata
      `;

      metadataQuery = `
                 LEFT JOIN LATERAL (
                SELECT name AS "token_name", image AS "token_image"
                FROM tokens
                WHERE activities.contract = tokens.contract
                AND activities.token_id = tokens.token_id
             ) t ON TRUE
             LEFT JOIN LATERAL (
                SELECT name AS "collection_name", metadata AS "collection_metadata"
                FROM collections
                WHERE activities.collection_id = collections.id
             ) c ON TRUE
             LEFT JOIN LATERAL (
                SELECT 
                    source_id_int AS "order_source_id_int",
                    side AS "order_side",
                    kind AS "order_kind",
                    ${orderMetadataBuildQuery}
                FROM orders
                WHERE activities.order_id = orders.id
             ) o ON TRUE`;
    }

    const activities: ActivitiesEntityParams[] | null = await redb.manyOrNone(
      `SELECT *
             FROM activities
             ${metadataQuery}
             WHERE contract = $/contract/
             AND token_id = $/tokenId/
             ${continuation}
             ${typesFilter}
             ORDER BY ${sortByColumn} DESC NULLS LAST
             LIMIT $/limit/`,
      {
        contract: toBuffer(contract),
        tokenId,
        limit,
        createdBefore: sortBy == "eventTimestamp" ? Number(createdBefore) : createdBefore,
        types: _.join(types, "','"),
      }
    );

    if (activities) {
      return _.map(activities, (activity) => new ActivitiesEntity(activity));
    }

    return [];
  }
}<|MERGE_RESOLUTION|>--- conflicted
+++ resolved
@@ -64,12 +64,8 @@
     continuation: null | string = null,
     limit = 20,
     byEventTimestamp = false,
-<<<<<<< HEAD
-    includeMetadata = true
-=======
     includeMetadata = true,
     sortDirection = "asc"
->>>>>>> f91df907
   ) {
     let eventTimestamp;
     let id;
