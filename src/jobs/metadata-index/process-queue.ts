--- conflicted
+++ resolved
@@ -69,7 +69,6 @@
       );
 
       const metadata = [];
-<<<<<<< HEAD
 
       let rateLimitExpiredIn = 0;
 
@@ -77,15 +76,6 @@
         tokensChunks.map((tokensChunk) => MetadataApi.getTokensMetadata(tokensChunk, method))
       );
 
-=======
-
-      let rateLimitExpiredIn = 0;
-
-      const results = await Promise.allSettled(
-        tokensChunks.map((tokensChunk) => MetadataApi.getTokensMetadata(tokensChunk, method))
-      );
-
->>>>>>> 5dbcd5f7
       for (const result of results) {
         if (result.status === "fulfilled") {
           metadata.push(...(result.value as any));
@@ -98,15 +88,9 @@
               `Too Many Requests. method=${method}, error=${JSON.stringify(error.response.data)}`
             );
 
-<<<<<<< HEAD
-            rateLimitExpiredIn = Math.max(5, error.response.data.expires_in);
-
-            await pendingRefreshTokens.add(refreshTokens, true);
-=======
             rateLimitExpiredIn = Math.max(rateLimitExpiredIn, error.response.data.expires_in, 5);
 
             // await pendingRefreshTokens.add(refreshTokens, true);
->>>>>>> 5dbcd5f7
           } else {
             logger.error(
               QUEUE_NAME,
