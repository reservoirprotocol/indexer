--- conflicted
+++ resolved
@@ -92,11 +92,7 @@
           url += `${i === 0 ? "?" : "&"}token_ids=${tokenIds[i]}`;
         }
 
-<<<<<<< HEAD
-        console.log(url);
-=======
         logger.info(JOB_NAME, url);
->>>>>>> 5c0fe3c7
         let { data } = await axios.get(url);
 
         // Ideally, the metadata APIs should return an error status
@@ -338,13 +334,8 @@
 
 // BACKGROUND WORKER ONLY
 if (config.doBackgroundWork) {
-<<<<<<< HEAD
-  cron.schedule("*/30 * * * * *", async () => {
-    const lockAcquired = await acquireLock("metadata_index_lock", 30 - 5);
-=======
   cron.schedule("*/10 * * * * *", async () => {
     const lockAcquired = await acquireLock("metadata_index_lock", 10 - 5);
->>>>>>> 5c0fe3c7
     if (lockAcquired) {
       logger.info("metadata_index_cron", "Indexing missing metadata");
 
@@ -366,23 +357,11 @@
                 limit 1
               )
                 and "t"."metadata_indexed" = false
-<<<<<<< HEAD
-              limit 50
-=======
               limit 90
->>>>>>> 5c0fe3c7
             `
           );
 
         if (tokens.length) {
-<<<<<<< HEAD
-          // Trigger metadata indexing for selected tokens
-          await addToQueue(
-            tokens[0].contract,
-            tokens.map(({ token_id }) => token_id)
-          );
-
-=======
           let current = 0;
           while (current < tokens.length) {
             const batchSize = 30;
@@ -399,7 +378,6 @@
             current += batchSize;
           }
 
->>>>>>> 5c0fe3c7
           // Optimistically mark the selected tokens as indexed and have
           // the underlying indexing jobs retry in case failures
           const columns = new pgp.helpers.ColumnSet(["contract", "token_id"], {
