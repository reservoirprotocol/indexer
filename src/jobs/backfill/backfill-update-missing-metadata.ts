--- conflicted
+++ resolved
@@ -39,10 +39,6 @@
     async (job: Job) => {
       const limit = config.updateMissingMetadataCollectionsLimit;
       const { lastCollectionId } = job.data;
-<<<<<<< HEAD
-
-=======
->>>>>>> b516d70e
       // eslint-disable-next-line no-constant-condition
       let idFilter = "";
       if (lastCollectionId != "") {
