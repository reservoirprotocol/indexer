import { Job, Queue, QueueScheduler, Worker } from "bullmq";
import { randomUUID } from "crypto";
import _ from "lodash";

import { logger } from "@/common/logger";
import { redis, acquireLock } from "@/common/redis";
import { config } from "@/config/index";
import { Collections } from "@/models/collections";

const QUEUE_NAME = "collections-metadata-queue";

export const queue = new Queue(QUEUE_NAME, {
  connection: redis.duplicate(),
  defaultJobOptions: {
    attempts: 10,
    removeOnComplete: 1000,
    removeOnFail: 1000,
  },
});
new QueueScheduler(QUEUE_NAME, { connection: redis.duplicate() });

// BACKGROUND WORKER ONLY
if (config.doBackgroundWork) {
  const worker = new Worker(
    QUEUE_NAME,
    async (job: Job) => {
      const { collectionId, contract, tokenId, community } = job.data;

      logger.info(
        QUEUE_NAME,
        `Refresh collection metadata start. collectionId=${collectionId}, contract=${contract}, tokenId=${tokenId}, community=${community}`
      );

      logger.info(
        QUEUE_NAME,
        `Refresh collection metadata start. contract=${contract}, tokenId=${tokenId}, community=${community}`
      );

      if (await acquireLock(QUEUE_NAME, 1)) {
        logger.info(
          QUEUE_NAME,
<<<<<<< HEAD
          `Refresh collection metadata - got lock. contract=${contract}, tokenId=${tokenId}, community=${community}`
=======
          `Refresh collection metadata - got lock. collectionId=${collectionId}, contract=${contract}, tokenId=${tokenId}, community=${community}`
>>>>>>> d9133858
        );

        // Lock this contract for the next 5 minutes
        await acquireLock(`${QUEUE_NAME}:${collectionId}`, 5 * 60);

        try {
          await Collections.updateCollectionCache(contract, tokenId, community);
        } catch (error) {
          logger.error(
            QUEUE_NAME,
            `Failed to update collection metadata. collectionId=${collectionId}, contract=${contract}, tokenId=${tokenId}, community=${community}, error=${error}`
          );
        }
      } else {
        logger.info(
          QUEUE_NAME,
<<<<<<< HEAD
          `Refresh collection metadata - delayed. contract=${contract}, tokenId=${tokenId}, community=${community}`
=======
          `Refresh collection metadata - delayed. collectionId=${collectionId}, contract=${contract}, tokenId=${tokenId}, community=${community}`
>>>>>>> d9133858
        );

        job.data.addToQueue = true;
      }
    },
    { connection: redis.duplicate(), concurrency: 1 }
  );

  worker.on("completed", async (job: Job) => {
    if (job.data.addToQueue) {
      const { collectionId, contract, tokenId, community } = job.data;
      await addToQueue(collectionId, contract, tokenId, community, 1000);
    }
  });

  worker.on("error", (error) => {
    logger.error(QUEUE_NAME, `Worker errored: ${error}`);
  });
}

export type CollectionMetadataInfo = {
  collectionId: string;
  contract: string;
  tokenId: string;
  community: string;
};

export const addToQueueBulk = async (
  collectionMetadataInfos: CollectionMetadataInfo[],
  delay = 0
) => {
  await queue.addBulk(
    collectionMetadataInfos.map((collectionMetadataInfo) => ({
      name: `${collectionMetadataInfo.collectionId}-${collectionMetadataInfo.contract}-${collectionMetadataInfo.tokenId}-${collectionMetadataInfo.community}`,
      data: collectionMetadataInfo,
      opts: { delay },
    }))
  );
};

export const addToQueue = async (
  collectionId: string,
  contract: string,
  tokenId = "1",
  community = "",
  delay = 0,
  forceRefresh = false
) => {
  if (forceRefresh || _.isNull(await redis.get(`${QUEUE_NAME}:${collectionId}`))) {
    logger.info(
      QUEUE_NAME,
      `Refresh collection metadata - add to queue. collectionId=${collectionId}, contract=${contract}, tokenId=${tokenId}, community=${community}`
    );
<<<<<<< HEAD
  } else {
    if (forceRefresh || _.isNull(await redis.get(`${QUEUE_NAME}:${contract}`))) {
      logger.info(
        QUEUE_NAME,
        `Refresh collection metadata - add to queue. contract=${contract}, tokenId=${tokenId}, community=${community}`
      );
      await queue.add(randomUUID(), { contract, tokenId, community }, { delay });
    }
=======
    await queue.add(randomUUID(), { collectionId, contract, tokenId, community }, { delay });
>>>>>>> d9133858
  }
};<|MERGE_RESOLUTION|>--- conflicted
+++ resolved
@@ -39,11 +39,7 @@
       if (await acquireLock(QUEUE_NAME, 1)) {
         logger.info(
           QUEUE_NAME,
-<<<<<<< HEAD
-          `Refresh collection metadata - got lock. contract=${contract}, tokenId=${tokenId}, community=${community}`
-=======
           `Refresh collection metadata - got lock. collectionId=${collectionId}, contract=${contract}, tokenId=${tokenId}, community=${community}`
->>>>>>> d9133858
         );
 
         // Lock this contract for the next 5 minutes
@@ -60,11 +56,7 @@
       } else {
         logger.info(
           QUEUE_NAME,
-<<<<<<< HEAD
-          `Refresh collection metadata - delayed. contract=${contract}, tokenId=${tokenId}, community=${community}`
-=======
           `Refresh collection metadata - delayed. collectionId=${collectionId}, contract=${contract}, tokenId=${tokenId}, community=${community}`
->>>>>>> d9133858
         );
 
         job.data.addToQueue = true;
@@ -118,17 +110,6 @@
       QUEUE_NAME,
       `Refresh collection metadata - add to queue. collectionId=${collectionId}, contract=${contract}, tokenId=${tokenId}, community=${community}`
     );
-<<<<<<< HEAD
-  } else {
-    if (forceRefresh || _.isNull(await redis.get(`${QUEUE_NAME}:${contract}`))) {
-      logger.info(
-        QUEUE_NAME,
-        `Refresh collection metadata - add to queue. contract=${contract}, tokenId=${tokenId}, community=${community}`
-      );
-      await queue.add(randomUUID(), { contract, tokenId, community }, { delay });
-    }
-=======
     await queue.add(randomUUID(), { collectionId, contract, tokenId, community }, { delay });
->>>>>>> d9133858
   }
 };