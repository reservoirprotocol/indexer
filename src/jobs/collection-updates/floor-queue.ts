--- conflicted
+++ resolved
@@ -159,13 +159,6 @@
           await redis.del(`collection-floor-ask:${collectionResult.collection_id}`);
 
           if (collectionFloorAsk.order_id) {
-<<<<<<< HEAD
-            await collectionUpdatesSimulateFloorAsk.addToQueue([
-              {
-                collection: collectionResult.collection_id,
-              },
-            ]);
-=======
             await collectionUpdatesSimulateFloorAsk.addToQueue(
               [
                 {
@@ -174,7 +167,6 @@
               ],
               30000
             );
->>>>>>> 18dad80f
           }
         }
       } catch (error) {
