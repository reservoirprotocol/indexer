--- conflicted
+++ resolved
@@ -154,18 +154,7 @@
         );
 
         if (collectionFloorAskChanged) {
-<<<<<<< HEAD
-          logger.info(
-            QUEUE_NAME,
-            `collection floor-ask changed. collectionId=${
-              collectionResult.collection_id
-            }, jobData=${JSON.stringify(job.data)}`
-          );
-
-          await redis.del(`collection-floor-ask:${contract}`);
-=======
           await redis.del(`collection-floor-ask:${collectionResult.collection_id}`);
->>>>>>> ba43a1bc
         }
       } catch (error) {
         logger.error(
