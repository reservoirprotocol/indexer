--- conflicted
+++ resolved
@@ -47,11 +47,7 @@
 
       // if (
       //   config.chainId === 1 &&
-<<<<<<< HEAD
-      //   (trigger.kind === "new-order" || trigger.kind === "expiry" || trigger.kind === "reprice")
-=======
       //   (trigger.kind === "expiry" || trigger.kind === "reprice")
->>>>>>> 68ad5d36
       // ) {
       //   logger.info(QUEUE_NAME, `OrderUpdatesById: ${JSON.stringify(job.data)}`);
       // }
