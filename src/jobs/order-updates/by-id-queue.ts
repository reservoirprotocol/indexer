/* eslint-disable @typescript-eslint/no-explicit-any */

import { HashZero } from "@ethersproject/constants";
import { Job, Queue, QueueScheduler, Worker } from "bullmq";
import _ from "lodash";

import { idb, redb } from "@/common/db";
import { logger } from "@/common/logger";
import { redis } from "@/common/redis";
import { fromBuffer, toBuffer } from "@/common/utils";
import { config } from "@/config/index";
import { TriggerKind } from "@/jobs/order-updates/types";

import * as handleNewBuyOrder from "@/jobs/update-attribute/handle-new-buy-order";
import * as updateNftBalanceFloorAskPriceQueue from "@/jobs/nft-balance-updates/update-floor-ask-price-queue";
import * as processActivityEvent from "@/jobs/activities/process-activity-event";
import * as collectionUpdatesTopBid from "@/jobs/collection-updates/top-bid-queue";
import * as tokenUpdatesFloorAsk from "@/jobs/token-updates/floor-queue";
import * as tokenUpdatesNormalizedFloorAsk from "@/jobs/token-updates/normalized-floor-queue";

const QUEUE_NAME = "order-updates-by-id";

export const queue = new Queue(QUEUE_NAME, {
  connection: redis.duplicate(),
  defaultJobOptions: {
    attempts: 5,
    backoff: {
      type: "exponential",
      delay: 10000,
    },
    removeOnComplete: 10000,
    removeOnFail: 10000,
    timeout: 60000,
  },
});
new QueueScheduler(QUEUE_NAME, { connection: redis.duplicate() });

// BACKGROUND WORKER ONLY
if (config.doBackgroundWork) {
  const worker = new Worker(
    QUEUE_NAME,
    async (job: Job) => {
      const { id, trigger } = job.data as OrderInfo;
      let { side, tokenSetId } = job.data as OrderInfo;

      try {
        // eslint-disable-next-line @typescript-eslint/no-explicit-any
        let order: any;

        if (id) {
          // Fetch the order's associated data
          order = await idb.oneOrNone(
            `
              SELECT
                orders.id,
                orders.side,
                orders.token_set_id AS "tokenSetId",
                orders.source_id_int AS "sourceIdInt",
                orders.valid_between AS "validBetween",
                COALESCE(orders.quantity_remaining, 1) AS "quantityRemaining",
                orders.nonce,
                orders.maker,
                orders.price,
                orders.value,
                orders.fillability_status AS "fillabilityStatus",
                orders.approval_status AS "approvalStatus",
                token_sets_tokens.contract,
                token_sets_tokens.token_id AS "tokenId"
              FROM orders
              JOIN token_sets_tokens
                ON orders.token_set_id = token_sets_tokens.token_set_id
              WHERE orders.id = $/id/
              LIMIT 1
            `,
            { id }
          );

          side = order?.side;
          tokenSetId = order?.tokenSetId;
        }

        if (side && tokenSetId) {
          // If the order is a complex 'buy' order, then recompute the top bid cache on the token set
          if (side === "buy" && !tokenSetId.startsWith("token")) {
            let buyOrderResult = await idb.manyOrNone(
              `
                WITH x AS (
                  SELECT
                    token_sets.id AS token_set_id,
                    y.*
                  FROM token_sets
                  LEFT JOIN LATERAL (
                    SELECT
                      orders.id AS order_id,
                      orders.value,
                      orders.maker
                    FROM orders
                    WHERE orders.token_set_id = token_sets.id
                      AND orders.side = 'buy'
                      AND orders.fillability_status = 'fillable'
                      AND orders.approval_status = 'approved'
                      AND (orders.taker = '\\x0000000000000000000000000000000000000000' OR orders.taker IS NULL)
                    ORDER BY orders.value DESC
                    LIMIT 1
                  ) y ON TRUE
                  WHERE token_sets.id = $/tokenSetId/
                )
                UPDATE token_sets SET
                  top_buy_id = x.order_id,
                  top_buy_value = x.value,
                  top_buy_maker = x.maker,
                  attribute_id = token_sets.attribute_id,
                  collection_id = token_sets.collection_id
                FROM x
                WHERE token_sets.id = x.token_set_id
                  AND token_sets.top_buy_id IS DISTINCT FROM x.order_id
                RETURNING
                  collection_id AS "collectionId",
                  attribute_id AS "attributeId",
                  top_buy_value AS "topBuyValue"
              `,
              { tokenSetId }
            );

            if (!buyOrderResult.length && trigger.kind === "revalidation") {
<<<<<<< HEAD
=======
              // When revalidating, force revalidation of the attribute / collection.
>>>>>>> e1682065
              const tokenSetsResult = await redb.manyOrNone(
                `
              SELECT 
                token_sets.collection_id,
                token_sets.attribute_id
              FROM token_sets
              WHERE token_sets.id = $/tokenSetId/
            `,
                {
                  tokenSetId,
                }
              );

              if (tokenSetsResult.length) {
                buyOrderResult = tokenSetsResult.map(
                  (result: { collection_id: any; attribute_id: any }) => ({
                    kind: trigger.kind,
                    collectionId: result.collection_id,
                    attributeId: result.attribute_id,
                    txHash: trigger.txHash || null,
                    txTimestamp: trigger.txTimestamp || null,
                  })
                );
              }
            }

            for (const result of buyOrderResult) {
              if (!_.isNull(result.attributeId)) {
                await handleNewBuyOrder.addToQueue(result);
              }

              if (!_.isNull(result.collectionId)) {
                await collectionUpdatesTopBid.addToQueue([
                  {
                    collectionId: result.collectionId,
                    kind: trigger.kind,
                    txHash: trigger.txHash || null,
                    txTimestamp: trigger.txTimestamp || null,
                  } as collectionUpdatesTopBid.TopBidInfo,
                ]);
              }
            }
          }

          if (side === "sell") {
            // Update token floor
            const floorAskInfo = {
              kind: trigger.kind,
              tokenSetId,
              txHash: trigger.txHash || null,
              txTimestamp: trigger.txTimestamp || null,
            };

            await Promise.all([
              tokenUpdatesFloorAsk.addToQueue([floorAskInfo]),
              tokenUpdatesNormalizedFloorAsk.addToQueue([floorAskInfo]),
            ]);
          }

          if (order) {
            if (order.side === "sell") {
              // Insert a corresponding order event
              await idb.none(
                `
                  INSERT INTO order_events (
                    kind,
                    status,
                    contract,
                    token_id,
                    order_id,
                    order_source_id_int,
                    order_valid_between,
                    order_quantity_remaining,
                    order_nonce,
                    maker,
                    price,
                    tx_hash,
                    tx_timestamp
                  )
                  VALUES (
                    $/kind/,
                    (
                      CASE
                        WHEN $/fillabilityStatus/ = 'filled' THEN 'filled'
                        WHEN $/fillabilityStatus/ = 'cancelled' THEN 'cancelled'
                        WHEN $/fillabilityStatus/ = 'expired' THEN 'expired'
                        WHEN $/fillabilityStatus/ = 'no-balance' THEN 'inactive'
                        WHEN $/approvalStatus/ = 'no-approval' THEN 'inactive'
                        ELSE 'active'
                      END
                    )::order_event_status_t,
                    $/contract/,
                    $/tokenId/,
                    $/id/,
                    $/sourceIdInt/,
                    $/validBetween/,
                    $/quantityRemaining/,
                    $/nonce/,
                    $/maker/,
                    $/value/,
                    $/txHash/,
                    $/txTimestamp/
                  )
                `,
                {
                  fillabilityStatus: order.fillabilityStatus,
                  approvalStatus: order.approvalStatus,
                  contract: order.contract,
                  tokenId: order.tokenId,
                  id: order.id,
                  sourceIdInt: order.sourceIdInt,
                  validBetween: order.validBetween,
                  quantityRemaining: order.quantityRemaining,
                  nonce: order.nonce,
                  maker: order.maker,
                  value: order.value,
                  kind: trigger.kind,
                  txHash: trigger.txHash ? toBuffer(trigger.txHash) : null,
                  txTimestamp: trigger.txTimestamp || null,
                }
              );

              const updateFloorAskPriceInfo = {
                contract: fromBuffer(order.contract),
                tokenId: order.tokenId,
                owner: fromBuffer(order.maker),
              };

              await updateNftBalanceFloorAskPriceQueue.addToQueue([updateFloorAskPriceInfo]);
            } else if (order.side === "buy") {
              // Insert a corresponding bid event
              await idb.none(
                `
                  INSERT INTO bid_events (
                    kind,
                    status,
                    contract,
                    token_set_id,
                    order_id,
                    order_source_id_int,
                    order_valid_between,
                    order_quantity_remaining,
                    order_nonce,
                    maker,
                    price,
                    value,
                    tx_hash,
                    tx_timestamp
                  )
                  VALUES (
                    $/kind/,
                    (
                      CASE
                        WHEN $/fillabilityStatus/ = 'filled' THEN 'filled'
                        WHEN $/fillabilityStatus/ = 'cancelled' THEN 'cancelled'
                        WHEN $/fillabilityStatus/ = 'expired' THEN 'expired'
                        WHEN $/fillabilityStatus/ = 'no-balance' THEN 'inactive'
                        WHEN $/approvalStatus/ = 'no-approval' THEN 'inactive'
                        ELSE 'active'
                      END
                    )::order_event_status_t,
                    $/contract/,
                    $/tokenSetId/,
                    $/orderId/,
                    $/orderSourceIdInt/,
                    $/validBetween/,
                    $/quantityRemaining/,
                    $/nonce/,
                    $/maker/,
                    $/price/,
                    $/value/,
                    $/txHash/,
                    $/txTimestamp/
                  )
                `,
                {
                  fillabilityStatus: order.fillabilityStatus,
                  approvalStatus: order.approvalStatus,
                  contract: order.contract,
                  tokenSetId: order.tokenSetId,
                  orderId: order.id,
                  orderSourceIdInt: order.sourceIdInt,
                  validBetween: order.validBetween,
                  quantityRemaining: order.quantityRemaining,
                  nonce: order.nonce,
                  maker: order.maker,
                  price: order.price,
                  value: order.value,
                  kind: trigger.kind,
                  txHash: trigger.txHash ? toBuffer(trigger.txHash) : null,
                  txTimestamp: trigger.txTimestamp || null,
                }
              );
            }

            let eventInfo;

            if (trigger.kind == "cancel") {
              const eventData = {
                orderId: order.id,
                orderSourceIdInt: order.sourceIdInt,
                contract: fromBuffer(order.contract),
                tokenId: order.tokenId,
                maker: fromBuffer(order.maker),
                price: order.price,
                amount: order.quantityRemaining,
                transactionHash: trigger.txHash,
                logIndex: trigger.logIndex,
                batchIndex: trigger.batchIndex,
                blockHash: trigger.blockHash,
                timestamp: trigger.txTimestamp,
              };

              if (order.side === "sell") {
                eventInfo = {
                  kind: processActivityEvent.EventKind.sellOrderCancelled,
                  data: eventData,
                };
              } else if (order.side === "buy") {
                eventInfo = {
                  kind: processActivityEvent.EventKind.buyOrderCancelled,
                  data: eventData,
                };
              }
            } else if (
              trigger.kind == "new-order" &&
              order.fillabilityStatus == "fillable" &&
              order.approvalStatus == "approved"
            ) {
              const eventData = {
                orderId: order.id,
                orderSourceIdInt: order.sourceIdInt,
                contract: fromBuffer(order.contract),
                tokenId: order.tokenId,
                maker: fromBuffer(order.maker),
                price: order.price,
                amount: order.quantityRemaining,
                timestamp: Date.now() / 1000,
              };

              if (order.side === "sell") {
                eventInfo = {
                  kind: processActivityEvent.EventKind.newSellOrder,
                  data: eventData,
                };
              } else if (order.side === "buy") {
                eventInfo = {
                  kind: processActivityEvent.EventKind.newBuyOrder,
                  data: eventData,
                };
              }
            }

            if (eventInfo) {
              await processActivityEvent.addToQueue([eventInfo as processActivityEvent.EventInfo]);
            }
          }
        }
      } catch (error) {
        logger.error(
          QUEUE_NAME,
          `Failed to handle order info ${JSON.stringify(job.data)}: ${error}`
        );
        throw error;
      }
    },
    { connection: redis.duplicate(), concurrency: 20 }
  );
  worker.on("error", (error) => {
    logger.error(QUEUE_NAME, `Worker errored: ${error}`);
  });
}

export type OrderInfo = {
  // The context represents a deterministic id for what triggered
  // the job in the first place. Since this is what's going to be
  // set as the id of the job, the queue is only going to process
  // a context once (further jobs that have the same context will
  // be ignored - as long as the queue still holds past jobs with
  // the same context). It is VERY IMPORTANT to have this in mind
  // and set the contexts distinctive enough so that jobs are not
  // going to be wrongfully ignored. However, to be as performant
  // as possible it's also important to not have the contexts too
  // distinctive in order to avoid doing duplicative work.
  context: string;
  // Information regarding what triggered the job
  trigger: {
    kind: TriggerKind;
    txHash?: string;
    txTimestamp?: number;
    logIndex?: number;
    batchIndex?: number;
    blockHash?: string;
  };
  // When the order id is passed, we recompute the caches of any
  // tokens corresponding to the order (eg. order's token set).
  id?: string;
  // Otherwise we support updating token caches without passing an
  // explicit order so as to support cases like revalidation where
  // we don't have an order to check against.
  tokenSetId?: string;
  side?: "sell" | "buy";
};

export const addToQueue = async (orderInfos: OrderInfo[]) => {
  // Ignore empty orders
  orderInfos = orderInfos.filter(({ id }) => id !== HashZero);

  await queue.addBulk(
    orderInfos.map((orderInfo) => ({
      name: orderInfo.id ? orderInfo.id : orderInfo.tokenSetId! + "-" + orderInfo.side!,
      data: orderInfo,
      opts: {
        // We should make sure not to perform any expensive work more
        // than once. As such, we keep the last performed jobs in the
        // queue and give all jobs a deterministic id so that we skip
        // handling jobs that already got executed.
        jobId: orderInfo.context,
      },
    }))
  );
};<|MERGE_RESOLUTION|>--- conflicted
+++ resolved
@@ -123,10 +123,7 @@
             );
 
             if (!buyOrderResult.length && trigger.kind === "revalidation") {
-<<<<<<< HEAD
-=======
               // When revalidating, force revalidation of the attribute / collection.
->>>>>>> e1682065
               const tokenSetsResult = await redb.manyOrNone(
                 `
               SELECT 
