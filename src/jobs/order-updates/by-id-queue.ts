--- conflicted
+++ resolved
@@ -163,12 +163,8 @@
             }
 
             if (buyOrderResult.length) {
-<<<<<<< HEAD
-              if (trigger.kind === "new-order") {
-=======
               // Only trigger for collection offers right now.
               if (trigger.kind === "new-order" && buyOrderResult[0].collectionId) {
->>>>>>> b5a9a429
                 await websocketEventsTriggerQueue.addToQueue([
                   {
                     kind: websocketEventsTriggerQueue.EventKind.NewTopBid,
