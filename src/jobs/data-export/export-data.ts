--- conflicted
+++ resolved
@@ -55,7 +55,6 @@
             )}, sequenceNumber:${sequenceNumber}`
           );
 
-<<<<<<< HEAD
           const cursorHash = crypto.createHash("sha256").update(stringify(cursor)).digest("hex");
           const lastCursorHash = await redis.get(`${QUEUE_NAME}-${kind}-last-cursor`);
 
@@ -68,8 +67,6 @@
             );
           }
 
-=======
->>>>>>> 5ff59fda
           const { data, nextCursor } = await getDataSource(kind).getSequenceData(
             cursor,
             QUERY_LIMIT
@@ -102,14 +99,25 @@
 
           const timeElapsed = Math.floor((performance.now() - timeBefore) / 1000);
 
-          logger.info(
-            QUEUE_NAME,
-            `Export finished. kind:${kind}, cursor:${JSON.stringify(
-              cursor
-            )}, sequenceNumber:${sequenceNumber}, nextCursor:${JSON.stringify(
-              nextCursor
-            )}, addToQueue=${data.length >= QUERY_LIMIT}, timeElapsed=${timeElapsed}`
-          );
+          if (timeElapsed > 5) {
+            logger.warn(
+              QUEUE_NAME,
+              `Export finished. kind:${kind}, cursor:${JSON.stringify(
+                cursor
+              )}, sequenceNumber:${sequenceNumber}, nextCursor:${JSON.stringify(
+                nextCursor
+              )}, addToQueue=${data.length >= QUERY_LIMIT}, timeElapsed=${timeElapsed}`
+            );
+          } else {
+            logger.info(
+              QUEUE_NAME,
+              `Export finished. kind:${kind}, cursor:${JSON.stringify(
+                cursor
+              )}, sequenceNumber:${sequenceNumber}, nextCursor:${JSON.stringify(
+                nextCursor
+              )}, addToQueue=${data.length >= QUERY_LIMIT}, timeElapsed=${timeElapsed}`
+            );
+          }
         } catch (error) {
           logger.error(QUEUE_NAME, `Export ${kind} failed: ${error}`);
         }
