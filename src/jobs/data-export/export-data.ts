--- conflicted
+++ resolved
@@ -205,14 +205,7 @@
         })
         .promise();
     } catch (error) {
-<<<<<<< HEAD
-      logger.error(
-        QUEUE_NAME,
-        `Upload ${key} to ${config.dataExportS3ArchiveBucketName} failed: ${error}`
-      );
-=======
       logger.error(QUEUE_NAME, `Upload ${key} to archive failed: ${error}`);
->>>>>>> d4e1e03e
     }
   }
 };
