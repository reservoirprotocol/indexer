/* eslint-disable @typescript-eslint/no-explicit-any */

import { Job, Queue, QueueScheduler, Worker } from "bullmq";

import { PgPromiseQuery, idb, pgp } from "@/common/db";
import { logger } from "@/common/logger";
import { redis } from "@/common/redis";
import { toBuffer } from "@/common/utils";
import { config } from "@/config/index";
import { getNetworkSettings } from "@/config/network";
import * as metadataIndexFetch from "@/jobs/metadata-index/fetch-queue";
import * as tokenRefreshCache from "@/jobs/token-updates/token-refresh-cache";
import * as fetchCollectionMetadata from "@/jobs/token-updates/fetch-collection-metadata";

const QUEUE_NAME = "token-updates-mint-queue";

export const queue = new Queue(QUEUE_NAME, {
  connection: redis.duplicate(),
  defaultJobOptions: {
    attempts: 10,
    backoff: {
      type: "exponential",
      delay: 20000,
    },
    removeOnComplete: 1000,
    removeOnFail: 10000,
    timeout: 60000,
  },
});
new QueueScheduler(QUEUE_NAME, { connection: redis.duplicate() });

// BACKGROUND WORKER ONLY
if (config.doBackgroundWork) {
  const worker = new Worker(
    QUEUE_NAME,
    async (job: Job) => {
      const { contract, tokenId, mintedTimestamp } = job.data as MintInfo;

      try {
        // First, check the database for any matching collection
        const collection: {
          id: string;
          token_set_id: string | null;
          community: string | null;
        } | null = await idb.oneOrNone(
          `
            SELECT
              "c"."id",
              "c"."token_set_id",
              "c"."community"
            FROM "collections" "c"
            WHERE "c"."contract" = $/contract/
              AND "c"."token_id_range" @> $/tokenId/::NUMERIC(78, 0)
          `,
          {
            contract: toBuffer(contract),
            tokenId,
          }
        );

        if (collection) {
          const queries: PgPromiseQuery[] = [];

          // If the collection is readily available in the database then
          // all we needed to do is to associate it with the token
          queries.push({
            query: `
              WITH "x" AS (
                UPDATE "tokens" AS "t" SET
                  "collection_id" = $/collection/,
                  "updated_at" = now()
                WHERE "t"."contract" = $/contract/
                  AND "t"."token_id" = $/tokenId/
                  AND "t"."collection_id" IS NULL
                RETURNING 1
              )
              UPDATE "collections" SET
                "token_count" = "token_count" + (SELECT COUNT(*) FROM "x"),
                "updated_at" = now()
              WHERE "id" = $/collection/
            `,
            values: {
              contract: toBuffer(contract),
              tokenId,
              collection: collection.id,
            },
          });

          // We also need to include the new token to any collection-wide token set
          if (collection.token_set_id) {
            queries.push({
              query: `
                WITH "x" AS (
                  SELECT DISTINCT
                    "ts"."id"
                  FROM "token_sets" "ts"
                  WHERE "ts"."id" = $/tokenSetId/
                )
                INSERT INTO "token_sets_tokens" (
                  "token_set_id",
                  "contract",
                  "token_id"
                ) (
                  SELECT
                    "x"."id",
                    $/contract/,
                    $/tokenId/
                  FROM "x"
                ) ON CONFLICT DO NOTHING
              `,
              values: {
                contract: toBuffer(contract),
                tokenId,
                tokenSetId: collection.token_set_id,
              },
            });
          }

          await idb.none(pgp.helpers.concat(queries));

          if (!config.disableRealtimeMetadataRefresh) {
            let delay = getNetworkSettings().metadataMintDelay;

<<<<<<< HEAD
            if (contract === "0x11708dc8a3ea69020f520c81250abb191b190110") {
=======
            if (contract === "0x11708DC8A3eA69020f520C81250aBb191b190110") {
>>>>>>> ba0e2453
              delay = 0;

              logger.info(QUEUE_NAME, `Forced delay. contract=${contract}, delay=${delay}`);
            }

            await metadataIndexFetch.addToQueue(
              [
                {
                  kind: "single-token",
                  data: {
                    method: metadataIndexFetch.getIndexingMethod(collection.community),
                    contract,
                    tokenId,
                    collection: collection.id,
                  },
                },
              ],
              true,
              delay
            );
          }
        } else {
          // We fetch the collection metadata from upstream
          await fetchCollectionMetadata.addToQueue([
            {
              contract,
              tokenId,
              mintedTimestamp,
            },
          ]);
        }

        // Set any cached information (eg. floor sell)
        await tokenRefreshCache.addToQueue(contract, tokenId);
      } catch (error) {
        logger.error(
          QUEUE_NAME,
          `Failed to process mint info ${JSON.stringify(job.data)}: ${error}`
        );
        throw error;
      }
    },
    { connection: redis.duplicate(), concurrency: config.chainId === 137 ? 1 : 5 }
  );
  worker.on("error", (error) => {
    logger.error(QUEUE_NAME, `Worker errored: ${error}`);
  });
}

export type MintInfo = {
  contract: string;
  tokenId: string;
  mintedTimestamp: number;
};

export const addToQueue = async (mintInfos: MintInfo[]) => {
  await queue.addBulk(
    mintInfos.map((mintInfo) => ({
      name: `${mintInfo.contract}-${mintInfo.tokenId}`,
      data: mintInfo,
      opts: {
        // Deterministic job id so that we don't perform duplicated work
        jobId: `${mintInfo.contract}-${mintInfo.tokenId}`,
      },
    }))
  );
};<|MERGE_RESOLUTION|>--- conflicted
+++ resolved
@@ -121,11 +121,7 @@
           if (!config.disableRealtimeMetadataRefresh) {
             let delay = getNetworkSettings().metadataMintDelay;
 
-<<<<<<< HEAD
-            if (contract === "0x11708dc8a3ea69020f520c81250abb191b190110") {
-=======
             if (contract === "0x11708DC8A3eA69020f520C81250aBb191b190110") {
->>>>>>> ba0e2453
               delay = 0;
 
               logger.info(QUEUE_NAME, `Forced delay. contract=${contract}, delay=${delay}`);
