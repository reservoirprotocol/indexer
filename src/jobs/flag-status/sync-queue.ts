--- conflicted
+++ resolved
@@ -71,11 +71,7 @@
               if (!tokenMetadata) {
                 logger.warn(
                   QUEUE_NAME,
-<<<<<<< HEAD
-                  `Missing Token Metadata. collectionId:${collectionId}, contract:${contract}, tokenId: ${pendingSyncFlagStatusToken.tokenId}, tokenIsFlagged:${pendingSyncFlagStatusToken.isFlagged}`
-=======
                   `Missing Token Metadata. contract:${contract}, tokenId: ${pendingSyncFlagStatusToken.tokenId}, tokenIsFlagged:${pendingSyncFlagStatusToken.isFlagged}`
->>>>>>> 9748ae41
                 );
 
                 continue;
@@ -86,11 +82,7 @@
               if (pendingSyncFlagStatusToken.isFlagged != isFlagged) {
                 logger.info(
                   QUEUE_NAME,
-<<<<<<< HEAD
-                  `Flag Status Diff. collectionId:${collectionId}, contract:${contract}, tokenId: ${pendingSyncFlagStatusToken.tokenId}, tokenIsFlagged:${pendingSyncFlagStatusToken.isFlagged}, isFlagged:${isFlagged}`
-=======
                   `Flag Status Diff. contract:${contract}, tokenId: ${pendingSyncFlagStatusToken.tokenId}, tokenIsFlagged:${pendingSyncFlagStatusToken.isFlagged}, isFlagged:${isFlagged}`
->>>>>>> 9748ae41
                 );
               }
 
@@ -103,13 +95,7 @@
             if ((error as any).response?.status === 429) {
               logger.info(
                 QUEUE_NAME,
-<<<<<<< HEAD
-                `Too Many Requests. collectionId:${collectionId}, contract:${contract}, error: ${JSON.stringify(
-                  (error as any).response.data
-                )}`
-=======
                 `Too Many Requests. error: ${JSON.stringify((error as any).response.data)}`
->>>>>>> 9748ae41
               );
 
               delay = 60 * 1000;
@@ -118,11 +104,7 @@
             } else {
               logger.error(
                 QUEUE_NAME,
-<<<<<<< HEAD
-                `getTokenMetadata error. collectionId:${collectionId}, contract:${contract}, error:${error}`
-=======
                 `getTokenMetadata error. contract:${contract}, error:${error}`
->>>>>>> 9748ae41
               );
             }
           }
