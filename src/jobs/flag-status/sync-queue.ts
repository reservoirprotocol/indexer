/* eslint-disable @typescript-eslint/no-explicit-any */

import { Job, Queue, QueueScheduler, Worker } from "bullmq";
import { logger } from "@/common/logger";
import { redis, releaseLock } from "@/common/redis";
import { config } from "@/config/index";

import { Tokens } from "@/models/tokens";
import * as flagStatusGenerateCollectionTokenSet from "@/jobs/flag-status/generate-collection-token-set";
import MetadataApi from "@/utils/metadata-api";
import { PendingFlagStatusSyncTokens } from "@/models/pending-flag-status-sync-tokens";
import * as flagStatusProcessQueue from "@/jobs/flag-status/process-queue";
import * as collectionUpdatesNonFlaggedFloorAsk from "@/jobs/collection-updates/non-flagged-floor-queue";
import { randomUUID } from "crypto";
import _ from "lodash";
import { TokensEntityUpdateParams } from "@/models/tokens/tokens-entity";

const QUEUE_NAME = "flag-status-sync-queue";
const LIMIT = 40;

export const queue = new Queue(QUEUE_NAME, {
  connection: redis.duplicate(),
  defaultJobOptions: {
    attempts: 10,
    removeOnComplete: 1000,
    removeOnFail: 1000,
  },
});
new QueueScheduler(QUEUE_NAME, { connection: redis.duplicate() });

// BACKGROUND WORKER ONLY
if (config.doBackgroundWork) {
  const worker = new Worker(
    QUEUE_NAME,
    async (job: Job) => {
      const { collectionId, contract } = job.data;

      let delay = 2500;

      // Get the tokens from the list
      const pendingFlagStatusSyncTokensQueue = new PendingFlagStatusSyncTokens(collectionId);
      const pendingSyncFlagStatusTokens = await pendingFlagStatusSyncTokensQueue.get(LIMIT);

      if (pendingSyncFlagStatusTokens.length == 0) {
        logger.info(
          QUEUE_NAME,
          `Sync completed. collectionId:${collectionId}, contract:${contract}`
        );

        await releaseLock(getLockName());

        await flagStatusProcessQueue.addToQueue();
        await flagStatusGenerateCollectionTokenSet.addToQueue(contract, collectionId);

        return;
      }

      const pendingSyncFlagStatusTokensChunks = _.chunk(pendingSyncFlagStatusTokens, 20);

      await Promise.all(
        pendingSyncFlagStatusTokensChunks.map(async (pendingSyncFlagStatusTokensChunk) => {
          try {
            const tokensMetadata = await MetadataApi.getTokensMetadata(
              pendingSyncFlagStatusTokensChunk,
              true
            );

            for (const pendingSyncFlagStatusToken of pendingSyncFlagStatusTokensChunk) {
              const tokenMetadata = tokensMetadata.find(
                (tokenMetadata) => tokenMetadata.tokenId === pendingSyncFlagStatusToken.tokenId
              );

              if (!tokenMetadata) {
                logger.warn(
                  QUEUE_NAME,
                  `Missing Token Metadata. collectionId:${collectionId}, contract:${contract}, tokenId: ${pendingSyncFlagStatusToken.tokenId}, tokenIsFlagged:${pendingSyncFlagStatusToken.isFlagged}`
                );

                continue;
              }

              const isFlagged = Number(tokenMetadata.flagged);

              const currentUtcTime = new Date().toISOString();

              const fields: TokensEntityUpdateParams = {
                isFlagged,
                lastFlagUpdate: currentUtcTime,
<<<<<<< HEAD
              };

=======
                lastFlagChange:
                  pendingSyncFlagStatusToken.isFlagged != isFlagged ? currentUtcTime : undefined,
              };

              await Tokens.update(contract, pendingSyncFlagStatusToken.tokenId, fields);

>>>>>>> a153d69e
              if (pendingSyncFlagStatusToken.isFlagged != isFlagged) {
                fields.lastFlagChange = currentUtcTime;

                logger.info(
                  QUEUE_NAME,
                  `Flag Status Diff. collectionId:${collectionId}, contract:${contract}, tokenId: ${pendingSyncFlagStatusToken.tokenId}, tokenIsFlagged:${pendingSyncFlagStatusToken.isFlagged}, isFlagged:${isFlagged}`
                );

<<<<<<< HEAD
              await Tokens.update(contract, pendingSyncFlagStatusToken.tokenId, fields);
=======
                await collectionUpdatesNonFlaggedFloorAsk.addToQueue([
                  {
                    kind: "revalidation",
                    collectionId: collectionId,
                    txHash: null,
                    txTimestamp: null,
                  },
                ]);
              }
>>>>>>> a153d69e
            }
          } catch (error) {
            if ((error as any).response?.status === 429) {
              logger.info(
                QUEUE_NAME,
                `Too Many Requests. collectionId:${collectionId}, contract:${contract}, error: ${JSON.stringify(
                  (error as any).response.data
                )}`
              );

              delay = 60 * 1000;

              await pendingFlagStatusSyncTokensQueue.add(pendingSyncFlagStatusTokensChunk);
            } else {
              logger.error(
                QUEUE_NAME,
                `getTokenMetadata error. collectionId:${collectionId}, contract:${contract}, error:${error}`
              );
            }
          }
        })
      );

      await addToQueue(collectionId, contract, delay);
    },
    { connection: redis.duplicate(), concurrency: 1 }
  );

  worker.on("failed", async (job) => {
    logger.error(QUEUE_NAME, `Worker failed: ${JSON.stringify(job)}`);
    await releaseLock(getLockName());
  });

  worker.on("error", (error) => {
    logger.error(QUEUE_NAME, `Worker errored: ${error}`);
  });
}

export const getLockName = () => {
  return `${QUEUE_NAME}-lock`;
};

export const addToQueue = async (collectionId: string, contract: string, delay = 0) => {
  await queue.add(randomUUID(), { collectionId, contract }, { delay });
};<|MERGE_RESOLUTION|>--- conflicted
+++ resolved
@@ -86,28 +86,18 @@
               const fields: TokensEntityUpdateParams = {
                 isFlagged,
                 lastFlagUpdate: currentUtcTime,
-<<<<<<< HEAD
-              };
-
-=======
                 lastFlagChange:
                   pendingSyncFlagStatusToken.isFlagged != isFlagged ? currentUtcTime : undefined,
               };
 
               await Tokens.update(contract, pendingSyncFlagStatusToken.tokenId, fields);
 
->>>>>>> a153d69e
               if (pendingSyncFlagStatusToken.isFlagged != isFlagged) {
-                fields.lastFlagChange = currentUtcTime;
-
                 logger.info(
                   QUEUE_NAME,
                   `Flag Status Diff. collectionId:${collectionId}, contract:${contract}, tokenId: ${pendingSyncFlagStatusToken.tokenId}, tokenIsFlagged:${pendingSyncFlagStatusToken.isFlagged}, isFlagged:${isFlagged}`
                 );
 
-<<<<<<< HEAD
-              await Tokens.update(contract, pendingSyncFlagStatusToken.tokenId, fields);
-=======
                 await collectionUpdatesNonFlaggedFloorAsk.addToQueue([
                   {
                     kind: "revalidation",
@@ -117,7 +107,6 @@
                   },
                 ]);
               }
->>>>>>> a153d69e
             }
           } catch (error) {
             if ((error as any).response?.status === 429) {
