/* eslint-disable @typescript-eslint/no-explicit-any */

import { Job, Queue, QueueScheduler, Worker } from "bullmq";
import { logger } from "@/common/logger";
import { redis, releaseLock } from "@/common/redis";
import { config } from "@/config/index";

import { Tokens } from "@/models/tokens";
import * as flagStatusGenerateCollectionTokenSet from "@/jobs/flag-status/generate-collection-token-set";
import MetadataApi from "@/utils/metadata-api";
import { PendingFlagStatusSyncTokens } from "@/models/pending-flag-status-sync-tokens";
import * as flagStatusProcessQueue from "@/jobs/flag-status/process-queue";
import { randomUUID } from "crypto";
import _ from "lodash";

const QUEUE_NAME = "flag-status-sync-queue";
const LIMIT = 40;

export const queue = new Queue(QUEUE_NAME, {
  connection: redis.duplicate(),
  defaultJobOptions: {
    attempts: 10,
<<<<<<< HEAD
    removeOnComplete: 1,
    removeOnFail: 1,
=======
    removeOnComplete: 1000,
    removeOnFail: 1000,
>>>>>>> 7e9ba211
  },
});
new QueueScheduler(QUEUE_NAME, { connection: redis.duplicate() });

// BACKGROUND WORKER ONLY
if (config.doBackgroundWork) {
  const worker = new Worker(
    QUEUE_NAME,
    async (job: Job) => {
      const { collectionId, contract } = job.data;

      let delay = 2500;

      // Get the tokens from the list
      const pendingFlagStatusSyncTokensQueue = new PendingFlagStatusSyncTokens(collectionId);
      const pendingSyncFlagStatusTokens = await pendingFlagStatusSyncTokensQueue.get(LIMIT);

      if (pendingSyncFlagStatusTokens.length == 0) {
        logger.info(
          QUEUE_NAME,
          `Sync completed. collectionId:${collectionId}, contract:${contract}`
        );

        await releaseLock(getLockName());

        await flagStatusProcessQueue.addToQueue();
        await flagStatusGenerateCollectionTokenSet.addToQueue(contract, collectionId);

        return;
      }

      const pendingSyncFlagStatusTokensChunks = _.chunk(pendingSyncFlagStatusTokens, 20);

      await Promise.all(
        pendingSyncFlagStatusTokensChunks.map(async (pendingSyncFlagStatusTokensChunk) => {
          try {
            const tokensMetadata = await MetadataApi.getTokensMetadata(
              pendingSyncFlagStatusTokensChunk,
              true
            );

            for (const pendingSyncFlagStatusToken of pendingSyncFlagStatusTokensChunk) {
              const tokenMetadata = tokensMetadata.find(
                (tokenMetadata) => tokenMetadata.tokenId === pendingSyncFlagStatusToken.tokenId
              );

              if (!tokenMetadata) {
                logger.warn(
                  QUEUE_NAME,
                  `Missing Token Metadata. collectionId:${collectionId}, contract:${contract}, tokenId: ${pendingSyncFlagStatusToken.tokenId}, tokenIsFlagged:${pendingSyncFlagStatusToken.isFlagged}`
                );

                continue;
              }

              const isFlagged = Number(tokenMetadata.flagged);

              if (pendingSyncFlagStatusToken.isFlagged != isFlagged) {
                logger.info(
                  QUEUE_NAME,
                  `Flag Status Diff. collectionId:${collectionId}, contract:${contract}, tokenId: ${pendingSyncFlagStatusToken.tokenId}, tokenIsFlagged:${pendingSyncFlagStatusToken.isFlagged}, isFlagged:${isFlagged}`
                );
              }

              await Tokens.update(contract, pendingSyncFlagStatusToken.tokenId, {
                isFlagged,
                lastFlagUpdate: new Date().toISOString(),
              });
            }
          } catch (error) {
            if ((error as any).response?.status === 429) {
              logger.info(
                QUEUE_NAME,
                `Too Many Requests. collectionId:${collectionId}, contract:${contract}, error: ${JSON.stringify(
                  (error as any).response.data
                )}`
              );

              delay = 60 * 1000;

              await pendingFlagStatusSyncTokensQueue.add(pendingSyncFlagStatusTokensChunk);
            } else {
              logger.error(
                QUEUE_NAME,
                `getTokenMetadata error. collectionId:${collectionId}, contract:${contract}, error:${error}`
              );
            }
          }
        })
      );

<<<<<<< HEAD
          const isFlagged = Number(tokenMetadata.flagged);

          if (pendingSyncFlagStatusToken.isFlagged != isFlagged) {
            logger.info(
              QUEUE_NAME,
              `Flag Status Diff. contract:${contract}, tokenId: ${pendingSyncFlagStatusToken.tokenId}, tokenIsFlagged:${pendingSyncFlagStatusToken.isFlagged}, isFlagged:${isFlagged}`
            );
          }

          await Tokens.update(contract, pendingSyncFlagStatusToken.tokenId, {
            isFlagged,
            lastFlagUpdate: new Date().toISOString(),
          });
        }
      } catch (error) {
        if ((error as any).response?.status === 429) {
          logger.info(
            QUEUE_NAME,
            `Too Many Requests. error: ${JSON.stringify((error as any).response.data)}`
          );

          delay = 60 * 1000;

          await pendingFlagStatusSyncTokensQueue.add(pendingSyncFlagStatusTokens);
        } else {
          logger.error(QUEUE_NAME, `getTokensMetadata error. contract:${contract}, error:${error}`);
        }
      }

=======
>>>>>>> 7e9ba211
      await addToQueue(collectionId, contract, delay);
    },
    { connection: redis.duplicate(), concurrency: 1 }
  );

  worker.on("error", (error) => {
    logger.error(QUEUE_NAME, `Worker errored: ${error}`);
  });
}

export const getLockName = () => {
  return `${QUEUE_NAME}-lock`;
};

export const addToQueue = async (collectionId: string, contract: string, delay = 0) => {
  await queue.add(randomUUID(), { collectionId, contract }, { delay });
};<|MERGE_RESOLUTION|>--- conflicted
+++ resolved
@@ -20,13 +20,8 @@
   connection: redis.duplicate(),
   defaultJobOptions: {
     attempts: 10,
-<<<<<<< HEAD
-    removeOnComplete: 1,
-    removeOnFail: 1,
-=======
     removeOnComplete: 1000,
     removeOnFail: 1000,
->>>>>>> 7e9ba211
   },
 });
 new QueueScheduler(QUEUE_NAME, { connection: redis.duplicate() });
@@ -118,38 +113,6 @@
         })
       );
 
-<<<<<<< HEAD
-          const isFlagged = Number(tokenMetadata.flagged);
-
-          if (pendingSyncFlagStatusToken.isFlagged != isFlagged) {
-            logger.info(
-              QUEUE_NAME,
-              `Flag Status Diff. contract:${contract}, tokenId: ${pendingSyncFlagStatusToken.tokenId}, tokenIsFlagged:${pendingSyncFlagStatusToken.isFlagged}, isFlagged:${isFlagged}`
-            );
-          }
-
-          await Tokens.update(contract, pendingSyncFlagStatusToken.tokenId, {
-            isFlagged,
-            lastFlagUpdate: new Date().toISOString(),
-          });
-        }
-      } catch (error) {
-        if ((error as any).response?.status === 429) {
-          logger.info(
-            QUEUE_NAME,
-            `Too Many Requests. error: ${JSON.stringify((error as any).response.data)}`
-          );
-
-          delay = 60 * 1000;
-
-          await pendingFlagStatusSyncTokensQueue.add(pendingSyncFlagStatusTokens);
-        } else {
-          logger.error(QUEUE_NAME, `getTokensMetadata error. contract:${contract}, error:${error}`);
-        }
-      }
-
-=======
->>>>>>> 7e9ba211
       await addToQueue(collectionId, contract, delay);
     },
     { connection: redis.duplicate(), concurrency: 1 }
