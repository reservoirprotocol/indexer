--- conflicted
+++ resolved
@@ -80,15 +80,6 @@
 
               const isFlagged = Number(tokenMetadata.flagged);
 
-<<<<<<< HEAD
-              const fields: TokensEntityUpdateParams = {
-                isFlagged,
-                lastFlagUpdate: new Date().toISOString(),
-              };
-
-              if (pendingSyncFlagStatusToken.isFlagged != isFlagged) {
-                fields.lastFlagChange = new Date().toISOString();
-=======
               const currentUtcTime = new Date().toISOString();
 
               const fields: TokensEntityUpdateParams = {
@@ -98,7 +89,6 @@
 
               if (pendingSyncFlagStatusToken.isFlagged != isFlagged) {
                 fields.lastFlagChange = currentUtcTime;
->>>>>>> 00e62770
 
                 logger.info(
                   QUEUE_NAME,
