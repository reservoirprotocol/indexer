import { Job, Queue, QueueScheduler, Worker } from "bullmq";

import { logger } from "@/common/logger";
import { redis } from "@/common/redis";
import { config } from "@/config/index";
import * as tokenListSet from "@/orderbook/token-sets/token-list";

const QUEUE_NAME = "orderbook-token-sets-queue";

export const queue = new Queue(QUEUE_NAME, {
  connection: redis.duplicate(),
  defaultJobOptions: {
    attempts: 5,
    backoff: {
      type: "exponential",
      delay: 10000,
    },
    removeOnComplete: 10000,
    removeOnFail: 10000,
    timeout: 30000,
  },
});
new QueueScheduler(QUEUE_NAME, { connection: redis.duplicate() });

// BACKGROUND WORKER ONLY
if (config.doBackgroundWork) {
  const worker = new Worker(
    QUEUE_NAME,
    async (job: Job) => {
<<<<<<< HEAD
      const { id, schemaHash, schema, contract, tokenIds } = job.data as tokenListSet.TokenSet;

      try {
        await tokenListSet.save([{ id, schemaHash, schema, contract, tokenIds }]);
=======
      const { id, schemaHash, schema, items } =
        job.data as tokenListSet.TokenSet;

      try {
        await tokenListSet.save([{ id, schemaHash, schema, items }]);
>>>>>>> 68427438
      } catch (error) {
        logger.error(QUEUE_NAME, `Failed to process order ${job.data}: ${error}`);
        throw error;
      }
    },
    { connection: redis.duplicate(), concurrency: 10 }
  );
  worker.on("error", (error) => {
    logger.error(QUEUE_NAME, `Worker errored: ${error}`);
  });
}

export const addToQueue = async (tokenSets: tokenListSet.TokenSet[]) => {
  await queue.addBulk(
    tokenSets.map((tokenSet) => ({
      name: tokenSet.id,
      data: tokenSet,
    }))
  );
};<|MERGE_RESOLUTION|>--- conflicted
+++ resolved
@@ -27,18 +27,10 @@
   const worker = new Worker(
     QUEUE_NAME,
     async (job: Job) => {
-<<<<<<< HEAD
-      const { id, schemaHash, schema, contract, tokenIds } = job.data as tokenListSet.TokenSet;
-
-      try {
-        await tokenListSet.save([{ id, schemaHash, schema, contract, tokenIds }]);
-=======
-      const { id, schemaHash, schema, items } =
-        job.data as tokenListSet.TokenSet;
+      const { id, schemaHash, schema, items } = job.data as tokenListSet.TokenSet;
 
       try {
         await tokenListSet.save([{ id, schemaHash, schema, items }]);
->>>>>>> 68427438
       } catch (error) {
         logger.error(QUEUE_NAME, `Failed to process order ${job.data}: ${error}`);
         throw error;
