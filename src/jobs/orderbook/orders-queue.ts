--- conflicted
+++ resolved
@@ -76,16 +76,6 @@
               relayToArweave,
               validateBidValue
             );
-<<<<<<< HEAD
-            logger.info(
-              QUEUE_NAME,
-              `[seaport] Order save result: ${JSON.stringify(result)}, info: ${JSON.stringify(
-                info
-              )}`
-            );
-
-=======
->>>>>>> 43a81147
             break;
           }
 
