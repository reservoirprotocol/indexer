/* eslint-disable @typescript-eslint/no-explicit-any */

import { Job, Queue, QueueScheduler, Worker } from "bullmq";
import { randomUUID } from "crypto";

import { redb } from "@/common/db";
import { logger } from "@/common/logger";
import { redis } from "@/common/redis";
import { fromBuffer } from "@/common/utils";
import { config } from "@/config/index";
import * as resyncAttributeCache from "@/jobs/update-attribute/resync-attribute-cache";
import { Collections } from "@/models/collections";

const QUEUE_NAME = "collections-refresh-cache";

export const queue = new Queue(QUEUE_NAME, {
  connection: redis.duplicate(),
  defaultJobOptions: {
    attempts: 10,
    removeOnComplete: 100,
    removeOnFail: 100,
  },
});
new QueueScheduler(QUEUE_NAME, { connection: redis.duplicate() });

// BACKGROUND WORKER ONLY
if (config.doBackgroundWork) {
  const worker = new Worker(
    QUEUE_NAME,
    async (job: Job) => {
      const { collection } = job.data;

      // Refresh the contract floor sell and top bid
<<<<<<< HEAD
      await Collections.revalidateCollectionFloorAsk(collection);
=======
>>>>>>> 6dc605a8
      await Collections.revalidateCollectionTopBuy(collection);

      const result = await redb.manyOrNone(
        `
          SELECT
            tokens.contract,
            tokens.token_id
          FROM tokens
          WHERE tokens.collection_id = $/collection/
            AND tokens.floor_sell_id IS NOT NULL
          LIMIT 10000
        `,
        { collection }
      );
      if (result) {
        for (const { contract, token_id } of result) {
          await resyncAttributeCache.addToQueue(fromBuffer(contract), token_id, 0);
        }
      }
    },
    { connection: redis.duplicate(), concurrency: 1 }
  );

  worker.on("error", (error) => {
    logger.error(QUEUE_NAME, `Worker errored: ${error}`);
  });
}

export const addToQueue = async (collection: string) => {
  await queue.add(randomUUID(), { collection });
};<|MERGE_RESOLUTION|>--- conflicted
+++ resolved
@@ -31,10 +31,6 @@
       const { collection } = job.data;
 
       // Refresh the contract floor sell and top bid
-<<<<<<< HEAD
-      await Collections.revalidateCollectionFloorAsk(collection);
-=======
->>>>>>> 6dc605a8
       await Collections.revalidateCollectionTopBuy(collection);
 
       const result = await redb.manyOrNone(
