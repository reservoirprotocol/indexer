import { idb } from "@/common/db";
import * as Pusher from "pusher";
import { fromBuffer, now } from "@/common/utils";
import { Orders } from "@/utils/orders";
import _ from "lodash";
import { config } from "@/config/index";
import { redis } from "@/common/redis";
import { logger } from "@/common/logger";
import { Sources } from "@/models/sources";
import { getJoiPriceObject } from "@/common/joi";

export class NewTopBidWebsocketEvent {
  public static async triggerEvent(data: NewTopBidWebsocketEventInfo) {
    const criteriaBuildQuery = Orders.buildCriteriaQuery("orders", "token_set_id", false);

    const order = await idb.oneOrNone(
      `
              SELECT
                orders.id,
                orders.token_set_id,
                orders.source_id_int,
                orders.nonce,
                orders.maker,
                orders.price,
                orders.value,
                orders.currency_value,
                orders.currency_price,
                orders.currency,
                orders.normalized_value,
                orders.currency_normalized_value,               
                orders.created_at,
                DATE_PART('epoch', LOWER(orders.valid_between)) AS "valid_from",
                COALESCE(
                     NULLIF(DATE_PART('epoch', UPPER(orders.valid_between)), 'Infinity'),
                     0
                   ) AS "valid_until",
                (${criteriaBuildQuery}) AS criteria
              FROM orders
              WHERE orders.id = $/orderId/
              LIMIT 1
            `,
      { orderId: data.orderId }
    );

    if (await NewTopBidWebsocketEvent.isRateLimited(order.token_set_id)) {
      logger.info(
        "new-top-bid-websocket-event",
        `Rate limited. orderId=${data.orderId}, tokenSetId=${order.token_set_id}`
      );

      return;
    }

    const payloads = [];
    const owners = await NewTopBidWebsocketEvent.getOwners(order.token_set_id);
    const ownersChunks = _.chunk(owners, Number(config.websocketServerEventMaxSizeInKb) * 20);
    const source = (await Sources.getInstance()).get(Number(order.source_id_int));

    for (const ownersChunk of ownersChunks) {
      payloads.push({
        order: {
          id: order.id,
          maker: fromBuffer(order.maker),
          createdAt: new Date(order.created_at).toISOString(),
          validFrom: order.valid_from,
          validUntil: order.valid_until,
          source: {
            id: source?.address,
            domain: source?.domain,
            name: source?.getTitle(),
            icon: source?.getIcon(),
            url: source?.metadata.url,
          },
          price: await getJoiPriceObject(
            {
              net: {
                amount: order.currency_value ?? order.value,
                nativeAmount: order.value,
              },
              gross: {
                amount: order.currency_price ?? order.price,
                nativeAmount: order.price,
              },
            },
            fromBuffer(order.currency)
          ),
          priceNormalized: await getJoiPriceObject(
            {
              net: {
                amount: order.currency_normalized_value ?? order.currency_value ?? order.value,
                nativeAmount: order.normalized_value ?? order.value,
              },
              gross: {
                amount: order.currency_price ?? order.price,
                nativeAmount: order.price,
              },
            },
            fromBuffer(order.currency)
          ),
          criteria: order.criteria,
        },
        owners: ownersChunk,
      });
    }

    const server = new Pusher.default({
      appId: config.websocketServerAppId,
      key: config.websocketServerAppKey,
      secret: config.websocketServerAppSecret,
      host: config.websocketServerHost,
    });

    if (payloads.length > 1) {
      const payloadsBatches = _.chunk(payloads, Number(config.websocketServerEventMaxBatchSize));

      await Promise.all(
        payloadsBatches.map((payloadsBatch) =>
          server.triggerBatch(
            payloadsBatch.map((payload) => {
              return {
                channel: "top-bids",
                name: "new-top-bid",
                data: JSON.stringify(payload),
              };
            })
          )
        )
      );
    } else {
      await server.trigger("top-bids", "new-top-bid", JSON.stringify(payloads[0]));
    }
<<<<<<< HEAD

    logger.info(
      "new-top-bid-websocket-event",
      `End. orderId=${data.orderId}, tokenSetId=${order.token_set_id}, owners=${owners.length}, payloads=${payloads.length}`
    );
=======
>>>>>>> bbc7e788
  }

  static async getOwners(tokenSetId: string): Promise<string[]> {
    let owners: string[] | undefined = undefined;

    const ownersString = await redis.get(`token-set-owners:${tokenSetId}`);

    if (ownersString) {
      owners = JSON.parse(ownersString);
    }

    if (!owners) {
      owners = (
        await idb.manyOrNone(
          `
                SELECT
                  DISTINCT nb.owner
                FROM nft_balances nb
                JOIN token_sets_tokens tst ON tst.contract = nb.contract AND tst.token_id = nb.token_id
                WHERE tst.token_set_id = $/tokenSetId/
                  AND nb.amount > 0
              `,
          {
            tokenSetId,
          }
        )
      ).map((result) => fromBuffer(result.owner));

      await redis.set(`token-set-owners:${tokenSetId}`, JSON.stringify(owners), "EX", 60);
    }

    return owners;
  }

  static async isRateLimited(tokenSetId: string): Promise<boolean> {
    const setResult = await redis.set(
      `new-top-bid-rate-limiter:${tokenSetId}`,
      now(),
      "EX",
      60,
      "NX"
    );
    return setResult === null;
  }
}

export type NewTopBidWebsocketEventInfo = {
  orderId: string;
};<|MERGE_RESOLUTION|>--- conflicted
+++ resolved
@@ -129,14 +129,6 @@
     } else {
       await server.trigger("top-bids", "new-top-bid", JSON.stringify(payloads[0]));
     }
-<<<<<<< HEAD
-
-    logger.info(
-      "new-top-bid-websocket-event",
-      `End. orderId=${data.orderId}, tokenSetId=${order.token_set_id}, owners=${owners.length}, payloads=${payloads.length}`
-    );
-=======
->>>>>>> bbc7e788
   }
 
   static async getOwners(tokenSetId: string): Promise<string[]> {
