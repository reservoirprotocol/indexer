import { idb } from "@/common/db";
import * as Pusher from "pusher";
import { formatEth, fromBuffer, now } from "@/common/utils";
import { Orders } from "@/utils/orders";
import _ from "lodash";
import { BatchEvent } from "pusher";
import { config } from "@/config/index";
import { redis } from "@/common/redis";
import { logger } from "@/common/logger";
import { Sources } from "@/models/sources";

export class NewTopBidWebsocketEvent {
  public static async triggerEvent(data: NewTopBidWebsocketEventInfo) {
    const criteriaBuildQuery = Orders.buildCriteriaQuery("orders", "token_set_id", false);

    const timeStart = performance.now();

    const order = await idb.oneOrNone(
      `
              SELECT
                orders.id,
                orders.token_set_id,
                orders.source_id_int,
                orders.nonce,
                orders.maker,
                orders.price,
                orders.value,
                orders.created_at,
                (${criteriaBuildQuery}) AS criteria
              FROM orders
              WHERE orders.id = $/orderId/
              LIMIT 1
            `,
      { orderId: data.orderId }
    );

<<<<<<< HEAD
    if (await NewTopBidWebsocketEvent.isRateLimited(order.token_set_id)) {
      logger.info(
        "new-top-bid-websocket-event",
        `Rate limited. orderId=${data.orderId}, tokenSetId=${order.token_set_id}`
      );

      return;
    }
=======
    let timeElapsed = Math.floor((performance.now() - timeStart) / 1000);

    logger.info(
      "new-top-bid-websocket-event",
      `Debug 1. orderId=${data.orderId}, tokenSetId=${order.token_set_id}, timeElapsed=${timeElapsed}`
    );
>>>>>>> 6f19f888

    if (await NewTopBidWebsocketEvent.isRateLimited(order.token_set_id)) {
      logger.info(
        "new-top-bid-websocket-event",
        `Rate limited. orderId=${data.orderId}, tokenSetId=${order.token_set_id}`
      );

      return;
    }

    const payloads = [];

    const owners = await NewTopBidWebsocketEvent.getOwners(order.token_set_id);

    timeElapsed = Math.floor((performance.now() - timeStart) / 1000);

    logger.info(
      "new-top-bid-websocket-event",
      `Debug 2. orderId=${data.orderId}, tokenSetId=${order.token_set_id}, timeElapsed=${timeElapsed}`
    );

    const ownersChunks = _.chunk(owners, Number(config.websocketServerEventMaxSizeInKb) * 20);

    const source = (await Sources.getInstance()).get(Number(order.source_id_int));

    for (const ownersChunk of ownersChunks) {
      payloads.push({
        order: {
          id: order.id,
          maker: fromBuffer(order.maker),
          createdAt: new Date(order.created_at).toISOString(),
          source: {
            id: source?.address,
            domain: source?.domain,
            name: source?.getTitle(),
            icon: source?.getIcon(),
            url: source?.metadata.url,
          },
          price: formatEth(order.price),
          value: formatEth(order.value),
          criteria: order.criteria,
        },
        owners: ownersChunk,
      });
    }

    timeElapsed = Math.floor((performance.now() - timeStart) / 1000);

    logger.info(
      "new-top-bid-websocket-event",
      `Debug 3. orderId=${data.orderId}, tokenSetId=${order.token_set_id}, timeElapsed=${timeElapsed}`
    );

    const server = new Pusher.default({
      appId: config.websocketServerAppId,
      key: config.websocketServerAppKey,
      secret: config.websocketServerAppSecret,
      host: config.websocketServerHost,
    });

    const payloadsBatches = _.chunk(payloads, Number(config.websocketServerEventMaxBatchSize));

    const timeStart = performance.now();

    for (const payloadsBatch of payloadsBatches) {
      const events: BatchEvent[] = payloadsBatch.map((payload) => {
        return {
          channel: "top-bids",
          name: "new-top-bid",
          data: JSON.stringify(payload),
        };
      });

      await server.triggerBatch(events);
    }

<<<<<<< HEAD
    const timeElapsed = Math.floor((performance.now() - timeStart) / 1000);

    logger.info(
      "new-top-bid-websocket-event",
      `Debug triggerBatch. orderId=${data.orderId}, tokenSetId=${order.token_set_id}, payloads=${payloads.length}, payloadsBatches=${payloadsBatches.length},timeElapsed=${timeElapsed}`
=======
    timeElapsed = Math.floor((performance.now() - timeStart) / 1000);

    logger.info(
      "new-top-bid-websocket-event",
      `Debug 4. orderId=${data.orderId}, tokenSetId=${order.token_set_id}, timeElapsed=${timeElapsed}`
>>>>>>> 6f19f888
    );
  }

  static async getOwners(tokenSetId: string): Promise<string[]> {
    let owners: string[] | undefined = undefined;

    const ownersString = await redis.get(`token-set-owners:${tokenSetId}`);

    if (ownersString) {
      owners = JSON.parse(ownersString);
    }

    if (!owners) {
      owners = (
        await idb.manyOrNone(
          `
                SELECT
                  DISTINCT nb.owner
                FROM nft_balances nb
                JOIN token_sets_tokens tst ON tst.contract = nb.contract AND tst.token_id = nb.token_id
                WHERE tst.token_set_id = $/tokenSetId/
                  AND nb.amount > 0
              `,
          {
            tokenSetId,
          }
        )
      ).map((result) => fromBuffer(result.owner));

      await redis.set(`token-set-owners:${tokenSetId}`, JSON.stringify(owners), "EX", 60);
    }

    return owners;
  }

  static async isRateLimited(tokenSetId: string): Promise<boolean> {
    const setResult = await redis.set(
      `new-top-bid-rate-limiter:${tokenSetId}`,
      now(),
      "EX",
      60,
      "NX"
    );
    return setResult === null;
  }
}

export type NewTopBidWebsocketEventInfo = {
  orderId: string;
};<|MERGE_RESOLUTION|>--- conflicted
+++ resolved
@@ -33,24 +33,6 @@
             `,
       { orderId: data.orderId }
     );
-
-<<<<<<< HEAD
-    if (await NewTopBidWebsocketEvent.isRateLimited(order.token_set_id)) {
-      logger.info(
-        "new-top-bid-websocket-event",
-        `Rate limited. orderId=${data.orderId}, tokenSetId=${order.token_set_id}`
-      );
-
-      return;
-    }
-=======
-    let timeElapsed = Math.floor((performance.now() - timeStart) / 1000);
-
-    logger.info(
-      "new-top-bid-websocket-event",
-      `Debug 1. orderId=${data.orderId}, tokenSetId=${order.token_set_id}, timeElapsed=${timeElapsed}`
-    );
->>>>>>> 6f19f888
 
     if (await NewTopBidWebsocketEvent.isRateLimited(order.token_set_id)) {
       logger.info(
@@ -127,19 +109,11 @@
       await server.triggerBatch(events);
     }
 
-<<<<<<< HEAD
     const timeElapsed = Math.floor((performance.now() - timeStart) / 1000);
 
     logger.info(
       "new-top-bid-websocket-event",
       `Debug triggerBatch. orderId=${data.orderId}, tokenSetId=${order.token_set_id}, payloads=${payloads.length}, payloadsBatches=${payloadsBatches.length},timeElapsed=${timeElapsed}`
-=======
-    timeElapsed = Math.floor((performance.now() - timeStart) / 1000);
-
-    logger.info(
-      "new-top-bid-websocket-event",
-      `Debug 4. orderId=${data.orderId}, tokenSetId=${order.token_set_id}, timeElapsed=${timeElapsed}`
->>>>>>> 6f19f888
     );
   }
 
