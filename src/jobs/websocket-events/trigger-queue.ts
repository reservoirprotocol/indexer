--- conflicted
+++ resolved
@@ -45,15 +45,11 @@
           );
           break;
         case EventKind.ActivityCreated:
-<<<<<<< HEAD
-          await ActivityCreatedWebsocketEvent.triggerEvent(data);
-=======
           await tracer.trace(
             "triggerEvent",
             { resource: "ActivityCreatedWebsocketEvent", tags: { event: data } },
             () => ActivityCreatedWebsocketEvent.triggerEvent(data)
           );
->>>>>>> 2735fd81
           break;
       }
     },
