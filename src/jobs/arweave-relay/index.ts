--- conflicted
+++ resolved
@@ -129,24 +129,34 @@
   }
 };
 
-<<<<<<< HEAD
 export const addPendingOrdersRarible = async (
   data: { order: Sdk.Rarible.Order; schemaHash?: string; source?: string }[]
-=======
+) => {
+  if (config.arweaveRelayerKey && data.length) {
+    await redis.rpush(
+      PENDING_DATA_KEY,
+      ...data.map(({ order, schemaHash }) =>
+        JSON.stringify({
+          kind: "rarible",
+          data: {
+            ...order.params,
+            schemaHash,
+          },
+        })
+      )
+    );
+  }
+};
+
 export const addPendingOrdersBlur = async (
   data: { order: Sdk.Blur.Order; schemaHash?: string; source?: string }[]
->>>>>>> b2139371
-) => {
-  if (config.arweaveRelayerKey && data.length) {
-    await redis.rpush(
-      PENDING_DATA_KEY,
-      ...data.map(({ order, schemaHash }) =>
-        JSON.stringify({
-<<<<<<< HEAD
-          kind: "rarible",
-=======
+) => {
+  if (config.arweaveRelayerKey && data.length) {
+    await redis.rpush(
+      PENDING_DATA_KEY,
+      ...data.map(({ order, schemaHash }) =>
+        JSON.stringify({
           kind: "blur",
->>>>>>> b2139371
           data: {
             ...order.params,
             schemaHash,
