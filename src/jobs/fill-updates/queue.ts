--- conflicted
+++ resolved
@@ -73,8 +73,6 @@
           }
 
           if (result && result.taker) {
-<<<<<<< HEAD
-=======
             logger.info(
               QUEUE_NAME,
               `Updating nft balance last sale. ${JSON.stringify(job.data)}: ${JSON.stringify(
@@ -82,7 +80,6 @@
               )}`
             );
 
->>>>>>> bb8749fb
             await idb.none(
               `
                   UPDATE nft_balances SET
