import { Job, Queue, QueueScheduler, Worker } from "bullmq";
import { redis } from "@/common/redis";
import { config } from "@/config/index";
import { logger } from "@/common/logger";
import { idb } from "@/common/db";
import { fromBuffer, toBuffer } from "@/common/utils";

const QUEUE_NAME = "add-user-received-bids-queue";

export const queue = new Queue(QUEUE_NAME, {
  connection: redis.duplicate(),
  defaultJobOptions: {
    attempts: 10,
    removeOnComplete: 100,
    removeOnFail: 100,
    timeout: 60 * 1000,
  },
});

new QueueScheduler(QUEUE_NAME, { connection: redis.duplicate() });

export const BATCH_SIZE = 200;

if (config.doBackgroundWork) {
  const worker = new Worker(
    QUEUE_NAME,
    async (job: Job) => {
      const { orderId, contract, tokenId } = job.data as AddUserReceivedBidsParams;

      let continuationFilter = "";

      if (contract && tokenId) {
        continuationFilter = `AND (contract, token_id) > ($/contract/, $/tokenId/)`;
      }

      const order = await idb.oneOrNone(
        `
              SELECT
                orders.id,
                orders.token_set_id,
                orders.maker,
                orders.price,
                orders.value,
                orders.quantity_remaining,
                orders.valid_between,
                orders.expiration,
                orders.created_at
              FROM orders
              WHERE orders.id = $/orderId/
              LIMIT 1
            `,
        { orderId }
      );

      const query = `
        WITH "z" AS (
          SELECT
            "y"."owner" as "address",
            "x"."contract",
            "x"."token_id",
            $/orderId/ AS order_id,
            $/orderCreatedAt/::TIMESTAMPTZ AS order_created_at,
            $/maker/::BYTEA AS maker,
            $/price/::NUMERIC(78, 0) AS price,
            $/value/::NUMERIC(78, 0) AS value,
            $/quantity/::NUMERIC(78, 0) AS quantity,
            $/validBetween/::TSTZRANGE AS valid_between,
            LEAST($/expiration/::TIMESTAMPTZ, now() + interval '24 hours') AS clean_at
          FROM (
            SELECT "tst"."contract", "tst"."token_id"
            FROM "token_sets_tokens" "tst"
            WHERE "token_set_id" = $/tokenSetId/
            ${continuationFilter}
            ORDER BY contract, token_id ASC
            LIMIT ${BATCH_SIZE}
          ) "x" LEFT JOIN LATERAL (
            SELECT
              "nb"."owner"
            FROM "nft_balances" "nb"
            WHERE "nb"."contract" = "x"."contract"
              AND "nb"."token_id" = "x"."token_id"
              AND "nb"."amount" > 0
          ) "y" ON TRUE
<<<<<<< HEAD
          
=======
          AND "y"."owner" IS NOT NULL
>>>>>>> 17654cdd
        ), y AS (
          INSERT INTO "user_received_bids" (
            address,
            contract,
            token_id,
            order_id,
            order_created_at,
            maker,
            price,
            value,
            quantity,
            valid_between,
            clean_at
          )
          SELECT * FROM z  WHERE "z"."address" IS NOT NULL
          ON CONFLICT DO NOTHING
          RETURNING *
        )
        SELECT contract, token_id
        FROM y
        ORDER BY contract, token_id DESC
        LIMIT 1
      `;

      const result = await idb.oneOrNone(query, {
        tokenSetId: order.token_set_id,
        orderId: order.id,
        orderCreatedAt: order.created_at,
        maker: order.maker,
        price: order.price,
        value: order.value,
        quantity: order.quantity_remaining,
        validBetween: order.valid_between,
        expiration: order.expiration,
        contract: contract ? toBuffer(contract) : null,
        tokenId,
      });

      if (!order.token_set_id.startsWith("token:") && result) {
        await addToQueue([
          {
            orderId,
            contract: fromBuffer(result.contract),
            tokenId: result.token_id,
          },
        ]);
      }
    },
    {
      connection: redis.duplicate(),
      concurrency: 3,
    }
  );

  worker.on("error", (error) => {
    logger.error(QUEUE_NAME, `Worker errored: ${error}`);
  });
}

export type AddUserReceivedBidsParams = {
  orderId: string;
  contract?: string | null;
  tokenId?: string | null;
};

export const addToQueue = async (jobs: AddUserReceivedBidsParams[]) => {
  await queue.addBulk(
    jobs.map((job) => ({
      name: job.orderId,
      data: job,
    }))
  );
};<|MERGE_RESOLUTION|>--- conflicted
+++ resolved
@@ -81,11 +81,6 @@
               AND "nb"."token_id" = "x"."token_id"
               AND "nb"."amount" > 0
           ) "y" ON TRUE
-<<<<<<< HEAD
-          
-=======
-          AND "y"."owner" IS NOT NULL
->>>>>>> 17654cdd
         ), y AS (
           INSERT INTO "user_received_bids" (
             address,
