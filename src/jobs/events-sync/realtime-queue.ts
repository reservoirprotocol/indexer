--- conflicted
+++ resolved
@@ -89,9 +89,6 @@
 }
 
 export const addToQueue = async () => {
-<<<<<<< HEAD
-=======
   await queue.clean(0, 100, "failed"); // Due to bug with bullmq make sure failed messages are cleaned
->>>>>>> eaa1685f
   await queue.add(randomUUID(), {}, { jobId: QUEUE_NAME });
 };