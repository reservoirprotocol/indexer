import { Job, Queue, QueueScheduler, Worker } from "bullmq";
import _ from "lodash";

import { idb } from "@/common/db";
import { logger } from "@/common/logger";
import { redis } from "@/common/redis";
import { config } from "@/config/index";
import { MqJobsDataManager } from "@/models/mq-jobs-data";

const QUEUE_NAME = "events-sync-nft-transfers-write";

export const queue = new Queue(QUEUE_NAME, {
  connection: redis.duplicate(),
  defaultJobOptions: {
    attempts: 10,
    backoff: {
      type: "exponential",
      delay: 10000,
    },
    removeOnComplete: 5,
    removeOnFail: 20000,
    timeout: 60000,
  },
});
new QueueScheduler(QUEUE_NAME, { connection: redis.duplicate() });

// BACKGROUND WORKER ONLY
if (config.doBackgroundWork) {
  const worker = new Worker(
    QUEUE_NAME,
    async (job: Job) => {
      const { id } = job.data;

      const { query } = (await MqJobsDataManager.getJobData(id)) || {};
      if (!query) {
        return;
      }

      try {
        await idb.none(query);
      } catch (error) {
        logger.error(
          QUEUE_NAME,
          `Failed flushing nft transfer events to the database: ${query} error=${error}`
        );
        throw error;
      }
    },
    {
      connection: redis.duplicate(),
<<<<<<< HEAD
      concurrency: 6,
=======
      concurrency: 10,
>>>>>>> 7051b171
    }
  );

  worker.on("completed", async (job) => {
    const { id } = job.data;
    await MqJobsDataManager.deleteJobData(id);
  });

  worker.on("error", (error) => {
    logger.error(QUEUE_NAME, `Worker errored: ${error}`);
  });
}

export const addToQueue = async (query: string) => {
  const ids = await MqJobsDataManager.addJobData(QUEUE_NAME, { query });
  await Promise.all(_.map(ids, async (id) => await queue.add(id, { id })));
};

export const addToQueueByJobDataId = async (id: string) => {
  await queue.add(id, { id });
};<|MERGE_RESOLUTION|>--- conflicted
+++ resolved
@@ -48,11 +48,7 @@
     },
     {
       connection: redis.duplicate(),
-<<<<<<< HEAD
-      concurrency: 6,
-=======
       concurrency: 10,
->>>>>>> 7051b171
     }
   );
 
