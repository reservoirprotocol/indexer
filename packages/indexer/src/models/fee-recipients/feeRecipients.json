[
  {
    "address": "0x5b3256965e7c3cf26e11fcaf296dfc8807c01073",
    "domain": "opensea.io",
    "kind": "marketplace"
  },
  {
    "address": "0x8de9c5a032463c561423387a9648c5c7bcc5bc90",
    "domain": "opensea.io",
    "kind": "marketplace"
  },
  {
    "address": "0x0000a26b00c1f0df003000390027140000faa719",
    "domain": "opensea.io",
    "kind": "marketplace"
  },
  {
    "address": "0x0b22c0359b550da6cf3766d8c0d7ffc00e28a136",
    "domain": "alienswap.xyz",
    "kind": "marketplace"
  },
  {
    "address": "0x5924a28caaf1cc016617874a2f0c3710d881f3c1",
    "domain": "looksrare.org",
    "kind": "marketplace"
  },
  {
    "address": "0xd823c605807cc5e6bd6fc0d7e4eea50d3e2d66cd",
    "domain": "x2y2.io",
    "kind": "marketplace"
  },
  {
    "address": "0x67df244584b67e8c51b10ad610aaffa9a402fdb6",
    "domain": "foundation.app",
    "kind": "marketplace"
  },
  {
    "address": "0x860a80d33e85e97888f1f0c75c6e5bbd60b48da9",
    "domain": "superrare.com",
    "kind": "marketplace"
  },
  {
    "address": "0x4e2f98c96e2d595a83afa35888c4af58ac343e44",
    "domain": "sudoswap.xyz",
    "kind": "marketplace"
  },
  {
    "address": "0xb16c1342e617a5b6e4b631eb114483fdb289c0a4",
    "domain": "sudoswap.xyz",
    "kind": "marketplace"
  },
  {
    "address": "0xf3ab1d58ce6b9e0d42b8958c918649305e1b1d26",
    "domain": "benddao.xyz",
    "kind": "marketplace"
  },
  {
    "address": "0xe89b80d335a643495cfcf004037a381565edc130",
    "domain": null,
    "kind": "marketplace"
  },
  {
    "address": "0x143ed32cd8c609a13dd73b3803d39e7a7544b1a4",
    "domain": "jungle.co",
    "kind": "marketplace"
  },
  {
    "address": "0xe89b80d335a643495cfcf004037a381565edc130",
    "domain": "godid.io",
    "kind": "marketplace"
  },
  {
    "address": "0xe35450f17229010f416355c3acb5cd1d19bebeb6",
    "domain": "v3.fabrica.land",
    "kind": "marketplace"
  },
  {
    "address": "0xc888f5e3dd4fbeb37f6e1ba6fa68c83ab0cf7b2c",
    "domain": "v3.fabrica.land",
    "kind": "marketplace"
  },
  {
    "address": "0xe35450f17229010f416355c3acb5cd1d19bebeb6",
    "domain": "fabrica.land",
    "kind": "marketplace"
  },
  {
    "address": "0xc888f5e3dd4fbeb37f6e1ba6fa68c83ab0cf7b2c",
    "domain": "fabrica.land",
    "kind": "marketplace"
  },
  {
    "address": "0xe04d5cb7115e4015b2d3fa17dc2e6f88392f873c",
<<<<<<< HEAD
    "domain": "reservoir.tools"
  },
  {
    "address": "0xe04d5cb7115e4015b2d3fa17dc2e6f88392f873c",
    "domain": null,
=======
    "domain": "reservoir.tools",
>>>>>>> 38d53cd4
    "kind": "marketplace"
  }
]<|MERGE_RESOLUTION|>--- conflicted
+++ resolved
@@ -91,15 +91,7 @@
   },
   {
     "address": "0xe04d5cb7115e4015b2d3fa17dc2e6f88392f873c",
-<<<<<<< HEAD
-    "domain": "reservoir.tools"
-  },
-  {
-    "address": "0xe04d5cb7115e4015b2d3fa17dc2e6f88392f873c",
     "domain": null,
-=======
-    "domain": "reservoir.tools",
->>>>>>> 38d53cd4
     "kind": "marketplace"
   }
 ]