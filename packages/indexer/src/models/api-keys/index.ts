--- conflicted
+++ resolved
@@ -90,11 +90,7 @@
     // Static admin API key
     if (key === config.adminApiKey) {
       return new ApiKeyEntity({
-<<<<<<< HEAD
-        key: config.adminApiKey,
-=======
         key: "00000000-0000-0000-0000-000000000000",
->>>>>>> 9525c748
         app_name: "Indexer Admin",
         website: "reservoir.tools",
         email: "backend@unevenlabs.com",
