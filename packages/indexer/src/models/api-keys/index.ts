--- conflicted
+++ resolved
@@ -114,11 +114,7 @@
         permissions: {},
         ips: [],
         origins: [],
-<<<<<<< HEAD
-        revShareBps: ApiKeyManager.defaultRevShareBps,
-=======
         rev_share_bps: ApiKeyManager.defaultRevShareBps,
->>>>>>> 1e2b8d4b
       });
     }
 
