--- conflicted
+++ resolved
@@ -60,11 +60,7 @@
   media: string;
   supply: number | null;
   remaining_supply: number | null;
-<<<<<<< HEAD
-  is_spam: number;
-=======
   is_spam: number | null;
->>>>>>> b6e82eb7
 };
 
 export class TokensEntity {
@@ -131,10 +127,6 @@
     this.media = params.media;
     this.supply = Number(params.supply);
     this.remainingSupply = Number(params.remaining_supply);
-<<<<<<< HEAD
-    this.isSpam = params.is_spam;
-=======
     this.isSpam = Number(params.is_spam);
->>>>>>> b6e82eb7
   }
 }