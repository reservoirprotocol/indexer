import _ from "lodash";
import { idb, pgp } from "@/common/db";
import { fromBuffer, toBuffer } from "@/common/utils";

export type Transaction = {
  hash: string;
  from: string;
  to: string;
  value: string;
  data: string;
  blockNumber: number;
  blockTimestamp: number;
  gasPrice?: string;
  gasUsed?: string;
  gasFee?: string;
  cumulativeGasUsed?: string;
  contractAddress?: string;
  logsBloom?: string;
  status?: number;
  transactionIndex?: number;
};

/**
 * Store single transaction and return it
 * @param transaction
 * @return Transaction
 */
export const saveTransaction = async (transaction: Transaction) => {
  await idb.none(
    `
      INSERT INTO transactions (
        hash,
        "from",
        "to",
        value,
        data,
        block_number,
        block_timestamp,
        gas_price,
        gas_used,
        gas_fee
      ) VALUES (
        $/hash/,
        $/from/,
        $/to/,
        $/value/,
        $/data/,
        $/blockNumber/,
        $/blockTimestamp/,
        $/gasPrice/,
        $/gasUsed/,
        $/gasFee/
      )
      ON CONFLICT DO NOTHING
    `,
    {
      hash: toBuffer(transaction.hash),
      from: toBuffer(transaction.from),
      to: toBuffer(transaction.to),
      value: transaction.value,
      data: toBuffer(transaction.data),
      blockNumber: transaction.blockNumber,
      blockTimestamp: transaction.blockTimestamp,
      gasPrice: transaction.gasPrice,
      gasUsed: transaction.gasUsed,
      gasFee: transaction.gasFee,
    }
  );

  return transaction;
};

/**
 * Store batch transactions and return nothing
 * @param transactions
 */
export const saveTransactions = async (transactions: Transaction[]) => {
  if (_.isEmpty(transactions)) {
    return;
  }

  const columns = new pgp.helpers.ColumnSet(
    [
      "hash",
      "from",
      "to",
      "value",
      "data",
      "block_number",
      "block_timestamp",
      "gas_price",
      "gas_used",
      "gas_fee",
    ],
    { table: "transactions" }
  );

  const transactionsValues = _.map(transactions, (transaction) => ({
    hash: toBuffer(transaction.hash),
    from: toBuffer(transaction.from),
    to: toBuffer(transaction.to),
    value: transaction.value,
    data: toBuffer(transaction.data),
    block_number: transaction.blockNumber,
    block_timestamp: transaction.blockTimestamp,
    gas_price: transaction.gasPrice,
    gas_used: transaction.gasUsed,
    gas_fee: transaction.gasFee,
  }));

  await idb.none(
    `
      INSERT INTO transactions (
        hash,
        "from",
        "to",
        value,
        data,
        block_number,
        block_timestamp,
        gas_price,
        gas_used,
        gas_fee
      ) VALUES ${pgp.helpers.values(transactionsValues, columns)}
      ON CONFLICT DO NOTHING
    `
  );
};

/**
 * Store batch transactions and return nothing (fast version)
 * @param transactions
 */
export const saveTransactionsV2 = async (transactions: Transaction[]) => {
  const CHUNK_SIZE = 10;

  if (_.isEmpty(transactions)) {
    return;
  }

  const columns = new pgp.helpers.ColumnSet(
    [
      "hash",
      "from",
      "to",
      "value",
      "data",
      "block_number",
      "block_timestamp",
      "gas_price",
      "gas_used",
      "gas_fee",
    ],
    { table: "transactions" }
  );

  const transactionsValues = _.map(transactions, (transaction) => ({
    hash: toBuffer(transaction.hash),
    from: toBuffer(transaction.from),
    to: toBuffer(transaction.to),
    value: transaction.value,
    data: toBuffer(transaction.data),
    block_number: transaction.blockNumber,
    block_timestamp: transaction.blockTimestamp,
    gas_price: transaction.gasPrice,
    gas_used: transaction.gasUsed,
    gas_fee: transaction.gasFee,
  }));

  const chunks = _.chunk(transactionsValues, CHUNK_SIZE);

  await Promise.all(
    chunks.map((chunk) =>
      idb.none(
        `
        INSERT INTO transactions (
          hash,
          "from",
          "to",
          value,
          data,
          block_number,
          block_timestamp,
          gas_price,
          gas_used,
          gas_fee
        ) VALUES ${pgp.helpers.values(chunk, columns)}
        ON CONFLICT DO NOTHING
      `
      )
    )
  );
};

export const saveTransactionsV3 = async (transactions: Transaction[]) => {
  const CHUNK_SIZE = 10;

  if (_.isEmpty(transactions)) {
    return;
  }

  const columns = new pgp.helpers.ColumnSet(
    [
      "hash",
      "from",
      "to",
      "value",
      "data",
      "block_number",
      "block_timestamp",
      "gas_price",
      "gas_used",
      "gas_fee",
      "cumulative_gas_used",
      "contract_address",
      "logs_bloom",
      "status",
      "transaction_index",
    ],
    { table: "transactions" }
  );

  const transactionsValues = _.map(transactions, (transaction) => ({
    hash: toBuffer(transaction.hash),
    from: toBuffer(transaction.from),
    to: toBuffer(transaction.to),
    value: transaction.value,
    data: toBuffer(transaction.data),
    block_number: transaction.blockNumber,
    block_timestamp: transaction.blockTimestamp,
    gas_price: transaction.gasPrice,
    gas_used: transaction.gasUsed,
    gas_fee: transaction.gasFee,
    cumulative_gas_used: transaction.cumulativeGasUsed,
    contract_address: transaction?.contractAddress ? toBuffer(transaction.contractAddress) : null,
    logs_bloom: transaction?.logsBloom ? toBuffer(transaction.logsBloom) : null,
    status: transaction.status,
    transaction_index: transaction.transactionIndex,
  }));

  const chunks = _.chunk(transactionsValues, CHUNK_SIZE);

  await Promise.all(
    chunks.map((chunk) =>
      idb.none(
        `
        INSERT INTO transactions (
          hash,
          "from",
          "to",
          value,
          data,
          block_number,
          block_timestamp,
          gas_price,
          gas_used,
          gas_fee,
          cumulative_gas_used,
          contract_address,
          logs_bloom,
          status,
          transaction_index
        ) VALUES ${pgp.helpers.values(chunk, columns)}
        ON CONFLICT DO NOTHING
      `
      )
    )
  );
};

export const getTransaction = async (hash: string): Promise<Transaction> => {
  const result = await idb.oneOrNone(
    `
      SELECT
        transactions.block_number,
        transactions.from,
        transactions.to,
        transactions.value,
        transactions.data,
<<<<<<< HEAD
        transactions.block_timestamp,
        transactions.gas_price,
        transactions.gas_used,
        transactions.gas_fee,
        transactions.cumulative_gas_used,
        transactions.contract_address,
        transactions.logs_bloom,
        transactions.status,
        transactions.transaction_index
=======
        transactions.block_number,
        transactions.block_timestamp
>>>>>>> fc33d6b7
      FROM transactions
      WHERE transactions.hash = $/hash/
    `,
    { hash: toBuffer(hash) }
  );

  return {
    hash,
    blockNumber: result.block_number,
    from: fromBuffer(result.from),
    to: fromBuffer(result.to),
    value: result.value,
    data: fromBuffer(result.data),
    blockNumber: result.block_number,
    blockTimestamp: result.block_timestamp,
    gasPrice: result.gas_price,
    gasUsed: result.gas_used,
    gasFee: result.gas_fee,
    cumulativeGasUsed: result.cumulative_gas_used,
    status: result.status,
    transactionIndex: result.transaction_index,
  };
};<|MERGE_RESOLUTION|>--- conflicted
+++ resolved
@@ -272,13 +272,10 @@
   const result = await idb.oneOrNone(
     `
       SELECT
-        transactions.block_number,
         transactions.from,
         transactions.to,
         transactions.value,
         transactions.data,
-<<<<<<< HEAD
-        transactions.block_timestamp,
         transactions.gas_price,
         transactions.gas_used,
         transactions.gas_fee,
@@ -287,10 +284,8 @@
         transactions.logs_bloom,
         transactions.status,
         transactions.transaction_index
-=======
         transactions.block_number,
         transactions.block_timestamp
->>>>>>> fc33d6b7
       FROM transactions
       WHERE transactions.hash = $/hash/
     `,
