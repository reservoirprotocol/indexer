/* eslint-disable @typescript-eslint/no-explicit-any */

import _ from "lodash";

import { idb, redb } from "@/common/db";
import { toBuffer, now } from "@/common/utils";
import * as orderUpdatesById from "@/jobs/order-updates/by-id-queue";
import {
  CollectionsEntity,
  CollectionsEntityParams,
  CollectionsEntityUpdateParams,
} from "@/models/collections/collections-entity";
import { Tokens } from "@/models/tokens";
import MetadataApi from "@/utils/metadata-api";
import * as royalties from "@/utils/royalties";
import * as marketplaceFees from "@/utils/marketplace_fees";
<<<<<<< HEAD
=======
import { logger } from "@/common/logger";
>>>>>>> 341c6e70

export class Collections {
  public static async getById(collectionId: string, readReplica = false) {
    const dbInstance = readReplica ? redb : idb;
    const collection: CollectionsEntityParams | null = await dbInstance.oneOrNone(
      `
        SELECT
          *
        FROM collections
        WHERE id = $/collectionId/
      `,
      { collectionId }
    );

    if (collection) {
      return new CollectionsEntity(collection);
    }

    return null;
  }

  public static async getByContractAndTokenId(
    contract: string,
    tokenId: number,
    readReplica = false
  ) {
    const dbInstance = readReplica ? redb : idb;
    const collection: CollectionsEntityParams | null = await dbInstance.oneOrNone(
      `
        SELECT
          *
        FROM collections
        WHERE collections.contract = $/contract/
          AND collections.token_id_range @> $/tokenId/::NUMERIC(78, 0)
        ORDER BY collections.created_at DESC
        LIMIT 1
      `,
      {
        contract: toBuffer(contract),
        tokenId,
      }
    );

    if (collection) {
      return new CollectionsEntity(collection);
    }

    return null;
  }

  public static async getByTokenSetId(tokenSetId: string) {
    const collection: CollectionsEntityParams | null = await redb.oneOrNone(
      `
        SELECT
          *
        FROM collections
        WHERE token_set_id = $/tokenSetId/
      `,
      { tokenSetId }
    );

    if (collection) {
      return new CollectionsEntity(collection);
    }

    return null;
  }

  public static async updateCollectionCache(contract: string, tokenId: string, community = "") {
    const collection = await MetadataApi.getCollectionMetadata(contract, tokenId, community);
    const tokenCount = await Tokens.countTokensInCollection(collection.id);

    if (collection.metadata == null) {
      const collectionResult = await Collections.getById(collection.id);

      if (collectionResult?.metadata != null) {
        logger.error(
          "updateCollectionCache",
          `InvalidUpdateCollectionCache. contract=${contract}, tokenId=${tokenId}, community=${community}, collection=${JSON.stringify(
            collection
          )}, collectionResult=${JSON.stringify(collectionResult)}`
        );

        throw new Error("Invalid collection metadata");
      }
    }

    const query = `
      UPDATE collections SET
        metadata = $/metadata:json/,
        name = $/name/,
        slug = $/slug/,
        token_count = $/tokenCount/,
        updated_at = now()
      WHERE id = $/id/
    `;

    const values = {
      id: collection.id,
      metadata: collection.metadata || {},
      name: collection.name,
      slug: collection.slug,
      tokenCount,
    };

    await idb.none(query, values);

    // Refresh all royalty specs and the default royalties
    await royalties.refreshAllRoyaltySpecs(
      collection.id,
      collection.royalties as royalties.Royalty[] | undefined,
      collection.openseaRoyalties as royalties.Royalty[] | undefined
    );
    await royalties.refreshDefaultRoyalties(collection.id);

    // Refresh marketplace fees
    await marketplaceFees.updateMarketplaceFeeSpec(
      collection.id,
      "opensea",
      collection.openseaFees as royalties.Royalty[] | undefined
    );
  }

  public static async update(collectionId: string, fields: CollectionsEntityUpdateParams) {
    let updateString = "";
    const replacementValues = {
      collectionId,
    };

    _.forEach(fields, (value, fieldName) => {
      updateString += `${_.snakeCase(fieldName)} = $/${fieldName}/,`;
      (replacementValues as any)[fieldName] = value;
    });

    updateString = _.trimEnd(updateString, ",");

    const query = `
      UPDATE collections
        SET ${updateString}
      WHERE id = $/collectionId/
    `;

    return await idb.none(query, replacementValues);
  }

  public static async getCollectionsMintedBetween(from: number, to: number, limit = 2000) {
    const query = `
      SELECT
        *
      FROM collections
      WHERE minted_timestamp > ${from}
        AND minted_timestamp < ${to}
      ORDER BY minted_timestamp ASC
      LIMIT ${limit}
    `;

    const collections = await redb.manyOrNone(query);
    if (!_.isEmpty(collections)) {
      return _.map(collections, (collection) => new CollectionsEntity(collection));
    }

    return [];
  }

  public static async getTopCollectionsByVolume(limit = 500) {
    const query = `
      SELECT
        *
      FROM collections
      ORDER BY day1_volume DESC
      LIMIT ${limit}
    `;

    const collections = await redb.manyOrNone(query);
    if (!_.isEmpty(collections)) {
      return _.map(collections, (collection) => new CollectionsEntity(collection));
    }

    return [];
  }

  public static async recalculateCollectionFloorSell(collection: string) {
    const query = `
      UPDATE collections SET
        floor_sell_id = x.floor_sell_id,
        floor_sell_value = x.floor_sell_value,
        floor_sell_maker = x.floor_sell_maker,
        floor_sell_source_id_int = x.source_id_int,
        floor_sell_valid_between = x.valid_between,
        updated_at = now()
      FROM (
        SELECT
          tokens.floor_sell_id,
          tokens.floor_sell_value,
          tokens.floor_sell_maker,
          orders.source_id_int,
          orders.valid_between
        FROM tokens
        JOIN orders
        ON tokens.floor_sell_id = orders.id
        WHERE tokens.collection_id = $/collection/
        ORDER BY tokens.floor_sell_value
        LIMIT 1
      ) x
      WHERE collections.id = $/collection/
      AND (
        collections.floor_sell_id IS DISTINCT FROM x.floor_sell_id
        OR collections.floor_sell_value IS DISTINCT FROM x.floor_sell_value
      )
    `;

    await idb.none(query, {
      collection,
    });
  }

  public static async recalculateContractFloorSell(contract: string) {
    const result = await redb.manyOrNone(
      `
        SELECT
          tokens.token_id
        FROM tokens
        WHERE tokens.contract = $/contract/
          AND tokens.floor_sell_value IS NOT NULL
        LIMIT 10000
      `,
      { contract: toBuffer(contract) }
    );

    if (result) {
      const currentTime = now();
      await orderUpdatesById.addToQueue(
        result.map(({ token_id }) => {
          const tokenSetId = `token:${contract}:${token_id}`;
          return {
            context: `revalidate-sell-${tokenSetId}-${currentTime}`,
            tokenSetId,
            side: "sell",
            trigger: { kind: "revalidation" },
          };
        })
      );
    }
  }

  public static async recalculateContractTopBuy(contract: string) {
    const result = await redb.manyOrNone(
      `
        SELECT
          tokens.token_id
        FROM tokens
        WHERE tokens.contract = $/contract/
        LIMIT 10000
      `,
      { contract: toBuffer(contract) }
    );

    if (result) {
      const currentTime = now();
      await orderUpdatesById.addToQueue(
        result.map(({ token_id }) => {
          const tokenSetId = `token:${contract}:${token_id}`;
          return {
            context: `revalidate-buy-${tokenSetId}-${currentTime}`,
            tokenSetId,
            side: "buy",
            trigger: { kind: "revalidation" },
          };
        })
      );
    }
  }

  public static async revalidateCollectionTopBuy(collection: string) {
    const tokenSetsResult = await redb.manyOrNone(
      `
        SELECT token_sets.id
        FROM token_sets
        WHERE token_sets.collection_id = $/collection/
          AND token_sets.top_buy_value IS NOT NULL
      `,
      { collection }
    );

    if (tokenSetsResult.length) {
      const currentTime = now();
      await orderUpdatesById.addToQueue(
        tokenSetsResult.map((tokenSet: { id: any }) => ({
          context: `revalidate-buy-${tokenSet.id}-${currentTime}`,
          tokenSetId: tokenSet.id,
          side: "buy",
          trigger: { kind: "revalidation" },
        }))
      );
    }
  }
}<|MERGE_RESOLUTION|>--- conflicted
+++ resolved
@@ -14,10 +14,7 @@
 import MetadataApi from "@/utils/metadata-api";
 import * as royalties from "@/utils/royalties";
 import * as marketplaceFees from "@/utils/marketplace_fees";
-<<<<<<< HEAD
-=======
 import { logger } from "@/common/logger";
->>>>>>> 341c6e70
 
 export class Collections {
   public static async getById(collectionId: string, readReplica = false) {
