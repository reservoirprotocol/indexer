--- conflicted
+++ resolved
@@ -300,7 +300,6 @@
       WHERE id = $/collectionId/
     `;
 
-<<<<<<< HEAD
     logger.info(
       "updateCollection",
       JSON.stringify({
@@ -309,18 +308,6 @@
         replacementValues,
       })
     );
-=======
-    if (config.chainId === 11155111) {
-      logger.info(
-        "updateCollection",
-        JSON.stringify({
-          topic: "debugCollectionUpdates",
-          message: `Update collection. collectionId=${collectionId}`,
-          collectionId,
-        })
-      );
-    }
->>>>>>> 456827c4
 
     return await idb.none(query, replacementValues);
   }
