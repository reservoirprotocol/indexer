--- conflicted
+++ resolved
@@ -209,12 +209,8 @@
       logger.info(
         "updateCollectionCache",
         JSON.stringify({
-<<<<<<< HEAD
-          message: `Metadata changed.`,
-=======
           message: `Metadata refresh.`,
           isCopyrightInfringementContract,
->>>>>>> 4e2e9ac4
           collection,
           result,
         })
