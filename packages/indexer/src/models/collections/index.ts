/* eslint-disable @typescript-eslint/no-explicit-any */

import _ from "lodash";

import { idb, redb } from "@/common/db";
import { logger } from "@/common/logger";
import { toBuffer, now } from "@/common/utils";
import {
  CollectionsEntity,
  CollectionsEntityParams,
  CollectionsEntityUpdateParams,
} from "@/models/collections/collections-entity";
import { Tokens } from "@/models/tokens";
import { updateBlurRoyalties } from "@/utils/blur";
import * as marketplaceBlacklist from "@/utils/marketplace-blacklists";
import * as marketplaceFees from "@/utils/marketplace-fees";
import MetadataApi from "@/utils/metadata-api";
import * as royalties from "@/utils/royalties";
<<<<<<< HEAD
=======

import * as orderUpdatesById from "@/jobs/order-updates/by-id-queue";
>>>>>>> 4d74d75b

import { recalcOwnerCountQueueJob } from "@/jobs/collection-updates/recalc-owner-count-queue-job";
import { fetchCollectionMetadataJob } from "@/jobs/token-updates/fetch-collection-metadata-job";
import { refreshActivitiesCollectionMetadataJob } from "@/jobs/activities/refresh-activities-collection-metadata-job";

<<<<<<< HEAD
import { getNetworkSettings } from "@/config/network";
import { orderUpdatesByIdJob } from "@/jobs/order-updates/order-updates-by-id-job";

=======
>>>>>>> 4d74d75b
export class Collections {
  public static async getById(collectionId: string, readReplica = false) {
    const dbInstance = readReplica ? redb : idb;
    const collection: CollectionsEntityParams | null = await dbInstance.oneOrNone(
      `
        SELECT
          *
        FROM collections
        WHERE id = $/collectionId/
      `,
      { collectionId }
    );

    if (collection) {
      return new CollectionsEntity(collection);
    }

    return null;
  }

  public static async getByContractAndTokenId(
    contract: string,
    tokenId: number,
    readReplica = false
  ) {
    const dbInstance = readReplica ? redb : idb;
    const collection: CollectionsEntityParams | null = await dbInstance.oneOrNone(
      `
        SELECT
          *
        FROM collections
        WHERE collections.contract = $/contract/
          AND collections.token_id_range @> $/tokenId/::NUMERIC(78, 0)
        ORDER BY collections.created_at DESC
        LIMIT 1
      `,
      {
        contract: toBuffer(contract),
        tokenId,
      }
    );

    if (collection) {
      return new CollectionsEntity(collection);
    }

    return null;
  }

  public static async getByTokenSetId(tokenSetId: string) {
    const collection: CollectionsEntityParams | null = await redb.oneOrNone(
      `
        SELECT
          *
        FROM collections
        WHERE token_set_id = $/tokenSetId/
      `,
      { tokenSetId }
    );

    if (collection) {
      return new CollectionsEntity(collection);
    }

    return null;
  }

  public static async updateCollectionCache(contract: string, tokenId: string, community = "") {
    const collectionExists = await idb.oneOrNone(
      `
        SELECT
          collections.id
        FROM tokens
        JOIN collections
          ON tokens.collection_id = collections.id
        WHERE tokens.contract = $/contract/
          AND tokens.token_id = $/tokenId/
      `,
      {
        contract: toBuffer(contract),
        tokenId,
      }
    );

    if (!collectionExists) {
      // If the collection doesn't exist, push a job to retrieve it
      await fetchCollectionMetadataJob.addToQueue([
        {
          contract,
          tokenId,
          context: "updateCollectionCache",
        },
      ]);
      return;
    }

    const collection = await MetadataApi.getCollectionMetadata(contract, tokenId, community);

    if (collection.isCopyrightInfringement) {
      collection.name = collection.id;
      collection.metadata = null;

      logger.info(
        "updateCollectionCache",
        JSON.stringify({
          topic: "debugCopyrightInfringement",
          message: "Collection is a copyright infringement",
          contract,
          collection,
        })
      );
    } else if (collection.metadata == null) {
      const collectionResult = await Collections.getById(collection.id);

      if (collectionResult?.metadata != null) {
        logger.error(
          "updateCollectionCache",
          `InvalidUpdateCollectionCache. contract=${contract}, tokenId=${tokenId}, community=${community}, collection=${JSON.stringify(
            collection
          )}, collectionResult=${JSON.stringify(collectionResult)}`
        );

        throw new Error("Invalid collection metadata");
      }
    }

    const tokenCount = await Tokens.countTokensInCollection(collection.id);

    await recalcOwnerCountQueueJob.addToQueue([
      {
        context: "updateCollectionCache",
        kind: "collectionId",
        data: { collectionId: collection.id },
      },
    ]);

    const query = `
      UPDATE collections SET
        metadata = $/metadata:json/,
        name = $/name/,
        slug = $/slug/,
        token_count = $/tokenCount/,
        payment_tokens = $/paymentTokens/,
        updated_at = now()
      WHERE id = $/id/
      RETURNING (
                  SELECT
                  json_build_object(
                    'name', collections.name,
                    'metadata', collections.metadata
                  )
                  FROM collections
                  WHERE collections.id = $/id/
                ) AS old_metadata
    `;

    const values = {
      id: collection.id,
      metadata: collection.metadata || {},
      name: collection.name,
      slug: collection.slug,
      tokenCount,
      paymentTokens: collection.paymentTokens ? { opensea: collection.paymentTokens } : {},
    };

    const result = await idb.oneOrNone(query, values);

    if (
      result?.old_metadata.name != collection.name ||
      result?.old_metadata.metadata.imageUrl != (collection.metadata as any)?.imageUrl
    ) {
      await refreshActivitiesCollectionMetadataJob.addToQueue({
        collectionId: collection.id,
        collectionUpdateData: {
          name: collection.name || null,
          image: (collection.metadata as any)?.imageUrl || null,
        },
      });
    }

    // Refresh all royalty specs and the default royalties
    await royalties.refreshAllRoyaltySpecs(
      collection.id,
      collection.royalties as royalties.Royalty[] | undefined,
      collection.openseaRoyalties as royalties.Royalty[] | undefined
    );
    await royalties.refreshDefaultRoyalties(collection.id);

    // Refresh Blur royalties (which get stored separately)
    await updateBlurRoyalties(collection.id, true);

    // Refresh OpenSea marketplace fees
    const openseaFees = collection.openseaFees as royalties.Royalty[] | undefined;
    await marketplaceFees.updateMarketplaceFeeSpec(collection.id, "opensea", openseaFees);

    // Refresh any contract blacklists
    await marketplaceBlacklist.updateMarketplaceBlacklist(collection.contract);
  }

  public static async update(collectionId: string, fields: CollectionsEntityUpdateParams) {
    let updateString = "";
    const replacementValues = {
      collectionId,
    };

    _.forEach(fields, (value, fieldName) => {
      updateString += `${_.snakeCase(fieldName)} = $/${fieldName}/,`;
      (replacementValues as any)[fieldName] = value;
    });

    updateString = _.trimEnd(updateString, ",");

    const query = `
      UPDATE collections
        SET ${updateString}
      WHERE id = $/collectionId/
    `;

    return await idb.none(query, replacementValues);
  }

  public static async getCollectionsMintedBetween(from: number, to: number, limit = 2000) {
    const query = `
      SELECT
        *
      FROM collections
      WHERE minted_timestamp > ${from}
        AND minted_timestamp < ${to}
      ORDER BY minted_timestamp ASC
      LIMIT ${limit}
    `;

    const collections = await redb.manyOrNone(query);
    if (!_.isEmpty(collections)) {
      return _.map(collections, (collection) => new CollectionsEntity(collection));
    }

    return [];
  }

  public static async getTopCollectionsByVolume(limit = 500) {
    const query = `
      SELECT
        *
      FROM collections
      ORDER BY day1_volume DESC
      LIMIT ${limit}
    `;

    const collections = await redb.manyOrNone(query);
    if (!_.isEmpty(collections)) {
      return _.map(collections, (collection) => new CollectionsEntity(collection));
    }

    return [];
  }

  public static async recalculateCollectionFloorSell(collection: string) {
    const query = `
      UPDATE collections SET
        floor_sell_id = x.floor_sell_id,
        floor_sell_value = x.floor_sell_value,
        floor_sell_maker = x.floor_sell_maker,
        floor_sell_source_id_int = x.source_id_int,
        floor_sell_valid_between = x.valid_between,
        updated_at = now()
      FROM (
        SELECT
          tokens.floor_sell_id,
          tokens.floor_sell_value,
          tokens.floor_sell_maker,
          orders.source_id_int,
          orders.valid_between
        FROM tokens
        LEFT JOIN orders
        ON tokens.floor_sell_id = orders.id
        WHERE tokens.collection_id = $/collection/
        ORDER BY tokens.floor_sell_value
        LIMIT 1
      ) x
      WHERE collections.id = $/collection/
      AND (
        collections.floor_sell_id IS DISTINCT FROM x.floor_sell_id
        OR collections.floor_sell_value IS DISTINCT FROM x.floor_sell_value
      )
    `;

    await idb.none(query, {
      collection,
    });
  }

  public static async recalculateContractFloorSell(contract: string) {
    const result = await redb.manyOrNone(
      `
        SELECT
          tokens.token_id
        FROM tokens
        WHERE tokens.contract = $/contract/
          AND tokens.floor_sell_value IS NOT NULL
        LIMIT 10000
      `,
      { contract: toBuffer(contract) }
    );

    if (result) {
      const currentTime = now();
      await orderUpdatesByIdJob.addToQueue(
        result.map(({ token_id }) => {
          const tokenSetId = `token:${contract}:${token_id}`;
          return {
            context: `revalidate-sell-${tokenSetId}-${currentTime}`,
            tokenSetId,
            side: "sell",
            trigger: { kind: "revalidation" },
          };
        })
      );
    }
  }

  public static async recalculateContractTopBuy(contract: string) {
    const result = await redb.manyOrNone(
      `
        SELECT
          tokens.token_id
        FROM tokens
        WHERE tokens.contract = $/contract/
        LIMIT 10000
      `,
      { contract: toBuffer(contract) }
    );

    if (result) {
      const currentTime = now();
      await orderUpdatesByIdJob.addToQueue(
        result.map(({ token_id }) => {
          const tokenSetId = `token:${contract}:${token_id}`;
          return {
            context: `revalidate-buy-${tokenSetId}-${currentTime}`,
            tokenSetId,
            side: "buy",
            trigger: { kind: "revalidation" },
          };
        })
      );
    }
  }

  public static async revalidateCollectionTopBuy(collection: string) {
    const tokenSetsResult = await redb.manyOrNone(
      `
        SELECT token_sets.id
        FROM token_sets
        WHERE token_sets.collection_id = $/collection/
          AND token_sets.top_buy_value IS NOT NULL
      `,
      { collection }
    );

    if (tokenSetsResult.length) {
      const currentTime = now();
      await orderUpdatesByIdJob.addToQueue(
        tokenSetsResult.map((tokenSet: { id: any }) => ({
          context: `revalidate-buy-${tokenSet.id}-${currentTime}`,
          tokenSetId: tokenSet.id,
          side: "buy",
          trigger: { kind: "revalidation" },
        }))
      );
    }
  }

  public static async getIdsByCommunity(community: string) {
    const query = `
      SELECT id
      FROM collections
      WHERE community = $/community/
    `;

    const collectionIds = await idb.manyOrNone(query, { community });
    return _.map(collectionIds, "id");
  }
}<|MERGE_RESOLUTION|>--- conflicted
+++ resolved
@@ -16,22 +16,13 @@
 import * as marketplaceFees from "@/utils/marketplace-fees";
 import MetadataApi from "@/utils/metadata-api";
 import * as royalties from "@/utils/royalties";
-<<<<<<< HEAD
-=======
-
-import * as orderUpdatesById from "@/jobs/order-updates/by-id-queue";
->>>>>>> 4d74d75b
 
 import { recalcOwnerCountQueueJob } from "@/jobs/collection-updates/recalc-owner-count-queue-job";
 import { fetchCollectionMetadataJob } from "@/jobs/token-updates/fetch-collection-metadata-job";
 import { refreshActivitiesCollectionMetadataJob } from "@/jobs/activities/refresh-activities-collection-metadata-job";
 
-<<<<<<< HEAD
-import { getNetworkSettings } from "@/config/network";
 import { orderUpdatesByIdJob } from "@/jobs/order-updates/order-updates-by-id-job";
 
-=======
->>>>>>> 4d74d75b
 export class Collections {
   public static async getById(collectionId: string, readReplica = false) {
     const dbInstance = readReplica ? redb : idb;
