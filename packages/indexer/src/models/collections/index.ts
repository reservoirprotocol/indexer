/* eslint-disable @typescript-eslint/no-explicit-any */

import _ from "lodash";

import { idb, redb } from "@/common/db";
import { logger } from "@/common/logger";
import { toBuffer, now } from "@/common/utils";
<<<<<<< HEAD

=======
>>>>>>> 2cfbf5b1
import {
  CollectionsEntity,
  CollectionsEntityParams,
  CollectionsEntityUpdateParams,
} from "@/models/collections/collections-entity";
import { Tokens } from "@/models/tokens";
import { updateBlurRoyalties } from "@/utils/blur";
import * as erc721c from "@/utils/erc721c";
import * as marketplaceBlacklist from "@/utils/marketplace-blacklists";
import * as marketplaceFees from "@/utils/marketplace-fees";
import MetadataApi from "@/utils/metadata-api";
import * as royalties from "@/utils/royalties";

import { recalcOwnerCountQueueJob } from "@/jobs/collection-updates/recalc-owner-count-queue-job";
import { fetchCollectionMetadataJob } from "@/jobs/token-updates/fetch-collection-metadata-job";
import { refreshActivitiesCollectionMetadataJob } from "@/jobs/activities/refresh-activities-collection-metadata-job";
import { orderUpdatesByIdJob } from "@/jobs/order-updates/order-updates-by-id-job";
import {
  topBidCollectionJob,
  TopBidCollectionJobPayload,
} from "@/jobs/collection-updates/top-bid-collection-job";

export class Collections {
  public static async getById(collectionId: string, readReplica = false) {
    const dbInstance = readReplica ? redb : idb;
    const collection: CollectionsEntityParams | null = await dbInstance.oneOrNone(
      `
        SELECT
          *
        FROM collections
        WHERE id = $/collectionId/
      `,
      { collectionId }
    );

    if (collection) {
      return new CollectionsEntity(collection);
    }

    return null;
  }

  public static async getByContractAndTokenId(
    contract: string,
    tokenId: number,
    readReplica = false
  ) {
    const dbInstance = readReplica ? redb : idb;
    const collection: CollectionsEntityParams | null = await dbInstance.oneOrNone(
      `
        SELECT
          *
        FROM collections
        WHERE collections.contract = $/contract/
          AND collections.token_id_range @> $/tokenId/::NUMERIC(78, 0)
        ORDER BY collections.created_at DESC
        LIMIT 1
      `,
      {
        contract: toBuffer(contract),
        tokenId,
      }
    );

    if (collection) {
      return new CollectionsEntity(collection);
    }

    return null;
  }

  public static async getByTokenSetId(tokenSetId: string) {
    const collection: CollectionsEntityParams | null = await redb.oneOrNone(
      `
        SELECT
          *
        FROM collections
        WHERE token_set_id = $/tokenSetId/
      `,
      { tokenSetId }
    );

    if (collection) {
      return new CollectionsEntity(collection);
    }

    return null;
  }

  public static async updateCollectionCache(contract: string, tokenId: string, community = "") {
    const collectionExists = await idb.oneOrNone(
      `
        SELECT
          collections.id
        FROM tokens
        JOIN collections
          ON tokens.collection_id = collections.id
        WHERE tokens.contract = $/contract/
          AND tokens.token_id = $/tokenId/
      `,
      {
        contract: toBuffer(contract),
        tokenId,
      }
    );

    if (!collectionExists) {
      // If the collection doesn't exist, push a job to retrieve it
      await fetchCollectionMetadataJob.addToQueue([
        {
          contract,
          tokenId,
          context: "updateCollectionCache",
        },
      ]);

      return;
    }

    const collection = await MetadataApi.getCollectionMetadata(contract, tokenId, community);

    if (collection.isCopyrightInfringement) {
      collection.name = collection.id;
      collection.metadata = null;

      logger.info(
        "updateCollectionCache",
        JSON.stringify({
          topic: "debugCopyrightInfringement",
          message: "Collection is a copyright infringement",
          contract,
          collection,
        })
      );
    } else if (collection.metadata == null) {
      const collectionResult = await Collections.getById(collection.id);

      if (collectionResult?.metadata != null) {
        logger.error(
          "updateCollectionCache",
          `InvalidUpdateCollectionCache. contract=${contract}, tokenId=${tokenId}, community=${community}, collection=${JSON.stringify(
            collection
          )}, collectionResult=${JSON.stringify(collectionResult)}`
        );

        throw new Error("Invalid collection metadata");
      }
    }

    const tokenCount = await Tokens.countTokensInCollection(collection.id);

    await recalcOwnerCountQueueJob.addToQueue([
      {
        context: "updateCollectionCache",
        kind: "collectionId",
        data: { collectionId: collection.id },
      },
    ]);

    const query = `
      UPDATE collections SET
        metadata = $/metadata:json/,
        name = $/name/,
        slug = $/slug/,
        token_count = $/tokenCount/,
        payment_tokens = $/paymentTokens/,
        creator = $/creator/,
        updated_at = now()
      WHERE id = $/id/
      RETURNING (
                  SELECT
                  json_build_object(
                    'name', collections.name,
                    'metadata', collections.metadata
                  )
                  FROM collections
                  WHERE collections.id = $/id/
                ) AS old_metadata
    `;

    const values = {
      id: collection.id,
      metadata: collection.metadata || {},
      name: collection.name,
      slug: collection.slug,
      tokenCount,
      paymentTokens: collection.paymentTokens ? { opensea: collection.paymentTokens } : {},
      creator: collection.creator ? toBuffer(collection.creator) : null,
    };

    const result = await idb.oneOrNone(query, values);

    if (
      result?.old_metadata.name != collection.name ||
      result?.old_metadata.metadata.imageUrl != (collection.metadata as any)?.imageUrl
    ) {
      await refreshActivitiesCollectionMetadataJob.addToQueue({
        collectionId: collection.id,
        collectionUpdateData: {
          name: collection.name || null,
          image: (collection.metadata as any)?.imageUrl || null,
        },
      });
    }

    // Refresh all royalty specs and the default royalties
    await royalties.refreshAllRoyaltySpecs(
      collection.id,
      collection.royalties as royalties.Royalty[] | undefined,
      collection.openseaRoyalties as royalties.Royalty[] | undefined
    );
    await royalties.refreshDefaultRoyalties(collection.id);

    // Refresh Blur royalties (which get stored separately)
    await updateBlurRoyalties(collection.id, true);

    // Refresh OpenSea marketplace fees
    const openseaFees = collection.openseaFees as royalties.Royalty[] | undefined;
    await marketplaceFees.updateMarketplaceFeeSpec(collection.id, "opensea", openseaFees);

    // Refresh any contract blacklists
    await marketplaceBlacklist.checkMarketplaceIsFiltered(collection.contract, [], true);

    // Refresh ERC721C config
    await erc721c.refreshERC721CConfig(collection.contract);
  }

  public static async update(collectionId: string, fields: CollectionsEntityUpdateParams) {
    let updateString = "";
    const replacementValues = {
      collectionId,
    };

    _.forEach(fields, (value, fieldName) => {
      updateString += `${_.snakeCase(fieldName)} = $/${fieldName}/,`;
      (replacementValues as any)[fieldName] = value;
    });

    updateString = _.trimEnd(updateString, ",");

    const query = `
      UPDATE collections
        SET ${updateString}
      WHERE id = $/collectionId/
    `;

    return await idb.none(query, replacementValues);
  }

  public static async getCollectionsMintedBetween(from: number, to: number, limit = 2000) {
    const query = `
      SELECT
        *
      FROM collections
      WHERE minted_timestamp > ${from}
        AND minted_timestamp < ${to}
      ORDER BY minted_timestamp ASC
      LIMIT ${limit}
    `;

    const collections = await redb.manyOrNone(query);
    if (!_.isEmpty(collections)) {
      return _.map(collections, (collection) => new CollectionsEntity(collection));
    }

    return [];
  }

  public static async getTopCollectionsByVolume(limit = 500) {
    const query = `
      SELECT
        *
      FROM collections
      ORDER BY day1_volume DESC
      LIMIT ${limit}
    `;

    const collections = await redb.manyOrNone(query);
    if (!_.isEmpty(collections)) {
      return _.map(collections, (collection) => new CollectionsEntity(collection));
    }

    return [];
  }

  public static async recalculateCollectionFloorSell(collection: string) {
    const query = `
      UPDATE collections SET
        floor_sell_id = x.floor_sell_id,
        floor_sell_value = x.floor_sell_value,
        floor_sell_maker = x.floor_sell_maker,
        floor_sell_source_id_int = x.source_id_int,
        floor_sell_valid_between = x.valid_between,
        updated_at = now()
      FROM (
        SELECT
          tokens.floor_sell_id,
          tokens.floor_sell_value,
          tokens.floor_sell_maker,
          orders.source_id_int,
          orders.valid_between
        FROM tokens
        LEFT JOIN orders
        ON tokens.floor_sell_id = orders.id
        WHERE tokens.collection_id = $/collection/
        ORDER BY tokens.floor_sell_value
        LIMIT 1
      ) x
      WHERE collections.id = $/collection/
      AND (
        collections.floor_sell_id IS DISTINCT FROM x.floor_sell_id
        OR collections.floor_sell_value IS DISTINCT FROM x.floor_sell_value
      )
    `;

    await idb.none(query, {
      collection,
    });
  }

  public static async recalculateContractFloorSell(contract: string) {
    const result = await redb.manyOrNone(
      `
        SELECT
          tokens.token_id
        FROM tokens
        WHERE tokens.contract = $/contract/
          AND tokens.floor_sell_value IS NOT NULL
        LIMIT 10000
      `,
      { contract: toBuffer(contract) }
    );

    if (result) {
      const currentTime = now();
      await orderUpdatesByIdJob.addToQueue(
        result.map(({ token_id }) => {
          const tokenSetId = `token:${contract}:${token_id}`;
          return {
            context: `revalidate-sell-${tokenSetId}-${currentTime}`,
            tokenSetId,
            side: "sell",
            trigger: { kind: "revalidation" },
          };
        })
      );
    }
  }

  public static async recalculateContractTopBuy(contract: string) {
    const result = await redb.manyOrNone(
      `
        SELECT
          tokens.token_id
        FROM tokens
        WHERE tokens.contract = $/contract/
        LIMIT 10000
      `,
      { contract: toBuffer(contract) }
    );

    if (result) {
      const currentTime = now();
      await orderUpdatesByIdJob.addToQueue(
        result.map(({ token_id }) => {
          const tokenSetId = `token:${contract}:${token_id}`;
          return {
            context: `revalidate-buy-${tokenSetId}-${currentTime}`,
            tokenSetId,
            side: "buy",
            trigger: { kind: "revalidation" },
          };
        })
      );
    }
  }

  public static async revalidateCollectionTopBuy(collection: string) {
    const tokenSetsResult = await redb.manyOrNone(
      `
        SELECT token_sets.id
        FROM token_sets
        WHERE token_sets.collection_id = $/collection/
          AND token_sets.top_buy_value IS NOT NULL
      `,
      { collection }
    );

    if (tokenSetsResult.length) {
      const currentTime = now();
      await orderUpdatesByIdJob.addToQueue(
        tokenSetsResult.map((tokenSet: { id: any }) => ({
          context: `revalidate-buy-${tokenSet.id}-${currentTime}`,
          tokenSetId: tokenSet.id,
          side: "buy",
          trigger: { kind: "revalidation" },
        }))
      );
    } else {
      logger.info(
        "revalidateCollectionTopBuy",
        JSON.stringify({
          message: "No token sets with top bid found for collection",
          collection,
        })
      );

      await topBidCollectionJob.addToQueue([
        {
          collectionId: collection,
          kind: "revalidation",
          txHash: null,
          txTimestamp: null,
        } as TopBidCollectionJobPayload,
      ]);
    }
  }

  public static async getIdsByCommunity(community: string) {
    const query = `
      SELECT id
      FROM collections
      WHERE community = $/community/
    `;

    const collectionIds = await idb.manyOrNone(query, { community });
    return _.map(collectionIds, "id");
  }
}<|MERGE_RESOLUTION|>--- conflicted
+++ resolved
@@ -5,10 +5,6 @@
 import { idb, redb } from "@/common/db";
 import { logger } from "@/common/logger";
 import { toBuffer, now } from "@/common/utils";
-<<<<<<< HEAD
-
-=======
->>>>>>> 2cfbf5b1
 import {
   CollectionsEntity,
   CollectionsEntityParams,
