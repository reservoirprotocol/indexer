/* eslint-disable @typescript-eslint/no-explicit-any */

import _ from "lodash";

import { idb, redb } from "@/common/db";
import { toBuffer, now } from "@/common/utils";
import * as orderUpdatesById from "@/jobs/order-updates/by-id-queue";
import {
  CollectionsEntity,
  CollectionsEntityParams,
  CollectionsEntityUpdateParams,
} from "@/models/collections/collections-entity";
import { Tokens } from "@/models/tokens";
import MetadataApi from "@/utils/metadata-api";
import * as royalties from "@/utils/royalties";
import * as marketplaceFees from "@/utils/marketplace_fees";

export class Collections {
  public static async getById(collectionId: string, readReplica = false) {
    const dbInstance = readReplica ? redb : idb;
    const collection: CollectionsEntityParams | null = await dbInstance.oneOrNone(
      `
        SELECT
          *
        FROM collections
        WHERE id = $/collectionId/
      `,
      { collectionId }
    );

    if (collection) {
      return new CollectionsEntity(collection);
    }

    return null;
  }

  public static async getByContractAndTokenId(
    contract: string,
    tokenId: number,
    readReplica = false
  ) {
    const dbInstance = readReplica ? redb : idb;
    const collection: CollectionsEntityParams | null = await dbInstance.oneOrNone(
      `
        SELECT
          *
        FROM collections
        WHERE collections.contract = $/contract/
          AND collections.token_id_range @> $/tokenId/::NUMERIC(78, 0)
        ORDER BY collections.created_at DESC
        LIMIT 1
      `,
      {
        contract: toBuffer(contract),
        tokenId,
      }
    );

    if (collection) {
      return new CollectionsEntity(collection);
    }

    return null;
  }

  public static async getByTokenSetId(tokenSetId: string) {
    const collection: CollectionsEntityParams | null = await redb.oneOrNone(
      `
        SELECT
          *
        FROM collections
        WHERE token_set_id = $/tokenSetId/
      `,
      { tokenSetId }
    );

    if (collection) {
      return new CollectionsEntity(collection);
    }

    return null;
  }

  public static async updateCollectionCache(contract: string, tokenId: string, community = "") {
    const collection = await MetadataApi.getCollectionMetadata(contract, tokenId, community);
    const tokenCount = await Tokens.countTokensInCollection(collection.id);

    const query = `
      UPDATE collections SET
        metadata = $/metadata:json/,
        name = $/name/,
        slug = $/slug/,
        token_count = $/tokenCount/,
        updated_at = now()
      WHERE id = $/id/
    `;

    const values = {
      id: collection.id,
      metadata: collection.metadata || {},
      name: collection.name,
      slug: collection.slug,
      tokenCount,
    };

    await idb.none(query, values);

    // Refresh all royalty specs and the default royalties
    await royalties.refreshAllRoyaltySpecs(
      collection.id,
      collection.royalties as royalties.Royalty[] | undefined,
      collection.openseaRoyalties as royalties.Royalty[] | undefined
    );
    await royalties.refreshDefaultRoyalties(collection.id);

    // Refresh marketplace fees
<<<<<<< HEAD
    await royalties.updateMarketplaceFeeSpec(
=======
    await marketplaceFees.updateMarketplaceFeeSpec(
>>>>>>> 92da882f
      collection.id,
      "opensea",
      collection.openseaFees as royalties.Royalty[] | undefined
    );
  }

  public static async update(collectionId: string, fields: CollectionsEntityUpdateParams) {
    let updateString = "";
    const replacementValues = {
      collectionId,
    };

    _.forEach(fields, (value, fieldName) => {
      updateString += `${_.snakeCase(fieldName)} = $/${fieldName}/,`;
      (replacementValues as any)[fieldName] = value;
    });

    updateString = _.trimEnd(updateString, ",");

    const query = `
      UPDATE collections
        SET ${updateString}
      WHERE id = $/collectionId/
    `;

    return await idb.none(query, replacementValues);
  }

  public static async getCollectionsMintedBetween(from: number, to: number, limit = 2000) {
    const query = `
      SELECT
        *
      FROM collections
      WHERE minted_timestamp > ${from}
        AND minted_timestamp < ${to}
      ORDER BY minted_timestamp ASC
      LIMIT ${limit}
    `;

    const collections = await redb.manyOrNone(query);
    if (!_.isEmpty(collections)) {
      return _.map(collections, (collection) => new CollectionsEntity(collection));
    }

    return [];
  }

  public static async getTopCollectionsByVolume(limit = 500) {
    const query = `
      SELECT
        *
      FROM collections
      ORDER BY day1_volume DESC
      LIMIT ${limit}
    `;

    const collections = await redb.manyOrNone(query);
    if (!_.isEmpty(collections)) {
      return _.map(collections, (collection) => new CollectionsEntity(collection));
    }

    return [];
  }

  public static async recalculateCollectionFloorSell(collection: string) {
    const query = `
      UPDATE collections SET
        floor_sell_id = x.floor_sell_id,
        floor_sell_value = x.floor_sell_value,
        floor_sell_maker = x.floor_sell_maker,
        floor_sell_source_id_int = x.source_id_int,
        floor_sell_valid_between = x.valid_between,
        updated_at = now()
      FROM (
        SELECT
          tokens.floor_sell_id,
          tokens.floor_sell_value,
          tokens.floor_sell_maker,
          orders.source_id_int,
          orders.valid_between
        FROM tokens
        JOIN orders
        ON tokens.floor_sell_id = orders.id
        WHERE tokens.collection_id = $/collection/
        ORDER BY tokens.floor_sell_value
        LIMIT 1
      ) x
      WHERE collections.id = $/collection/
      AND (
        collections.floor_sell_id IS DISTINCT FROM x.floor_sell_id
        OR collections.floor_sell_value IS DISTINCT FROM x.floor_sell_value
      )
    `;

    await idb.none(query, {
      collection,
    });
  }

  public static async recalculateContractFloorSell(contract: string) {
    const result = await redb.manyOrNone(
      `
        SELECT
          tokens.token_id
        FROM tokens
        WHERE tokens.contract = $/contract/
          AND tokens.floor_sell_value IS NOT NULL
        LIMIT 10000
      `,
      { contract: toBuffer(contract) }
    );

    if (result) {
      const currentTime = now();
      await orderUpdatesById.addToQueue(
        result.map(({ token_id }) => {
          const tokenSetId = `token:${contract}:${token_id}`;
          return {
            context: `revalidate-sell-${tokenSetId}-${currentTime}`,
            tokenSetId,
            side: "sell",
            trigger: { kind: "revalidation" },
          };
        })
      );
    }
  }

  public static async recalculateContractTopBuy(contract: string) {
    const result = await redb.manyOrNone(
      `
        SELECT
          tokens.token_id
        FROM tokens
        WHERE tokens.contract = $/contract/
        LIMIT 10000
      `,
      { contract: toBuffer(contract) }
    );

    if (result) {
      const currentTime = now();
      await orderUpdatesById.addToQueue(
        result.map(({ token_id }) => {
          const tokenSetId = `token:${contract}:${token_id}`;
          return {
            context: `revalidate-buy-${tokenSetId}-${currentTime}`,
            tokenSetId,
            side: "buy",
            trigger: { kind: "revalidation" },
          };
        })
      );
    }
  }

  public static async revalidateCollectionTopBuy(collection: string) {
    const tokenSetsResult = await redb.manyOrNone(
      `
        SELECT token_sets.id
        FROM token_sets
        WHERE token_sets.collection_id = $/collection/
          AND token_sets.top_buy_value IS NOT NULL
      `,
      { collection }
    );

    if (tokenSetsResult.length) {
      const currentTime = now();
      await orderUpdatesById.addToQueue(
        tokenSetsResult.map((tokenSet: { id: any }) => ({
          context: `revalidate-buy-${tokenSet.id}-${currentTime}`,
          tokenSetId: tokenSet.id,
          side: "buy",
          trigger: { kind: "revalidation" },
        }))
      );
    }
  }
}<|MERGE_RESOLUTION|>--- conflicted
+++ resolved
@@ -115,11 +115,7 @@
     await royalties.refreshDefaultRoyalties(collection.id);
 
     // Refresh marketplace fees
-<<<<<<< HEAD
-    await royalties.updateMarketplaceFeeSpec(
-=======
     await marketplaceFees.updateMarketplaceFeeSpec(
->>>>>>> 92da882f
       collection.id,
       "opensea",
       collection.openseaFees as royalties.Royalty[] | undefined
