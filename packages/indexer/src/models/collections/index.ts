/* eslint-disable @typescript-eslint/no-explicit-any */

import _ from "lodash";

import { idb, redb } from "@/common/db";
import { toBuffer, now } from "@/common/utils";
import * as orderUpdatesById from "@/jobs/order-updates/by-id-queue";
import {
  CollectionsEntity,
  CollectionsEntityParams,
  CollectionsEntityUpdateParams,
} from "@/models/collections/collections-entity";
import { Tokens } from "@/models/tokens";
import MetadataApi from "@/utils/metadata-api";
import * as royalties from "@/utils/royalties";
<<<<<<< HEAD
import * as marketplaceFees from "@/utils/marketplace_fees";
=======
import { logger } from "@/common/logger";
>>>>>>> 1e6a3104

export class Collections {
  public static async getById(collectionId: string, readReplica = false) {
    const dbInstance = readReplica ? redb : idb;
    const collection: CollectionsEntityParams | null = await dbInstance.oneOrNone(
      `
        SELECT
          *
        FROM collections
        WHERE id = $/collectionId/
      `,
      { collectionId }
    );

    if (collection) {
      return new CollectionsEntity(collection);
    }

    return null;
  }

  public static async getByContractAndTokenId(
    contract: string,
    tokenId: number,
    readReplica = false
  ) {
    const dbInstance = readReplica ? redb : idb;
    const collection: CollectionsEntityParams | null = await dbInstance.oneOrNone(
      `
        SELECT
          *
        FROM collections
        WHERE collections.contract = $/contract/
          AND collections.token_id_range @> $/tokenId/::NUMERIC(78, 0)
        ORDER BY collections.created_at DESC
        LIMIT 1
      `,
      {
        contract: toBuffer(contract),
        tokenId,
      }
    );

    if (collection) {
      return new CollectionsEntity(collection);
    }

    return null;
  }

  public static async getByTokenSetId(tokenSetId: string) {
    const collection: CollectionsEntityParams | null = await redb.oneOrNone(
      `
        SELECT
          *
        FROM collections
        WHERE token_set_id = $/tokenSetId/
      `,
      { tokenSetId }
    );

    if (collection) {
      return new CollectionsEntity(collection);
    }

    return null;
  }

  public static async updateCollectionCache(contract: string, tokenId: string, community = "") {
    const collection = await MetadataApi.getCollectionMetadata(contract, tokenId, community);
    const tokenCount = await Tokens.countTokensInCollection(collection.id);

    if (collection.metadata == null) {
      const collectionResult = await Collections.getById(collection.id);

      if (collectionResult?.metadata != null) {
        logger.error(
          "updateCollectionCache",
          `InvalidUpdateCollectionCache. contract=${contract}, tokenId=${tokenId}, community=${community}, collection=${JSON.stringify(
            collection
          )}, collectionResult=${JSON.stringify(collectionResult)}`
        );

        throw new Error("Invalid collection metadata");
      }
    }

    const query = `
      UPDATE collections SET
        metadata = $/metadata:json/,
        name = $/name/,
        slug = $/slug/,
        token_count = $/tokenCount/,
        updated_at = now()
      WHERE id = $/id/
    `;

    const values = {
      id: collection.id,
      metadata: collection.metadata || {},
      name: collection.name,
      slug: collection.slug,
      tokenCount,
    };

    await idb.none(query, values);

    // Refresh all royalty specs and the default royalties
    await royalties.refreshAllRoyaltySpecs(
      collection.id,
      collection.royalties as royalties.Royalty[] | undefined,
      collection.openseaRoyalties as royalties.Royalty[] | undefined
    );
    await royalties.refreshDefaultRoyalties(collection.id);

    // Refresh marketplace fees
    await marketplaceFees.updateMarketplaceFeeSpec(
      collection.id,
      "opensea",
      collection.openseaFees as royalties.Royalty[] | undefined
    );
  }

  public static async update(collectionId: string, fields: CollectionsEntityUpdateParams) {
    let updateString = "";
    const replacementValues = {
      collectionId,
    };

    _.forEach(fields, (value, fieldName) => {
      updateString += `${_.snakeCase(fieldName)} = $/${fieldName}/,`;
      (replacementValues as any)[fieldName] = value;
    });

    updateString = _.trimEnd(updateString, ",");

    const query = `
      UPDATE collections
        SET ${updateString}
      WHERE id = $/collectionId/
    `;

    return await idb.none(query, replacementValues);
  }

  public static async getCollectionsMintedBetween(from: number, to: number, limit = 2000) {
    const query = `
      SELECT
        *
      FROM collections
      WHERE minted_timestamp > ${from}
        AND minted_timestamp < ${to}
      ORDER BY minted_timestamp ASC
      LIMIT ${limit}
    `;

    const collections = await redb.manyOrNone(query);
    if (!_.isEmpty(collections)) {
      return _.map(collections, (collection) => new CollectionsEntity(collection));
    }

    return [];
  }

  public static async getTopCollectionsByVolume(limit = 500) {
    const query = `
      SELECT
        *
      FROM collections
      ORDER BY day1_volume DESC
      LIMIT ${limit}
    `;

    const collections = await redb.manyOrNone(query);
    if (!_.isEmpty(collections)) {
      return _.map(collections, (collection) => new CollectionsEntity(collection));
    }

    return [];
  }

  public static async recalculateCollectionFloorSell(collection: string) {
    const query = `
      UPDATE collections SET
        floor_sell_id = x.floor_sell_id,
        floor_sell_value = x.floor_sell_value,
        floor_sell_maker = x.floor_sell_maker,
        floor_sell_source_id_int = x.source_id_int,
        floor_sell_valid_between = x.valid_between,
        updated_at = now()
      FROM (
        SELECT
          tokens.floor_sell_id,
          tokens.floor_sell_value,
          tokens.floor_sell_maker,
          orders.source_id_int,
          orders.valid_between
        FROM tokens
        JOIN orders
        ON tokens.floor_sell_id = orders.id
        WHERE tokens.collection_id = $/collection/
        ORDER BY tokens.floor_sell_value
        LIMIT 1
      ) x
      WHERE collections.id = $/collection/
      AND (
        collections.floor_sell_id IS DISTINCT FROM x.floor_sell_id
        OR collections.floor_sell_value IS DISTINCT FROM x.floor_sell_value
      )
    `;

    await idb.none(query, {
      collection,
    });
  }

  public static async recalculateContractFloorSell(contract: string) {
    const result = await redb.manyOrNone(
      `
        SELECT
          tokens.token_id
        FROM tokens
        WHERE tokens.contract = $/contract/
          AND tokens.floor_sell_value IS NOT NULL
        LIMIT 10000
      `,
      { contract: toBuffer(contract) }
    );

    if (result) {
      const currentTime = now();
      await orderUpdatesById.addToQueue(
        result.map(({ token_id }) => {
          const tokenSetId = `token:${contract}:${token_id}`;
          return {
            context: `revalidate-sell-${tokenSetId}-${currentTime}`,
            tokenSetId,
            side: "sell",
            trigger: { kind: "revalidation" },
          };
        })
      );
    }
  }

  public static async recalculateContractTopBuy(contract: string) {
    const result = await redb.manyOrNone(
      `
        SELECT
          tokens.token_id
        FROM tokens
        WHERE tokens.contract = $/contract/
        LIMIT 10000
      `,
      { contract: toBuffer(contract) }
    );

    if (result) {
      const currentTime = now();
      await orderUpdatesById.addToQueue(
        result.map(({ token_id }) => {
          const tokenSetId = `token:${contract}:${token_id}`;
          return {
            context: `revalidate-buy-${tokenSetId}-${currentTime}`,
            tokenSetId,
            side: "buy",
            trigger: { kind: "revalidation" },
          };
        })
      );
    }
  }

  public static async revalidateCollectionTopBuy(collection: string) {
    const tokenSetsResult = await redb.manyOrNone(
      `
        SELECT token_sets.id
        FROM token_sets
        WHERE token_sets.collection_id = $/collection/
          AND token_sets.top_buy_value IS NOT NULL
      `,
      { collection }
    );

    if (tokenSetsResult.length) {
      const currentTime = now();
      await orderUpdatesById.addToQueue(
        tokenSetsResult.map((tokenSet: { id: any }) => ({
          context: `revalidate-buy-${tokenSet.id}-${currentTime}`,
          tokenSetId: tokenSet.id,
          side: "buy",
          trigger: { kind: "revalidation" },
        }))
      );
    }
  }
}<|MERGE_RESOLUTION|>--- conflicted
+++ resolved
@@ -13,11 +13,8 @@
 import { Tokens } from "@/models/tokens";
 import MetadataApi from "@/utils/metadata-api";
 import * as royalties from "@/utils/royalties";
-<<<<<<< HEAD
 import * as marketplaceFees from "@/utils/marketplace_fees";
-=======
 import { logger } from "@/common/logger";
->>>>>>> 1e6a3104
 
 export class Collections {
   public static async getById(collectionId: string, readReplica = false) {
