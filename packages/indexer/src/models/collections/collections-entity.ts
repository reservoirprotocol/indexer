import { fromBuffer } from "@/common/utils";

export type CollectionsEntityUpdateParams = {
  id?: string;
  slug?: string;
  name?: string;
  metadata?: string;
  royalties?: string;
  community?: string;
  contract?: string;
  tokenIdRange?: string;
  tokenSetId?: string;
  nonFlaggedTokenSetId?: string | null;
  tokenCount?: number;
  createdAt?: string;
  updatedAt?: string;
  day1Volume?: number;
  day1Rank?: number;
  day7Volume?: number;
  day7Rank?: number;
  day30Volume?: number;
  day30Rank?: number;
  allTimeVolume?: number;
  allTimeRank?: number;
  indexMetadata?: boolean;
  lastMetadataSync?: string;
  floorSellValue?: number;
  creator?: string;
  isSpam?: number;
};

export type CollectionsMetadata = {
  imageUrl?: string | undefined;
  discordUrl?: string | undefined;
  description?: string | undefined;
  externalUrl?: string | undefined;
  bannerImageUrl?: string | undefined;
  twitterUsername?: string | undefined;
  openseaVerificationStatus?: string | undefined;
};

export type CollectionsRoyalties = {
  bps: number;
  recipient: string;
};

export type CollectionsEntityParams = {
  id: string;
  slug: string;
  name: string;
  metadata: CollectionsMetadata;
  royalties: CollectionsRoyalties[];
  community: string;
  contract: Buffer;
  token_id_range: string;
  token_set_id: string;
  non_flagged_token_set_id: string;
  token_count: number;
  owner_count: number;
  created_at: string;
  updated_at: string;
  day1_volume: number;
  day1_rank: number;
  day7_volume: number;
  day7_rank: number;
  day30_volume: number;
  day30_rank: number;
  all_time_volume: number;
  all_time_rank: number;
  index_metadata: boolean;
  last_metadata_sync: string;
  minted_timestamp: number;
  floor_sell_value: number;
  creator: Buffer;
<<<<<<< HEAD
  is_spam: number;
=======
  is_spam: number | null;
>>>>>>> b6e82eb7
};

export class CollectionsEntity {
  id: string;
  slug: string;
  name: string;
  metadata: CollectionsMetadata;
  royalties: CollectionsRoyalties[];
  community: string;
  contract: string;
  tokenIdRange: number[];
  tokenSetId: string;
  nonFlaggedTokenSetId: string;
  tokenCount: number;
  ownerCount: number;
  createdAt: string;
  updatedAt: string;
  day1Volume: number;
  day1Rank: number;
  day7Volume: number;
  day7Rank: number;
  day30Volume: number;
  day30Rank: number;
  allTimeVolume: number;
  allTimeRank: number;
  indexMetadata: boolean;
  lastMetadataSync: string;
  mintedTimestamp: number;
  floorSellValue: number;
  creator: string;
  isSpam: number;

  constructor(params: CollectionsEntityParams) {
    this.id = params.id;
    this.slug = params.slug;
    this.name = params.name;
    this.metadata = params.metadata;
    this.royalties = params.royalties ? params.royalties : [];
    this.community = params.community;
    this.contract = fromBuffer(params.contract);
    this.tokenIdRange = params.token_id_range != "(,)" ? JSON.parse(params.token_id_range) : [];
    this.tokenSetId = params.token_set_id;
    this.nonFlaggedTokenSetId = params.non_flagged_token_set_id;
    this.tokenCount = params.token_count;
    this.ownerCount = params.owner_count;
    this.createdAt = params.created_at;
    this.updatedAt = params.updated_at;
    this.day1Volume = params.day1_volume;
    this.day1Rank = params.day1_rank;
    this.day7Volume = params.day7_volume;
    this.day7Rank = params.day7_rank;
    this.day30Volume = params.day30_volume;
    this.day30Rank = params.day30_rank;
    this.allTimeVolume = params.all_time_volume;
    this.allTimeRank = params.all_time_rank;
    this.indexMetadata = params.index_metadata;
    this.lastMetadataSync = params.last_metadata_sync;
    this.mintedTimestamp = params.minted_timestamp;
    this.floorSellValue = params.floor_sell_value;
    this.creator = params.creator ? fromBuffer(params.creator) : params.creator;
<<<<<<< HEAD
    this.isSpam = params.is_spam;
=======
    this.isSpam = Number(params.is_spam);
>>>>>>> b6e82eb7
  }
}<|MERGE_RESOLUTION|>--- conflicted
+++ resolved
@@ -72,11 +72,7 @@
   minted_timestamp: number;
   floor_sell_value: number;
   creator: Buffer;
-<<<<<<< HEAD
-  is_spam: number;
-=======
   is_spam: number | null;
->>>>>>> b6e82eb7
 };
 
 export class CollectionsEntity {
@@ -137,10 +133,6 @@
     this.mintedTimestamp = params.minted_timestamp;
     this.floorSellValue = params.floor_sell_value;
     this.creator = params.creator ? fromBuffer(params.creator) : params.creator;
-<<<<<<< HEAD
-    this.isSpam = params.is_spam;
-=======
     this.isSpam = Number(params.is_spam);
->>>>>>> b6e82eb7
   }
 }