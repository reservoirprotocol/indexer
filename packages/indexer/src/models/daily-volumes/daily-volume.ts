/* eslint-disable @typescript-eslint/no-explicit-any */

// TODO: Get rid of all the `any` types

import { logger } from "@/common/logger";
import { redis } from "@/common/redis";
import { PgPromiseQuery, idb, pgp, redb, ridb } from "@/common/db";

export class DailyVolume {
  private static lockKey = "daily-volumes-running";

  /**
   * Check if the daily volume for this day was already calculated and stored
   * We will keep a collection_id: -1 and timestamp in the database for each day we processed already
   *
   * @param startTime
   */
  public static async isDaySynced(startTime: number): Promise<boolean> {
    try {
      const initialRow = await redb.oneOrNone(
        `
            SELECT volume
            FROM "daily_volumes"
            WHERE "collection_id" = '-1'
              AND "timestamp" = $/startTime/
        `,
        {
          startTime,
        }
      );

      if (initialRow !== null) {
        logger.info(
          "daily-volumes",
          `Daily volumes for ${startTime} already calculated, nothing to do`
        );
        return true;
      }
    } catch (error) {
      logger.error(
        "daily-volumes",
        `Couldn't determine if the daily volume for timestamp ${startTime} was already added to the database`
      );

      throw error;
    }

    return false;
  }

  /**
   * Calculate for the given day the sales volume and store these values in the database:
   * - daily_volumes: so we can get historical data for each day
   * - collections: update each collection with the rank and sales volume, for fast retrieval in APIs
   *
   * Once these updates are done, add a collection_id: -1, timestamp to daily_volumes to indicate we calculated this
   * day already
   *
   * @param startTime
   * @param ignoreInsertedRows
   * @param collectionId
   */
  public static async calculateDay(
    startTime: number,
    ignoreInsertedRows = false,
    collectionId = ""
  ): Promise<boolean> {
    logger.info("daily-volumes", `Calculating daily volumes. startTime=${startTime}`);
    // Don't recalculate if the day was already calculated
    if (!ignoreInsertedRows) {
      try {
        if (await this.isDaySynced(startTime)) {
          return true;
        }
      } catch (e) {
        return false;
      }
    }

    // Get the startTime and endTime of the day we want to calculate
    const endTime = startTime + 24 * 3600;

    let results = [];
    try {
      results = await ridb.manyOrNone(
        `
          SELECT t1.collection_id,
            t1.volume,
            COALESCE(t2.volume, 0) AS volume_clean,
            t1.rank,
            COALESCE(t2.rank, -1) AS rank_clean,
            t1.floor_sell_value,
		    COALESCE(t2.floor_sell_value, 0) AS floor_sell_value_clean,
			t1.sales_count,
		    COALESCE(t2.sales_count, 0) AS sales_count_clean
          FROM 
            (SELECT
              "collection_id",
              sum("fe"."price") AS "volume",              
              RANK() OVER (ORDER BY SUM(price) DESC, "collection_id") "rank",
              min(fe.price) AS "floor_sell_value",
              count(fe.price) AS "sales_count"
            FROM "fill_events_2" "fe"
              JOIN "tokens" "t" ON "fe"."token_id" = "t"."token_id" AND "fe"."contract" = "t"."contract"
              JOIN "collections" "c" ON "t"."collection_id" = "c"."id"
            WHERE
              "fe"."timestamp" >= $/startTime/
              AND "fe"."timestamp" < $/endTime/
              AND fe.price > 0
              AND fe.is_deleted = 0
              AND fe.is_primary IS NOT TRUE 
              ${collectionId ? "AND collection_id = $/collectionId/" : ""}
            GROUP BY "collection_id") t1
          LEFT JOIN
            (SELECT
              "collection_id",
              sum("fe"."price") AS "volume",              
              RANK() OVER (ORDER BY SUM(price) DESC, "collection_id") "rank",
              min(fe.price) AS "floor_sell_value",
              count(fe.price) AS "sales_count"
            FROM "fill_events_2" "fe"
              JOIN "tokens" "t" ON "fe"."token_id" = "t"."token_id" AND "fe"."contract" = "t"."contract"
              JOIN "collections" "c" ON "t"."collection_id" = "c"."id"
            WHERE
              "fe"."timestamp" >= $/startTime/
              AND "fe"."timestamp" < $/endTime/
              AND fe.price > 0
              AND fe.is_deleted = 0
              AND fe.is_primary IS NOT TRUE 
              AND coalesce(fe.wash_trading_score, 0) = 0
              ${collectionId ? "AND collection_id = $/collectionId/" : ""}
            GROUP BY "collection_id") t2
          ON (t1.collection_id = t2.collection_id)
        `,
        {
          startTime,
          endTime,
          collectionId,
        }
      );
    } catch (error) {
      logger.error(
        "daily-volumes",
        `Error while trying to fetch the calculations for the daily volume. startTime=${startTime}, endTime=${endTime}, error=${error}`
      );

      return false;
    }

    // If we have results, we can now insert them into the daily_volumes table and update collections
    if (results.length) {
      // Add a row for this day, that will mark that this day has already been calculated
      results.push({
        collection_id: -1,
        volume: 0,
        volume_clean: 0,
        rank: -1,
        rank_clean: -1,
        floor_sell_value: 0,
        floor_sell_value_clean: 0,
        sales_count: 0,
        sales_count_clean: 0,
      });

      const queries: PgPromiseQuery[] = [];
      results.forEach((values: any) => {
        queries.push({
          query: `
            INSERT INTO 
                daily_volumes
                (
                 collection_id, 
                 timestamp, 
                 rank,
                 rank_clean,
                 volume,
                 volume_clean,
                 floor_sell_value,
                 floor_sell_value_clean,
                 sales_count,
                 sales_count_clean
                )
            VALUES (
                $/collection_id/, 
                ${startTime}, 
                $/rank/, 
                $/rank_clean/, 
                $/volume/,
                $/volume_clean/,
                $/floor_sell_value/,
                $/floor_sell_value_clean/,
                $/sales_count/,
                $/sales_count_clean/
            )
            ON CONFLICT ON CONSTRAINT daily_volumes_pk
            DO UPDATE SET 
              volume = $/volume/, 
              volume_clean = $/volume_clean/, 
              rank = $/rank/, 
              rank_clean = $/rank_clean/, 
              floor_sell_value = $/floor_sell_value/, 
              floor_sell_value_clean = $/floor_sell_value_clean/, 
              sales_count = $/sales_count/,
              sales_count_clean = $/sales_count_clean/,
              updated_at = now()
            `,
          values: values,
        });
      });

      try {
        const concat = pgp.helpers.concat(queries);
        await idb.none(concat);
      } catch (error: any) {
        logger.error(
          "daily-volumes",
          `Error while inserting/updating daily volumes. startTime=${startTime}, endTime=${endTime}c`
        );

        return false;
      }
    }

    return true;
  }

  /**
   * update the 1day volume for all collections as a 24h rolling average
   *
   **/
  public static async update1Day(collectionId = "") {
    const currentDate = new Date();
    const startTime = Math.floor(
      new Date(currentDate.getTime() - 24 * 60 * 60 * 1000).getTime() / 1000
    );

    // Get a list of all collections that have non-null 1day values
    const collectionsWith1DayValues = await ridb.manyOrNone(
      `SELECT id FROM collections WHERE day1_volume != 0
       ${collectionId ? "AND id = $/collectionId/" : ""}`,
      { collectionId }
    );

    const results = await ridb.manyOrNone(
      `SELECT t1.collection_id,
       t1.volume,
       t1.rank,
       t1.floor_sell_value,
       t1.volume_change,
       t1.contract
      FROM
        (SELECT
          t.contract,
          t."collection_id",
          sum("fe"."price") AS "volume",
          RANK() OVER (ORDER BY SUM(price) DESC, t."collection_id") "rank",
          min(fe.price) AS "floor_sell_value",
          (sum("fe"."price") / vc.volume_past) as "volume_change"
        FROM "fill_events_2" "fe"
          JOIN "tokens" "t" ON "fe"."token_id" = "t"."token_id" AND "fe"."contract" = "t"."contract"
          JOIN "collections" "c" ON "t"."collection_id" = "c"."id"
          LEFT JOIN (
            SELECT
              t.contract,
              t.collection_id,
              sum("fe2"."price") as "volume_past"
            FROM fill_events_2 fe2
            JOIN tokens t ON fe2.token_id = t.token_id AND fe2.contract = t.contract
            WHERE fe2.price > 0
<<<<<<< HEAD
            AND fe.is_deleted = 0
=======
            AND "fe2".is_deleted = 0
>>>>>>> 1d37644d
            AND "fe2"."timestamp" < $/yesterdayTimestamp/
            AND "fe2".timestamp >= $/endYesterdayTimestamp/
            ${collectionId ? "AND t.collection_id = $/collectionId/" : ""}
            GROUP BY t.contract, t.collection_id
          ) vc ON t.contract = vc.contract AND t.collection_id = vc.collection_id
        WHERE
          "fe"."timestamp" >= $/yesterdayTimestamp/
          AND fe.price > 0
          AND fe.is_deleted = 0
          AND fe.is_primary IS NOT TRUE
          AND coalesce(fe.wash_trading_score, 0) = 0
          ${collectionId ? "AND t.collection_id = $/collectionId/" : ""}
        GROUP BY t.contract, t."collection_id", vc.volume_past) t1
        `,
      {
        yesterdayTimestamp: startTime,
        endYesterdayTimestamp: startTime - 24 * 60 * 60,
        collectionId,
      }
    );

    // If we have results, we can now insert them into the daily_volumes table and update collections
    if (results.length) {
      const queries: PgPromiseQuery[] = [];
      results.forEach((values: any) => {
        queries.push({
          query: `
            UPDATE collections
            SET
              day1_volume = $/volume/,
              day1_rank = $/rank/,
              day1_floor_sell_value = $/floor_sell_value/,
              day1_volume_change = $/volume_change/
            WHERE id = $/collection_id/
            `,
          values: values,
        });
      });

      try {
        const concat = pgp.helpers.concat(queries);
        await idb.none(concat);
      } catch (error: any) {
        logger.error(
          "daily-volumes",
          `Error while inserting/updating daily volumes. collectionId=${collectionId}`
        );

        return false;
      }
    }

    const updatedCollectionIds = results.map((r: any) => r.collection_id);
    const collectionsToUpdateToNull = collectionsWith1DayValues.filter(
      (c: any) => !updatedCollectionIds.includes(c.id)
    );

    if (collectionsToUpdateToNull.length) {
      const updateToNullQueries = collectionsToUpdateToNull.map((c: any) => {
        return {
          query: `
          UPDATE collections
          SET
            day1_volume = 0,
            day1_rank = NULL,
            day1_floor_sell_value = NULL,
            day1_volume_change = NULL
          WHERE id = $/collection_id/
        `,
          values: { collection_id: c.id },
        };
      });

      try {
        const concat = pgp.helpers.concat(updateToNullQueries);
        await idb.none(concat);
      } catch (error: any) {
        logger.error(
          "daily-volumes",
          `Error while setting 1day values to null. collectionId=${collectionId}`
        );

        return false;
      }
    }

    return true;
  }

  /**
   * Update the collections table (fields day1_volume, day1_rank, etc) with latest values we have from daily_volumes
   *
   * @return boolean Returns false when it fails to update the collection, will need to reschedule the job
   */
  public static async updateCollections(
    useCleanValues = false,
    collectionId = ""
  ): Promise<boolean> {
    // Skip the query when the collection_id = -1
    const date = new Date();
    date.setUTCHours(0, 0, 0, 0);

    const dateTimestamp = date.getTime();
    const day7Timestamps = [
      dateTimestamp / 1000 - 7 * 24 * 3600,
      dateTimestamp / 1000 - 6 * 24 * 3600,
    ];

    // the beginning of the day 30 days ago to the end of that day
    const day30Timestamps = [
      dateTimestamp / 1000 - 30 * 24 * 3600,
      dateTimestamp / 1000 - 29 * 24 * 3600,
    ];

    const valuesPostfix = useCleanValues ? "_clean" : "";
    let day7Volumes: any = [];
    let day30Volumes: any = [];
    let allTimeVolumes: any = [];

    let day7Results: any = [];
    let day30Results: any = [];
    let allTimeResults: any = [];

    // get volumes for last 7 days, 30 days and all time

    const volumeQuery = `
      SELECT
        collection_id,
        SUM(volume${valuesPostfix}) AS $1:name
      FROM daily_volumes
      WHERE timestamp >= $2
      AND collection_id != '-1'
      ${collectionId ? `AND collection_id = $3` : ""}
      GROUP BY collection_id
    `;
    try {
      day7Volumes = await redb.manyOrNone(volumeQuery, [
        "day7_volume",
        day7Timestamps[0],
        collectionId,
      ]);
    } catch (error) {
      logger.error(
        "daily-volumes",
        `Error while getting 7day volume results. collectionId=${collectionId}`
      );
    }

    try {
      day30Volumes = await redb.manyOrNone(volumeQuery, [
        "day30_volume",
        day30Timestamps[0],
        collectionId,
      ]);
    } catch (error) {
      logger.error(
        "daily-volumes",
        `Error while getting 30day volume results. collectionId=${collectionId}`
      );
    }

    try {
      allTimeVolumes = await redb.manyOrNone(volumeQuery, ["all_time_volume", 0, collectionId]);
    } catch (error) {
      logger.error(
        "daily-volumes",
        `Error while getting all_time volume results. collectionId=${collectionId}`
      );
    }

    // Get 7, 30, all_time days previous data
    const query = `
        SELECT 
               collection_id,
               RANK() OVER (ORDER BY SUM(volume${valuesPostfix}) DESC, "collection_id") $1:name,
               MIN(floor_sell_value${valuesPostfix}) AS $2:name
        FROM daily_volumes
        WHERE timestamp < $3 AND timestamp >= $4
        AND collection_id != '-1'
        ${collectionId ? `AND collection_id = $5` : ""}
        GROUP BY collection_id
      `;

    try {
      day7Results = await redb.manyOrNone(query, [
        "day7_rank",
        "day7_floor_sell_value",
        day7Timestamps[1],
        day7Timestamps[0],
        collectionId,
      ]);
    } catch (error: any) {
      logger.error(
        "daily-volumes",
        `Error while calculating 7 day daily volumes. dateTimestamp=${dateTimestamp}, day7Timestamps=${day7Timestamps}, error=${error}`
      );

      return false;
    }

    try {
      day30Results = await redb.manyOrNone(query, [
        "day30_rank",
        "day30_floor_sell_value",
        day30Timestamps[1],
        day30Timestamps[0],
        collectionId,
      ]);
    } catch (error: any) {
      logger.error(
        "daily-volumes",
        `Error while calculating 30 day daily volumes. dateTimestamp=${dateTimestamp}, day30Timestamps=${day30Timestamps}, error=${error}`
      );

      return false;
    }

    try {
      allTimeResults = await redb.manyOrNone(query, [
        "all_time_rank",
        "all_time_floor_sell_value",
        // 9999999999999 is the max timestamp we can store in postgres, so we use it to get all the data
        9999999999999,
        0,
        collectionId,
      ]);
    } catch (error: any) {
      logger.error(
        "daily-volumes",
        `Error while calculating all time daily volumes. dateTimestamp=${dateTimestamp}, error=${error}`
      );

      return false;
    }

    const mergedArr = this.mergeArrays(
      day7Results,
      day30Results,
      allTimeResults,
      day7Volumes,
      day30Volumes,
      allTimeVolumes
    );

    if (!mergedArr.length) {
      logger.error(
        "daily-volumes",
        `No daily volumes found for 1, 7 and 30 days. Should be impossible. dateTimestamp=${dateTimestamp}`
      );

      return false;
    }

    try {
      const queries: any = [];
      mergedArr.forEach((row: any) => {
        // When updating single collection don't update the rank
        queries.push({
          query: `
            UPDATE collections
            SET
                day7_volume = $/day7_volume/,
                ${collectionId ? "" : `day7_rank = $/day7_rank/,`}
                day30_volume = $/day30_volume/,
                ${collectionId ? "" : `day30_rank = $/day30_rank/,`}
                all_time_volume = $/all_time_volume/,
                ${collectionId ? "" : `all_time_rank = $/all_time_rank/,`}
                updated_at = now()
            WHERE
                id = $/collection_id/`,
          values: row,
        });
      });

      await idb.none(pgp.helpers.concat(queries));
    } catch (error: any) {
      logger.error(
        "daily-volumes",
        `Error while calculating the daily volumes for insertion into the collections table. dateTimestamp=${dateTimestamp}, error=${error}`
      );

      return false;
    }

    try {
      if (!(await DailyVolume.calculateVolumeChange(1, useCleanValues))) {
        return false;
      }
      if (!(await DailyVolume.calculateVolumeChange(7, useCleanValues))) {
        return false;
      }
      if (!(await DailyVolume.calculateVolumeChange(30, useCleanValues))) {
        return false;
      }

      if (!(await DailyVolume.cacheFloorSalePrice(1, useCleanValues))) {
        return false;
      }
      if (!(await DailyVolume.cacheFloorSalePrice(7, useCleanValues))) {
        return false;
      }
      if (!(await DailyVolume.cacheFloorSalePrice(30, useCleanValues))) {
        return false;
      }
    } catch (error: any) {
      logger.error(
        "daily-volumes",
        `Error while calculating volume changes. dateTimestamp=${dateTimestamp}, error=${error}`
      );

      return false;
    }

    try {
      for (const row of mergedArr) {
        await redis
          .multi()
          .zadd("collections_day7_rank", row.day7_rank, row.collection_id)
          .zadd("collections_day30_rank", row.day30_rank, row.collection_id)
          .zadd("collections_all_time_rank", row.all_time_rank, row.collection_id)
          .exec();
      }
    } catch (error: any) {
      logger.error(
        "daily-volumes",
        `Error while caching day30_rank on redis. dateTimestamp=${dateTimestamp}, error=${error}`
      );
    }

    return true;
  }

  /**
   * Once a day calculate the volume changes in percentages from the previous period
   * We will calculate day 1, day 7 and day 30 percentage changes
   * The calculation is a sliding window, so for example for 7 day we take the last 7 days and divide them by the
   * 7 days before that
   *
   * @param days The amount of days you want to calculate volume changes for, this should be 1, 7 or 30
   */
  public static async calculateVolumeChange(
    days: number,
    useCleanValues = false
  ): Promise<boolean> {
    const date = new Date();
    date.setUTCHours(0, 0, 0, 0);

    const timeDiff = days * 24 * 3600;

    const dateTimestamp = date.getTime();
    const currentPeriod = dateTimestamp / 1000 - timeDiff; // The last 1, 7, 30 days
    const previousPeriod = currentPeriod - timeDiff; // The period before the last 1, 7, 30 days
    const valuesPostfix = useCleanValues ? "_clean" : "";

    logger.info(
      "daily-volumes",
      `running calculateVolumeChange. dateTimestamp=${dateTimestamp}, days=${days}, currentPeriod=${currentPeriod}, previousPeriod=${previousPeriod}, useCleanValues=${useCleanValues}`
    );

    const query = `
        SELECT 
               collection_id,               
               SUM(volume${valuesPostfix}) AS $1:name              
        FROM daily_volumes
        WHERE timestamp >= $2 
            AND timestamp < $3 
            AND collection_id != '-1'
        GROUP BY collection_id
      `;

    let results: any = [];
    try {
      results = await redb.manyOrNone(query, [
        `prev_day${days}_volume`,
        previousPeriod,
        currentPeriod,
      ]);
    } catch (error: any) {
      logger.error(
        "daily-volumes",
        `Error while calculating the previous period volume. dateTimestamp=${dateTimestamp}, days=${days}, currentPeriod=${currentPeriod}, previousPeriod=${previousPeriod}, useCleanValues=${useCleanValues}, error=${error}`
      );

      return false;
    }

    if (!results.length) {
      logger.error(
        "daily-volumes",
        `No previous period data found for day${days} with timestamps between ${previousPeriod} and ${currentPeriod}. dateTimestamp=${dateTimestamp}`
      );

      return true;
    }

    const queries: any = [];
    results.forEach((row: any) => {
      queries.push({
        query: `
            UPDATE collections
            SET day${days}_volume_change = day${days}_volume / NULLIF($/prev_day${days}_volume/::numeric, 0),
                updated_at = now()                
            WHERE id = $/collection_id/`,
        values: row,
      });
    });

    try {
      await idb.none(pgp.helpers.concat(queries));
    } catch (error: any) {
      logger.error(
        "daily-volumes",
        `Error while updating the previous period volume in the collections table. dateTimestamp=${dateTimestamp}, days=${days}, currentPeriod=${currentPeriod}, previousPeriod=${previousPeriod}, useCleanValues=${useCleanValues}, error=${error}`
      );

      return false;
    }

    logger.info(
      "daily-volumes",
      `Finished calculateVolumeChange. dateTimestamp=${dateTimestamp}, days=${days}, currentPeriod=${currentPeriod}, previousPeriod=${previousPeriod}, useCleanValues=${useCleanValues}`
    );

    return true;
  }

  /**
   * Cache the floor sale price of all collections of a specific previous period into the collections table
   * For example if you pass period: 7 it will take the floor_sale_price 7 days ago and fetch that
   * floor_sale_price from daily_volumes, and then update that collection's day7_floor_sale_price
   *
   * @param period The previous period you want to fetch and update into collections, can be 1/7/30
   */
  public static async cacheFloorSalePrice(
    period: number,
    useCleanValues = false
  ): Promise<boolean> {
    const date = new Date();
    date.setUTCHours(0, 0, 0, 0);

    const timeDiff = period * 24 * 3600;
    const dateTimestamp = date.getTime();
    const dayToFetch = dateTimestamp / 1000 - timeDiff;
    const valuesPostfix = useCleanValues ? "_clean" : "";

    logger.info(
      "daily-volumes",
      `Running cacheFloorSalePrice. period=${period}, dateTimestamp=${dateTimestamp}, dayToFetch=${dayToFetch}, useCleanValues=${useCleanValues}`
    );

    const query = `
        SELECT 
               collection_id,               
               floor_sell_value${valuesPostfix} AS floor_sell_value
        FROM daily_volumes
        WHERE timestamp = $1              
            AND collection_id != '-1'        
      `;

    let results: any = [];
    try {
      results = await redb.manyOrNone(query, [dayToFetch]);
    } catch (error: any) {
      logger.error(
        "daily-volumes",
        `Error fetching the floor_sell_value of day ${dayToFetch}. period=${period}, dateTimestamp=${dateTimestamp}, dayToFetch=${dayToFetch}, useCleanValues=${useCleanValues}, error=${error}`
      );

      return false;
    }

    if (!results.length) {
      logger.error(
        "daily-volumes",
        `No floor_sell_value found for day ${dayToFetch}. period=${period}, dateTimestamp=${dateTimestamp}, dayToFetch=${dayToFetch}, useCleanValues=${useCleanValues}`
      );

      return true;
    }

    const queries: any = [];
    results.forEach((row: any) => {
      queries.push({
        query: `
            UPDATE collections
            SET day${period}_floor_sell_value = $/floor_sell_value/,
                updated_at = now()                              
            WHERE id = $/collection_id/`,
        values: row,
      });
    });

    try {
      await idb.none(pgp.helpers.concat(queries));
    } catch (error) {
      logger.error(
        "daily-volumes",
        `Error while updating the floor_sell_value${valuesPostfix} of period ${period} in the collections table: ${error}`
      );
      return false;
    }

    logger.info(
      "daily-volumes",
      `Finished cacheFloorSalePrice for period ${period}. period=${period}, dateTimestamp=${dateTimestamp}, dayToFetch=${dayToFetch}, useCleanValues=${useCleanValues}`
    );

    return true;
  }

  /**
   * Merge the individual arrays of day summaries together, make sure all fields exist for each collection_id
   *
   * @param day7
   * @param day30
   */
  public static mergeArrays(
    day7: any,
    day30: any,
    allTime: any,
    day7Volumes: any,
    day30Volumes: any,
    allTimeVolumes: any
  ) {
    const map = new Map();
    day7.forEach((item: any) =>
      map.set(item.collection_id, { ...map.get(item.collection_id), ...item })
    );
    day30.forEach((item: any) =>
      map.set(item.collection_id, { ...map.get(item.collection_id), ...item })
    );
    allTime.forEach((item: any) =>
      map.set(item.collection_id, { ...map.get(item.collection_id), ...item })
    );

    day7Volumes.forEach((item: any) =>
      map.set(item.collection_id, { ...map.get(item.collection_id), ...item })
    );

    day30Volumes.forEach((item: any) =>
      map.set(item.collection_id, { ...map.get(item.collection_id), ...item })
    );

    allTimeVolumes.forEach((item: any) =>
      map.set(item.collection_id, { ...map.get(item.collection_id), ...item })
    );

    const mergedArr = Array.from(map.values());

    for (let x = 0; x < mergedArr.length; x++) {
      const row = mergedArr[x];

      if (!row["day7_volume"]) {
        row["day7_volume"] = 0;
        row["day7_rank"] = null;
      }

      if (!row["day30_volume"]) {
        row["day30_volume"] = 0;
        row["day30_rank"] = null;
      }

      if (!row["all_time_volume"]) {
        row["all_time_volume"] = 0;
        row["all_time_rank"] = null;
      }

      if (!row["day7_rank"]) {
        row["day7_rank"] = null;
      }
      if (!row["day30_rank"]) {
        row["day30_rank"] = null;
      }
    }

    return mergedArr;
  }

  /**
   * Put a lock into place so no 2 processes can start calculations at the same time
   *
   * @param jobs
   */
  public static async initiateLock(jobs: number): Promise<boolean> {
    const res = await redis.set(this.lockKey, jobs, ["NX", "EX"], "14400");
    return res ? true : false;
  }

  /**
   * Check if calculations are running
   */
  public static async isJobRunning(): Promise<boolean> {
    return (await redis.get(this.lockKey)) ? true : false;
  }

  /**
   * Each time a job is finished, do a tick, and decrease the number on the lock
   * Once we reach 0, we know we don't have any more jobs to run, and we can finish by updating our calculations table
   * with the latest values.
   * For the cronjob that syncs daily volumes, this lock will not exist, and it will decrease the value to -1
   * which is fine, and just cleans up the lock anyway
   *
   * @return boolean When all jobs are done return true, otherwise we return false
   */
  public static async tickLock(): Promise<boolean> {
    const res = await redis.decr(this.lockKey);
    if (res <= 0) {
      await redis.expire(this.lockKey, 0);
      return true;
    } else {
      return false;
    }
  }
}<|MERGE_RESOLUTION|>--- conflicted
+++ resolved
@@ -267,11 +267,7 @@
             FROM fill_events_2 fe2
             JOIN tokens t ON fe2.token_id = t.token_id AND fe2.contract = t.contract
             WHERE fe2.price > 0
-<<<<<<< HEAD
-            AND fe.is_deleted = 0
-=======
             AND "fe2".is_deleted = 0
->>>>>>> 1d37644d
             AND "fe2"."timestamp" < $/yesterdayTimestamp/
             AND "fe2".timestamp >= $/endYesterdayTimestamp/
             ${collectionId ? "AND t.collection_id = $/collectionId/" : ""}
