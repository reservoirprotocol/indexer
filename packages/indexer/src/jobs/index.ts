// WARNING! For ease of accounting, make sure to keep the below lists sorted!

// Initialize all background job queues and crons

import "@/jobs/arweave-relay";
import "@/jobs/backfill";
import "@/jobs/cache-check";
import "@/jobs/collections-refresh";
import "@/jobs/collection-updates";
import "@/jobs/daily-volumes";
import "@/jobs/data-archive";
import "@/jobs/data-export";
import "@/jobs/events-sync";
import "@/jobs/fill-updates";
import "@/jobs/metadata-index";
import "@/jobs/nft-balance-updates";
import "@/jobs/oracle";
import "@/jobs/order-fixes";
import "@/jobs/order-updates";
import "@/jobs/orderbook";
import "@/jobs/sources";
import "@/jobs/token-updates";
import "@/jobs/update-attribute";
import "@/jobs/websocket-events";
import "@/jobs/metrics";
import "@/jobs/opensea-orders";
import "@/jobs/monitoring";
import "@/jobs/token-set-updates";

// Export all job queues for monitoring through the BullMQ UI
import { AbstractRabbitMqJobHandler } from "@/jobs/abstract-rabbit-mq-job-handler";

import * as processActivityEvent from "@/jobs/activities/process-activity-event";

import * as backfillBlockTimestamps from "@/jobs/backfill/backfill-block-timestamps";
import * as backfillCancelSeaport11Orders from "@/jobs/backfill/backfill-cancel-seaport-v11-orders";
import * as backfillInvalidatedOrders from "@/jobs/backfill/backfill-invalidated-orders";
import * as backfillExpiredOrders from "@/jobs/backfill/backfill-expired-orders";
import * as backfillExpiredOrders2 from "@/jobs/backfill/backfill-expired-orders-2";
import * as backfillFoundationSales from "@/jobs/backfill/backfill-foundation-sales";
import * as backfillMints from "@/jobs/backfill/backfill-mints";
import * as backfillBlurSales from "@/jobs/backfill/backfill-blur-sales";
import * as backfillSaleRoyalties from "@/jobs/backfill/backfill-sale-royalties";
import * as backfillUpdateMissingMetadata from "@/jobs/backfill/backfill-update-missing-metadata";
import * as backfillInvalidateSeaportV14Orders from "@/jobs/backfill/backfill-cancel-seaport-v11-orders";
import * as backfillNftBalancesLastTokenAppraisalValue from "@/jobs/backfill/backfill-nft-balances-last-token-appraisal-value";
import * as backfillCancelEventsCreatedAt from "@/jobs/backfill/backfill-cancel-events-created-at";
import * as backfillNftTransferEventsCreatedAt from "@/jobs/backfill/backfill-nft-transfer-events-created-at";
import * as backfillCollectionsRoyalties from "@/jobs/backfill/backfill-collections-royalties";
import * as backfillCollectionsPaymentTokens from "@/jobs/backfill/backfill-collections-payment-tokens";
import * as backfillWrongNftBalances from "@/jobs/backfill/backfill-wrong-nft-balances";
import * as backfillFoundationOrders from "@/jobs/backfill/backfill-foundation-orders";
import * as backfillLooksrareFills from "@/jobs/backfill/backfill-looks-rare-fills";

import * as collectionUpdatesFloorAsk from "@/jobs/collection-updates/floor-queue";

import * as tokenSetUpdatesTopBid from "@/jobs/token-set-updates/top-bid-queue";

import * as eventsSyncProcessResyncRequest from "@/jobs/events-sync/process-resync-request-queue";
import * as eventsSyncBackfill from "@/jobs/events-sync/backfill-queue";
import * as eventsSyncBlockCheck from "@/jobs/events-sync/block-check-queue";
import * as eventsSyncBackfillProcess from "@/jobs/events-sync/process/backfill";
import * as eventsSyncRealtimeProcess from "@/jobs/events-sync/process/realtime";
import * as eventsSyncRealtime from "@/jobs/events-sync/realtime-queue";
import * as eventsSyncRealtimeV2 from "@/jobs/events-sync/realtime-queue-v2";
import * as eventsSyncFtTransfersWriteBuffer from "@/jobs/events-sync/write-buffers/ft-transfers";
import * as eventsSyncNftTransfersWriteBuffer from "@/jobs/events-sync/write-buffers/nft-transfers";

import * as fillUpdates from "@/jobs/fill-updates/queue";
import * as fillPostProcess from "@/jobs/fill-updates/fill-post-process";

import * as flagStatusProcessJob from "@/jobs/flag-status/process-queue";
import * as flagStatusSyncJob from "@/jobs/flag-status/sync-queue";
import * as flagStatusGenerateAttributeTokenSet from "@/jobs/flag-status/generate-attribute-token-set";
import * as flagStatusGenerateCollectionTokenSet from "@/jobs/flag-status/generate-collection-token-set";
import * as flagStatusUpdate from "@/jobs/flag-status/update";

import * as metadataIndexFetch from "@/jobs/metadata-index/fetch-queue";
import * as metadataIndexProcessBySlug from "@/jobs/metadata-index/process-queue-by-slug";
import * as metadataIndexProcess from "@/jobs/metadata-index/process-queue";
import * as metadataIndexWrite from "@/jobs/metadata-index/write-queue";

import * as expiredMintsCron from "@/jobs/mints/cron/expired-mints";
import * as mintsProcess from "@/jobs/mints/process";
import * as mintsSupplyCheck from "@/jobs/mints/supply-check";

import * as updateNftBalanceFloorAskPrice from "@/jobs/nft-balance-updates/update-floor-ask-price-queue";
import * as updateNftBalanceTopBid from "@/jobs/nft-balance-updates/update-top-bid-queue";

import * as orderFixes from "@/jobs/order-fixes/fixes";
import * as orderRevalidations from "@/jobs/order-fixes/revalidations";

import * as orderUpdatesById from "@/jobs/order-updates/by-id-queue";
import * as orderUpdatesByMaker from "@/jobs/order-updates/by-maker-queue";
import * as bundleOrderUpdatesByMaker from "@/jobs/order-updates/by-maker-bundle-queue";
import * as dynamicOrdersCron from "@/jobs/order-updates/cron/dynamic-orders-queue";
import * as erc20OrdersCron from "@/jobs/order-updates/cron/erc20-orders-queue";
import * as expiredOrdersCron from "@/jobs/order-updates/cron/expired-orders-queue";
import * as oracleOrdersCron from "@/jobs/order-updates/cron/oracle-orders-queue";
import * as blurBidsBufferMisc from "@/jobs/order-updates/misc/blur-bids-buffer";
import * as blurBidsRefreshMisc from "@/jobs/order-updates/misc/blur-bids-refresh";
import * as blurListingsRefreshMisc from "@/jobs/order-updates/misc/blur-listings-refresh";
import * as openSeaOffChainCancellations from "@/jobs/order-updates/misc/opensea-off-chain-cancellations";
import * as saveBidEvents from "@/jobs/order-updates/save-bid-events";

import * as orderbookOrders from "@/jobs/orderbook/orders-queue";
import * as orderbookOrdersV2 from "@/jobs/orderbook/orders-queue-v2";
import * as orderbookPostOrderExternal from "@/jobs/orderbook/post-order-external/orderbook-post-order-external-queue";
import * as orderbookPostOrderExternalOpensea from "@/jobs/orderbook/post-order-external/orderbook-post-order-external-opensea-queue";

import * as orderbookTokenSets from "@/jobs/orderbook/token-sets-queue";
import * as orderbookOpenseaListings from "@/jobs/orderbook/opensea-listings-queue";

import * as tokenUpdatesFloorAsk from "@/jobs/token-updates/floor-queue";
import * as tokenUpdatesNormalizedFloorAsk from "@/jobs/token-updates/normalized-floor-queue";

import * as askWebsocketEventsTriggerQueue from "@/jobs/websocket-events/ask-websocket-events-trigger-queue";
import * as bidWebsocketEventsTriggerQueue from "@/jobs/websocket-events/bid-websocket-events-trigger-queue";
import * as approvalWebsocketEventsTriggerQueue from "@/jobs/websocket-events/approval-websocket-events-trigger-queue";
import * as transferWebsocketEventsTriggerQueue from "@/jobs/websocket-events/transfer-websocket-events-trigger-queue";
import * as saleWebsocketEventsTriggerQueue from "@/jobs/websocket-events/sale-websocket-events-trigger-queue";
import * as tokenWebsocketEventsTriggerQueue from "@/jobs/websocket-events/token-websocket-events-trigger-queue";
import * as topBidWebsocketEventsTriggerQueue from "@/jobs/websocket-events/top-bid-websocket-events-trigger-queue";
import * as collectionWebsocketEventsTriggerQueue from "@/jobs/websocket-events/collection-websocket-events-trigger-queue";

import * as dailyVolumeQueue from "@/jobs/daily-volumes/daily-volumes";
import * as countApiUsage from "@/jobs/metrics/count-api-usage";

import * as openseaOrdersProcessQueue from "@/jobs/opensea-orders/process-queue";
import * as openseaOrdersFetchQueue from "@/jobs/opensea-orders/fetch-queue";

import * as backfillTransferActivitiesElasticsearch from "@/jobs/elasticsearch/backfill-transfer-activities-elasticsearch";
import * as backfillSaleActivitiesElasticsearch from "@/jobs/elasticsearch/backfill-sale-activities-elasticsearch";
import * as backfillAskActivitiesElasticsearch from "@/jobs/elasticsearch/backfill-ask-activities-elasticsearch";
import * as backfillBidActivitiesElasticsearch from "@/jobs/elasticsearch/backfill-bid-activities-elasticsearch";
import * as backfillAskCancelActivitiesElasticsearch from "@/jobs/elasticsearch/backfill-ask-cancel-activities-elasticsearch";
import * as backfillBidCancelActivitiesElasticsearch from "@/jobs/elasticsearch/backfill-bid-cancel-activities-elasticsearch";
import * as backfillActivitiesElasticsearch from "@/jobs/elasticsearch/backfill-activities-elasticsearch";
import * as updateActivitiesCollection from "@/jobs/elasticsearch/update-activities-collection";
import * as refreshActivitiesTokenMetadata from "@/jobs/elasticsearch/refresh-activities-token-metadata";
import * as refreshActivitiesCollectionMetadata from "@/jobs/elasticsearch/refresh-activities-collection-metadata";

import { getNetworkName } from "@/config/network";
import amqplib, { Channel, Connection } from "amqplib";
import { config } from "@/config/index";
import _ from "lodash";
import getUuidByString from "uuid-by-string";
import { getMachineId } from "@/common/machine-id";
import { PausedRabbitMqQueues } from "@/models/paused-rabbit-mq-queues";
import { logger } from "@/common/logger";
import { tokenReclacSupplyJob } from "@/jobs/token-updates/token-reclac-supply-job";
import { tokenRefreshCacheJob } from "@/jobs/token-updates/token-refresh-cache-job";
import { recalcOwnerCountQueueJob } from "@/jobs/collection-updates/recalc-owner-count-queue-job";
import { recalcTokenCountQueueJob } from "@/jobs/collection-updates/recalc-token-count-queue-job";
import { normalizedFloorQueueJob } from "@/jobs/token-updates/normalized-floor-queue-job";
import { mintQueueJob } from "@/jobs/token-updates/mint-queue-job";
import { tokenFloorQueueJob } from "@/jobs/token-updates/token-floor-queue-job";
import { fetchCollectionMetadataJob } from "@/jobs/token-updates/fetch-collection-metadata-job";
import { handleNewBuyOrderJob } from "@/jobs/update-attribute/handle-new-buy-order-job";
import { handleNewSellOrderJob } from "@/jobs/update-attribute/handle-new-sell-order-job";
import { resyncAttributeCacheJob } from "@/jobs/update-attribute/resync-attribute-cache-job";
import { resyncAttributeCollectionJob } from "@/jobs/update-attribute/resync-attribute-collection-job";
import { resyncAttributeFloorSellJob } from "@/jobs/update-attribute/resync-attribute-floor-sell-job";
import { resyncAttributeKeyCountsJob } from "@/jobs/update-attribute/resync-attribute-key-counts-job";
import { resyncAttributeValueCountsJob } from "@/jobs/update-attribute/resync-attribute-value-counts-job";
import { resyncAttributeCountsJob } from "@/jobs/update-attribute/update-attribute-counts-job";
import { topBidQueueJob } from "@/jobs/token-set-updates/top-bid-queue-job";
import { topBidSingleTokenQueueJob } from "@/jobs/token-set-updates/top-bid-single-token-queue-job";
import { fetchSourceInfoJob } from "@/jobs/sources/fetch-source-info-job";
import { removeUnsyncedEventsActivitiesJob } from "@/jobs/activities/remove-unsynced-events-activities-job";
import { fixActivitiesMissingCollectionJob } from "@/jobs/activities/fix-activities-missing-collection-job";
import { collectionMetadataQueueJob } from "@/jobs/collection-updates/collection-metadata-queue-job";
import { rarityQueueJob } from "@/jobs/collection-updates/rarity-queue-job";
import { nonFlaggedFloorQueueJob } from "@/jobs/collection-updates/non-flagged-floor-queue-job";
import { refreshContractCollectionsMetadataQueueJob } from "@/jobs/collection-updates/refresh-contract-collections-metadata-queue-job";
import { setCommunityQueueJob } from "@/jobs/collection-updates/set-community-queue-job";
import { topBidCollectionJob } from "@/jobs/collection-updates/top-bid-collection-job";
import { updateCollectionActivityJob } from "@/jobs/collection-updates/update-collection-activity-job";
import { updateCollectionDailyVolumeJob } from "@/jobs/collection-updates/update-collection-daily-volume-job";
import { updateCollectionUserActivityJob } from "@/jobs/collection-updates/update-collection-user-activity-job";
import { collectionRefreshJob } from "@/jobs/collections-refresh/collections-refresh-job";
import { collectionRefreshCacheJob } from "@/jobs/collections-refresh/collections-refresh-cache-job";
import { currenciesFetchJob } from "@/jobs/currencies/currencies-fetch-job";
import { oneDayVolumeJob } from "@/jobs/daily-volumes/1day-volumes-job";
// import { dailyVolumeJob } from "@/jobs/daily-volumes/daily-volumes-job";
import { processArchiveDataJob } from "@/jobs/data-archive/process-archive-data-job";
import { exportDataJob } from "@/jobs/data-export/export-data-job";
import { processActivityEventJob } from "@/jobs/activities/process-activity-event-job";
import { savePendingActivitiesJob } from "@/jobs/activities/save-pending-activities-job";

export const gracefulShutdownJobWorkers = [
  orderUpdatesById.worker,
  orderUpdatesByMaker.worker,
  bundleOrderUpdatesByMaker.worker,
  dynamicOrdersCron.worker,
  erc20OrdersCron.worker,
  expiredOrdersCron.worker,
  oracleOrdersCron.worker,
  tokenUpdatesFloorAsk.worker,
  tokenUpdatesNormalizedFloorAsk.worker,
];

export const allJobQueues = [
  processActivityEvent.queue,
  backfillBlockTimestamps.queue,
  backfillCancelSeaport11Orders.queue,
  backfillInvalidatedOrders.queue,
  backfillExpiredOrders.queue,
  backfillExpiredOrders2.queue,
  backfillFoundationSales.queue,
  backfillFoundationOrders.queue,
  backfillMints.queue,
  backfillSaleRoyalties.queue,
  backfillUpdateMissingMetadata.queue,
  backfillNftBalancesLastTokenAppraisalValue.queue,
  backfillCancelEventsCreatedAt.queue,
  backfillNftTransferEventsCreatedAt.queue,
  backfillCollectionsRoyalties.queue,
  backfillCollectionsPaymentTokens.queue,
  backfillWrongNftBalances.queue,
  backfillInvalidateSeaportV14Orders.queue,
  backfillBlurSales.queue,
  backfillLooksrareFills.queue,

  collectionUpdatesFloorAsk.queue,

  tokenSetUpdatesTopBid.queue,

  eventsSyncProcessResyncRequest.queue,
  eventsSyncBackfill.queue,
  eventsSyncBlockCheck.queue,
  eventsSyncBackfillProcess.queue,
  eventsSyncRealtimeProcess.queue,
  eventsSyncRealtime.queue,
  eventsSyncRealtimeV2.queue,
  eventsSyncFtTransfersWriteBuffer.queue,
  eventsSyncNftTransfersWriteBuffer.queue,

  fillUpdates.queue,
  fillPostProcess.queue,

  flagStatusProcessJob.queue,
  flagStatusSyncJob.queue,
  flagStatusGenerateAttributeTokenSet.queue,
  flagStatusGenerateCollectionTokenSet.queue,
  flagStatusUpdate.queue,

  metadataIndexFetch.queue,
  metadataIndexProcessBySlug.queue,
  metadataIndexProcess.queue,
  metadataIndexWrite.queue,

  expiredMintsCron.queue,
  mintsProcess.queue,
  mintsSupplyCheck.queue,

  updateNftBalanceFloorAskPrice.queue,
  updateNftBalanceTopBid.queue,
  dailyVolumeQueue.queue,

  orderFixes.queue,
  orderRevalidations.queue,

  orderUpdatesById.queue,
  orderUpdatesByMaker.queue,
  bundleOrderUpdatesByMaker.queue,
  dynamicOrdersCron.queue,
  erc20OrdersCron.queue,
  expiredOrdersCron.queue,
  oracleOrdersCron.queue,
  blurBidsBufferMisc.queue,
  blurBidsRefreshMisc.queue,
  blurListingsRefreshMisc.queue,
  openSeaOffChainCancellations.queue,
  saveBidEvents.queue,

  orderbookOrders.queue,
  orderbookOrdersV2.queue,

  orderbookPostOrderExternal.queue,
  orderbookPostOrderExternalOpensea.queue,
  orderbookTokenSets.queue,
  orderbookOpenseaListings.queue,

  tokenUpdatesFloorAsk.queue,
  tokenUpdatesNormalizedFloorAsk.queue,

  askWebsocketEventsTriggerQueue.queue,
  bidWebsocketEventsTriggerQueue.queue,
  approvalWebsocketEventsTriggerQueue.queue,
  transferWebsocketEventsTriggerQueue.queue,
  saleWebsocketEventsTriggerQueue.queue,
  tokenWebsocketEventsTriggerQueue.queue,
  topBidWebsocketEventsTriggerQueue.queue,
  collectionWebsocketEventsTriggerQueue.queue,

  countApiUsage.queue,

  openseaOrdersProcessQueue.queue,
  openseaOrdersFetchQueue.queue,

  backfillTransferActivitiesElasticsearch.queue,
  backfillSaleActivitiesElasticsearch.queue,
  backfillAskActivitiesElasticsearch.queue,
  backfillBidActivitiesElasticsearch.queue,
  backfillAskCancelActivitiesElasticsearch.queue,
  backfillBidCancelActivitiesElasticsearch.queue,
  backfillActivitiesElasticsearch.queue,
  updateActivitiesCollection.queue,
  refreshActivitiesTokenMetadata.queue,
  refreshActivitiesCollectionMetadata.queue,
];

export class RabbitMqJobsConsumer {
  private static maxConsumerConnectionsCount = 5;

  private static rabbitMqConsumerConnections: Connection[] = [];
  private static queueToChannel: Map<string, Channel> = new Map();
  private static sharedChannels: Map<string, Channel> = new Map();
  private static channelsToJobs: Map<Channel, AbstractRabbitMqJobHandler[]> = new Map();
  private static sharedChannelName = "shared-channel";

  /**
   * Return array of all jobs classes, any new job MUST be added here
   */
  public static getQueues(): AbstractRabbitMqJobHandler[] {
    return [
      tokenReclacSupplyJob,
      tokenRefreshCacheJob,
      recalcOwnerCountQueueJob,
      recalcTokenCountQueueJob,
      normalizedFloorQueueJob,
      mintQueueJob,
      tokenFloorQueueJob,
      fetchCollectionMetadataJob,
      handleNewBuyOrderJob,
      handleNewSellOrderJob,
      resyncAttributeCacheJob,
      resyncAttributeCollectionJob,
      resyncAttributeFloorSellJob,
      resyncAttributeKeyCountsJob,
      resyncAttributeValueCountsJob,
      resyncAttributeCountsJob,
      topBidQueueJob,
      topBidSingleTokenQueueJob,
      fetchSourceInfoJob,
      removeUnsyncedEventsActivitiesJob,
      fixActivitiesMissingCollectionJob,
      collectionMetadataQueueJob,
      rarityQueueJob,
      nonFlaggedFloorQueueJob,
      refreshContractCollectionsMetadataQueueJob,
      setCommunityQueueJob,
      topBidCollectionJob,
      updateCollectionActivityJob,
      updateCollectionDailyVolumeJob,
      updateCollectionUserActivityJob,
      collectionRefreshJob,
      collectionRefreshCacheJob,
      currenciesFetchJob,
      oneDayVolumeJob,
      processArchiveDataJob,
      exportDataJob,
      processActivityEventJob,
      savePendingActivitiesJob,
    ];
  }

  public static getSharedChannelName(connectionIndex: number) {
    return `${RabbitMqJobsConsumer.sharedChannelName}:${connectionIndex}`;
  }

  public static async connect() {
    for (let i = 0; i < RabbitMqJobsConsumer.maxConsumerConnectionsCount; ++i) {
      const connection = await amqplib.connect(config.rabbitMqUrl);
      RabbitMqJobsConsumer.rabbitMqConsumerConnections.push(connection);
<<<<<<< HEAD
=======

      // Create a shared channel for each connection
>>>>>>> 6996a4a5
      RabbitMqJobsConsumer.sharedChannels.set(
        RabbitMqJobsConsumer.getSharedChannelName(i),
        await connection.createChannel()
      );
<<<<<<< HEAD
=======

      connection.once("error", (error) => {
        logger.error("rabbit-error", `Consumer connection error ${error}`);
      });
>>>>>>> 6996a4a5
    }
  }

  /**
   * Return unique consumer tag used to identify a specific consumer on each queue
   * @param queueName
   */
  public static getConsumerTag(queueName: string) {
    return getUuidByString(`${getMachineId()}${queueName}`);
  }

  /**
   * Subscribing to a given job
   * @param job
   */
  public static async subscribe(job: AbstractRabbitMqJobHandler) {
    // Check if the queue is paused
    const pausedQueues = await PausedRabbitMqQueues.getPausedQueues();
    if (_.indexOf(pausedQueues, job.getQueue()) !== -1) {
      logger.warn("rabbit-subscribe", `${job.getQueue()} is paused`);
      return;
    }

    let channel: Channel;
    const connectionIndex = _.random(0, RabbitMqJobsConsumer.maxConsumerConnectionsCount - 1);
    const sharedChannel = RabbitMqJobsConsumer.sharedChannels.get(
      RabbitMqJobsConsumer.getSharedChannelName(connectionIndex)
    );

    // Some queues can use a shared channel as they are less important with low traffic
    if (job.getUseSharedChannel() && sharedChannel) {
      channel = sharedChannel;
    } else {
      channel = await RabbitMqJobsConsumer.rabbitMqConsumerConnections[
        connectionIndex
      ].createChannel();
    }

    RabbitMqJobsConsumer.queueToChannel.set(job.getQueue(), channel);

    RabbitMqJobsConsumer.channelsToJobs.get(channel)
      ? RabbitMqJobsConsumer.channelsToJobs.get(channel)?.push(job)
      : RabbitMqJobsConsumer.channelsToJobs.set(channel, [job]);

    await channel.prefetch(job.getConcurrency()); // Set the number of messages to consume simultaneously

    // Subscribe to the queue
    await channel.consume(
      job.getQueue(),
      async (msg) => {
        if (!_.isNull(msg)) {
          await job.consume(channel, msg);
        }
      },
      {
        consumerTag: RabbitMqJobsConsumer.getConsumerTag(job.getQueue()),
      }
    );

    // Subscribe to the retry queue
    await channel.consume(
      job.getRetryQueue(),
      async (msg) => {
        if (!_.isNull(msg)) {
          await job.consume(channel, msg);
        }
      },
      {
        consumerTag: RabbitMqJobsConsumer.getConsumerTag(job.getRetryQueue()),
      }
    );

<<<<<<< HEAD
    channel.on("error", (error) => {
      logger.error("rabbit-channel-error", `Channel error ${error}`);
=======
    // Subscribe to the queue
    await channel.consume(
      _.replace(job.getQueue(), `${getNetworkName()}.`, `${getNetworkName()}.new.`),
      async (msg) => {
        if (!_.isNull(msg)) {
          await job.consume(channel, msg);
        }
      },
      {
        consumerTag: RabbitMqJobsConsumer.getConsumerTag(
          _.replace(job.getQueue(), `${getNetworkName()}.`, `${getNetworkName()}.new.`)
        ),
      }
    );

    // Subscribe to the retry queue
    await channel.consume(
      _.replace(job.getRetryQueue(), `${getNetworkName()}.`, `${getNetworkName()}.new.`),
      async (msg) => {
        if (!_.isNull(msg)) {
          await job.consume(channel, msg);
        }
      },
      {
        consumerTag: RabbitMqJobsConsumer.getConsumerTag(
          _.replace(job.getRetryQueue(), `${getNetworkName()}.`, `${getNetworkName()}.new.`)
        ),
      }
    );

    channel.once("error", (error) => {
      logger.error("rabbit-error", `Consumer channel error ${error}`);
>>>>>>> 6996a4a5

      const jobs = RabbitMqJobsConsumer.channelsToJobs.get(channel);
      if (jobs) {
        logger.error(
<<<<<<< HEAD
          "rabbit-channel-error",
=======
          "rabbit-error",
>>>>>>> 6996a4a5
          `Jobs stopped consume ${JSON.stringify(
            jobs.map((job: AbstractRabbitMqJobHandler) => job.queueName)
          )}`
        );
      }
    });
  }

  /**
   * Unsubscribing from the given job
   * @param job
   */
  static async unsubscribe(job: AbstractRabbitMqJobHandler) {
    const channel = RabbitMqJobsConsumer.queueToChannel.get(job.getQueue());

    if (channel) {
      await channel.cancel(RabbitMqJobsConsumer.getConsumerTag(job.getQueue()));
      await channel.cancel(RabbitMqJobsConsumer.getConsumerTag(job.getRetryQueue()));
    }
  }

  /**
   * Going over all the jobs and calling the subscribe function for each queue
   */
  static async startRabbitJobsConsumer(): Promise<void> {
    try {
      await RabbitMqJobsConsumer.connect(); // Create a connection for the consumer

      for (const queue of RabbitMqJobsConsumer.getQueues()) {
        try {
          await RabbitMqJobsConsumer.subscribe(queue);
        } catch (error) {
          logger.error(
            "rabbit-subscribe",
            `failed to subscribe to ${queue.queueName} error ${error}`
          );
        }
      }
    } catch (error) {
      logger.error("rabbit-subscribe-connection", `failed to open connections to consume ${error}`);
    }
  }
}<|MERGE_RESOLUTION|>--- conflicted
+++ resolved
@@ -374,22 +374,16 @@
     for (let i = 0; i < RabbitMqJobsConsumer.maxConsumerConnectionsCount; ++i) {
       const connection = await amqplib.connect(config.rabbitMqUrl);
       RabbitMqJobsConsumer.rabbitMqConsumerConnections.push(connection);
-<<<<<<< HEAD
-=======
 
       // Create a shared channel for each connection
->>>>>>> 6996a4a5
       RabbitMqJobsConsumer.sharedChannels.set(
         RabbitMqJobsConsumer.getSharedChannelName(i),
         await connection.createChannel()
       );
-<<<<<<< HEAD
-=======
 
       connection.once("error", (error) => {
         logger.error("rabbit-error", `Consumer connection error ${error}`);
       });
->>>>>>> 6996a4a5
     }
   }
 
@@ -462,10 +456,6 @@
       }
     );
 
-<<<<<<< HEAD
-    channel.on("error", (error) => {
-      logger.error("rabbit-channel-error", `Channel error ${error}`);
-=======
     // Subscribe to the queue
     await channel.consume(
       _.replace(job.getQueue(), `${getNetworkName()}.`, `${getNetworkName()}.new.`),
@@ -498,16 +488,11 @@
 
     channel.once("error", (error) => {
       logger.error("rabbit-error", `Consumer channel error ${error}`);
->>>>>>> 6996a4a5
 
       const jobs = RabbitMqJobsConsumer.channelsToJobs.get(channel);
       if (jobs) {
         logger.error(
-<<<<<<< HEAD
-          "rabbit-channel-error",
-=======
           "rabbit-error",
->>>>>>> 6996a4a5
           `Jobs stopped consume ${JSON.stringify(
             jobs.map((job: AbstractRabbitMqJobHandler) => job.queueName)
           )}`
