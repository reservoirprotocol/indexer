--- conflicted
+++ resolved
@@ -208,7 +208,6 @@
 import { topBidQueueJob } from "@/jobs/token-set-updates/top-bid-queue-job";
 import { topBidSingleTokenQueueJob } from "@/jobs/token-set-updates/top-bid-single-token-queue-job";
 import { fetchSourceInfoJob } from "@/jobs/sources/fetch-source-info-job";
-<<<<<<< HEAD
 import { processActivityEventJob } from "@/jobs/activities/process-activity-event-job";
 import { removeUnsyncedEventsActivitiesJob } from "@/jobs/activities/remove-unsynced-events-activities-job";
 import { fixActivitiesMissingCollectionJob } from "@/jobs/activities/fix-activities-missing-collection-job";
@@ -239,8 +238,6 @@
 import { ftTransfersJob } from "@/jobs/events-sync/write-buffers/ft-transfers-job";
 import { nftTransfersJob } from "@/jobs/events-sync/write-buffers/nft-transfers-job";
 import { collectionFloorQueueJob } from "@/jobs/collection-updates/collection-floor-queue-job";
-=======
->>>>>>> 94fa7e3c
 
 export const gracefulShutdownJobWorkers = [
   orderUpdatesById.worker,
@@ -438,7 +435,6 @@
       topBidQueueJob,
       topBidSingleTokenQueueJob,
       fetchSourceInfoJob,
-<<<<<<< HEAD
       processActivityEventJob,
       removeUnsyncedEventsActivitiesJob,
       fixActivitiesMissingCollectionJob,
@@ -470,8 +466,6 @@
       realtimeQueueV2Job,
       ftTransfersJob,
       nftTransfersJob,
-=======
->>>>>>> 94fa7e3c
     ];
   }
 
