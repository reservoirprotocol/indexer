// WARNING! For ease of accounting, make sure to keep the below lists sorted!

// Initialize all background job queues and crons

import "@/jobs/arweave-relay";
import "@/jobs/backfill";
import "@/jobs/cache-check";
import "@/jobs/collections-refresh";
import "@/jobs/daily-volumes";
import "@/jobs/data-archive";
import "@/jobs/events-sync";
import "@/jobs/oracle";
import "@/jobs/websocket-events";
import "@/jobs/metrics";
import "@/jobs/opensea-orders";
import "@/jobs/monitoring";

// Export all job queues for monitoring through the BullMQ UI

import { AbstractRabbitMqJobHandler } from "@/jobs/abstract-rabbit-mq-job-handler";

import amqplibConnectionManager, {
  AmqpConnectionManager,
  ChannelWrapper,
} from "amqp-connection-manager";

import * as backfillExpiredOrders from "@/jobs/backfill/backfill-expired-orders";
import * as backfillRefreshCollectionMetadata from "@/jobs/backfill/backfill-refresh-collections-metadata";

import * as askWebsocketEventsTriggerQueue from "@/jobs/websocket-events/ask-websocket-events-trigger-queue";
import * as bidWebsocketEventsTriggerQueue from "@/jobs/websocket-events/bid-websocket-events-trigger-queue";
import * as transferWebsocketEventsTriggerQueue from "@/jobs/websocket-events/transfer-websocket-events-trigger-queue";
import * as saleWebsocketEventsTriggerQueue from "@/jobs/websocket-events/sale-websocket-events-trigger-queue";
import * as tokenWebsocketEventsTriggerQueue from "@/jobs/websocket-events/token-websocket-events-trigger-queue";
import * as topBidWebsocketEventsTriggerQueue from "@/jobs/websocket-events/top-bid-websocket-events-trigger-queue";
import * as collectionWebsocketEventsTriggerQueue from "@/jobs/websocket-events/collection-websocket-events-trigger-queue";

import * as backfillDeleteExpiredBidsElasticsearch from "@/jobs/activities/backfill/backfill-delete-expired-bids-elasticsearch";
import * as backfillSalePricingDecimalElasticsearch from "@/jobs/activities/backfill/backfill-sales-pricing-decimal-elasticsearch";

import amqplib from "amqplib";
import { config } from "@/config/index";
import _ from "lodash";
import getUuidByString from "uuid-by-string";
import { getMachineId } from "@/common/machine-id";
import { PausedRabbitMqQueues } from "@/models/paused-rabbit-mq-queues";
import { logger } from "@/common/logger";
import { tokenReclacSupplyJob } from "@/jobs/token-updates/token-reclac-supply-job";
import { tokenRefreshCacheJob } from "@/jobs/token-updates/token-refresh-cache-job";
import { recalcOwnerCountQueueJob } from "@/jobs/collection-updates/recalc-owner-count-queue-job";
import { recalcTokenCountQueueJob } from "@/jobs/collection-updates/recalc-token-count-queue-job";
import { normalizedFloorQueueJob } from "@/jobs/token-updates/normalized-floor-queue-job";
import { mintQueueJob } from "@/jobs/token-updates/mint-queue-job";
import { tokenFloorQueueJob } from "@/jobs/token-updates/token-floor-queue-job";
import { fetchCollectionMetadataJob } from "@/jobs/token-updates/fetch-collection-metadata-job";
import { handleNewBuyOrderJob } from "@/jobs/update-attribute/handle-new-buy-order-job";
import { handleNewSellOrderJob } from "@/jobs/update-attribute/handle-new-sell-order-job";
import { resyncAttributeCacheJob } from "@/jobs/update-attribute/resync-attribute-cache-job";
import { resyncAttributeCollectionJob } from "@/jobs/update-attribute/resync-attribute-collection-job";
import { resyncAttributeFloorSellJob } from "@/jobs/update-attribute/resync-attribute-floor-sell-job";
import { resyncAttributeKeyCountsJob } from "@/jobs/update-attribute/resync-attribute-key-counts-job";
import { resyncAttributeValueCountsJob } from "@/jobs/update-attribute/resync-attribute-value-counts-job";
import { resyncAttributeCountsJob } from "@/jobs/update-attribute/update-attribute-counts-job";
import { topBidQueueJob } from "@/jobs/token-set-updates/top-bid-queue-job";
import { topBidSingleTokenQueueJob } from "@/jobs/token-set-updates/top-bid-single-token-queue-job";
import { fetchSourceInfoJob } from "@/jobs/sources/fetch-source-info-job";
import { removeUnsyncedEventsActivitiesJob } from "@/jobs/activities/remove-unsynced-events-activities-job";
import { fixActivitiesMissingCollectionJob } from "@/jobs/activities/fix-activities-missing-collection-job";
import { collectionMetadataQueueJob } from "@/jobs/collection-updates/collection-metadata-queue-job";
import { rarityQueueJob } from "@/jobs/collection-updates/rarity-queue-job";
import { nonFlaggedFloorQueueJob } from "@/jobs/collection-updates/non-flagged-floor-queue-job";
import { refreshContractCollectionsMetadataQueueJob } from "@/jobs/collection-updates/refresh-contract-collections-metadata-queue-job";
import { setCommunityQueueJob } from "@/jobs/collection-updates/set-community-queue-job";
import { topBidCollectionJob } from "@/jobs/collection-updates/top-bid-collection-job";
import { updateCollectionDailyVolumeJob } from "@/jobs/collection-updates/update-collection-daily-volume-job";
import { collectionRefreshJob } from "@/jobs/collections-refresh/collections-refresh-job";
import { collectionRefreshCacheJob } from "@/jobs/collections-refresh/collections-refresh-cache-job";
import { currenciesFetchJob } from "@/jobs/currencies/currencies-fetch-job";
import { oneDayVolumeJob } from "@/jobs/daily-volumes/1day-volumes-job";
import { dailyVolumeJob } from "@/jobs/daily-volumes/daily-volumes-job";
import { processArchiveDataJob } from "@/jobs/data-archive/process-archive-data-job";
import { exportDataJob } from "@/jobs/data-export/export-data-job";
import { processActivityEventJob } from "@/jobs/activities/process-activity-event-job";
import { savePendingActivitiesJob } from "@/jobs/activities/save-pending-activities-job";
import { deleteArchivedExpiredBidActivitiesJob } from "@/jobs/activities/delete-archived-expired-bid-activities-job";
import { backfillActivitiesElasticsearchJob } from "@/jobs/activities/backfill/backfill-activities-elasticsearch-job";
import { backfillTransferActivitiesElasticsearchJob } from "@/jobs/activities/backfill/backfill-transfer-activities-elasticsearch-job";
import { backfillSaleActivitiesElasticsearchJob } from "@/jobs/activities/backfill/backfill-sale-activities-elasticsearch-job";
import { backfillAskActivitiesElasticsearchJob } from "@/jobs/activities/backfill/backfill-ask-activities-elasticsearch-job";
import { backfillAskCancelActivitiesElasticsearchJob } from "@/jobs/activities/backfill/backfill-ask-cancel-activities-elasticsearch-job";
import { backfillBidActivitiesElasticsearchJob } from "@/jobs/activities/backfill/backfill-bid-activities-elasticsearch-job";
import { backfillBidCancelActivitiesElasticsearchJob } from "@/jobs/activities/backfill/backfill-bid-cancel-activities-elasticsearch-job";
import { eventsSyncFtTransfersWriteBufferJob } from "@/jobs/events-sync/write-buffers/ft-transfers-job";
import { eventsSyncNftTransfersWriteBufferJob } from "@/jobs/events-sync/write-buffers/nft-transfers-job";
import { eventsSyncProcessBackfillJob } from "@/jobs/events-sync/process/events-sync-process-backfill";
import { openseaBidsQueueJob } from "@/jobs/orderbook/opensea-bids-queue-job";
import { collectionNormalizedJob } from "@/jobs/collection-updates/collection-normalized-floor-queue-job";
import { replaceActivitiesCollectionJob } from "@/jobs/activities/replace-activities-collection-job";
import { refreshActivitiesTokenMetadataJob } from "@/jobs/activities/refresh-activities-token-metadata-job";
import { refreshActivitiesCollectionMetadataJob } from "@/jobs/activities/refresh-activities-collection-metadata-job";
import { collectionFloorJob } from "@/jobs/collection-updates/collection-floor-queue-job";
import { eventsSyncProcessRealtimeJob } from "@/jobs/events-sync/process/events-sync-process-realtime";
import { fillUpdatesJob } from "@/jobs/fill-updates/fill-updates-job";
import { fillPostProcessJob } from "@/jobs/fill-updates/fill-post-process-job";
import { generateCollectionTokenSetJob } from "@/jobs/flag-status/generate-collection-token-set-job";
import { flagStatusUpdateJob } from "@/jobs/flag-status/flag-status-update-job";
import { flagStatusProcessJob } from "@/jobs/flag-status/flag-status-process-job";
import { metadataIndexFetchJob } from "@/jobs/metadata-index/metadata-fetch-job";
import { metadataIndexProcessJob } from "@/jobs/metadata-index/metadata-process-job";
import { metadataIndexWriteJob } from "@/jobs/metadata-index/metadata-write-job";
import { metadataIndexProcessBySlugJob } from "@/jobs/metadata-index/metadata-process-by-slug-job";
import { mintsProcessJob } from "@/jobs/mints/mints-process-job";
import { mintsRefreshJob } from "@/jobs/mints/mints-refresh-job";
import { mintsCheckJob } from "@/jobs/mints/mints-check-job";
import { mintsExpiredJob } from "@/jobs/mints/cron/mints-expired-job";
import { nftBalanceUpdateFloorAskJob } from "@/jobs/nft-balance-updates/update-floor-ask-price-job";
import { orderFixesJob } from "@/jobs/order-fixes/order-fixes-job";
import { RabbitMq, RabbitMQMessage } from "@/common/rabbit-mq";
import { orderRevalidationsJob } from "@/jobs/order-fixes/order-revalidations-job";
import { orderUpdatesByIdJob } from "@/jobs/order-updates/order-updates-by-id-job";
import { orderUpdatesDynamicOrderJob } from "@/jobs/order-updates/cron/dynamic-orders-job";
import { orderUpdatesErc20OrderJob } from "@/jobs/order-updates/cron/erc20-orders-job";
import { orderUpdatesExpiredOrderJob } from "@/jobs/order-updates/cron/expired-orders-job";
import { orderUpdatesOracleOrderJob } from "@/jobs/order-updates/cron/oracle-orders-job";
import { blurBidsBufferJob } from "@/jobs/order-updates/misc/blur-bids-buffer-job";
import { blurBidsRefreshJob } from "@/jobs/order-updates/misc/blur-bids-refresh-job";
import { blurListingsRefreshJob } from "@/jobs/order-updates/misc/blur-listings-refresh-job";
import { orderUpdatesByMakerJob } from "@/jobs/order-updates/order-updates-by-maker-job";
import { openseaOffChainCancellationsJob } from "@/jobs/order-updates/misc/opensea-off-chain-cancellations-job";
import { orderbookOrdersJob } from "@/jobs/orderbook/orderbook-orders-job";
import { openseaListingsJob } from "@/jobs/orderbook/opensea-listings-job";
import { orderbookPostOrderExternalJob } from "@/jobs/orderbook/post-order-external/orderbook-post-order-external-job";
import { orderbookPostOrderExternalOpenseaJob } from "@/jobs/orderbook/post-order-external/orderbook-post-order-external-opensea-job";
import { eventsSyncRealtimeJob } from "@/jobs/events-sync/events-sync-realtime-job";
import { saleWebsocketEventsTriggerQueueJob } from "@/jobs/websocket-events/sale-websocket-events-trigger-job";
import { openseaOrdersProcessJob } from "@/jobs/opensea-orders/opensea-orders-process-job";
import { openseaOrdersFetchJob } from "@/jobs/opensea-orders/opensea-orders-fetch-job";
import { saveBidEventsJob } from "@/jobs/order-updates/save-bid-events-job";
import { countApiUsageJob } from "@/jobs/metrics/count-api-usage-job";
import { transferWebsocketEventsTriggerQueueJob } from "@/jobs/websocket-events/transfer-websocket-events-trigger-job";
import { tokenAttributeWebsocketEventsTriggerQueueJob } from "@/jobs/websocket-events/token-attribute-websocket-events-trigger-job";
import { topBidWebSocketEventsTriggerJob } from "@/jobs/websocket-events/top-bid-websocket-events-trigger-job";
import { collectionWebsocketEventsTriggerQueueJob } from "@/jobs/websocket-events/collection-websocket-events-trigger-job";
import { backfillDeleteExpiredBidsElasticsearchJob } from "@/jobs/activities/backfill/backfill-delete-expired-bids-elasticsearch-job";

export const allJobQueues = [
  backfillExpiredOrders.queue,
  backfillRefreshCollectionMetadata.queue,

  askWebsocketEventsTriggerQueue.queue,
  bidWebsocketEventsTriggerQueue.queue,
  transferWebsocketEventsTriggerQueue.queue,
  saleWebsocketEventsTriggerQueue.queue,
  tokenWebsocketEventsTriggerQueue.queue,
  topBidWebsocketEventsTriggerQueue.queue,
  collectionWebsocketEventsTriggerQueue.queue,

  backfillDeleteExpiredBidsElasticsearch.queue,
  backfillSalePricingDecimalElasticsearch.queue,
];

export class RabbitMqJobsConsumer {
  private static maxConsumerConnectionsCount = 5;

  private static rabbitMqConsumerConnections: AmqpConnectionManager[] = [];
  private static queueToChannel: Map<string, ChannelWrapper> = new Map();
  private static sharedChannels: Map<string, ChannelWrapper> = new Map();
  private static channelsToJobs: Map<ChannelWrapper, AbstractRabbitMqJobHandler[]> = new Map();
  private static sharedChannelName = "shared-channel";

  /**
   * Return array of all jobs classes, any new job MUST be added here
   */
  public static getQueues(): AbstractRabbitMqJobHandler[] {
    return [
      tokenReclacSupplyJob,
      tokenRefreshCacheJob,
      recalcOwnerCountQueueJob,
      recalcTokenCountQueueJob,
      normalizedFloorQueueJob,
      mintQueueJob,
      tokenFloorQueueJob,
      fetchCollectionMetadataJob,
      handleNewBuyOrderJob,
      handleNewSellOrderJob,
      resyncAttributeCacheJob,
      resyncAttributeCollectionJob,
      resyncAttributeFloorSellJob,
      resyncAttributeKeyCountsJob,
      resyncAttributeValueCountsJob,
      resyncAttributeCountsJob,
      topBidQueueJob,
      topBidSingleTokenQueueJob,
      fetchSourceInfoJob,
      removeUnsyncedEventsActivitiesJob,
      fixActivitiesMissingCollectionJob,
      collectionMetadataQueueJob,
      rarityQueueJob,
      nonFlaggedFloorQueueJob,
      refreshContractCollectionsMetadataQueueJob,
      setCommunityQueueJob,
      topBidCollectionJob,
      updateCollectionDailyVolumeJob,
      collectionRefreshJob,
      collectionRefreshCacheJob,
      currenciesFetchJob,
      oneDayVolumeJob,
      dailyVolumeJob,
      processArchiveDataJob,
      exportDataJob,
      processActivityEventJob,
      savePendingActivitiesJob,
      eventsSyncFtTransfersWriteBufferJob,
      eventsSyncNftTransfersWriteBufferJob,
      eventsSyncProcessBackfillJob,
      openseaBidsQueueJob,
      collectionNormalizedJob,
      replaceActivitiesCollectionJob,
      refreshActivitiesCollectionMetadataJob,
      refreshActivitiesTokenMetadataJob,
      collectionFloorJob,
      eventsSyncProcessRealtimeJob,
      fillUpdatesJob,
      fillPostProcessJob,
      generateCollectionTokenSetJob,
      flagStatusUpdateJob,
      flagStatusProcessJob,
      metadataIndexFetchJob,
      metadataIndexProcessJob,
      metadataIndexWriteJob,
      metadataIndexProcessBySlugJob,
      mintsProcessJob,
      mintsRefreshJob,
      mintsCheckJob,
      mintsExpiredJob,
      nftBalanceUpdateFloorAskJob,
      orderFixesJob,
      orderRevalidationsJob,
      orderUpdatesByIdJob,
      orderUpdatesDynamicOrderJob,
      orderUpdatesErc20OrderJob,
      orderUpdatesExpiredOrderJob,
      orderUpdatesOracleOrderJob,
      blurBidsBufferJob,
      blurBidsRefreshJob,
      blurListingsRefreshJob,
      deleteArchivedExpiredBidActivitiesJob,
      orderUpdatesByMakerJob,
      openseaOffChainCancellationsJob,
      orderbookOrdersJob,
      openseaListingsJob,
      orderbookPostOrderExternalJob,
      orderbookPostOrderExternalOpenseaJob,
      eventsSyncRealtimeJob,
      openseaOrdersProcessJob,
      openseaOrdersFetchJob,
      saveBidEventsJob,
      countApiUsageJob,
<<<<<<< HEAD
      collectionWebsocketEventsTriggerQueueJob,
      saleWebsocketEventsTriggerQueueJob,
=======
      transferWebsocketEventsTriggerQueueJob,
>>>>>>> 8af60271
      tokenAttributeWebsocketEventsTriggerQueueJob,
      topBidWebSocketEventsTriggerJob,
      backfillDeleteExpiredBidsElasticsearchJob,
      backfillActivitiesElasticsearchJob,
      backfillTransferActivitiesElasticsearchJob,
      backfillSaleActivitiesElasticsearchJob,
      backfillAskActivitiesElasticsearchJob,
      backfillAskCancelActivitiesElasticsearchJob,
      backfillBidActivitiesElasticsearchJob,
      backfillBidCancelActivitiesElasticsearchJob,
    ];
  }

  public static getSharedChannelName(connectionIndex: number) {
    return `${RabbitMqJobsConsumer.sharedChannelName}:${connectionIndex}`;
  }

  public static async connect() {
    for (let i = 0; i < RabbitMqJobsConsumer.maxConsumerConnectionsCount; ++i) {
      const connection = amqplibConnectionManager.connect(config.rabbitMqUrl);
      RabbitMqJobsConsumer.rabbitMqConsumerConnections.push(connection);

      const sharedChannel = connection.createChannel({ confirm: false });

      // Create a shared channel for each connection
      RabbitMqJobsConsumer.sharedChannels.set(
        RabbitMqJobsConsumer.getSharedChannelName(i),
        sharedChannel
      );

      connection.once("error", (error) => {
        logger.error("rabbit-error", `Consumer connection error ${error}`);
      });
    }
  }

  /**
   * Return unique consumer tag used to identify a specific consumer on each queue
   * @param queueName
   */
  public static getConsumerTag(queueName: string) {
    return getUuidByString(`${getMachineId()}${queueName}`);
  }

  /**
   * Subscribing to a given job
   * @param job
   */
  public static async subscribe(job: AbstractRabbitMqJobHandler) {
    // Check if the queue is paused
    const pausedQueues = await PausedRabbitMqQueues.getPausedQueues();
    if (_.indexOf(pausedQueues, job.getQueue()) !== -1) {
      logger.warn("rabbit-subscribe", `${job.getQueue()} is paused`);
      return;
    }

    let channel: ChannelWrapper;
    const connectionIndex = _.random(0, RabbitMqJobsConsumer.maxConsumerConnectionsCount - 1);
    const sharedChannel = RabbitMqJobsConsumer.sharedChannels.get(
      RabbitMqJobsConsumer.getSharedChannelName(connectionIndex)
    );

    // Some queues can use a shared channel as they are less important with low traffic
    if (job.getUseSharedChannel() && sharedChannel) {
      channel = sharedChannel;
    } else {
      channel = RabbitMqJobsConsumer.rabbitMqConsumerConnections[connectionIndex].createChannel({
        confirm: false,
      });
      await channel.waitForConnect();
    }

    RabbitMqJobsConsumer.queueToChannel.set(job.getQueue(), channel);

    RabbitMqJobsConsumer.channelsToJobs.get(channel)
      ? RabbitMqJobsConsumer.channelsToJobs.get(channel)?.push(job)
      : RabbitMqJobsConsumer.channelsToJobs.set(channel, [job]);

    // Subscribe to the queue
    await channel.consume(
      job.getQueue(),
      async (msg) => {
        if (!_.isNull(msg)) {
          await _.clone(job).consume(channel, msg);
        }
      },
      {
        consumerTag: RabbitMqJobsConsumer.getConsumerTag(job.getQueue()),
        prefetch: job.getConcurrency(),
        noAck: false,
      }
    );

    // Subscribe to the retry queue
    await channel.consume(
      job.getRetryQueue(),
      async (msg) => {
        if (!_.isNull(msg)) {
          await _.clone(job).consume(channel, msg);
        }
      },
      {
        consumerTag: RabbitMqJobsConsumer.getConsumerTag(job.getRetryQueue()),
        prefetch: _.max([_.toInteger(job.getConcurrency() / 4), 1]) ?? 1,
        noAck: false,
      }
    );

    channel.once("error", async (error) => {
      if (error.message.includes("timeout")) {
        const jobs = RabbitMqJobsConsumer.channelsToJobs.get(channel);
        if (jobs) {
          // Resubscribe the jobs
          for (const job of jobs) {
            try {
              await this.subscribe(job);
            } catch (error) {
              logger.error(
                "rabbit-channel",
                `Consumer channel failed to resubscribe to ${job.queueName} ${error}`
              );
            }
          }

          logger.info(
            "rabbit-channel",
            `Resubscribed to ${JSON.stringify(
              jobs.map((job: AbstractRabbitMqJobHandler) => job.queueName)
            )}`
          );

          // Clear the channel that closed
          RabbitMqJobsConsumer.channelsToJobs.delete(channel);
        }
      }
    });
  }

  /**
   * Unsubscribing from the given job
   * @param job
   */
  static async unsubscribe(job: AbstractRabbitMqJobHandler) {
    const channel = RabbitMqJobsConsumer.queueToChannel.get(job.getQueue());

    if (channel) {
      await channel.cancel(RabbitMqJobsConsumer.getConsumerTag(job.getQueue()));
      await channel.cancel(RabbitMqJobsConsumer.getConsumerTag(job.getRetryQueue()));
    }
  }

  /**
   * Going over all the jobs and calling the subscribe function for each queue
   */
  static async startRabbitJobsConsumer(): Promise<void> {
    try {
      await RabbitMqJobsConsumer.connect(); // Create a connection for the consumer

      for (const queue of RabbitMqJobsConsumer.getQueues()) {
        try {
          if (!queue.isDisableConsuming()) {
            await RabbitMqJobsConsumer.subscribe(queue);
          }
        } catch (error) {
          logger.error(
            "rabbit-subscribe",
            `failed to subscribe to ${queue.queueName} error ${error}`
          );
        }
      }
    } catch (error) {
      logger.error("rabbit-subscribe-connection", `failed to open connections to consume ${error}`);
    }
  }

  static async retryQueue(queueName: string) {
    const job = _.find(RabbitMqJobsConsumer.getQueues(), (queue) => queue.getQueue() === queueName);

    if (job) {
      const deadLetterQueueSize = await RabbitMq.getQueueSize(job.getDeadLetterQueue());

      // No messages in the dead letter queue
      if (deadLetterQueueSize === 0) {
        return 0;
      }

      const connection = await amqplib.connect(config.rabbitMqUrl);
      const channel = await connection.createChannel();
      let counter = 0;

      await channel.prefetch(200);

      // Subscribe to the dead letter queue
      await new Promise<void>((resolve) =>
        channel.consume(
          job.getDeadLetterQueue(),
          async (msg) => {
            if (!_.isNull(msg)) {
              await RabbitMq.send(
                job.getRetryQueue(),
                JSON.parse(msg.content.toString()) as RabbitMQMessage
              );
            }

            ++counter;
            if (counter >= deadLetterQueueSize) {
              resolve();
            }
          },
          {
            noAck: true,
            exclusive: true,
          }
        )
      );

      await channel.close();
      await connection.close();

      return counter;
    }

    return 0;
  }
}<|MERGE_RESOLUTION|>--- conflicted
+++ resolved
@@ -256,12 +256,9 @@
       openseaOrdersFetchJob,
       saveBidEventsJob,
       countApiUsageJob,
-<<<<<<< HEAD
       collectionWebsocketEventsTriggerQueueJob,
       saleWebsocketEventsTriggerQueueJob,
-=======
       transferWebsocketEventsTriggerQueueJob,
->>>>>>> 8af60271
       tokenAttributeWebsocketEventsTriggerQueueJob,
       topBidWebSocketEventsTriggerJob,
       backfillDeleteExpiredBidsElasticsearchJob,
