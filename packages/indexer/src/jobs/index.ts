// WARNING! For ease of accounting, make sure to keep the below lists sorted!

// Initialize all background job queues and crons

import "@/jobs/arweave-relay";
import "@/jobs/backfill";
import "@/jobs/cache-check";
import "@/jobs/collections-refresh";
import "@/jobs/daily-volumes";
import "@/jobs/data-archive";
import "@/jobs/events-sync";
import "@/jobs/oracle";
import "@/jobs/websocket-events";
import "@/jobs/metrics";
import "@/jobs/opensea-orders";
import "@/jobs/monitoring";

// Export all job queues for monitoring through the BullMQ UI

import { AbstractRabbitMqJobHandler } from "@/jobs/abstract-rabbit-mq-job-handler";

import amqplibConnectionManager, {
  AmqpConnectionManager,
  ChannelWrapper,
} from "amqp-connection-manager";

import * as backfillExpiredOrders from "@/jobs/backfill/backfill-expired-orders";
import * as backfillRefreshCollectionMetadata from "@/jobs/backfill/backfill-refresh-collections-metadata";

import * as askWebsocketEventsTriggerQueue from "@/jobs/websocket-events/ask-websocket-events-trigger-queue";
import * as bidWebsocketEventsTriggerQueue from "@/jobs/websocket-events/bid-websocket-events-trigger-queue";
import * as transferWebsocketEventsTriggerQueue from "@/jobs/websocket-events/transfer-websocket-events-trigger-queue";
import * as saleWebsocketEventsTriggerQueue from "@/jobs/websocket-events/sale-websocket-events-trigger-queue";
import * as tokenWebsocketEventsTriggerQueue from "@/jobs/websocket-events/token-websocket-events-trigger-queue";
import * as topBidWebsocketEventsTriggerQueue from "@/jobs/websocket-events/top-bid-websocket-events-trigger-queue";
import * as collectionWebsocketEventsTriggerQueue from "@/jobs/websocket-events/collection-websocket-events-trigger-queue";

import * as backfillDeleteExpiredBidsElasticsearch from "@/jobs/activities/backfill/backfill-delete-expired-bids-elasticsearch";
import * as backfillSalePricingDecimalElasticsearch from "@/jobs/activities/backfill/backfill-sales-pricing-decimal-elasticsearch";

import amqplib from "amqplib";
import { config } from "@/config/index";
import _ from "lodash";
import getUuidByString from "uuid-by-string";
import { getMachineId } from "@/common/machine-id";
import { PausedRabbitMqQueues } from "@/models/paused-rabbit-mq-queues";
import { logger } from "@/common/logger";
import { tokenReclacSupplyJob } from "@/jobs/token-updates/token-reclac-supply-job";
import { tokenRefreshCacheJob } from "@/jobs/token-updates/token-refresh-cache-job";
import { recalcOwnerCountQueueJob } from "@/jobs/collection-updates/recalc-owner-count-queue-job";
import { recalcTokenCountQueueJob } from "@/jobs/collection-updates/recalc-token-count-queue-job";
import { normalizedFloorQueueJob } from "@/jobs/token-updates/normalized-floor-queue-job";
import { mintQueueJob } from "@/jobs/token-updates/mint-queue-job";
import { tokenFloorQueueJob } from "@/jobs/token-updates/token-floor-queue-job";
import { fetchCollectionMetadataJob } from "@/jobs/token-updates/fetch-collection-metadata-job";
import { handleNewBuyOrderJob } from "@/jobs/update-attribute/handle-new-buy-order-job";
import { handleNewSellOrderJob } from "@/jobs/update-attribute/handle-new-sell-order-job";
import { resyncAttributeCacheJob } from "@/jobs/update-attribute/resync-attribute-cache-job";
import { resyncAttributeCollectionJob } from "@/jobs/update-attribute/resync-attribute-collection-job";
import { resyncAttributeFloorSellJob } from "@/jobs/update-attribute/resync-attribute-floor-sell-job";
import { resyncAttributeKeyCountsJob } from "@/jobs/update-attribute/resync-attribute-key-counts-job";
import { resyncAttributeValueCountsJob } from "@/jobs/update-attribute/resync-attribute-value-counts-job";
import { resyncAttributeCountsJob } from "@/jobs/update-attribute/update-attribute-counts-job";
import { topBidQueueJob } from "@/jobs/token-set-updates/top-bid-queue-job";
import { topBidSingleTokenQueueJob } from "@/jobs/token-set-updates/top-bid-single-token-queue-job";
import { fetchSourceInfoJob } from "@/jobs/sources/fetch-source-info-job";
import { removeUnsyncedEventsActivitiesJob } from "@/jobs/activities/remove-unsynced-events-activities-job";
import { fixActivitiesMissingCollectionJob } from "@/jobs/activities/fix-activities-missing-collection-job";
import { collectionMetadataQueueJob } from "@/jobs/collection-updates/collection-metadata-queue-job";
import { rarityQueueJob } from "@/jobs/collection-updates/rarity-queue-job";
import { nonFlaggedFloorQueueJob } from "@/jobs/collection-updates/non-flagged-floor-queue-job";
import { refreshContractCollectionsMetadataQueueJob } from "@/jobs/collection-updates/refresh-contract-collections-metadata-queue-job";
import { setCommunityQueueJob } from "@/jobs/collection-updates/set-community-queue-job";
import { topBidCollectionJob } from "@/jobs/collection-updates/top-bid-collection-job";
import { updateCollectionDailyVolumeJob } from "@/jobs/collection-updates/update-collection-daily-volume-job";
import { collectionRefreshJob } from "@/jobs/collections-refresh/collections-refresh-job";
import { collectionRefreshCacheJob } from "@/jobs/collections-refresh/collections-refresh-cache-job";
import { currenciesFetchJob } from "@/jobs/currencies/currencies-fetch-job";
import { oneDayVolumeJob } from "@/jobs/daily-volumes/1day-volumes-job";
import { dailyVolumeJob } from "@/jobs/daily-volumes/daily-volumes-job";
import { processArchiveDataJob } from "@/jobs/data-archive/process-archive-data-job";
import { exportDataJob } from "@/jobs/data-export/export-data-job";
import { processActivityEventJob } from "@/jobs/activities/process-activity-event-job";
import { savePendingActivitiesJob } from "@/jobs/activities/save-pending-activities-job";
import { deleteArchivedExpiredBidActivitiesJob } from "@/jobs/activities/delete-archived-expired-bid-activities-job";
import { backfillActivitiesElasticsearchJob } from "@/jobs/activities/backfill/backfill-activities-elasticsearch-job";
import { backfillTransferActivitiesElasticsearchJob } from "@/jobs/activities/backfill/backfill-transfer-activities-elasticsearch-job";
import { backfillSaleActivitiesElasticsearchJob } from "@/jobs/activities/backfill/backfill-sale-activities-elasticsearch-job";
import { backfillAskActivitiesElasticsearchJob } from "@/jobs/activities/backfill/backfill-ask-activities-elasticsearch-job";
import { backfillAskCancelActivitiesElasticsearchJob } from "@/jobs/activities/backfill/backfill-ask-cancel-activities-elasticsearch-job";
import { backfillBidActivitiesElasticsearchJob } from "@/jobs/activities/backfill/backfill-bid-activities-elasticsearch-job";
import { backfillBidCancelActivitiesElasticsearchJob } from "@/jobs/activities/backfill/backfill-bid-cancel-activities-elasticsearch-job";
import { eventsSyncFtTransfersWriteBufferJob } from "@/jobs/events-sync/write-buffers/ft-transfers-job";
import { eventsSyncNftTransfersWriteBufferJob } from "@/jobs/events-sync/write-buffers/nft-transfers-job";
import { eventsSyncProcessBackfillJob } from "@/jobs/events-sync/process/events-sync-process-backfill";
import { openseaBidsQueueJob } from "@/jobs/orderbook/opensea-bids-queue-job";
import { collectionNormalizedJob } from "@/jobs/collection-updates/collection-normalized-floor-queue-job";
import { replaceActivitiesCollectionJob } from "@/jobs/activities/replace-activities-collection-job";
import { refreshActivitiesTokenMetadataJob } from "@/jobs/activities/refresh-activities-token-metadata-job";
import { refreshActivitiesCollectionMetadataJob } from "@/jobs/activities/refresh-activities-collection-metadata-job";
import { collectionFloorJob } from "@/jobs/collection-updates/collection-floor-queue-job";
import { eventsSyncProcessRealtimeJob } from "@/jobs/events-sync/process/events-sync-process-realtime";
import { fillUpdatesJob } from "@/jobs/fill-updates/fill-updates-job";
import { fillPostProcessJob } from "@/jobs/fill-updates/fill-post-process-job";
import { generateCollectionTokenSetJob } from "@/jobs/flag-status/generate-collection-token-set-job";
import { flagStatusUpdateJob } from "@/jobs/flag-status/flag-status-update-job";
import { flagStatusProcessJob } from "@/jobs/flag-status/flag-status-process-job";
import { metadataIndexFetchJob } from "@/jobs/metadata-index/metadata-fetch-job";
import { metadataIndexProcessJob } from "@/jobs/metadata-index/metadata-process-job";
import { metadataIndexWriteJob } from "@/jobs/metadata-index/metadata-write-job";
import { metadataIndexProcessBySlugJob } from "@/jobs/metadata-index/metadata-process-by-slug-job";
import { mintsProcessJob } from "@/jobs/mints/mints-process-job";
import { mintsRefreshJob } from "@/jobs/mints/mints-refresh-job";
import { mintsCheckJob } from "@/jobs/mints/mints-check-job";
import { mintsExpiredJob } from "@/jobs/mints/cron/mints-expired-job";
import { nftBalanceUpdateFloorAskJob } from "@/jobs/nft-balance-updates/update-floor-ask-price-job";
import { orderFixesJob } from "@/jobs/order-fixes/order-fixes-job";
import { RabbitMq, RabbitMQMessage } from "@/common/rabbit-mq";
import { orderRevalidationsJob } from "@/jobs/order-fixes/order-revalidations-job";
import { orderUpdatesByIdJob } from "@/jobs/order-updates/order-updates-by-id-job";
import { orderUpdatesDynamicOrderJob } from "@/jobs/order-updates/cron/dynamic-orders-job";
import { orderUpdatesErc20OrderJob } from "@/jobs/order-updates/cron/erc20-orders-job";
import { orderUpdatesExpiredOrderJob } from "@/jobs/order-updates/cron/expired-orders-job";
import { orderUpdatesOracleOrderJob } from "@/jobs/order-updates/cron/oracle-orders-job";
import { blurBidsBufferJob } from "@/jobs/order-updates/misc/blur-bids-buffer-job";
import { blurBidsRefreshJob } from "@/jobs/order-updates/misc/blur-bids-refresh-job";
import { blurListingsRefreshJob } from "@/jobs/order-updates/misc/blur-listings-refresh-job";
import { orderUpdatesByMakerJob } from "@/jobs/order-updates/order-updates-by-maker-job";
import { openseaOffChainCancellationsJob } from "@/jobs/order-updates/misc/opensea-off-chain-cancellations-job";
import { orderbookOrdersJob } from "@/jobs/orderbook/orderbook-orders-job";
import { openseaListingsJob } from "@/jobs/orderbook/opensea-listings-job";
import { orderbookPostOrderExternalJob } from "@/jobs/orderbook/post-order-external/orderbook-post-order-external-job";
import { orderbookPostOrderExternalOpenseaJob } from "@/jobs/orderbook/post-order-external/orderbook-post-order-external-opensea-job";
import { eventsSyncRealtimeJob } from "@/jobs/events-sync/events-sync-realtime-job";
import { saleWebsocketEventsTriggerQueueJob } from "@/jobs/websocket-events/sale-websocket-events-trigger-job";
import { openseaOrdersProcessJob } from "@/jobs/opensea-orders/opensea-orders-process-job";
import { openseaOrdersFetchJob } from "@/jobs/opensea-orders/opensea-orders-fetch-job";
import { saveBidEventsJob } from "@/jobs/order-updates/save-bid-events-job";
import { countApiUsageJob } from "@/jobs/metrics/count-api-usage-job";
import { tokenAttributeWebsocketEventsTriggerQueueJob } from "@/jobs/websocket-events/token-attribute-websocket-events-trigger-job";
import { topBidWebSocketEventsTriggerJob } from "@/jobs/websocket-events/top-bid-websocket-events-trigger-job";
import { collectionWebsocketEventsTriggerQueueJob } from "@/jobs/websocket-events/collection-websocket-events-trigger-job";
import { backfillDeleteExpiredBidsElasticsearchJob } from "@/jobs/activities/backfill/backfill-delete-expired-bids-elasticsearch-job";

export const allJobQueues = [
  backfillExpiredOrders.queue,
  backfillRefreshCollectionMetadata.queue,

  askWebsocketEventsTriggerQueue.queue,
  bidWebsocketEventsTriggerQueue.queue,
  transferWebsocketEventsTriggerQueue.queue,
  saleWebsocketEventsTriggerQueue.queue,
  tokenWebsocketEventsTriggerQueue.queue,
  topBidWebsocketEventsTriggerQueue.queue,
  collectionWebsocketEventsTriggerQueue.queue,

  backfillDeleteExpiredBidsElasticsearch.queue,
  backfillSalePricingDecimalElasticsearch.queue,
];

export class RabbitMqJobsConsumer {
  private static maxConsumerConnectionsCount = 5;

  private static rabbitMqConsumerConnections: AmqpConnectionManager[] = [];
  private static queueToChannel: Map<string, ChannelWrapper> = new Map();
  private static sharedChannels: Map<string, ChannelWrapper> = new Map();
  private static channelsToJobs: Map<ChannelWrapper, AbstractRabbitMqJobHandler[]> = new Map();
  private static sharedChannelName = "shared-channel";

  /**
   * Return array of all jobs classes, any new job MUST be added here
   */
  public static getQueues(): AbstractRabbitMqJobHandler[] {
    return [
      tokenReclacSupplyJob,
      tokenRefreshCacheJob,
      recalcOwnerCountQueueJob,
      recalcTokenCountQueueJob,
      normalizedFloorQueueJob,
      mintQueueJob,
      tokenFloorQueueJob,
      fetchCollectionMetadataJob,
      handleNewBuyOrderJob,
      handleNewSellOrderJob,
      resyncAttributeCacheJob,
      resyncAttributeCollectionJob,
      resyncAttributeFloorSellJob,
      resyncAttributeKeyCountsJob,
      resyncAttributeValueCountsJob,
      resyncAttributeCountsJob,
      topBidQueueJob,
      topBidSingleTokenQueueJob,
      fetchSourceInfoJob,
      removeUnsyncedEventsActivitiesJob,
      fixActivitiesMissingCollectionJob,
      collectionMetadataQueueJob,
      rarityQueueJob,
      nonFlaggedFloorQueueJob,
      refreshContractCollectionsMetadataQueueJob,
      setCommunityQueueJob,
      topBidCollectionJob,
      updateCollectionDailyVolumeJob,
      collectionRefreshJob,
      collectionRefreshCacheJob,
      currenciesFetchJob,
      oneDayVolumeJob,
      dailyVolumeJob,
      processArchiveDataJob,
      exportDataJob,
      processActivityEventJob,
      savePendingActivitiesJob,
      eventsSyncFtTransfersWriteBufferJob,
      eventsSyncNftTransfersWriteBufferJob,
      eventsSyncProcessBackfillJob,
      openseaBidsQueueJob,
      collectionNormalizedJob,
      replaceActivitiesCollectionJob,
      refreshActivitiesCollectionMetadataJob,
      refreshActivitiesTokenMetadataJob,
      collectionFloorJob,
      eventsSyncProcessRealtimeJob,
      fillUpdatesJob,
      fillPostProcessJob,
      generateCollectionTokenSetJob,
      flagStatusUpdateJob,
      flagStatusProcessJob,
      metadataIndexFetchJob,
      metadataIndexProcessJob,
      metadataIndexWriteJob,
      metadataIndexProcessBySlugJob,
      mintsProcessJob,
      mintsRefreshJob,
      mintsCheckJob,
      mintsExpiredJob,
      nftBalanceUpdateFloorAskJob,
      orderFixesJob,
      orderRevalidationsJob,
      orderUpdatesByIdJob,
      orderUpdatesDynamicOrderJob,
      orderUpdatesErc20OrderJob,
      orderUpdatesExpiredOrderJob,
      orderUpdatesOracleOrderJob,
      blurBidsBufferJob,
      blurBidsRefreshJob,
      blurListingsRefreshJob,
      deleteArchivedExpiredBidActivitiesJob,
      orderUpdatesByMakerJob,
      openseaOffChainCancellationsJob,
      orderbookOrdersJob,
      openseaListingsJob,
      orderbookPostOrderExternalJob,
      orderbookPostOrderExternalOpenseaJob,
      eventsSyncRealtimeJob,
      openseaOrdersProcessJob,
      openseaOrdersFetchJob,
      saveBidEventsJob,
      countApiUsageJob,
<<<<<<< HEAD
      collectionWebsocketEventsTriggerQueueJob,
=======
      saleWebsocketEventsTriggerQueueJob,
>>>>>>> bf878c7c
      tokenAttributeWebsocketEventsTriggerQueueJob,
      topBidWebSocketEventsTriggerJob,
      backfillDeleteExpiredBidsElasticsearchJob,
      backfillActivitiesElasticsearchJob,
      backfillTransferActivitiesElasticsearchJob,
      backfillSaleActivitiesElasticsearchJob,
      backfillAskActivitiesElasticsearchJob,
      backfillAskCancelActivitiesElasticsearchJob,
      backfillBidActivitiesElasticsearchJob,
      backfillBidCancelActivitiesElasticsearchJob,
    ];
  }

  public static getSharedChannelName(connectionIndex: number) {
    return `${RabbitMqJobsConsumer.sharedChannelName}:${connectionIndex}`;
  }

  public static async connect() {
    for (let i = 0; i < RabbitMqJobsConsumer.maxConsumerConnectionsCount; ++i) {
      const connection = amqplibConnectionManager.connect(config.rabbitMqUrl);
      RabbitMqJobsConsumer.rabbitMqConsumerConnections.push(connection);

      const sharedChannel = connection.createChannel({ confirm: false });

      // Create a shared channel for each connection
      RabbitMqJobsConsumer.sharedChannels.set(
        RabbitMqJobsConsumer.getSharedChannelName(i),
        sharedChannel
      );

      connection.once("error", (error) => {
        logger.error("rabbit-error", `Consumer connection error ${error}`);
      });
    }
  }

  /**
   * Return unique consumer tag used to identify a specific consumer on each queue
   * @param queueName
   */
  public static getConsumerTag(queueName: string) {
    return getUuidByString(`${getMachineId()}${queueName}`);
  }

  /**
   * Subscribing to a given job
   * @param job
   */
  public static async subscribe(job: AbstractRabbitMqJobHandler) {
    // Check if the queue is paused
    const pausedQueues = await PausedRabbitMqQueues.getPausedQueues();
    if (_.indexOf(pausedQueues, job.getQueue()) !== -1) {
      logger.warn("rabbit-subscribe", `${job.getQueue()} is paused`);
      return;
    }

    let channel: ChannelWrapper;
    const connectionIndex = _.random(0, RabbitMqJobsConsumer.maxConsumerConnectionsCount - 1);
    const sharedChannel = RabbitMqJobsConsumer.sharedChannels.get(
      RabbitMqJobsConsumer.getSharedChannelName(connectionIndex)
    );

    // Some queues can use a shared channel as they are less important with low traffic
    if (job.getUseSharedChannel() && sharedChannel) {
      channel = sharedChannel;
    } else {
      channel = RabbitMqJobsConsumer.rabbitMqConsumerConnections[connectionIndex].createChannel({
        confirm: false,
      });
      await channel.waitForConnect();
    }

    RabbitMqJobsConsumer.queueToChannel.set(job.getQueue(), channel);

    RabbitMqJobsConsumer.channelsToJobs.get(channel)
      ? RabbitMqJobsConsumer.channelsToJobs.get(channel)?.push(job)
      : RabbitMqJobsConsumer.channelsToJobs.set(channel, [job]);

    // Subscribe to the queue
    await channel.consume(
      job.getQueue(),
      async (msg) => {
        if (!_.isNull(msg)) {
          await _.clone(job).consume(channel, msg);
        }
      },
      {
        consumerTag: RabbitMqJobsConsumer.getConsumerTag(job.getQueue()),
        prefetch: job.getConcurrency(),
        noAck: false,
      }
    );

    // Subscribe to the retry queue
    await channel.consume(
      job.getRetryQueue(),
      async (msg) => {
        if (!_.isNull(msg)) {
          await _.clone(job).consume(channel, msg);
        }
      },
      {
        consumerTag: RabbitMqJobsConsumer.getConsumerTag(job.getRetryQueue()),
        prefetch: _.max([_.toInteger(job.getConcurrency() / 4), 1]) ?? 1,
        noAck: false,
      }
    );

    channel.once("error", async (error) => {
      if (error.message.includes("timeout")) {
        const jobs = RabbitMqJobsConsumer.channelsToJobs.get(channel);
        if (jobs) {
          // Resubscribe the jobs
          for (const job of jobs) {
            try {
              await this.subscribe(job);
            } catch (error) {
              logger.error(
                "rabbit-channel",
                `Consumer channel failed to resubscribe to ${job.queueName} ${error}`
              );
            }
          }

          logger.info(
            "rabbit-channel",
            `Resubscribed to ${JSON.stringify(
              jobs.map((job: AbstractRabbitMqJobHandler) => job.queueName)
            )}`
          );

          // Clear the channel that closed
          RabbitMqJobsConsumer.channelsToJobs.delete(channel);
        }
      }
    });
  }

  /**
   * Unsubscribing from the given job
   * @param job
   */
  static async unsubscribe(job: AbstractRabbitMqJobHandler) {
    const channel = RabbitMqJobsConsumer.queueToChannel.get(job.getQueue());

    if (channel) {
      await channel.cancel(RabbitMqJobsConsumer.getConsumerTag(job.getQueue()));
      await channel.cancel(RabbitMqJobsConsumer.getConsumerTag(job.getRetryQueue()));
    }
  }

  /**
   * Going over all the jobs and calling the subscribe function for each queue
   */
  static async startRabbitJobsConsumer(): Promise<void> {
    try {
      await RabbitMqJobsConsumer.connect(); // Create a connection for the consumer

      for (const queue of RabbitMqJobsConsumer.getQueues()) {
        try {
          if (!queue.isDisableConsuming()) {
            await RabbitMqJobsConsumer.subscribe(queue);
          }
        } catch (error) {
          logger.error(
            "rabbit-subscribe",
            `failed to subscribe to ${queue.queueName} error ${error}`
          );
        }
      }
    } catch (error) {
      logger.error("rabbit-subscribe-connection", `failed to open connections to consume ${error}`);
    }
  }

  static async retryQueue(queueName: string) {
    const job = _.find(RabbitMqJobsConsumer.getQueues(), (queue) => queue.getQueue() === queueName);

    if (job) {
      const deadLetterQueueSize = await RabbitMq.getQueueSize(job.getDeadLetterQueue());

      // No messages in the dead letter queue
      if (deadLetterQueueSize === 0) {
        return 0;
      }

      const connection = await amqplib.connect(config.rabbitMqUrl);
      const channel = await connection.createChannel();
      let counter = 0;

      await channel.prefetch(200);

      // Subscribe to the dead letter queue
      await new Promise<void>((resolve) =>
        channel.consume(
          job.getDeadLetterQueue(),
          async (msg) => {
            if (!_.isNull(msg)) {
              await RabbitMq.send(
                job.getRetryQueue(),
                JSON.parse(msg.content.toString()) as RabbitMQMessage
              );
            }

            ++counter;
            if (counter >= deadLetterQueueSize) {
              resolve();
            }
          },
          {
            noAck: true,
            exclusive: true,
          }
        )
      );

      await channel.close();
      await connection.close();

      return counter;
    }

    return 0;
  }
}<|MERGE_RESOLUTION|>--- conflicted
+++ resolved
@@ -255,11 +255,8 @@
       openseaOrdersFetchJob,
       saveBidEventsJob,
       countApiUsageJob,
-<<<<<<< HEAD
       collectionWebsocketEventsTriggerQueueJob,
-=======
       saleWebsocketEventsTriggerQueueJob,
->>>>>>> bf878c7c
       tokenAttributeWebsocketEventsTriggerQueueJob,
       topBidWebSocketEventsTriggerJob,
       backfillDeleteExpiredBidsElasticsearchJob,
