--- conflicted
+++ resolved
@@ -146,10 +146,7 @@
 import { backfillSaveActivitiesElasticsearchJob } from "@/jobs/activities/backfill/backfill-save-activities-elasticsearch-job";
 import { pendingExpiredOrdersCheckJob } from "@/jobs/orderbook/cron/pending-expired-orders-check-job";
 import { eventsSyncHistoricalJob } from "./events-sync/historical-queue";
-<<<<<<< HEAD
-=======
 import { eventsBackfillJob } from "./events-sync/backfill-queue";
->>>>>>> 46514f4a
 
 export const allJobQueues = [
   backfillExpiredOrders.queue,
@@ -266,10 +263,7 @@
       orderbookPostOrderExternalOpenseaJob,
       eventsSyncRealtimeJob,
       eventsSyncHistoricalJob,
-<<<<<<< HEAD
-=======
       eventsBackfillJob,
->>>>>>> 46514f4a
       openseaOrdersProcessJob,
       openseaOrdersFetchJob,
       saveBidEventsJob,
