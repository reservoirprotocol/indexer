// WARNING! For ease of accounting, make sure to keep the below lists sorted!

// Initialize all background job queues and crons

import "@/jobs/arweave-relay";
import "@/jobs/backfill";
import "@/jobs/cache-check";
import "@/jobs/collections-refresh";
import "@/jobs/daily-volumes";
import "@/jobs/data-archive";
import "@/jobs/events-sync";
import "@/jobs/oracle";
import "@/jobs/metrics";
import "@/jobs/opensea-orders";
import "@/jobs/monitoring";
import "@/jobs/failed-messages";
import "@/jobs/top-selling-collections-cache";

// Export all job queues for monitoring through the BullMQ UI

import { AbstractRabbitMqJobHandler } from "@/jobs/abstract-rabbit-mq-job-handler";

import amqplibConnectionManager, {
  AmqpConnectionManager,
  ChannelWrapper,
} from "amqp-connection-manager";

import * as backfillWrongNftBalances from "@/jobs/backfill/backfill-wrong-nft-balances";
import * as backfillExpiredOrders from "@/jobs/backfill/backfill-expired-orders";
import * as backfillExpiredOrders2 from "@/jobs/backfill/backfill-expired-orders-2";
import * as backfillRefreshCollectionMetadata from "@/jobs/backfill/backfill-refresh-collections-metadata";
import * as backfillSaleRoyalties from "@/jobs/backfill/backfill-sale-royalties";
import * as backfillSalePricingDecimalElasticsearch from "@/jobs/elasticsearch/activities/backfill/backfill-sales-pricing-decimal-elasticsearch";
import * as backfillRefreshCollectionsCreator from "@/jobs/backfill/backfill-refresh-collections-creator";
import * as backfillLooksrareSeaportOrders from "@/jobs/backfill/backfill-looksrare-seaport-orders";
import * as backfillSalesUsdPrice from "@/jobs/backfill/backfill-sales-usd-price";
import * as backfillSales from "@/jobs/backfill/backfill-sales";
import * as backfillReorgBlocks from "@/jobs/backfill/backfill-reorg-blocks";
import * as backfillDeletedSalesElasticsearch from "@/jobs/elasticsearch/activities/backfill/backfill-deleted-sales-elasticsearch";
import * as backfillRouter from "@/jobs/backfill/backfill-router";

import amqplib from "amqplib";
import { config } from "@/config/index";
import _ from "lodash";
import getUuidByString from "uuid-by-string";
import { getMachineId } from "@/common/machine-id";
import { PausedRabbitMqQueues } from "@/models/paused-rabbit-mq-queues";
import { RabbitMq, RabbitMQMessage } from "@/common/rabbit-mq";
import { getNetworkName } from "@/config/network";
import { logger } from "@/common/logger";
import { tokenReclacSupplyJob } from "@/jobs/token-updates/token-reclac-supply-job";
import { tokenRefreshCacheJob } from "@/jobs/token-updates/token-refresh-cache-job";
import { recalcOwnerCountQueueJob } from "@/jobs/collection-updates/recalc-owner-count-queue-job";
import { recalcTokenCountQueueJob } from "@/jobs/collection-updates/recalc-token-count-queue-job";
import { normalizedFloorQueueJob } from "@/jobs/token-updates/normalized-floor-queue-job";
import { mintQueueJob } from "@/jobs/token-updates/mint-queue-job";
import { tokenFloorQueueJob } from "@/jobs/token-updates/token-floor-queue-job";
import { fetchCollectionMetadataJob } from "@/jobs/token-updates/fetch-collection-metadata-job";
import { handleNewBuyOrderJob } from "@/jobs/update-attribute/handle-new-buy-order-job";
import { handleNewSellOrderJob } from "@/jobs/update-attribute/handle-new-sell-order-job";
import { resyncAttributeCacheJob } from "@/jobs/update-attribute/resync-attribute-cache-job";
import { resyncAttributeCollectionJob } from "@/jobs/update-attribute/resync-attribute-collection-job";
import { resyncAttributeFloorSellJob } from "@/jobs/update-attribute/resync-attribute-floor-sell-job";
import { resyncAttributeKeyCountsJob } from "@/jobs/update-attribute/resync-attribute-key-counts-job";
import { resyncAttributeValueCountsJob } from "@/jobs/update-attribute/resync-attribute-value-counts-job";
import { resyncAttributeCountsJob } from "@/jobs/update-attribute/update-attribute-counts-job";
import { topBidQueueJob } from "@/jobs/token-set-updates/top-bid-queue-job";
import { topBidSingleTokenQueueJob } from "@/jobs/token-set-updates/top-bid-single-token-queue-job";
import { fetchSourceInfoJob } from "@/jobs/sources/fetch-source-info-job";
import { removeUnsyncedEventsActivitiesJob } from "@/jobs/elasticsearch/activities/remove-unsynced-events-activities-job";
import { fixActivitiesMissingCollectionJob } from "@/jobs/elasticsearch/activities/fix-activities-missing-collection-job";
import { collectionMetadataQueueJob } from "@/jobs/collection-updates/collection-metadata-queue-job";
import { rarityQueueJob } from "@/jobs/collection-updates/rarity-queue-job";
import { nonFlaggedFloorQueueJob } from "@/jobs/collection-updates/non-flagged-floor-queue-job";
import { refreshContractCollectionsMetadataQueueJob } from "@/jobs/collection-updates/refresh-contract-collections-metadata-queue-job";
import { setCommunityQueueJob } from "@/jobs/collection-updates/set-community-queue-job";
import { topBidCollectionJob } from "@/jobs/collection-updates/top-bid-collection-job";
import { updateCollectionDailyVolumeJob } from "@/jobs/collection-updates/update-collection-daily-volume-job";
import { collectionNewContractDeployedJob } from "@/jobs/collections/collection-contract-deployed";
import { collectionRefreshJob } from "@/jobs/collections-refresh/collections-refresh-job";
import { collectionRefreshCacheJob } from "@/jobs/collections-refresh/collections-refresh-cache-job";
import { currenciesFetchJob } from "@/jobs/currencies/currencies-fetch-job";
import { oneDayVolumeJob } from "@/jobs/daily-volumes/1day-volumes-job";
import { dailyVolumeJob } from "@/jobs/daily-volumes/daily-volumes-job";
import { processArchiveDataJob } from "@/jobs/data-archive/process-archive-data-job";
import { exportDataJob } from "@/jobs/data-export/export-data-job";
import { processActivityEventJob } from "@/jobs/elasticsearch/activities/process-activity-event-job";
import { processActivityEventsJob } from "@/jobs/elasticsearch/activities/process-activity-events-job";

import { savePendingActivitiesJob } from "@/jobs/elasticsearch/activities/save-pending-activities-job";
import { deleteArchivedExpiredBidActivitiesJob } from "@/jobs/elasticsearch/activities/delete-archived-expired-bid-activities-job";
import { backfillActivitiesElasticsearchJob } from "@/jobs/elasticsearch/activities/backfill/backfill-activities-elasticsearch-job";
import { eventsSyncFtTransfersWriteBufferJob } from "@/jobs/events-sync/write-buffers/ft-transfers-job";
import { eventsSyncNftTransfersWriteBufferJob } from "@/jobs/events-sync/write-buffers/nft-transfers-job";
import { eventsSyncProcessBackfillJob } from "@/jobs/events-sync/process/events-sync-process-backfill";
import { openseaBidsQueueJob } from "@/jobs/orderbook/opensea-bids-queue-job";
import { processResyncRequestJob } from "@/jobs/events-sync/process-resync-request-queue-job";
import { eventsSyncBackfillJob } from "@/jobs/events-sync/events-sync-backfill-job";
import { blockCheckJob } from "@/jobs/events-sync/block-check-queue-job";
import { collectionNormalizedJob } from "@/jobs/collection-updates/collection-normalized-floor-queue-job";
import { replaceActivitiesCollectionJob } from "@/jobs/elasticsearch/activities/replace-activities-collection-job";
import { refreshActivitiesTokenMetadataJob } from "@/jobs/elasticsearch/activities/refresh-activities-token-metadata-job";
import { refreshActivitiesCollectionMetadataJob } from "@/jobs/elasticsearch/activities/refresh-activities-collection-metadata-job";
import { collectionFloorJob } from "@/jobs/collection-updates/collection-floor-queue-job";
import { eventsSyncProcessRealtimeJob } from "@/jobs/events-sync/process/events-sync-process-realtime";
import { fillUpdatesJob } from "@/jobs/fill-updates/fill-updates-job";
import { fillPostProcessJob } from "@/jobs/fill-updates/fill-post-process-job";
import { flagStatusUpdateJob } from "@/jobs/flag-status/flag-status-update-job";
import { tokenFlagStatusSyncJob } from "@/jobs/flag-status/token-flag-status-sync-job";
import { collectionSlugFlagStatusSyncJob } from "@/jobs/flag-status/collection-slug-flag-status-sync-job";
import { contractFlagStatusSyncJob } from "@/jobs/flag-status/contract-flag-status-sync-job";

import { metadataIndexFetchJob } from "@/jobs/metadata-index/metadata-fetch-job";
import { metadataIndexProcessJob } from "@/jobs/metadata-index/metadata-process-job";
import { metadataIndexWriteJob } from "@/jobs/metadata-index/metadata-write-job";
import { mintsProcessJob } from "@/jobs/mints/mints-process-job";
import { mintsRefreshJob } from "@/jobs/mints/mints-refresh-job";
import { mintsCheckJob } from "@/jobs/mints/mints-check-job";
import { mintsExpiredJob } from "@/jobs/mints/cron/mints-expired-job";
import { nftBalanceUpdateFloorAskJob } from "@/jobs/nft-balance-updates/update-floor-ask-price-job";
import { orderFixesJob } from "@/jobs/order-fixes/order-fixes-job";
import { orderRevalidationsJob } from "@/jobs/order-fixes/order-revalidations-job";
import { orderUpdatesByIdJob } from "@/jobs/order-updates/order-updates-by-id-job";
import { orderUpdatesDynamicOrderJob } from "@/jobs/order-updates/cron/dynamic-orders-job";
import { orderUpdatesErc20OrderJob } from "@/jobs/order-updates/cron/erc20-orders-job";
import { orderUpdatesExpiredOrderJob } from "@/jobs/order-updates/cron/expired-orders-job";
import { orderUpdatesOracleOrderJob } from "@/jobs/order-updates/cron/oracle-orders-job";
import { blurBidsBufferJob } from "@/jobs/order-updates/misc/blur-bids-buffer-job";
import { blurBidsRefreshJob } from "@/jobs/order-updates/misc/blur-bids-refresh-job";
import { blurListingsRefreshJob } from "@/jobs/order-updates/misc/blur-listings-refresh-job";
import { orderUpdatesByMakerJob } from "@/jobs/order-updates/order-updates-by-maker-job";
import { openseaOffChainCancellationsJob } from "@/jobs/order-updates/misc/opensea-off-chain-cancellations-job";
import { orderbookOrdersJob } from "@/jobs/orderbook/orderbook-orders-job";
import { openseaListingsJob } from "@/jobs/orderbook/opensea-listings-job";
import { orderbookPostOrderExternalJob } from "@/jobs/orderbook/post-order-external/orderbook-post-order-external-job";
import { orderbookPostOrderExternalOpenseaJob } from "@/jobs/orderbook/post-order-external/orderbook-post-order-external-opensea-job";
import { eventsSyncRealtimeJob } from "@/jobs/events-sync/events-sync-realtime-job";
import { saleWebsocketEventsTriggerQueueJob } from "@/jobs/websocket-events/sale-websocket-events-trigger-job";
import { openseaOrdersProcessJob } from "@/jobs/opensea-orders/opensea-orders-process-job";
import { openseaOrdersFetchJob } from "@/jobs/opensea-orders/opensea-orders-fetch-job";
import { saveBidEventsJob } from "@/jobs/order-updates/save-bid-events-job";
import { countApiUsageJob } from "@/jobs/metrics/count-api-usage-job";
import { transferWebsocketEventsTriggerQueueJob } from "@/jobs/websocket-events/transfer-websocket-events-trigger-job";
import { tokenAttributeWebsocketEventsTriggerQueueJob } from "@/jobs/websocket-events/token-attribute-websocket-events-trigger-job";
import { topBidWebSocketEventsTriggerJob } from "@/jobs/websocket-events/top-bid-websocket-events-trigger-job";
import { collectionWebsocketEventsTriggerQueueJob } from "@/jobs/websocket-events/collection-websocket-events-trigger-job";
import { backfillDeleteExpiredBidsElasticsearchJob } from "@/jobs/elasticsearch/activities/backfill/backfill-delete-expired-bids-elasticsearch-job";
import { transferUpdatesJob } from "@/jobs/transfer-updates/transfer-updates-job";
import { backfillSaveActivitiesElasticsearchJob } from "@/jobs/elasticsearch/activities/backfill/backfill-save-activities-elasticsearch-job";
import { pendingExpiredOrdersCheckJob } from "@/jobs/orderbook/cron/pending-expired-orders-check-job";
import { askWebsocketEventsTriggerQueueJob } from "@/jobs/websocket-events/ask-websocket-events-trigger-job";
import { bidWebsocketEventsTriggerQueueJob } from "@/jobs/websocket-events/bid-websocket-events-trigger-job";
import { tokenWebsocketEventsTriggerJob } from "@/jobs/websocket-events/token-websocket-events-trigger-job";
import { blockGapCheckJob } from "@/jobs/events-sync/block-gap-check";
import { traceSyncJob } from "@/jobs/events-sync/trace-sync-job";
import { backfillTokensTimeToMetadataJob } from "@/jobs/backfill/backfill-tokens-time-to-metadata-job";
import { permitUpdatesJob } from "@/jobs/permit-updates/permit-updates-job";
import { expiredPermitsJob } from "@/jobs/permit-updates/cron/expired-permits-job";
import { topSellingCollectionsJob } from "@/jobs/top-selling-collections-cache/save-top-selling-collections-job";
import { newCollectionForTokenJob } from "@/jobs/token-updates/new-collection-for-token-job";
import { backfillTokensWithMissingCollectionJob } from "@/jobs/backfill/backfill-tokens-with-missing-collection-job";
import { processConsecutiveTransferJob } from "@/jobs/events-sync/process-consecutive-transfer";
import { processAskEventJob } from "@/jobs/elasticsearch/asks/process-ask-event-job";
import { processAskEventsJob } from "@/jobs/elasticsearch/asks/process-ask-events-job";
import { backfillAsksElasticsearchJob } from "@/jobs/elasticsearch/asks/backfill-asks-elasticsearch-job";
import { collectionRefreshSpamJob } from "@/jobs/collections-refresh/collections-refresh-spam-job";
import { refreshAsksTokenJob } from "@/jobs/elasticsearch/asks/refresh-asks-token-job";
import { actionsLogJob } from "@/jobs/general-tracking/actions-log-job";
import { refreshAsksCollectionJob } from "@/jobs/elasticsearch/asks/refresh-asks-collection-job";
import { refreshActivitiesTokenJob } from "@/jobs/elasticsearch/activities/refresh-activities-token-job";
import { processCollectionEventJob } from "@/jobs/elasticsearch/collections/process-collection-event-job";
import { processCollectionEventsJob } from "@/jobs/elasticsearch/collections/process-collection-events-job";
import { backfillCollectionsElasticsearchJob } from "@/jobs/elasticsearch/collections/backfill-collections-elasticsearch-job";
import { backfillNftTransferEventsUpdatedAtJob } from "@/jobs/backfill/backfill-nft-transfer-events-updated-at";
import { onchainMetadataFetchTokenUriJob } from "@/jobs/metadata-index/onchain-metadata-fetch-token-uri-job";
import { onchainMetadataProcessTokenUriJob } from "@/jobs/metadata-index/onchain-metadata-process-token-uri-job";
import { updateUserCollectionsJob } from "@/jobs/nft-balance-updates/update-user-collections-job";
import { resyncUserCollectionsJob } from "@/jobs/nft-balance-updates/reynsc-user-collections-job";
import { backfillUserCollectionsJob } from "@/jobs/backfill/backfill-user-collections";
import { backfillTokenSupplyJob } from "@/jobs/backfill/backfill-token-supply";
import { backfillFtBalancesDatesJob } from "@/jobs/backfill/backfill-ft-balances-dates";
<<<<<<< HEAD
=======
import { backfillFtTransferEventsDatesJob } from "@/jobs/backfill/backfill-ft-transfer-events-dates";
import { backfillUsdPricesDatesJob } from "@/jobs/backfill/backfill-usd-prices-dates";
import { backfillHourlyApiUsageDatesJob } from "@/jobs/backfill/backfill-hourly-api-usage-dates";
import { backfillDailyApiUsageDatesJob } from "@/jobs/backfill/backfill-daily-api-usage-dates";
import { backfillMonthlyApiUsageDatesJob } from "@/jobs/backfill/backfill-monthly-api-usage-dates";
import { backfillExecutionsDatesJob } from "@/jobs/backfill/backfill-executions-dates";
import { backfillExecutionResultsDatesJob } from "@/jobs/backfill/backfill-execution-results-dates";
import { backfillOrderEventsDatesJob } from "@/jobs/backfill/backfill-order-events-dates";
import { backfillSourcesDatesJob } from "@/jobs/backfill/backfill-sources-dates";
import { backfillTransactionsDatesJob } from "@/jobs/backfill/backfill-transactions-dates";
import { backfillTransactionTracesDatesJob } from "@/jobs/backfill/backfill-transaction-traces-dates";
>>>>>>> e60e9d29

export const allJobQueues = [
  backfillWrongNftBalances.queue,
  backfillExpiredOrders.queue,
  backfillExpiredOrders2.queue,
  backfillRefreshCollectionMetadata.queue,
  backfillSaleRoyalties.queue,
  backfillSalePricingDecimalElasticsearch.queue,
  backfillRefreshCollectionsCreator.queue,
  backfillLooksrareSeaportOrders.queue,
  backfillSalesUsdPrice.queue,
  backfillSales.queue,
  backfillReorgBlocks.queue,
  backfillDeletedSalesElasticsearch.queue,
  backfillRouter.queue,
];

export class RabbitMqJobsConsumer {
  private static maxConsumerConnectionsCount = 5;

  private static rabbitMqConsumerConnections: AmqpConnectionManager[] = [];
  private static queueToChannel: Map<string, ChannelWrapper> = new Map();
  private static sharedChannels: Map<string, ChannelWrapper> = new Map();
  private static channelsToJobs: Map<ChannelWrapper, AbstractRabbitMqJobHandler[]> = new Map();

  private static sharedChannelName = "shared-channel";

  /**
   * Return array of all jobs classes, any new job MUST be added here
   */
  public static getQueues(): AbstractRabbitMqJobHandler[] {
    return [
      tokenReclacSupplyJob,
      tokenRefreshCacheJob,
      recalcOwnerCountQueueJob,
      recalcTokenCountQueueJob,
      normalizedFloorQueueJob,
      mintQueueJob,
      tokenFloorQueueJob,
      fetchCollectionMetadataJob,
      handleNewBuyOrderJob,
      handleNewSellOrderJob,
      resyncAttributeCacheJob,
      resyncAttributeCollectionJob,
      resyncAttributeFloorSellJob,
      resyncAttributeKeyCountsJob,
      resyncAttributeValueCountsJob,
      resyncAttributeCountsJob,
      topBidQueueJob,
      topBidSingleTokenQueueJob,
      fetchSourceInfoJob,
      removeUnsyncedEventsActivitiesJob,
      fixActivitiesMissingCollectionJob,
      collectionMetadataQueueJob,
      rarityQueueJob,
      nonFlaggedFloorQueueJob,
      refreshContractCollectionsMetadataQueueJob,
      setCommunityQueueJob,
      topBidCollectionJob,
      updateCollectionDailyVolumeJob,
      collectionNewContractDeployedJob,
      collectionRefreshJob,
      collectionRefreshCacheJob,
      currenciesFetchJob,
      oneDayVolumeJob,
      dailyVolumeJob,
      processArchiveDataJob,
      exportDataJob,
      processActivityEventJob,
      processActivityEventsJob,
      savePendingActivitiesJob,
      eventsSyncFtTransfersWriteBufferJob,
      eventsSyncNftTransfersWriteBufferJob,
      eventsSyncProcessBackfillJob,
      openseaBidsQueueJob,
      processResyncRequestJob,
      eventsSyncBackfillJob,
      blockCheckJob,
      collectionNormalizedJob,
      replaceActivitiesCollectionJob,
      refreshActivitiesCollectionMetadataJob,
      refreshActivitiesTokenMetadataJob,
      collectionFloorJob,
      eventsSyncProcessRealtimeJob,
      fillUpdatesJob,
      fillPostProcessJob,
      flagStatusUpdateJob,
      tokenFlagStatusSyncJob,
      collectionSlugFlagStatusSyncJob,
      contractFlagStatusSyncJob,
      metadataIndexFetchJob,
      metadataIndexProcessJob,
      metadataIndexWriteJob,
      onchainMetadataFetchTokenUriJob,
      onchainMetadataProcessTokenUriJob,
      mintsProcessJob,
      mintsRefreshJob,
      mintsCheckJob,
      mintsExpiredJob,
      nftBalanceUpdateFloorAskJob,
      orderFixesJob,
      orderRevalidationsJob,
      orderUpdatesByIdJob,
      orderUpdatesDynamicOrderJob,
      orderUpdatesErc20OrderJob,
      orderUpdatesExpiredOrderJob,
      orderUpdatesOracleOrderJob,
      blurBidsBufferJob,
      blurBidsRefreshJob,
      blurListingsRefreshJob,
      deleteArchivedExpiredBidActivitiesJob,
      orderUpdatesByMakerJob,
      openseaOffChainCancellationsJob,
      orderbookOrdersJob,
      openseaListingsJob,
      orderbookPostOrderExternalJob,
      orderbookPostOrderExternalOpenseaJob,
      eventsSyncRealtimeJob,
      traceSyncJob,
      openseaOrdersProcessJob,
      openseaOrdersFetchJob,
      saveBidEventsJob,
      countApiUsageJob,
      collectionWebsocketEventsTriggerQueueJob,
      saleWebsocketEventsTriggerQueueJob,
      transferWebsocketEventsTriggerQueueJob,
      tokenAttributeWebsocketEventsTriggerQueueJob,
      topBidWebSocketEventsTriggerJob,
      backfillDeleteExpiredBidsElasticsearchJob,
      backfillActivitiesElasticsearchJob,
      transferUpdatesJob,
      backfillSaveActivitiesElasticsearchJob,
      pendingExpiredOrdersCheckJob,
      askWebsocketEventsTriggerQueueJob,
      bidWebsocketEventsTriggerQueueJob,
      tokenWebsocketEventsTriggerJob,
      blockGapCheckJob,
      backfillTokensTimeToMetadataJob,
      permitUpdatesJob,
      expiredPermitsJob,
      topSellingCollectionsJob,
      newCollectionForTokenJob,
      backfillTokensWithMissingCollectionJob,
      processConsecutiveTransferJob,
      processAskEventJob,
      processAskEventsJob,
      backfillAsksElasticsearchJob,
      collectionRefreshSpamJob,
      refreshAsksTokenJob,
      actionsLogJob,
      refreshAsksCollectionJob,
      refreshActivitiesTokenJob,
      processCollectionEventJob,
      processCollectionEventsJob,
      backfillCollectionsElasticsearchJob,
      backfillNftTransferEventsUpdatedAtJob,
      updateUserCollectionsJob,
      resyncUserCollectionsJob,
      backfillUserCollectionsJob,
      backfillTokenSupplyJob,
      backfillFtBalancesDatesJob,
<<<<<<< HEAD
=======
      backfillFtTransferEventsDatesJob,
      backfillUsdPricesDatesJob,
      backfillHourlyApiUsageDatesJob,
      backfillDailyApiUsageDatesJob,
      backfillMonthlyApiUsageDatesJob,
      backfillExecutionsDatesJob,
      backfillExecutionResultsDatesJob,
      backfillOrderEventsDatesJob,
      backfillSourcesDatesJob,
      backfillTransactionsDatesJob,
      backfillTransactionTracesDatesJob,
>>>>>>> e60e9d29
    ];
  }

  public static getSharedChannelName(connectionIndex: number) {
    return `${RabbitMqJobsConsumer.sharedChannelName}:${connectionIndex}`;
  }

  public static async connectToVhost() {
    for (let i = 0; i < RabbitMqJobsConsumer.maxConsumerConnectionsCount; ++i) {
      const connection = amqplibConnectionManager.connect(
        {
          hostname: config.rabbitHostname,
          username: config.rabbitUsername,
          password: config.rabbitPassword,
          vhost: getNetworkName(),
        },
        {
          reconnectTimeInSeconds: 5,
          heartbeatIntervalInSeconds: 0,
        }
      );

      RabbitMqJobsConsumer.rabbitMqConsumerConnections.push(connection);

      const sharedChannel = connection.createChannel({
        confirm: false,
        name: RabbitMqJobsConsumer.getSharedChannelName(i),
      });

      // Create a shared channel for each connection
      RabbitMqJobsConsumer.sharedChannels.set(
        RabbitMqJobsConsumer.getSharedChannelName(i),
        sharedChannel
      );

      connection.once("disconnect", (error) => {
        logger.error(
          "rabbit-error",
          `Consumer connection error index ${i} isConnected ${connection.isConnected()} channelCount ${
            connection.channelCount
          } ${JSON.stringify(error)}`
        );
      });
    }
  }

  /**
   * Return unique consumer tag used to identify a specific consumer on each queue
   * @param queueName
   */
  public static getConsumerTag(queueName: string) {
    return getUuidByString(`${getMachineId()}${queueName}`);
  }

  /**
   * Subscribing to a given job
   * @param job
   */
  public static async subscribe(job: AbstractRabbitMqJobHandler) {
    // Check if the queue is paused
    const pausedQueues = await PausedRabbitMqQueues.getPausedQueues();
    if (_.indexOf(pausedQueues, job.getQueue()) !== -1) {
      logger.warn("rabbit-subscribe", `${job.getQueue()} is paused`);
      return;
    }

    let channel: ChannelWrapper;
    const connectionIndex = _.random(0, RabbitMqJobsConsumer.maxConsumerConnectionsCount - 1);
    const sharedChannel = RabbitMqJobsConsumer.sharedChannels.get(
      RabbitMqJobsConsumer.getSharedChannelName(connectionIndex)
    );

    // Some queues can use a shared channel as they are less important with low traffic
    if (job.getUseSharedChannel() && sharedChannel) {
      channel = sharedChannel;
    } else {
      channel = RabbitMqJobsConsumer.rabbitMqConsumerConnections[connectionIndex].createChannel({
        confirm: false,
        name: job.getQueue(),
      });

      await channel.waitForConnect();

      channel.once("connect", () => {
        logger.info(
          "rabbit-consume",
          `reconnected to ${job.getQueue()} isConnected ${RabbitMqJobsConsumer.rabbitMqConsumerConnections[
            connectionIndex
          ].isConnected()} channelCount ${
            RabbitMqJobsConsumer.rabbitMqConsumerConnections[connectionIndex].channelCount
          }`
        );
      });
    }

    RabbitMqJobsConsumer.queueToChannel.set(job.getQueue(), channel);

    RabbitMqJobsConsumer.channelsToJobs.get(channel)
      ? RabbitMqJobsConsumer.channelsToJobs.get(channel)?.push(job)
      : RabbitMqJobsConsumer.channelsToJobs.set(channel, [job]);

    // Subscribe to the queue
    await channel
      .consume(
        job.getQueue(),
        async (msg) => {
          if (!_.isNull(msg)) {
            await _.clone(job)
              .consume(channel, msg)
              .catch((error) => {
                logger.error(
                  "rabbit-consume",
                  `error consuming from ${job.queueName} error ${error}`
                );
              });
          }
        },
        {
          consumerTag: RabbitMqJobsConsumer.getConsumerTag(job.getQueue()),
          prefetch: job.getConcurrency(),
          noAck: false,
        }
      )
      .catch((error) => {
        logger.error(
          "rabbit-consume",
          `protocol error consuming from ${job.queueName} error ${error}`
        );
      });
  }

  /**
   * Unsubscribing from the given job
   * @param job
   */
  static async unsubscribe(job: AbstractRabbitMqJobHandler) {
    const channel = RabbitMqJobsConsumer.queueToChannel.get(job.getQueue());

    if (channel) {
      await channel.cancel(RabbitMqJobsConsumer.getConsumerTag(job.getQueue()));
      return true;
    }

    return false;
  }

  /**
   * Going over all the jobs and calling the subscribe function for each queue
   */
  static async startRabbitJobsConsumer(): Promise<void> {
    try {
      await RabbitMqJobsConsumer.connectToVhost(); // Create a connection for the consumer

      const subscribeToVhostPromises = [];

      try {
        for (const queue of RabbitMqJobsConsumer.getQueues()) {
          if (!queue.isDisableConsuming()) {
            subscribeToVhostPromises.push(RabbitMqJobsConsumer.subscribe(queue));
          }
        }

        await Promise.all(subscribeToVhostPromises);
      } catch (error) {
        logger.error("rabbit-subscribe", `failed to subscribe error ${error}`);
      }
    } catch (error) {
      logger.error("rabbit-subscribe-connection", `failed to open connections to consume ${error}`);
    }
  }

  static async retryQueue(queueName: string) {
    const job = _.find(RabbitMqJobsConsumer.getQueues(), (queue) => queue.getQueue() === queueName);

    if (job) {
      const deadLetterQueue = job.getDeadLetterQueue();

      const deadLetterQueueSize = await RabbitMq.getQueueSize(
        `${deadLetterQueue}`,
        getNetworkName()
      );

      // No messages in the dead letter queue
      if (deadLetterQueueSize === 0) {
        return 0;
      }

      const connection = await amqplib.connect({
        hostname: config.rabbitHostname,
        username: config.rabbitUsername,
        password: config.rabbitPassword,
        vhost: getNetworkName(),
      });

      const channel = await connection.createChannel();
      let counter = 0;

      logger.info(
        "rabbit-retry",
        `retrying ${deadLetterQueueSize} messages from ${deadLetterQueue} to ${queueName}`
      );

      await channel.prefetch(200);

      // Subscribe to the dead letter queue
      await new Promise<void>((resolve) =>
        channel.consume(
          `${deadLetterQueue}`,
          async (msg) => {
            if (!_.isNull(msg)) {
              await RabbitMq.send(queueName, JSON.parse(msg.content.toString()) as RabbitMQMessage);
              channel.ack(msg);
            }

            ++counter;
            if (counter >= deadLetterQueueSize) {
              resolve();
            }
          },
          {
            noAck: false,
            exclusive: true,
          }
        )
      );

      await channel.close();
      await connection.close();

      return counter;
    }

    return 0;
  }
}<|MERGE_RESOLUTION|>--- conflicted
+++ resolved
@@ -179,8 +179,6 @@
 import { backfillUserCollectionsJob } from "@/jobs/backfill/backfill-user-collections";
 import { backfillTokenSupplyJob } from "@/jobs/backfill/backfill-token-supply";
 import { backfillFtBalancesDatesJob } from "@/jobs/backfill/backfill-ft-balances-dates";
-<<<<<<< HEAD
-=======
 import { backfillFtTransferEventsDatesJob } from "@/jobs/backfill/backfill-ft-transfer-events-dates";
 import { backfillUsdPricesDatesJob } from "@/jobs/backfill/backfill-usd-prices-dates";
 import { backfillHourlyApiUsageDatesJob } from "@/jobs/backfill/backfill-hourly-api-usage-dates";
@@ -192,7 +190,6 @@
 import { backfillSourcesDatesJob } from "@/jobs/backfill/backfill-sources-dates";
 import { backfillTransactionsDatesJob } from "@/jobs/backfill/backfill-transactions-dates";
 import { backfillTransactionTracesDatesJob } from "@/jobs/backfill/backfill-transaction-traces-dates";
->>>>>>> e60e9d29
 
 export const allJobQueues = [
   backfillWrongNftBalances.queue,
@@ -354,8 +351,6 @@
       backfillUserCollectionsJob,
       backfillTokenSupplyJob,
       backfillFtBalancesDatesJob,
-<<<<<<< HEAD
-=======
       backfillFtTransferEventsDatesJob,
       backfillUsdPricesDatesJob,
       backfillHourlyApiUsageDatesJob,
@@ -367,7 +362,6 @@
       backfillSourcesDatesJob,
       backfillTransactionsDatesJob,
       backfillTransactionTracesDatesJob,
->>>>>>> e60e9d29
     ];
   }
 
