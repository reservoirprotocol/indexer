--- conflicted
+++ resolved
@@ -499,23 +499,16 @@
       await RabbitMqJobsConsumer.connect(); // Create a connection for the consumer
       await RabbitMqJobsConsumer.connectToVhost(); // Create a connection for the consumer
 
-<<<<<<< HEAD
-      // realtime events queues:
-      const queues = ["events-backfill-job", "events-sync-historical"];
-
-      for (const queue of RabbitMqJobsConsumer.getQueues()) {
-        try {
-          if (config.doTxWorkOnly && !_.includes(queues, queue.queueName)) {
+      const subscribePromises = [];
+      const subscribeToVhostPromises = [];
+      const txWorkQueues = ["events-backfill-job", "events-sync-historical"];
+
+      try {
+        for (const queue of RabbitMqJobsConsumer.getQueues()) {
+          if (config.doTxWorkOnly && !_.includes(txWorkQueues, queue.queueName)) {
             continue;
           }
 
-=======
-      const subscribePromises = [];
-      const subscribeToVhostPromises = [];
-
-      try {
-        for (const queue of RabbitMqJobsConsumer.getQueues()) {
->>>>>>> c2fa9c57
           if (!queue.isDisableConsuming()) {
             subscribePromises.push(RabbitMqJobsConsumer.subscribe(queue));
             subscribeToVhostPromises.push(RabbitMqJobsConsumer.subscribeToVhost(queue));
