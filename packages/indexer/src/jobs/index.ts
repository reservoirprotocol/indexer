--- conflicted
+++ resolved
@@ -263,7 +263,6 @@
       tokenAttributeWebsocketEventsTriggerQueueJob,
       topBidWebSocketEventsTriggerJob,
       backfillDeleteExpiredBidsElasticsearchJob,
-<<<<<<< HEAD
       backfillActivitiesElasticsearchJob,
       backfillTransferActivitiesElasticsearchJob,
       backfillSaleActivitiesElasticsearchJob,
@@ -271,11 +270,7 @@
       backfillAskCancelActivitiesElasticsearchJob,
       backfillBidActivitiesElasticsearchJob,
       backfillBidCancelActivitiesElasticsearchJob,
-=======
-      reindexActivitiesJob,
-      monitorReindexActivitiesJob,
       transferUpdatesJob,
->>>>>>> 8cff7efd
     ];
   }
 
