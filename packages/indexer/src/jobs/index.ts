// WARNING! For ease of accounting, make sure to keep the below lists sorted!

// Initialize all background job queues and crons

import "@/jobs/arweave-relay";
import "@/jobs/backfill";
import "@/jobs/cache-check";
import "@/jobs/collections-refresh";
import "@/jobs/daily-volumes";
import "@/jobs/data-archive";
import "@/jobs/events-sync";
import "@/jobs/oracle";
import "@/jobs/websocket-events";
import "@/jobs/metrics";
import "@/jobs/opensea-orders";
import "@/jobs/monitoring";

// Export all job queues for monitoring through the BullMQ UI

import { AbstractRabbitMqJobHandler } from "@/jobs/abstract-rabbit-mq-job-handler";

import amqplibConnectionManager, {
  AmqpConnectionManager,
  ChannelWrapper,
} from "amqp-connection-manager";

import * as backfillExpiredOrders from "@/jobs/backfill/backfill-expired-orders";
import * as backfillRefreshCollectionMetadata from "@/jobs/backfill/backfill-refresh-collections-metadata";

import * as askWebsocketEventsTriggerQueue from "@/jobs/websocket-events/ask-websocket-events-trigger-queue";
import * as bidWebsocketEventsTriggerQueue from "@/jobs/websocket-events/bid-websocket-events-trigger-queue";
import * as transferWebsocketEventsTriggerQueue from "@/jobs/websocket-events/transfer-websocket-events-trigger-queue";
import * as saleWebsocketEventsTriggerQueue from "@/jobs/websocket-events/sale-websocket-events-trigger-queue";
import * as tokenWebsocketEventsTriggerQueue from "@/jobs/websocket-events/token-websocket-events-trigger-queue";
import * as topBidWebsocketEventsTriggerQueue from "@/jobs/websocket-events/top-bid-websocket-events-trigger-queue";
import * as collectionWebsocketEventsTriggerQueue from "@/jobs/websocket-events/collection-websocket-events-trigger-queue";

import * as backfillTransferActivitiesElasticsearch from "@/jobs/activities/backfill/backfill-transfer-activities-elasticsearch";
import * as backfillSaleActivitiesElasticsearch from "@/jobs/activities/backfill/backfill-sale-activities-elasticsearch";
import * as backfillAskActivitiesElasticsearch from "@/jobs/activities/backfill/backfill-ask-activities-elasticsearch";
import * as backfillBidActivitiesElasticsearch from "@/jobs/activities/backfill/backfill-bid-activities-elasticsearch";
import * as backfillAskCancelActivitiesElasticsearch from "@/jobs/activities/backfill/backfill-ask-cancel-activities-elasticsearch";
import * as backfillBidCancelActivitiesElasticsearch from "@/jobs/activities/backfill/backfill-bid-cancel-activities-elasticsearch";
import * as backfillActivitiesElasticsearch from "@/jobs/activities/backfill/backfill-activities-elasticsearch";
import * as backfillDeleteExpiredBidsElasticsearch from "@/jobs/activities/backfill/backfill-delete-expired-bids-elasticsearch";
import * as backfillSalePricingDecimalElasticsearch from "@/jobs/activities/backfill/backfill-sales-pricing-decimal-elasticsearch";

import amqplib from "amqplib";
import { config } from "@/config/index";
import _ from "lodash";
import getUuidByString from "uuid-by-string";
import { getMachineId } from "@/common/machine-id";
import { PausedRabbitMqQueues } from "@/models/paused-rabbit-mq-queues";
import { logger } from "@/common/logger";
import { tokenReclacSupplyJob } from "@/jobs/token-updates/token-reclac-supply-job";
import { tokenRefreshCacheJob } from "@/jobs/token-updates/token-refresh-cache-job";
import { recalcOwnerCountQueueJob } from "@/jobs/collection-updates/recalc-owner-count-queue-job";
import { recalcTokenCountQueueJob } from "@/jobs/collection-updates/recalc-token-count-queue-job";
import { normalizedFloorQueueJob } from "@/jobs/token-updates/normalized-floor-queue-job";
import { mintQueueJob } from "@/jobs/token-updates/mint-queue-job";
import { tokenFloorQueueJob } from "@/jobs/token-updates/token-floor-queue-job";
import { fetchCollectionMetadataJob } from "@/jobs/token-updates/fetch-collection-metadata-job";
import { handleNewBuyOrderJob } from "@/jobs/update-attribute/handle-new-buy-order-job";
import { handleNewSellOrderJob } from "@/jobs/update-attribute/handle-new-sell-order-job";
import { resyncAttributeCacheJob } from "@/jobs/update-attribute/resync-attribute-cache-job";
import { resyncAttributeCollectionJob } from "@/jobs/update-attribute/resync-attribute-collection-job";
import { resyncAttributeFloorSellJob } from "@/jobs/update-attribute/resync-attribute-floor-sell-job";
import { resyncAttributeKeyCountsJob } from "@/jobs/update-attribute/resync-attribute-key-counts-job";
import { resyncAttributeValueCountsJob } from "@/jobs/update-attribute/resync-attribute-value-counts-job";
import { resyncAttributeCountsJob } from "@/jobs/update-attribute/update-attribute-counts-job";
import { topBidQueueJob } from "@/jobs/token-set-updates/top-bid-queue-job";
import { topBidSingleTokenQueueJob } from "@/jobs/token-set-updates/top-bid-single-token-queue-job";
import { fetchSourceInfoJob } from "@/jobs/sources/fetch-source-info-job";
import { removeUnsyncedEventsActivitiesJob } from "@/jobs/activities/remove-unsynced-events-activities-job";
import { fixActivitiesMissingCollectionJob } from "@/jobs/activities/fix-activities-missing-collection-job";
import { collectionMetadataQueueJob } from "@/jobs/collection-updates/collection-metadata-queue-job";
import { rarityQueueJob } from "@/jobs/collection-updates/rarity-queue-job";
import { nonFlaggedFloorQueueJob } from "@/jobs/collection-updates/non-flagged-floor-queue-job";
import { refreshContractCollectionsMetadataQueueJob } from "@/jobs/collection-updates/refresh-contract-collections-metadata-queue-job";
import { setCommunityQueueJob } from "@/jobs/collection-updates/set-community-queue-job";
import { topBidCollectionJob } from "@/jobs/collection-updates/top-bid-collection-job";
import { updateCollectionDailyVolumeJob } from "@/jobs/collection-updates/update-collection-daily-volume-job";
import { collectionRefreshJob } from "@/jobs/collections-refresh/collections-refresh-job";
import { collectionRefreshCacheJob } from "@/jobs/collections-refresh/collections-refresh-cache-job";
import { currenciesFetchJob } from "@/jobs/currencies/currencies-fetch-job";
import { oneDayVolumeJob } from "@/jobs/daily-volumes/1day-volumes-job";
import { dailyVolumeJob } from "@/jobs/daily-volumes/daily-volumes-job";
import { processArchiveDataJob } from "@/jobs/data-archive/process-archive-data-job";
import { exportDataJob } from "@/jobs/data-export/export-data-job";
import { processActivityEventJob } from "@/jobs/activities/process-activity-event-job";
import { savePendingActivitiesJob } from "@/jobs/activities/save-pending-activities-job";
import { deleteArchivedExpiredBidActivitiesJob } from "@/jobs/activities/delete-archived-expired-bid-activities-job";
import { reindexActivitiesJob } from "@/jobs/activities/reindex-activities-job";

import { eventsSyncFtTransfersWriteBufferJob } from "@/jobs/events-sync/write-buffers/ft-transfers-job";
import { eventsSyncNftTransfersWriteBufferJob } from "@/jobs/events-sync/write-buffers/nft-transfers-job";
import { eventsSyncProcessBackfillJob } from "@/jobs/events-sync/process/events-sync-process-backfill";
import { openseaBidsQueueJob } from "@/jobs/orderbook/opensea-bids-queue-job";
import { processResyncRequestJob } from "@/jobs/events-sync/process-resync-request-queue-job";
import { eventsSyncBackfillJob } from "@/jobs/events-sync/events-sync-backfill-job";
import { blockCheckJob } from "@/jobs/events-sync/block-check-queue-job";
import { collectionNormalizedJob } from "@/jobs/collection-updates/collection-normalized-floor-queue-job";
import { replaceActivitiesCollectionJob } from "@/jobs/activities/replace-activities-collection-job";
import { refreshActivitiesTokenMetadataJob } from "@/jobs/activities/refresh-activities-token-metadata-job";
import { refreshActivitiesCollectionMetadataJob } from "@/jobs/activities/refresh-activities-collection-metadata-job";
import { collectionFloorJob } from "@/jobs/collection-updates/collection-floor-queue-job";
import { eventsSyncProcessRealtimeJob } from "@/jobs/events-sync/process/events-sync-process-realtime";
import { fillUpdatesJob } from "@/jobs/fill-updates/fill-updates-job";
import { fillPostProcessJob } from "@/jobs/fill-updates/fill-post-process-job";
import { generateCollectionTokenSetJob } from "@/jobs/flag-status/generate-collection-token-set-job";
import { flagStatusUpdateJob } from "@/jobs/flag-status/flag-status-update-job";
import { flagStatusProcessJob } from "@/jobs/flag-status/flag-status-process-job";
import { metadataIndexFetchJob } from "@/jobs/metadata-index/metadata-fetch-job";
import { metadataIndexProcessJob } from "@/jobs/metadata-index/metadata-process-job";
import { metadataIndexWriteJob } from "@/jobs/metadata-index/metadata-write-job";
import { metadataIndexProcessBySlugJob } from "@/jobs/metadata-index/metadata-process-by-slug-job";
import { mintsProcessJob } from "@/jobs/mints/mints-process-job";
import { mintsRefreshJob } from "@/jobs/mints/mints-refresh-job";
import { mintsCheckJob } from "@/jobs/mints/mints-check-job";
import { mintsExpiredJob } from "@/jobs/mints/cron/mints-expired-job";
import { nftBalanceUpdateFloorAskJob } from "@/jobs/nft-balance-updates/update-floor-ask-price-job";
import { orderFixesJob } from "@/jobs/order-fixes/order-fixes-job";
import { RabbitMq, RabbitMQMessage } from "@/common/rabbit-mq";
import { orderRevalidationsJob } from "@/jobs/order-fixes/order-revalidations-job";
import { orderUpdatesByIdJob } from "@/jobs/order-updates/order-updates-by-id-job";
import { orderUpdatesDynamicOrderJob } from "@/jobs/order-updates/cron/dynamic-orders-job";
import { orderUpdatesErc20OrderJob } from "@/jobs/order-updates/cron/erc20-orders-job";
import { orderUpdatesExpiredOrderJob } from "@/jobs/order-updates/cron/expired-orders-job";
import { orderUpdatesOracleOrderJob } from "@/jobs/order-updates/cron/oracle-orders-job";
import { blurBidsBufferJob } from "@/jobs/order-updates/misc/blur-bids-buffer-job";
import { blurBidsRefreshJob } from "@/jobs/order-updates/misc/blur-bids-refresh-job";
import { blurListingsRefreshJob } from "@/jobs/order-updates/misc/blur-listings-refresh-job";
import { orderUpdatesByMakerJob } from "@/jobs/order-updates/order-updates-by-maker-job";
import { openseaOffChainCancellationsJob } from "@/jobs/order-updates/misc/opensea-off-chain-cancellations-job";
import { orderbookOrdersJob } from "@/jobs/orderbook/orderbook-orders-job";
import { openseaListingsJob } from "@/jobs/orderbook/opensea-listings-job";
import { orderbookPostOrderExternalJob } from "@/jobs/orderbook/post-order-external/orderbook-post-order-external-job";
import { orderbookPostOrderExternalOpenseaJob } from "@/jobs/orderbook/post-order-external/orderbook-post-order-external-opensea-job";
import { eventsSyncRealtimeJob } from "@/jobs/events-sync/events-sync-realtime-job";
import { openseaOrdersProcessJob } from "@/jobs/opensea-orders/opensea-orders-process-job";
import { openseaOrdersFetchJob } from "@/jobs/opensea-orders/opensea-orders-fetch-job";
import { saveBidEventsJob } from "@/jobs/order-updates/save-bid-events-job";
import { countApiUsageJob } from "@/jobs/metrics/count-api-usage-job";
import { topBidWebSocketEventsTriggerJob } from "@/jobs/websocket-events/top-bid-websocket-events-trigger-job";
import { backfillDeleteExpiredBidsElasticsearchJob } from "@/jobs/activities/backfill/backfill-delete-expired-bids-elasticsearch-job";

export const allJobQueues = [
  backfillExpiredOrders.queue,
  backfillRefreshCollectionMetadata.queue,

  askWebsocketEventsTriggerQueue.queue,
  bidWebsocketEventsTriggerQueue.queue,
  transferWebsocketEventsTriggerQueue.queue,
  saleWebsocketEventsTriggerQueue.queue,
  tokenWebsocketEventsTriggerQueue.queue,
  topBidWebsocketEventsTriggerQueue.queue,
  collectionWebsocketEventsTriggerQueue.queue,

  backfillTransferActivitiesElasticsearch.queue,
  backfillSaleActivitiesElasticsearch.queue,
  backfillAskActivitiesElasticsearch.queue,
  backfillBidActivitiesElasticsearch.queue,
  backfillAskCancelActivitiesElasticsearch.queue,
  backfillBidCancelActivitiesElasticsearch.queue,
  backfillActivitiesElasticsearch.queue,
  backfillDeleteExpiredBidsElasticsearch.queue,
  backfillSalePricingDecimalElasticsearch.queue,
];

export class RabbitMqJobsConsumer {
  private static maxConsumerConnectionsCount = 5;

  private static rabbitMqConsumerConnections: AmqpConnectionManager[] = [];
  private static queueToChannel: Map<string, ChannelWrapper> = new Map();
  private static sharedChannels: Map<string, ChannelWrapper> = new Map();
  private static channelsToJobs: Map<ChannelWrapper, AbstractRabbitMqJobHandler[]> = new Map();
  private static sharedChannelName = "shared-channel";

  /**
   * Return array of all jobs classes, any new job MUST be added here
   */
  public static getQueues(): AbstractRabbitMqJobHandler[] {
    return [
      tokenReclacSupplyJob,
      tokenRefreshCacheJob,
      recalcOwnerCountQueueJob,
      recalcTokenCountQueueJob,
      normalizedFloorQueueJob,
      mintQueueJob,
      tokenFloorQueueJob,
      fetchCollectionMetadataJob,
      handleNewBuyOrderJob,
      handleNewSellOrderJob,
      resyncAttributeCacheJob,
      resyncAttributeCollectionJob,
      resyncAttributeFloorSellJob,
      resyncAttributeKeyCountsJob,
      resyncAttributeValueCountsJob,
      resyncAttributeCountsJob,
      topBidQueueJob,
      topBidSingleTokenQueueJob,
      fetchSourceInfoJob,
      removeUnsyncedEventsActivitiesJob,
      fixActivitiesMissingCollectionJob,
      collectionMetadataQueueJob,
      rarityQueueJob,
      nonFlaggedFloorQueueJob,
      refreshContractCollectionsMetadataQueueJob,
      setCommunityQueueJob,
      topBidCollectionJob,
      updateCollectionDailyVolumeJob,
      collectionRefreshJob,
      collectionRefreshCacheJob,
      currenciesFetchJob,
      oneDayVolumeJob,
      dailyVolumeJob,
      processArchiveDataJob,
      exportDataJob,
      processActivityEventJob,
      savePendingActivitiesJob,
      eventsSyncFtTransfersWriteBufferJob,
      eventsSyncNftTransfersWriteBufferJob,
      eventsSyncProcessBackfillJob,
      openseaBidsQueueJob,
      processResyncRequestJob,
      eventsSyncBackfillJob,
      blockCheckJob,
      collectionNormalizedJob,
      replaceActivitiesCollectionJob,
      refreshActivitiesCollectionMetadataJob,
      refreshActivitiesTokenMetadataJob,
      collectionFloorJob,
      eventsSyncProcessRealtimeJob,
      fillUpdatesJob,
      fillPostProcessJob,
      generateCollectionTokenSetJob,
      flagStatusUpdateJob,
      flagStatusProcessJob,
      metadataIndexFetchJob,
      metadataIndexProcessJob,
      metadataIndexWriteJob,
      metadataIndexProcessBySlugJob,
      mintsProcessJob,
      mintsRefreshJob,
      mintsCheckJob,
      mintsExpiredJob,
      nftBalanceUpdateFloorAskJob,
      orderFixesJob,
      orderRevalidationsJob,
      orderUpdatesByIdJob,
      orderUpdatesDynamicOrderJob,
      orderUpdatesErc20OrderJob,
      orderUpdatesExpiredOrderJob,
      orderUpdatesOracleOrderJob,
      blurBidsBufferJob,
      blurBidsRefreshJob,
      blurListingsRefreshJob,
      deleteArchivedExpiredBidActivitiesJob,
      orderUpdatesByMakerJob,
      openseaOffChainCancellationsJob,
      orderbookOrdersJob,
      openseaListingsJob,
      orderbookPostOrderExternalJob,
      orderbookPostOrderExternalOpenseaJob,
      eventsSyncRealtimeJob,
      openseaOrdersProcessJob,
      openseaOrdersFetchJob,
      saveBidEventsJob,
      countApiUsageJob,
<<<<<<< HEAD
      reindexActivitiesJob,
=======
      topBidWebSocketEventsTriggerJob,
      backfillDeleteExpiredBidsElasticsearchJob,
>>>>>>> 6619a7a4
    ];
  }

  public static getSharedChannelName(connectionIndex: number) {
    return `${RabbitMqJobsConsumer.sharedChannelName}:${connectionIndex}`;
  }

  public static async connect() {
    for (let i = 0; i < RabbitMqJobsConsumer.maxConsumerConnectionsCount; ++i) {
      const connection = amqplibConnectionManager.connect(config.rabbitMqUrl);
      RabbitMqJobsConsumer.rabbitMqConsumerConnections.push(connection);

      // Create a shared channel for each connection
      RabbitMqJobsConsumer.sharedChannels.set(
        RabbitMqJobsConsumer.getSharedChannelName(i),
        connection.createChannel({ confirm: false })
      );

      connection.once("error", (error) => {
        logger.error("rabbit-error", `Consumer connection error ${error}`);
      });
    }
  }

  /**
   * Return unique consumer tag used to identify a specific consumer on each queue
   * @param queueName
   */
  public static getConsumerTag(queueName: string) {
    return getUuidByString(`${getMachineId()}${queueName}`);
  }

  /**
   * Subscribing to a given job
   * @param job
   */
  public static async subscribe(job: AbstractRabbitMqJobHandler) {
    // Check if the queue is paused
    const pausedQueues = await PausedRabbitMqQueues.getPausedQueues();
    if (_.indexOf(pausedQueues, job.getQueue()) !== -1) {
      logger.warn("rabbit-subscribe", `${job.getQueue()} is paused`);
      return;
    }

    let channel: ChannelWrapper;
    const connectionIndex = _.random(0, RabbitMqJobsConsumer.maxConsumerConnectionsCount - 1);
    const sharedChannel = RabbitMqJobsConsumer.sharedChannels.get(
      RabbitMqJobsConsumer.getSharedChannelName(connectionIndex)
    );

    // Some queues can use a shared channel as they are less important with low traffic
    if (job.getUseSharedChannel() && sharedChannel) {
      channel = sharedChannel;
    } else {
      channel = RabbitMqJobsConsumer.rabbitMqConsumerConnections[connectionIndex].createChannel({
        confirm: false,
      });
      await channel.waitForConnect();
    }

    RabbitMqJobsConsumer.queueToChannel.set(job.getQueue(), channel);

    RabbitMqJobsConsumer.channelsToJobs.get(channel)
      ? RabbitMqJobsConsumer.channelsToJobs.get(channel)?.push(job)
      : RabbitMqJobsConsumer.channelsToJobs.set(channel, [job]);

    // Subscribe to the queue
    await channel.consume(
      job.getQueue(),
      async (msg) => {
        if (!_.isNull(msg)) {
          await _.clone(job).consume(channel, msg);
        }
      },
      {
        consumerTag: RabbitMqJobsConsumer.getConsumerTag(job.getQueue()),
        prefetch: job.getConcurrency(),
        noAck: false,
      }
    );

    // Subscribe to the retry queue
    await channel.consume(
      job.getRetryQueue(),
      async (msg) => {
        if (!_.isNull(msg)) {
          await _.clone(job).consume(channel, msg);
        }
      },
      {
        consumerTag: RabbitMqJobsConsumer.getConsumerTag(job.getRetryQueue()),
        prefetch: _.max([_.toInteger(job.getConcurrency() / 4), 1]) ?? 1,
        noAck: false,
      }
    );

    channel.once("error", async (error) => {
      if (error.message.includes("timeout")) {
        const jobs = RabbitMqJobsConsumer.channelsToJobs.get(channel);
        if (jobs) {
          // Resubscribe the jobs
          for (const job of jobs) {
            try {
              await this.subscribe(job);
            } catch (error) {
              logger.error(
                "rabbit-channel",
                `Consumer channel failed to resubscribe to ${job.queueName} ${error}`
              );
            }
          }

          logger.info(
            "rabbit-channel",
            `Resubscribed to ${JSON.stringify(
              jobs.map((job: AbstractRabbitMqJobHandler) => job.queueName)
            )}`
          );

          // Clear the channel that closed
          RabbitMqJobsConsumer.channelsToJobs.delete(channel);
        }
      }
    });
  }

  /**
   * Unsubscribing from the given job
   * @param job
   */
  static async unsubscribe(job: AbstractRabbitMqJobHandler) {
    const channel = RabbitMqJobsConsumer.queueToChannel.get(job.getQueue());

    if (channel) {
      await channel.cancel(RabbitMqJobsConsumer.getConsumerTag(job.getQueue()));
      await channel.cancel(RabbitMqJobsConsumer.getConsumerTag(job.getRetryQueue()));
    }
  }

  /**
   * Going over all the jobs and calling the subscribe function for each queue
   */
  static async startRabbitJobsConsumer(): Promise<void> {
    try {
      await RabbitMqJobsConsumer.connect(); // Create a connection for the consumer

      for (const queue of RabbitMqJobsConsumer.getQueues()) {
        try {
          if (!queue.isDisableConsuming()) {
            await RabbitMqJobsConsumer.subscribe(queue);
          }
        } catch (error) {
          logger.error(
            "rabbit-subscribe",
            `failed to subscribe to ${queue.queueName} error ${error}`
          );
        }
      }
    } catch (error) {
      logger.error("rabbit-subscribe-connection", `failed to open connections to consume ${error}`);
    }
  }

  static async retryQueue(queueName: string) {
    const job = _.find(RabbitMqJobsConsumer.getQueues(), (queue) => queue.getQueue() === queueName);

    if (job) {
      const deadLetterQueueSize = await RabbitMq.getQueueSize(job.getDeadLetterQueue());

      // No messages in the dead letter queue
      if (deadLetterQueueSize === 0) {
        return 0;
      }

      const connection = await amqplib.connect(config.rabbitMqUrl);
      const channel = await connection.createChannel();
      let counter = 0;

      await channel.prefetch(200);

      // Subscribe to the dead letter queue
      await new Promise<void>((resolve) =>
        channel.consume(
          job.getDeadLetterQueue(),
          async (msg) => {
            if (!_.isNull(msg)) {
              await RabbitMq.send(
                job.getRetryQueue(),
                JSON.parse(msg.content.toString()) as RabbitMQMessage
              );
            }

            ++counter;
            if (counter >= deadLetterQueueSize) {
              resolve();
            }
          },
          {
            noAck: true,
            exclusive: true,
          }
        )
      );

      await channel.close();
      await connection.close();

      return counter;
    }

    return 0;
  }
}<|MERGE_RESOLUTION|>--- conflicted
+++ resolved
@@ -267,12 +267,9 @@
       openseaOrdersFetchJob,
       saveBidEventsJob,
       countApiUsageJob,
-<<<<<<< HEAD
-      reindexActivitiesJob,
-=======
       topBidWebSocketEventsTriggerJob,
       backfillDeleteExpiredBidsElasticsearchJob,
->>>>>>> 6619a7a4
+      reindexActivitiesJob,
     ];
   }
 
