// WARNING! For ease of accounting, make sure to keep the below lists sorted!

// Initialize all background job queues and crons

import "@/jobs/arweave-relay";
import "@/jobs/backfill";
import "@/jobs/cache-check";
import "@/jobs/collections-refresh";
import "@/jobs/daily-volumes";
import "@/jobs/data-archive";
import "@/jobs/events-sync";
import "@/jobs/oracle";
import "@/jobs/metrics";
import "@/jobs/opensea-orders";
import "@/jobs/monitoring";
import "@/jobs/failed-messages";
import "@/jobs/top-selling-collections-cache";

// Export all job queues for monitoring through the BullMQ UI

import { AbstractRabbitMqJobHandler } from "@/jobs/abstract-rabbit-mq-job-handler";

import amqplibConnectionManager, {
  AmqpConnectionManager,
  ChannelWrapper,
} from "amqp-connection-manager";

import * as backfillWrongNftBalances from "@/jobs/backfill/backfill-wrong-nft-balances";
import * as backfillExpiredOrders from "@/jobs/backfill/backfill-expired-orders";
import * as backfillExpiredOrders2 from "@/jobs/backfill/backfill-expired-orders-2";
import * as backfillRefreshCollectionMetadata from "@/jobs/backfill/backfill-refresh-collections-metadata";
import * as backfillSaleRoyalties from "@/jobs/backfill/backfill-sale-royalties";
import * as backfillSalePricingDecimalElasticsearch from "@/jobs/activities/backfill/backfill-sales-pricing-decimal-elasticsearch";
import * as backfillRefreshCollectionsCreator from "@/jobs/backfill/backfill-refresh-collections-creator";
import * as backfillLooksrareSeaportOrders from "@/jobs/backfill/backfill-looksrare-seaport-orders";
import * as backfillSalesUsdPrice from "@/jobs/backfill/backfill-sales-usd-price";
import * as backfillSales from "@/jobs/backfill/backfill-sales";
import * as backfillReorgBlocks from "@/jobs/backfill/backfill-reorg-blocks";
import * as backfillDeletedSalesElasticsearch from "@/jobs/activities/backfill/backfill-deleted-sales-elasticsearch";
import * as backfillRouter from "@/jobs/backfill/backfill-router";

import amqplib from "amqplib";
import { config } from "@/config/index";
import _ from "lodash";
import getUuidByString from "uuid-by-string";
import { getMachineId } from "@/common/machine-id";
import { PausedRabbitMqQueues } from "@/models/paused-rabbit-mq-queues";
import { RabbitMq, RabbitMQMessage } from "@/common/rabbit-mq";
import { getNetworkName } from "@/config/network";
import { logger } from "@/common/logger";
import { tokenReclacSupplyJob } from "@/jobs/token-updates/token-reclac-supply-job";
import { tokenRefreshCacheJob } from "@/jobs/token-updates/token-refresh-cache-job";
import { recalcOwnerCountQueueJob } from "@/jobs/collection-updates/recalc-owner-count-queue-job";
import { recalcTokenCountQueueJob } from "@/jobs/collection-updates/recalc-token-count-queue-job";
import { normalizedFloorQueueJob } from "@/jobs/token-updates/normalized-floor-queue-job";
import { mintQueueJob } from "@/jobs/token-updates/mint-queue-job";
import { tokenFloorQueueJob } from "@/jobs/token-updates/token-floor-queue-job";
import { fetchCollectionMetadataJob } from "@/jobs/token-updates/fetch-collection-metadata-job";
import { handleNewBuyOrderJob } from "@/jobs/update-attribute/handle-new-buy-order-job";
import { handleNewSellOrderJob } from "@/jobs/update-attribute/handle-new-sell-order-job";
import { resyncAttributeCacheJob } from "@/jobs/update-attribute/resync-attribute-cache-job";
import { resyncAttributeCollectionJob } from "@/jobs/update-attribute/resync-attribute-collection-job";
import { resyncAttributeFloorSellJob } from "@/jobs/update-attribute/resync-attribute-floor-sell-job";
import { resyncAttributeKeyCountsJob } from "@/jobs/update-attribute/resync-attribute-key-counts-job";
import { resyncAttributeValueCountsJob } from "@/jobs/update-attribute/resync-attribute-value-counts-job";
import { resyncAttributeCountsJob } from "@/jobs/update-attribute/update-attribute-counts-job";
import { topBidQueueJob } from "@/jobs/token-set-updates/top-bid-queue-job";
import { topBidSingleTokenQueueJob } from "@/jobs/token-set-updates/top-bid-single-token-queue-job";
import { fetchSourceInfoJob } from "@/jobs/sources/fetch-source-info-job";
import { removeUnsyncedEventsActivitiesJob } from "@/jobs/activities/remove-unsynced-events-activities-job";
import { fixActivitiesMissingCollectionJob } from "@/jobs/activities/fix-activities-missing-collection-job";
import { collectionMetadataQueueJob } from "@/jobs/collection-updates/collection-metadata-queue-job";
import { rarityQueueJob } from "@/jobs/collection-updates/rarity-queue-job";
import { nonFlaggedFloorQueueJob } from "@/jobs/collection-updates/non-flagged-floor-queue-job";
import { refreshContractCollectionsMetadataQueueJob } from "@/jobs/collection-updates/refresh-contract-collections-metadata-queue-job";
import { setCommunityQueueJob } from "@/jobs/collection-updates/set-community-queue-job";
import { topBidCollectionJob } from "@/jobs/collection-updates/top-bid-collection-job";
import { updateCollectionDailyVolumeJob } from "@/jobs/collection-updates/update-collection-daily-volume-job";
import { collectionNewContractDeployedJob } from "@/jobs/collections/collection-contract-deployed";
import { collectionRefreshJob } from "@/jobs/collections-refresh/collections-refresh-job";
import { collectionRefreshCacheJob } from "@/jobs/collections-refresh/collections-refresh-cache-job";
import { currenciesFetchJob } from "@/jobs/currencies/currencies-fetch-job";
import { oneDayVolumeJob } from "@/jobs/daily-volumes/1day-volumes-job";
import { dailyVolumeJob } from "@/jobs/daily-volumes/daily-volumes-job";
import { processArchiveDataJob } from "@/jobs/data-archive/process-archive-data-job";
import { exportDataJob } from "@/jobs/data-export/export-data-job";
import { processActivityEventJob } from "@/jobs/activities/process-activity-event-job";
import { processActivityEventsJob } from "@/jobs/activities/process-activity-events-job";

import { savePendingActivitiesJob } from "@/jobs/activities/save-pending-activities-job";
import { deleteArchivedExpiredBidActivitiesJob } from "@/jobs/activities/delete-archived-expired-bid-activities-job";
import { backfillActivitiesElasticsearchJob } from "@/jobs/activities/backfill/backfill-activities-elasticsearch-job";
import { eventsSyncFtTransfersWriteBufferJob } from "@/jobs/events-sync/write-buffers/ft-transfers-job";
import { eventsSyncNftTransfersWriteBufferJob } from "@/jobs/events-sync/write-buffers/nft-transfers-job";
import { eventsSyncProcessBackfillJob } from "@/jobs/events-sync/process/events-sync-process-backfill";
import { openseaBidsQueueJob } from "@/jobs/orderbook/opensea-bids-queue-job";
import { processResyncRequestJob } from "@/jobs/events-sync/process-resync-request-queue-job";
import { eventsSyncBackfillJob } from "@/jobs/events-sync/events-sync-backfill-job";
import { blockCheckJob } from "@/jobs/events-sync/block-check-queue-job";
import { collectionNormalizedJob } from "@/jobs/collection-updates/collection-normalized-floor-queue-job";
import { replaceActivitiesCollectionJob } from "@/jobs/activities/replace-activities-collection-job";
import { refreshActivitiesTokenMetadataJob } from "@/jobs/activities/refresh-activities-token-metadata-job";
import { refreshActivitiesCollectionMetadataJob } from "@/jobs/activities/refresh-activities-collection-metadata-job";
import { collectionFloorJob } from "@/jobs/collection-updates/collection-floor-queue-job";
import { eventsSyncProcessRealtimeJob } from "@/jobs/events-sync/process/events-sync-process-realtime";
import { fillUpdatesJob } from "@/jobs/fill-updates/fill-updates-job";
import { fillPostProcessJob } from "@/jobs/fill-updates/fill-post-process-job";
import { flagStatusUpdateJob } from "@/jobs/flag-status/flag-status-update-job";
import { tokenFlagStatusSyncJob } from "@/jobs/flag-status/token-flag-status-sync-job";
import { collectionSlugFlagStatusSyncJob } from "@/jobs/flag-status/collection-slug-flag-status-sync-job";
import { contractFlagStatusSyncJob } from "@/jobs/flag-status/contract-flag-status-sync-job";

import { metadataIndexFetchJob } from "@/jobs/metadata-index/metadata-fetch-job";
import { metadataIndexProcessJob } from "@/jobs/metadata-index/metadata-process-job";
import { metadataIndexWriteJob } from "@/jobs/metadata-index/metadata-write-job";
import { metadataIndexProcessBySlugJob } from "@/jobs/metadata-index/metadata-process-by-slug-job";
import { mintsProcessJob } from "@/jobs/mints/mints-process-job";
import { mintsRefreshJob } from "@/jobs/mints/mints-refresh-job";
import { mintsCheckJob } from "@/jobs/mints/mints-check-job";
import { mintsExpiredJob } from "@/jobs/mints/cron/mints-expired-job";
import { nftBalanceUpdateFloorAskJob } from "@/jobs/nft-balance-updates/update-floor-ask-price-job";
import { orderFixesJob } from "@/jobs/order-fixes/order-fixes-job";
import { orderRevalidationsJob } from "@/jobs/order-fixes/order-revalidations-job";
import { orderUpdatesByIdJob } from "@/jobs/order-updates/order-updates-by-id-job";
import { orderUpdatesDynamicOrderJob } from "@/jobs/order-updates/cron/dynamic-orders-job";
import { orderUpdatesErc20OrderJob } from "@/jobs/order-updates/cron/erc20-orders-job";
import { orderUpdatesExpiredOrderJob } from "@/jobs/order-updates/cron/expired-orders-job";
import { orderUpdatesOracleOrderJob } from "@/jobs/order-updates/cron/oracle-orders-job";
import { blurBidsBufferJob } from "@/jobs/order-updates/misc/blur-bids-buffer-job";
import { blurBidsRefreshJob } from "@/jobs/order-updates/misc/blur-bids-refresh-job";
import { blurListingsRefreshJob } from "@/jobs/order-updates/misc/blur-listings-refresh-job";
import { orderUpdatesByMakerJob } from "@/jobs/order-updates/order-updates-by-maker-job";
import { openseaOffChainCancellationsJob } from "@/jobs/order-updates/misc/opensea-off-chain-cancellations-job";
import { orderbookOrdersJob } from "@/jobs/orderbook/orderbook-orders-job";
import { openseaListingsJob } from "@/jobs/orderbook/opensea-listings-job";
import { orderbookPostOrderExternalJob } from "@/jobs/orderbook/post-order-external/orderbook-post-order-external-job";
import { orderbookPostOrderExternalOpenseaJob } from "@/jobs/orderbook/post-order-external/orderbook-post-order-external-opensea-job";
import { eventsSyncRealtimeJob } from "@/jobs/events-sync/events-sync-realtime-job";
import { saleWebsocketEventsTriggerQueueJob } from "@/jobs/websocket-events/sale-websocket-events-trigger-job";
import { openseaOrdersProcessJob } from "@/jobs/opensea-orders/opensea-orders-process-job";
import { openseaOrdersFetchJob } from "@/jobs/opensea-orders/opensea-orders-fetch-job";
import { saveBidEventsJob } from "@/jobs/order-updates/save-bid-events-job";
import { countApiUsageJob } from "@/jobs/metrics/count-api-usage-job";
import { transferWebsocketEventsTriggerQueueJob } from "@/jobs/websocket-events/transfer-websocket-events-trigger-job";
import { tokenAttributeWebsocketEventsTriggerQueueJob } from "@/jobs/websocket-events/token-attribute-websocket-events-trigger-job";
import { topBidWebSocketEventsTriggerJob } from "@/jobs/websocket-events/top-bid-websocket-events-trigger-job";
import { collectionWebsocketEventsTriggerQueueJob } from "@/jobs/websocket-events/collection-websocket-events-trigger-job";
import { backfillDeleteExpiredBidsElasticsearchJob } from "@/jobs/activities/backfill/backfill-delete-expired-bids-elasticsearch-job";
import { transferUpdatesJob } from "@/jobs/transfer-updates/transfer-updates-job";
import { backfillSaveActivitiesElasticsearchJob } from "@/jobs/activities/backfill/backfill-save-activities-elasticsearch-job";
import { pendingExpiredOrdersCheckJob } from "@/jobs/orderbook/cron/pending-expired-orders-check-job";
import { askWebsocketEventsTriggerQueueJob } from "@/jobs/websocket-events/ask-websocket-events-trigger-job";
import { bidWebsocketEventsTriggerQueueJob } from "@/jobs/websocket-events/bid-websocket-events-trigger-job";
import { tokenWebsocketEventsTriggerJob } from "@/jobs/websocket-events/token-websocket-events-trigger-job";
import { blockGapCheckJob } from "@/jobs/events-sync/block-gap-check";
import { traceSyncJob } from "@/jobs/events-sync/trace-sync-job";
import { backfillTokensTimeToMetadataJob } from "@/jobs/backfill/backfill-tokens-time-to-metadata-job";
import { permitUpdatesJob } from "@/jobs/permit-updates/permit-updates-job";
import { expiredPermitsJob } from "@/jobs/permit-updates/cron/expired-permits-job";
import { topSellingCollectionsJob } from "@/jobs/top-selling-collections-cache/save-top-selling-collections-job";
import { newCollectionForTokenJob } from "@/jobs/token-updates/new-collection-for-token-job";
import { backfillTokensWithMissingCollectionJob } from "@/jobs/backfill/backfill-tokens-with-missing-collection-job";
import { processConsecutiveTransferJob } from "@/jobs/events-sync/process-consecutive-transfer";
import { processAskEventJob } from "@/jobs/asks/process-ask-event-job";
import { processAskEventsJob } from "@/jobs/asks/process-ask-events-job";
import { backfillAsksElasticsearchJob } from "@/jobs/asks/backfill-asks-elasticsearch-job";
import { collectionRefreshSpamJob } from "@/jobs/collections-refresh/collections-refresh-spam-job";
import { refreshAsksTokenJob } from "@/jobs/asks/refresh-asks-token-job";
import { actionsLogJob } from "@/jobs/general-tracking/actions-log-job";
import { refreshAsksCollectionJob } from "@/jobs/asks/refresh-asks-collection-job";
import { refreshActivitiesTokenJob } from "@/jobs/activities/refresh-activities-token-job";
import { processCollectionEventJob } from "@/jobs/elasticsearch/collections/process-collection-event-job";
import { processCollectionEventsJob } from "@/jobs/elasticsearch/collections/process-collection-events-job";
import { backfillCollectionsElasticsearchJob } from "@/jobs/elasticsearch/collections/backfill-collections-elasticsearch-job";
import { backfillNftTransferEventsUpdatedAtJob } from "@/jobs/backfill/backfill-nft-transfer-events-updated-at";
import { onchainMetadataFetchTokenUriJob } from "@/jobs/metadata-index/onchain-metadata-fetch-token-uri-job";
import { onchainMetadataProcessTokenUriJob } from "@/jobs/metadata-index/onchain-metadata-process-token-uri-job";
import { updateUserCollectionsJob } from "@/jobs/nft-balance-updates/update-user-collections-job";
import { resyncUserCollectionsJob } from "@/jobs/nft-balance-updates/reynsc-user-collections-job";
import { backfillUserCollectionsJob } from "@/jobs/backfill/backfill-user-collections";

export const allJobQueues = [
  backfillWrongNftBalances.queue,
  backfillExpiredOrders.queue,
  backfillExpiredOrders2.queue,
  backfillRefreshCollectionMetadata.queue,
  backfillSaleRoyalties.queue,
  backfillSalePricingDecimalElasticsearch.queue,
  backfillRefreshCollectionsCreator.queue,
  backfillLooksrareSeaportOrders.queue,
  backfillSalesUsdPrice.queue,
  backfillSales.queue,
  backfillReorgBlocks.queue,
  backfillDeletedSalesElasticsearch.queue,
  backfillRouter.queue,
];

export class RabbitMqJobsConsumer {
  private static maxConsumerConnectionsCount = 5;

  private static rabbitMqConsumerConnections: AmqpConnectionManager[] = [];
  private static queueToChannel: Map<string, ChannelWrapper> = new Map();
  private static sharedChannels: Map<string, ChannelWrapper> = new Map();
  private static channelsToJobs: Map<ChannelWrapper, AbstractRabbitMqJobHandler[]> = new Map();

  private static sharedChannelName = "shared-channel";

  /**
   * Return array of all jobs classes, any new job MUST be added here
   */
  public static getQueues(): AbstractRabbitMqJobHandler[] {
    return [
      tokenReclacSupplyJob,
      tokenRefreshCacheJob,
      recalcOwnerCountQueueJob,
      recalcTokenCountQueueJob,
      normalizedFloorQueueJob,
      mintQueueJob,
      tokenFloorQueueJob,
      fetchCollectionMetadataJob,
      handleNewBuyOrderJob,
      handleNewSellOrderJob,
      resyncAttributeCacheJob,
      resyncAttributeCollectionJob,
      resyncAttributeFloorSellJob,
      resyncAttributeKeyCountsJob,
      resyncAttributeValueCountsJob,
      resyncAttributeCountsJob,
      topBidQueueJob,
      topBidSingleTokenQueueJob,
      fetchSourceInfoJob,
      removeUnsyncedEventsActivitiesJob,
      fixActivitiesMissingCollectionJob,
      collectionMetadataQueueJob,
      rarityQueueJob,
      nonFlaggedFloorQueueJob,
      refreshContractCollectionsMetadataQueueJob,
      setCommunityQueueJob,
      topBidCollectionJob,
      updateCollectionDailyVolumeJob,
      collectionNewContractDeployedJob,
      collectionRefreshJob,
      collectionRefreshCacheJob,
      currenciesFetchJob,
      oneDayVolumeJob,
      dailyVolumeJob,
      processArchiveDataJob,
      exportDataJob,
      processActivityEventJob,
      processActivityEventsJob,
      savePendingActivitiesJob,
      eventsSyncFtTransfersWriteBufferJob,
      eventsSyncNftTransfersWriteBufferJob,
      eventsSyncProcessBackfillJob,
      openseaBidsQueueJob,
      processResyncRequestJob,
      eventsSyncBackfillJob,
      blockCheckJob,
      collectionNormalizedJob,
      replaceActivitiesCollectionJob,
      refreshActivitiesCollectionMetadataJob,
      refreshActivitiesTokenMetadataJob,
      collectionFloorJob,
      eventsSyncProcessRealtimeJob,
      fillUpdatesJob,
      fillPostProcessJob,
      flagStatusUpdateJob,
      tokenFlagStatusSyncJob,
      collectionSlugFlagStatusSyncJob,
      contractFlagStatusSyncJob,
      metadataIndexFetchJob,
      metadataIndexProcessJob,
      metadataIndexWriteJob,
      metadataIndexProcessBySlugJob,
      onchainMetadataFetchTokenUriJob,
      onchainMetadataProcessTokenUriJob,
      mintsProcessJob,
      mintsRefreshJob,
      mintsCheckJob,
      mintsExpiredJob,
      nftBalanceUpdateFloorAskJob,
      orderFixesJob,
      orderRevalidationsJob,
      orderUpdatesByIdJob,
      orderUpdatesDynamicOrderJob,
      orderUpdatesErc20OrderJob,
      orderUpdatesExpiredOrderJob,
      orderUpdatesOracleOrderJob,
      blurBidsBufferJob,
      blurBidsRefreshJob,
      blurListingsRefreshJob,
      deleteArchivedExpiredBidActivitiesJob,
      orderUpdatesByMakerJob,
      openseaOffChainCancellationsJob,
      orderbookOrdersJob,
      openseaListingsJob,
      orderbookPostOrderExternalJob,
      orderbookPostOrderExternalOpenseaJob,
      eventsSyncRealtimeJob,
      traceSyncJob,
      openseaOrdersProcessJob,
      openseaOrdersFetchJob,
      saveBidEventsJob,
      countApiUsageJob,
      collectionWebsocketEventsTriggerQueueJob,
      saleWebsocketEventsTriggerQueueJob,
      transferWebsocketEventsTriggerQueueJob,
      tokenAttributeWebsocketEventsTriggerQueueJob,
      topBidWebSocketEventsTriggerJob,
      backfillDeleteExpiredBidsElasticsearchJob,
      backfillActivitiesElasticsearchJob,
      transferUpdatesJob,
      backfillSaveActivitiesElasticsearchJob,
      pendingExpiredOrdersCheckJob,
      askWebsocketEventsTriggerQueueJob,
      bidWebsocketEventsTriggerQueueJob,
      tokenWebsocketEventsTriggerJob,
      blockGapCheckJob,
      backfillTokensTimeToMetadataJob,
      permitUpdatesJob,
      expiredPermitsJob,
      topSellingCollectionsJob,
      newCollectionForTokenJob,
      backfillTokensWithMissingCollectionJob,
      processConsecutiveTransferJob,
      processAskEventJob,
      processAskEventsJob,
      backfillAsksElasticsearchJob,
      collectionRefreshSpamJob,
      refreshAsksTokenJob,
      actionsLogJob,
      refreshAsksCollectionJob,
      refreshActivitiesTokenJob,
      processCollectionEventJob,
      processCollectionEventsJob,
      backfillCollectionsElasticsearchJob,
      backfillNftTransferEventsUpdatedAtJob,
      updateUserCollectionsJob,
      resyncUserCollectionsJob,
      backfillUserCollectionsJob,
    ];
  }

  public static getSharedChannelName(connectionIndex: number) {
    return `${RabbitMqJobsConsumer.sharedChannelName}:${connectionIndex}`;
  }

  public static async connectToVhost() {
    const mqurl = `${config.rabbitUrl}/${getNetworkName()}`;
<<<<<<< HEAD
    logger.info("JUDEBUG", `connectToVhost:${mqurl}`);
=======
>>>>>>> 3e0aebef
    for (let i = 0; i < RabbitMqJobsConsumer.maxConsumerConnectionsCount; ++i) {
      const connection = amqplibConnectionManager.connect(mqurl, {
        reconnectTimeInSeconds: 5,
        heartbeatIntervalInSeconds: 0,
      });

      RabbitMqJobsConsumer.rabbitMqConsumerConnections.push(connection);

      const sharedChannel = connection.createChannel({
        confirm: false,
        name: RabbitMqJobsConsumer.getSharedChannelName(i),
      });

      // Create a shared channel for each connection
      RabbitMqJobsConsumer.sharedChannels.set(
        RabbitMqJobsConsumer.getSharedChannelName(i),
        sharedChannel
      );

      connection.once("disconnect", (error) => {
        logger.error(
          "rabbit-error",
          `Consumer connection error index ${i} isConnected ${connection.isConnected()} channelCount ${
            connection.channelCount
          } ${JSON.stringify(error)}`
        );
      });
    }
  }

  /**
   * Return unique consumer tag used to identify a specific consumer on each queue
   * @param queueName
   */
  public static getConsumerTag(queueName: string) {
    return getUuidByString(`${getMachineId()}${queueName}`);
  }

  /**
   * Subscribing to a given job
   * @param job
   */
  public static async subscribe(job: AbstractRabbitMqJobHandler) {
    // Check if the queue is paused
    const pausedQueues = await PausedRabbitMqQueues.getPausedQueues();
    if (_.indexOf(pausedQueues, job.getQueue()) !== -1) {
      logger.warn("rabbit-subscribe", `${job.getQueue()} is paused`);
      return;
    }

    let channel: ChannelWrapper;
    const connectionIndex = _.random(0, RabbitMqJobsConsumer.maxConsumerConnectionsCount - 1);
    const sharedChannel = RabbitMqJobsConsumer.sharedChannels.get(
      RabbitMqJobsConsumer.getSharedChannelName(connectionIndex)
    );

    // Some queues can use a shared channel as they are less important with low traffic
    if (job.getUseSharedChannel() && sharedChannel) {
      channel = sharedChannel;
    } else {
      channel = RabbitMqJobsConsumer.rabbitMqConsumerConnections[connectionIndex].createChannel({
        confirm: false,
        name: job.getQueue(),
      });

      await channel.waitForConnect();

      channel.once("connect", () => {
        logger.info(
          "rabbit-consume",
          `reconnected to ${job.getQueue()} isConnected ${RabbitMqJobsConsumer.rabbitMqConsumerConnections[
            connectionIndex
          ].isConnected()} channelCount ${
            RabbitMqJobsConsumer.rabbitMqConsumerConnections[connectionIndex].channelCount
          }`
        );
      });
    }

    RabbitMqJobsConsumer.queueToChannel.set(job.getQueue(), channel);

    RabbitMqJobsConsumer.channelsToJobs.get(channel)
      ? RabbitMqJobsConsumer.channelsToJobs.get(channel)?.push(job)
      : RabbitMqJobsConsumer.channelsToJobs.set(channel, [job]);

    // Subscribe to the queue
    await channel
      .consume(
        job.getQueue(),
        async (msg) => {
          if (!_.isNull(msg)) {
            await _.clone(job)
              .consume(channel, msg)
              .catch((error) => {
                logger.error(
                  "rabbit-consume",
                  `error consuming from ${job.queueName} error ${error}`
                );
              });
          }
        },
        {
          consumerTag: RabbitMqJobsConsumer.getConsumerTag(job.getQueue()),
          prefetch: job.getConcurrency(),
          noAck: false,
        }
      )
      .catch((error) => {
        logger.error(
          "rabbit-consume",
          `protocol error consuming from ${job.queueName} error ${error}`
        );
      });
  }

  /**
   * Unsubscribing from the given job
   * @param job
   */
  static async unsubscribe(job: AbstractRabbitMqJobHandler) {
    const channel = RabbitMqJobsConsumer.queueToChannel.get(job.getQueue());

    if (channel) {
      await channel.cancel(RabbitMqJobsConsumer.getConsumerTag(job.getQueue()));
      return true;
    }

    return false;
  }

  /**
   * Going over all the jobs and calling the subscribe function for each queue
   */
  static async startRabbitJobsConsumer(): Promise<void> {
    try {
      await RabbitMqJobsConsumer.connectToVhost(); // Create a connection for the consumer

      const subscribeToVhostPromises = [];

      try {
        for (const queue of RabbitMqJobsConsumer.getQueues()) {
          if (!queue.isDisableConsuming()) {
            subscribeToVhostPromises.push(RabbitMqJobsConsumer.subscribe(queue));
          }
        }

        await Promise.all(subscribeToVhostPromises);
      } catch (error) {
        logger.error("rabbit-subscribe", `failed to subscribe error ${error}`);
      }
    } catch (error) {
      logger.error("rabbit-subscribe-connection", `failed to open connections to consume ${error}`);
    }
  }

  static async retryQueue(queueName: string) {
    const job = _.find(RabbitMqJobsConsumer.getQueues(), (queue) => queue.getQueue() === queueName);

    if (job) {
      const deadLetterQueue = job.getDeadLetterQueue();

      const deadLetterQueueSize = await RabbitMq.getQueueSize(
        `${deadLetterQueue}`,
        getNetworkName()
      );

      // No messages in the dead letter queue
      if (deadLetterQueueSize === 0) {
        return 0;
      }

      const mqurl = `${config.rabbitUrl}/${getNetworkName()}`;
<<<<<<< HEAD
      logger.info("JUDEBUG", `retry-queue:${mqurl}`);
=======
>>>>>>> 3e0aebef
      const connection = await amqplib.connect(mqurl);

      const channel = await connection.createChannel();
      let counter = 0;

      logger.info(
        "rabbit-retry",
        `retrying ${deadLetterQueueSize} messages from ${deadLetterQueue} to ${queueName}`
      );

      await channel.prefetch(200);

      // Subscribe to the dead letter queue
      await new Promise<void>((resolve) =>
        channel.consume(
          `${deadLetterQueue}`,
          async (msg) => {
            if (!_.isNull(msg)) {
              await RabbitMq.send(queueName, JSON.parse(msg.content.toString()) as RabbitMQMessage);
              channel.ack(msg);
            }

            ++counter;
            if (counter >= deadLetterQueueSize) {
              resolve();
            }
          },
          {
            noAck: false,
            exclusive: true,
          }
        )
      );

      await channel.close();
      await connection.close();

      return counter;
    }

    return 0;
  }
}<|MERGE_RESOLUTION|>--- conflicted
+++ resolved
@@ -347,10 +347,8 @@
 
   public static async connectToVhost() {
     const mqurl = `${config.rabbitUrl}/${getNetworkName()}`;
-<<<<<<< HEAD
     logger.info("JUDEBUG", `connectToVhost:${mqurl}`);
-=======
->>>>>>> 3e0aebef
+
     for (let i = 0; i < RabbitMqJobsConsumer.maxConsumerConnectionsCount; ++i) {
       const connection = amqplibConnectionManager.connect(mqurl, {
         reconnectTimeInSeconds: 5,
@@ -523,10 +521,8 @@
       }
 
       const mqurl = `${config.rabbitUrl}/${getNetworkName()}`;
-<<<<<<< HEAD
       logger.info("JUDEBUG", `retry-queue:${mqurl}`);
-=======
->>>>>>> 3e0aebef
+
       const connection = await amqplib.connect(mqurl);
 
       const channel = await connection.createChannel();
