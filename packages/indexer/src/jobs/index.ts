// WARNING! For ease of accounting, make sure to keep the below lists sorted!

// Initialize all background job queues and crons

import "@/jobs/arweave-relay";
import "@/jobs/backfill";
import "@/jobs/cache-check";
import "@/jobs/collections-refresh";
import "@/jobs/collection-updates";
import "@/jobs/daily-volumes";
import "@/jobs/data-archive";
import "@/jobs/data-export";
import "@/jobs/events-sync";
import "@/jobs/fill-updates";
import "@/jobs/metadata-index";
import "@/jobs/nft-balance-updates";
import "@/jobs/oracle";
import "@/jobs/order-fixes";
import "@/jobs/order-updates";
import "@/jobs/orderbook";
import "@/jobs/sources";
import "@/jobs/token-updates";
import "@/jobs/update-attribute";
import "@/jobs/websocket-events";
import "@/jobs/metrics";
import "@/jobs/opensea-orders";
import "@/jobs/monitoring";
import "@/jobs/token-set-updates";

// Export all job queues for monitoring through the BullMQ UI

import * as processActivityEvent from "@/jobs/activities/process-activity-event";
import * as removeUnsyncedEventsActivities from "@/jobs/activities/remove-unsynced-events-activities";

import * as backfillBlockTimestamps from "@/jobs/backfill/backfill-block-timestamps";
import * as backfillCancelSeaport11Orders from "@/jobs/backfill/backfill-cancel-seaport-v11-orders";
import * as backfillInvalidatedOrders from "@/jobs/backfill/backfill-invalidated-orders";
import * as backfillExpiredOrders from "@/jobs/backfill/backfill-expired-orders";
import * as backfillExpiredOrders2 from "@/jobs/backfill/backfill-expired-orders-2";
import * as backfillFoundationSales from "@/jobs/backfill/backfill-foundation-sales";
import * as backfillMints from "@/jobs/backfill/backfill-mints";
import * as backfillBlurSales from "@/jobs/backfill/backfill-blur-sales";
import * as backfillSaleRoyalties from "@/jobs/backfill/backfill-sale-royalties";
import * as backfillUpdateMissingMetadata from "@/jobs/backfill/backfill-update-missing-metadata";
import * as backfillInvalidateSeaportV14Orders from "@/jobs/backfill/backfill-cancel-seaport-v11-orders";
import * as backfillNftBalancesLastTokenAppraisalValue from "@/jobs/backfill/backfill-nft-balances-last-token-appraisal-value";
import * as backfillCancelEventsCreatedAt from "@/jobs/backfill/backfill-cancel-events-created-at";
import * as backfillNftTransferEventsCreatedAt from "@/jobs/backfill/backfill-nft-transfer-events-created-at";
import * as backfillCollectionsRoyalties from "@/jobs/backfill/backfill-collections-royalties";
import * as backfillWrongNftBalances from "@/jobs/backfill/backfill-wrong-nft-balances";
import * as backfillFoundationOrders from "@/jobs/backfill/backfill-foundation-orders";

import * as collectionUpdatesFloorAsk from "@/jobs/collection-updates/floor-queue";

import * as tokenSetUpdatesTopBid from "@/jobs/token-set-updates/top-bid-queue";

import * as eventsSyncProcessResyncRequest from "@/jobs/events-sync/process-resync-request-queue";
import * as eventsSyncBackfill from "@/jobs/events-sync/backfill-queue";
import * as eventsSyncBlockCheck from "@/jobs/events-sync/block-check-queue";
import * as eventsSyncBackfillProcess from "@/jobs/events-sync/process/backfill";
import * as eventsSyncRealtimeProcess from "@/jobs/events-sync/process/realtime";
import * as eventsSyncRealtime from "@/jobs/events-sync/realtime-queue";
import * as eventsSyncRealtimeV2 from "@/jobs/events-sync/realtime-queue-v2";
import * as eventsSyncFtTransfersWriteBuffer from "@/jobs/events-sync/write-buffers/ft-transfers";
import * as eventsSyncNftTransfersWriteBuffer from "@/jobs/events-sync/write-buffers/nft-transfers";

import * as fillUpdates from "@/jobs/fill-updates/queue";
import * as fillPostProcess from "@/jobs/fill-updates/fill-post-process";

import * as flagStatusProcessJob from "@/jobs/flag-status/process-queue";
import * as flagStatusSyncJob from "@/jobs/flag-status/sync-queue";
import * as flagStatusGenerateAttributeTokenSet from "@/jobs/flag-status/generate-attribute-token-set";
import * as flagStatusGenerateCollectionTokenSet from "@/jobs/flag-status/generate-collection-token-set";
import * as flagStatusUpdate from "@/jobs/flag-status/update";

import * as metadataIndexFetch from "@/jobs/metadata-index/fetch-queue";
import * as metadataIndexProcessBySlug from "@/jobs/metadata-index/process-queue-by-slug";
import * as metadataIndexProcess from "@/jobs/metadata-index/process-queue";
import * as metadataIndexWrite from "@/jobs/metadata-index/write-queue";

import * as expiredMintsCron from "@/jobs/mints/cron/expired-mints";
import * as mintsProcess from "@/jobs/mints/process";
import * as mintsSupplyCheck from "@/jobs/mints/supply-check";

import * as updateNftBalanceFloorAskPrice from "@/jobs/nft-balance-updates/update-floor-ask-price-queue";
import * as updateNftBalanceTopBid from "@/jobs/nft-balance-updates/update-top-bid-queue";

import * as orderFixes from "@/jobs/order-fixes/fixes";
import * as orderRevalidations from "@/jobs/order-fixes/revalidations";

import * as orderUpdatesById from "@/jobs/order-updates/by-id-queue";
import * as orderUpdatesBuyOrder from "@/jobs/order-updates/order-updates-buy-order-queue";
import * as orderUpdatesSellOrder from "@/jobs/order-updates/order-updates-sell-order-queue";
import * as orderUpdatesByMaker from "@/jobs/order-updates/by-maker-queue";
import * as bundleOrderUpdatesByMaker from "@/jobs/order-updates/by-maker-bundle-queue";
import * as dynamicOrdersCron from "@/jobs/order-updates/cron/dynamic-orders-queue";
import * as erc20OrdersCron from "@/jobs/order-updates/cron/erc20-orders-queue";
import * as expiredOrdersCron from "@/jobs/order-updates/cron/expired-orders-queue";
import * as oracleOrdersCron from "@/jobs/order-updates/cron/oracle-orders-queue";
import * as blurBidsBufferMisc from "@/jobs/order-updates/misc/blur-bids-buffer";
import * as blurBidsRefreshMisc from "@/jobs/order-updates/misc/blur-bids-refresh";
import * as blurListingsRefreshMisc from "@/jobs/order-updates/misc/blur-listings-refresh";
import * as openSeaOffChainCancellations from "@/jobs/order-updates/misc/opensea-off-chain-cancellations";
import * as saveBidEvents from "@/jobs/order-updates/save-bid-events";

import * as orderbookOrders from "@/jobs/orderbook/orders-queue";
import * as orderbookOrdersV2 from "@/jobs/orderbook/orders-queue-v2";
import * as orderbookPostOrderExternal from "@/jobs/orderbook/post-order-external/orderbook-post-order-external-queue";
import * as orderbookPostOrderExternalOpensea from "@/jobs/orderbook/post-order-external/orderbook-post-order-external-opensea-queue";

import * as orderbookTokenSets from "@/jobs/orderbook/token-sets-queue";
import * as orderbookOpenseaListings from "@/jobs/orderbook/opensea-listings-queue";

import * as tokenUpdatesFloorAsk from "@/jobs/token-updates/floor-queue";
import * as tokenUpdatesNormalizedFloorAsk from "@/jobs/token-updates/normalized-floor-queue";

import * as askWebsocketEventsTriggerQueue from "@/jobs/websocket-events/ask-websocket-events-trigger-queue";
import * as bidWebsocketEventsTriggerQueue from "@/jobs/websocket-events/bid-websocket-events-trigger-queue";
import * as approvalWebsocketEventsTriggerQueue from "@/jobs/websocket-events/approval-websocket-events-trigger-queue";
import * as transferWebsocketEventsTriggerQueue from "@/jobs/websocket-events/transfer-websocket-events-trigger-queue";
import * as saleWebsocketEventsTriggerQueue from "@/jobs/websocket-events/sale-websocket-events-trigger-queue";
import * as tokenWebsocketEventsTriggerQueue from "@/jobs/websocket-events/token-websocket-events-trigger-queue";
import * as topBidWebsocketEventsTriggerQueue from "@/jobs/websocket-events/top-bid-websocket-events-trigger-queue";
import * as collectionWebsocketEventsTriggerQueue from "@/jobs/websocket-events/collection-websocket-events-trigger-queue";

import * as dailyVolumeQueue from "@/jobs/daily-volumes/daily-volumes";
import * as countApiUsage from "@/jobs/metrics/count-api-usage";

import * as openseaOrdersProcessQueue from "@/jobs/opensea-orders/process-queue";
import * as openseaOrdersFetchQueue from "@/jobs/opensea-orders/fetch-queue";

import * as backfillTransferActivitiesElasticsearch from "@/jobs/elasticsearch/backfill-transfer-activities-elasticsearch";
import * as backfillSaleActivitiesElasticsearch from "@/jobs/elasticsearch/backfill-sale-activities-elasticsearch";
import * as backfillAskActivitiesElasticsearch from "@/jobs/elasticsearch/backfill-ask-activities-elasticsearch";
import * as backfillBidActivitiesElasticsearch from "@/jobs/elasticsearch/backfill-bid-activities-elasticsearch";
import * as backfillAskCancelActivitiesElasticsearch from "@/jobs/elasticsearch/backfill-ask-cancel-activities-elasticsearch";
import * as backfillBidCancelActivitiesElasticsearch from "@/jobs/elasticsearch/backfill-bid-cancel-activities-elasticsearch";
import * as backfillActivitiesElasticsearch from "@/jobs/elasticsearch/backfill-activities-elasticsearch";
import * as updateActivitiesCollection from "@/jobs/elasticsearch/update-activities-collection";
import * as refreshActivitiesTokenMetadata from "@/jobs/elasticsearch/refresh-activities-token-metadata";
import * as refreshActivitiesCollectionMetadata from "@/jobs/elasticsearch/refresh-activities-collection-metadata";

import { AbstractRabbitMqJobHandler } from "@/jobs/abstract-rabbit-mq-job-handler";
import amqplib, { Channel, Connection } from "amqplib";
import { config } from "@/config/index";
import _ from "lodash";
import getUuidByString from "uuid-by-string";
import { getMachineId } from "@/common/machine-id";
import { PausedRabbitMqQueues } from "@/models/paused-rabbit-mq-queues";
import { logger } from "@/common/logger";
import { tokenReclacSupplyJob } from "@/jobs/token-updates/token-reclac-supply-job";
import { tokenRefreshCacheJob } from "@/jobs/token-updates/token-refresh-cache-job";
import { recalcOwnerCountQueueJob } from "@/jobs/collection-updates/recalc-owner-count-queue-job";
import { recalcTokenCountQueueJob } from "@/jobs/collection-updates/recalc-token-count-queue-job";
import { normalizedFloorQueueJob } from "@/jobs/token-updates/normalized-floor-queue-job";
import { mintQueueJob } from "@/jobs/token-updates/mint-queue-job";
import { tokenFloorQueueJob } from "@/jobs/token-updates/token-floor-queue-job";
import { fetchCollectionMetadataJob } from "@/jobs/token-updates/fetch-collection-metadata-job";
import { handleNewBuyOrderJob } from "@/jobs/update-attribute/handle-new-buy-order-job";
import { handleNewSellOrderJob } from "@/jobs/update-attribute/handle-new-sell-order-job";
import { resyncAttributeCacheJob } from "@/jobs/update-attribute/resync-attribute-cache-job";
import { resyncAttributeCollectionJob } from "@/jobs/update-attribute/resync-attribute-collection-job";
import { resyncAttributeFloorSellJob } from "@/jobs/update-attribute/resync-attribute-floor-sell-job";
import { resyncAttributeKeyCountsJob } from "@/jobs/update-attribute/resync-attribute-key-counts-job";
import { resyncAttributeValueCountsJob } from "@/jobs/update-attribute/resync-attribute-value-counts-job";
import { resyncAttributeCountsJob } from "@/jobs/update-attribute/update-attribute-counts-job";
import { topBidQueueJob } from "@/jobs/token-set-updates/top-bid-queue-job";
import { topBidSingleTokenQueueJob } from "@/jobs/token-set-updates/top-bid-single-token-queue-job";
import { fetchSourceInfoJob } from "@/jobs/sources/fetch-source-info-job";
import { removeUnsyncedEventsActivitiesJob } from "@/jobs/activities/remove-unsynced-events-activities-job";
import { fixActivitiesMissingCollectionJob } from "@/jobs/activities/fix-activities-missing-collection-job";
import { collectionMetadataQueueJob } from "@/jobs/collection-updates/collection-metadata-queue-job";
import { rarityQueueJob } from "@/jobs/collection-updates/rarity-queue-job";
import { nonFlaggedFloorQueueJob } from "@/jobs/collection-updates/non-flagged-floor-queue-job";
import { refreshContractCollectionsMetadataQueueJob } from "@/jobs/collection-updates/refresh-contract-collections-metadata-queue-job";
import { setCommunityQueueJob } from "@/jobs/collection-updates/set-community-queue-job";
import { topBidCollectionJob } from "@/jobs/collection-updates/top-bid-collection-job";
import { updateCollectionActivityJob } from "@/jobs/collection-updates/update-collection-activity-job";
import { updateCollectionDailyVolumeJob } from "@/jobs/collection-updates/update-collection-daily-volume-job";
import { updateCollectionUserActivityJob } from "@/jobs/collection-updates/update-collection-user-activity-job";
import { collectionRefreshJob } from "@/jobs/collections-refresh/collections-refresh-job";
import { collectionRefreshCacheJob } from "@/jobs/collections-refresh/collections-refresh-cache-job";
import { currenciesFetchJob } from "@/jobs/currencies/currencies-fetch-job";
import { oneDayVolumeJob } from "@/jobs/daily-volumes/1day-volumes-job";
// import { dailyVolumeJob } from "@/jobs/daily-volumes/daily-volumes-job";
import { processArchiveDataJob } from "@/jobs/data-archive/process-archive-data-job";
import { exportDataJob } from "@/jobs/data-export/export-data-job";

export const gracefulShutdownJobWorkers = [
  orderUpdatesById.worker,
  orderUpdatesBuyOrder.worker,
  orderUpdatesSellOrder.worker,
  orderUpdatesByMaker.worker,
  bundleOrderUpdatesByMaker.worker,
  dynamicOrdersCron.worker,
  erc20OrdersCron.worker,
  expiredOrdersCron.worker,
  oracleOrdersCron.worker,
  tokenUpdatesFloorAsk.worker,
  tokenUpdatesNormalizedFloorAsk.worker,
];

export const allJobQueues = [
  processActivityEvent.queue,
  removeUnsyncedEventsActivities.queue,

  backfillBlockTimestamps.queue,
  backfillCancelSeaport11Orders.queue,
  backfillInvalidatedOrders.queue,
  backfillExpiredOrders.queue,
  backfillExpiredOrders2.queue,
  backfillFoundationSales.queue,
  backfillFoundationOrders.queue,
  backfillMints.queue,
  backfillSaleRoyalties.queue,
  backfillUpdateMissingMetadata.queue,
  backfillNftBalancesLastTokenAppraisalValue.queue,
  backfillCancelEventsCreatedAt.queue,
  backfillNftTransferEventsCreatedAt.queue,
  backfillCollectionsRoyalties.queue,
  backfillWrongNftBalances.queue,
  backfillInvalidateSeaportV14Orders.queue,
  backfillBlurSales.queue,

  collectionUpdatesFloorAsk.queue,

  tokenSetUpdatesTopBid.queue,

  eventsSyncProcessResyncRequest.queue,
  eventsSyncBackfill.queue,
  eventsSyncBlockCheck.queue,
  eventsSyncBackfillProcess.queue,
  eventsSyncRealtimeProcess.queue,
  eventsSyncRealtime.queue,
  eventsSyncRealtimeV2.queue,
  eventsSyncFtTransfersWriteBuffer.queue,
  eventsSyncNftTransfersWriteBuffer.queue,

  fillUpdates.queue,
  fillPostProcess.queue,

  flagStatusProcessJob.queue,
  flagStatusSyncJob.queue,
  flagStatusGenerateAttributeTokenSet.queue,
  flagStatusGenerateCollectionTokenSet.queue,
  flagStatusUpdate.queue,

  metadataIndexFetch.queue,
  metadataIndexProcessBySlug.queue,
  metadataIndexProcess.queue,
  metadataIndexWrite.queue,

  expiredMintsCron.queue,
  mintsProcess.queue,
  mintsSupplyCheck.queue,

  updateNftBalanceFloorAskPrice.queue,
  updateNftBalanceTopBid.queue,
  dailyVolumeQueue.queue,

  orderFixes.queue,
  orderRevalidations.queue,

  orderUpdatesById.queue,
  orderUpdatesBuyOrder.queue,
  orderUpdatesSellOrder.queue,
  orderUpdatesByMaker.queue,
  bundleOrderUpdatesByMaker.queue,
  dynamicOrdersCron.queue,
  erc20OrdersCron.queue,
  expiredOrdersCron.queue,
  oracleOrdersCron.queue,
  blurBidsBufferMisc.queue,
  blurBidsRefreshMisc.queue,
  blurListingsRefreshMisc.queue,
  openSeaOffChainCancellations.queue,
  saveBidEvents.queue,

  orderbookOrders.queue,
  orderbookOrdersV2.queue,

  orderbookPostOrderExternal.queue,
  orderbookPostOrderExternalOpensea.queue,
  orderbookTokenSets.queue,
  orderbookOpenseaListings.queue,

  tokenUpdatesFloorAsk.queue,
  tokenUpdatesNormalizedFloorAsk.queue,

  askWebsocketEventsTriggerQueue.queue,
  bidWebsocketEventsTriggerQueue.queue,
  approvalWebsocketEventsTriggerQueue.queue,
  transferWebsocketEventsTriggerQueue.queue,
  saleWebsocketEventsTriggerQueue.queue,
  tokenWebsocketEventsTriggerQueue.queue,
  topBidWebsocketEventsTriggerQueue.queue,
  collectionWebsocketEventsTriggerQueue.queue,

  countApiUsage.queue,

  openseaOrdersProcessQueue.queue,
  openseaOrdersFetchQueue.queue,

  backfillTransferActivitiesElasticsearch.queue,
  backfillSaleActivitiesElasticsearch.queue,
  backfillAskActivitiesElasticsearch.queue,
  backfillBidActivitiesElasticsearch.queue,
  backfillAskCancelActivitiesElasticsearch.queue,
  backfillBidCancelActivitiesElasticsearch.queue,
  backfillActivitiesElasticsearch.queue,
  updateActivitiesCollection.queue,
  refreshActivitiesTokenMetadata.queue,
  refreshActivitiesCollectionMetadata.queue,
];

export class RabbitMqJobsConsumer {
  private static maxConsumerConnectionsCount = 5;

  private static rabbitMqConsumerConnections: Connection[] = [];
  private static queueToChannel: Map<string, Channel> = new Map();
  private static sharedChannels: Map<string, Channel> = new Map();
  private static channelsToJobs: Map<Channel, AbstractRabbitMqJobHandler[]> = new Map();
  private static sharedChannelName = "shared-channel";

  /**
   * Return array of all jobs classes, any new job MUST be added here
   */
  public static getQueues(): AbstractRabbitMqJobHandler[] {
    return [
      tokenReclacSupplyJob,
      tokenRefreshCacheJob,
      recalcOwnerCountQueueJob,
      recalcTokenCountQueueJob,
      normalizedFloorQueueJob,
      mintQueueJob,
      tokenFloorQueueJob,
      fetchCollectionMetadataJob,
      handleNewBuyOrderJob,
      handleNewSellOrderJob,
      resyncAttributeCacheJob,
      resyncAttributeCollectionJob,
      resyncAttributeFloorSellJob,
      resyncAttributeKeyCountsJob,
      resyncAttributeValueCountsJob,
      resyncAttributeCountsJob,
      topBidQueueJob,
      topBidSingleTokenQueueJob,
      fetchSourceInfoJob,
      removeUnsyncedEventsActivitiesJob,
      fixActivitiesMissingCollectionJob,
      collectionMetadataQueueJob,
      rarityQueueJob,
      nonFlaggedFloorQueueJob,
      refreshContractCollectionsMetadataQueueJob,
      setCommunityQueueJob,
      topBidCollectionJob,
      updateCollectionActivityJob,
      updateCollectionDailyVolumeJob,
      updateCollectionUserActivityJob,
      collectionRefreshJob,
      collectionRefreshCacheJob,
      currenciesFetchJob,
      oneDayVolumeJob,
      processArchiveDataJob,
      exportDataJob,
    ];
  }

  public static getSharedChannelName(connectionIndex: number) {
    return `${RabbitMqJobsConsumer.sharedChannelName}:${connectionIndex}`;
  }

  public static async connect() {
    for (let i = 0; i < RabbitMqJobsConsumer.maxConsumerConnectionsCount; ++i) {
      const connection = await amqplib.connect(config.rabbitMqUrl);
      RabbitMqJobsConsumer.rabbitMqConsumerConnections.push(connection);
      RabbitMqJobsConsumer.sharedChannels.set(
        RabbitMqJobsConsumer.getSharedChannelName(i),
        await connection.createChannel()
      );
    }
  }

  /**
   * Return unique consumer tag used to identify a specific consumer on each queue
   * @param queueName
   */
  public static getConsumerTag(queueName: string) {
    return getUuidByString(`${getMachineId()}${queueName}`);
  }

  /**
   * Subscribing to a given job
   * @param job
   */
  public static async subscribe(job: AbstractRabbitMqJobHandler) {
    // Check if the queue is paused
    const pausedQueues = await PausedRabbitMqQueues.getPausedQueues();
    if (_.indexOf(pausedQueues, job.getQueue()) !== -1) {
      logger.warn("rabbit-subscribe", `${job.getQueue()} is paused`);
      return;
    }

    let channel: Channel;
    const connectionIndex = _.random(0, RabbitMqJobsConsumer.maxConsumerConnectionsCount - 1);
    const sharedChannel = RabbitMqJobsConsumer.sharedChannels.get(
      RabbitMqJobsConsumer.getSharedChannelName(connectionIndex)
    );

    // Some queues can use a shared channel as they are less important with low traffic
    if (job.getUseSharedChannel() && sharedChannel) {
      channel = sharedChannel;
    } else {
      channel = await RabbitMqJobsConsumer.rabbitMqConsumerConnections[
        connectionIndex
      ].createChannel();
    }

    RabbitMqJobsConsumer.queueToChannel.set(job.getQueue(), channel);

    RabbitMqJobsConsumer.channelsToJobs.get(channel)
      ? RabbitMqJobsConsumer.channelsToJobs.get(channel)?.push(job)
      : RabbitMqJobsConsumer.channelsToJobs.set(channel, [job]);

    await channel.prefetch(job.getConcurrency()); // Set the number of messages to consume simultaneously

<<<<<<< HEAD
    // Subscribe to the queue
    await channel.consume(
      job.getQueue(),
      async (msg) => {
        if (!_.isNull(msg)) {
          await job.consume(channel, msg);
        }
      },
      {
        consumerTag: RabbitMqJobsConsumer.getConsumerTag(job.getQueue()),
      }
    );

    // Subscribe to the retry queue
    await channel.consume(
      job.getRetryQueue(),
      async (msg) => {
        if (!_.isNull(msg)) {
          await job.consume(channel, msg);
        }
      },
      {
        consumerTag: RabbitMqJobsConsumer.getConsumerTag(job.getRetryQueue()),
      }
    );

    // Subscribe to the queue
    await channel.consume(
      _.replace(job.getQueue(), ".new", ""),
      async (msg) => {
        if (!_.isNull(msg)) {
          await job.consume(channel, msg);
        }
      },
      {
        consumerTag: RabbitMqJobsConsumer.getConsumerTag(_.replace(job.getQueue(), ".new", "")),
      }
    );
=======
    // // Subscribe to the queue
    // await channel.consume(
    //   job.getQueue(),
    //   async (msg) => {
    //     if (!_.isNull(msg)) {
    //       await job.consume(channel, msg);
    //     }
    //   },
    //   {
    //     consumerTag: RabbitMqJobsConsumer.getConsumerTag(job.getQueue()),
    //   }
    // );
    //
    // // Subscribe to the retry queue
    // await channel.consume(
    //   job.getRetryQueue(),
    //   async (msg) => {
    //     if (!_.isNull(msg)) {
    //       await job.consume(channel, msg);
    //     }
    //   },
    //   {
    //     consumerTag: RabbitMqJobsConsumer.getConsumerTag(job.getRetryQueue()),
    //   }
    // );
>>>>>>> fd0bcb92

    // Subscribe to the queue
    await channel.consume(
      _.replace(job.getQueue(), ".new", ""),
      async (msg) => {
        if (!_.isNull(msg)) {
          await job.consume(channel, msg);
        }
      },
      {
        consumerTag: RabbitMqJobsConsumer.getConsumerTag(_.replace(job.getQueue(), ".new", "")),
      }
    );

    // Subscribe to the retry queue
    await channel.consume(
      _.replace(job.getRetryQueue(), ".new", ""),
      async (msg) => {
        if (!_.isNull(msg)) {
          await job.consume(channel, msg);
        }
      },
      {
        consumerTag: RabbitMqJobsConsumer.getConsumerTag(
          _.replace(job.getRetryQueue(), ".new", "")
        ),
      }
    );

    channel.on("error", (error) => {
      logger.error("rabbit-channel-error", `Channel error ${error}`);

      const jobs = RabbitMqJobsConsumer.channelsToJobs.get(channel);
      if (jobs) {
        logger.error(
          "rabbit-channel-error",
          `Jobs stopped consume ${JSON.stringify(
            jobs.map((job: AbstractRabbitMqJobHandler) => job.queueName)
          )}`
        );
      }
    });
  }

  /**
   * Unsubscribing from the given job
   * @param job
   */
  static async unsubscribe(job: AbstractRabbitMqJobHandler) {
    const channel = RabbitMqJobsConsumer.queueToChannel.get(job.getQueue());

    if (channel) {
      await channel.cancel(RabbitMqJobsConsumer.getConsumerTag(job.getQueue()));
      await channel.cancel(RabbitMqJobsConsumer.getConsumerTag(job.getRetryQueue()));
    }
  }

  /**
   * Going over all the jobs and calling the subscribe function for each queue
   */
  static async startRabbitJobsConsumer(): Promise<void> {
    await RabbitMqJobsConsumer.connect(); // Create a connection for the consumer

    for (const queue of RabbitMqJobsConsumer.getQueues()) {
      try {
        await RabbitMqJobsConsumer.subscribe(queue);
      } catch (error) {
        logger.error(
          "rabbit-subscribe",
          `failed to subscribe to ${queue.queueName} error ${error}`
        );
      }
    }
  }
}<|MERGE_RESOLUTION|>--- conflicted
+++ resolved
@@ -424,46 +424,6 @@
 
     await channel.prefetch(job.getConcurrency()); // Set the number of messages to consume simultaneously
 
-<<<<<<< HEAD
-    // Subscribe to the queue
-    await channel.consume(
-      job.getQueue(),
-      async (msg) => {
-        if (!_.isNull(msg)) {
-          await job.consume(channel, msg);
-        }
-      },
-      {
-        consumerTag: RabbitMqJobsConsumer.getConsumerTag(job.getQueue()),
-      }
-    );
-
-    // Subscribe to the retry queue
-    await channel.consume(
-      job.getRetryQueue(),
-      async (msg) => {
-        if (!_.isNull(msg)) {
-          await job.consume(channel, msg);
-        }
-      },
-      {
-        consumerTag: RabbitMqJobsConsumer.getConsumerTag(job.getRetryQueue()),
-      }
-    );
-
-    // Subscribe to the queue
-    await channel.consume(
-      _.replace(job.getQueue(), ".new", ""),
-      async (msg) => {
-        if (!_.isNull(msg)) {
-          await job.consume(channel, msg);
-        }
-      },
-      {
-        consumerTag: RabbitMqJobsConsumer.getConsumerTag(_.replace(job.getQueue(), ".new", "")),
-      }
-    );
-=======
     // // Subscribe to the queue
     // await channel.consume(
     //   job.getQueue(),
@@ -489,7 +449,6 @@
     //     consumerTag: RabbitMqJobsConsumer.getConsumerTag(job.getRetryQueue()),
     //   }
     // );
->>>>>>> fd0bcb92
 
     // Subscribe to the queue
     await channel.consume(
