--- conflicted
+++ resolved
@@ -328,11 +328,8 @@
       blurBidsRefreshJob,
       blurListingsRefreshJob,
       deleteArchivedExpiredBidActivitiesJob,
-<<<<<<< HEAD
-=======
       orderUpdatesByMakerJob,
       openseaOffChainCancellationsJob,
->>>>>>> faa48adc
     ];
   }
 
