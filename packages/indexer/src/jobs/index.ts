// WARNING! For ease of accounting, make sure to keep the below lists sorted!

// Initialize all background job queues and crons

import "@/jobs/backfill";
import "@/jobs/bid-updates";
import "@/jobs/cache-check";
import "@/jobs/collections-refresh";
import "@/jobs/collection-updates";
import "@/jobs/currencies";
import "@/jobs/daily-volumes";
import "@/jobs/data-archive";
import "@/jobs/data-export";
import "@/jobs/events-sync";
import "@/jobs/fill-updates";
import "@/jobs/metadata-index";
import "@/jobs/nft-balance-updates";
import "@/jobs/oracle";
import "@/jobs/order-fixes";
import "@/jobs/order-updates";
import "@/jobs/orderbook";
import "@/jobs/sources";
import "@/jobs/token-updates";
import "@/jobs/update-attribute";
import "@/jobs/websocket-events";
import "@/jobs/metrics";
import "@/jobs/opensea-orders";
import "@/jobs/monitoring";
import "@/jobs/token-set-updates";

// Export all job queues for monitoring through the BullMQ UI

import * as fixActivitiesMissingCollection from "@/jobs/activities/fix-activities-missing-collection";
import * as processActivityEvent from "@/jobs/activities/process-activity-event";
import * as removeUnsyncedEventsActivities from "@/jobs/activities/remove-unsynced-events-activities";

import * as backfillBlockTimestamps from "@/jobs/backfill/backfill-block-timestamps";
import * as backfillCancelSeaport11Orders from "@/jobs/backfill/backfill-cancel-seaport-v11-orders";
import * as backfillInvalidatedOrders from "@/jobs/backfill/backfill-invalidated-orders";
import * as backfillExpiredOrders from "@/jobs/backfill/backfill-expired-orders";
import * as backfillExpiredOrders2 from "@/jobs/backfill/backfill-expired-orders-2";
import * as backfillFoundationSales from "@/jobs/backfill/backfill-foundation-sales";
import * as backfillMints from "@/jobs/backfill/backfill-mints";
import * as backfillSaleRoyalties from "@/jobs/backfill/backfill-sale-royalties";
import * as backfillUpdateMissingMetadata from "@/jobs/backfill/backfill-update-missing-metadata";
import * as backfillInvalidateSeaportV14Orders from "@/jobs/backfill/backfill-cancel-seaport-v11-orders";
import * as backfillNftBalancesLastTokenAppraisalValue from "@/jobs/backfill/backfill-nft-balances-last-token-appraisal-value";
import * as backfillCancelEventsCreatedAt from "@/jobs/backfill/backfill-cancel-events-created-at";
import * as backfillNftTransferEventsCreatedAt from "@/jobs/backfill/backfill-nft-transfer-events-created-at";
import * as backfillCollectionsRoyalties from "@/jobs/backfill/backfill-collections-royalties";
import * as backfillWrongNftBalances from "@/jobs/backfill/backfill-wrong-nft-balances";
import * as backfillFoundationOrders from "@/jobs/backfill/backfill-foundation-orders";

import * as topBidUpdate from "@/jobs/bid-updates/top-bid-update-queue";

import * as collectionsRefresh from "@/jobs/collections-refresh/collections-refresh";
import * as collectionsRefreshCache from "@/jobs/collections-refresh/collections-refresh-cache";

import * as collectionUpdatesFloorAsk from "@/jobs/collection-updates/floor-queue";
import * as collectionUpdatesNormalizedFloorAsk from "@/jobs/collection-updates/normalized-floor-queue";
import * as collectionUpdatesNonFlaggedFloorAsk from "@/jobs/collection-updates/non-flagged-floor-queue";
import * as collectionSetCommunity from "@/jobs/collection-updates/set-community-queue";
import * as collectionRecalcTokenCount from "@/jobs/collection-updates/recalc-token-count-queue";
import * as collectionRecalcOwnerCount from "@/jobs/collection-updates/recalc-owner-count-queue";
import * as collectionUpdatesMetadata from "@/jobs/collection-updates/metadata-queue";
import * as rarity from "@/jobs/collection-updates/rarity-queue";
import * as collectionUpdatesTopBid from "@/jobs/collection-updates/top-bid-queue";
import * as refreshContractCollectionsMetadata from "@/jobs/collection-updates/refresh-contract-collections-metadata-queue";
import * as updateCollectionActivity from "@/jobs/collection-updates/update-collection-activity";
import * as updateCollectionUserActivity from "@/jobs/collection-updates/update-collection-user-activity";
import * as updateCollectionDailyVolume from "@/jobs/collection-updates/update-collection-daily-volume";

import * as tokenSetUpdatesTopBid from "@/jobs/token-set-updates/top-bid-queue";
import * as tokenSetUpdatesTopBidSingleToken from "@/jobs/token-set-updates/top-bid-single-token-queue";

import * as currencies from "@/jobs/currencies/index";

import * as dailyVolumes from "@/jobs/daily-volumes/daily-volumes";
import * as oneDayVolumes from "@/jobs/daily-volumes/1day-volumes";

import * as processArchiveData from "@/jobs/data-archive/process-archive-data";
import * as exportData from "@/jobs/data-export/export-data";

import * as eventsSyncProcessResyncRequest from "@/jobs/events-sync/process-resync-request-queue";
import * as eventsSyncBackfill from "@/jobs/events-sync/backfill-queue";
import * as eventsSyncBlockCheck from "@/jobs/events-sync/block-check-queue";
import * as eventsSyncBackfillProcess from "@/jobs/events-sync/process/backfill";
import * as eventsSyncRealtimeProcess from "@/jobs/events-sync/process/realtime";
import * as eventsSyncRealtime from "@/jobs/events-sync/realtime-queue";
import * as eventsSyncRealtimeV2 from "@/jobs/events-sync/realtime-queue-v2";
import * as eventsSyncFtTransfersWriteBuffer from "@/jobs/events-sync/write-buffers/ft-transfers";
import * as eventsSyncNftTransfersWriteBuffer from "@/jobs/events-sync/write-buffers/nft-transfers";

import * as fillUpdates from "@/jobs/fill-updates/queue";
import * as fillPostProcess from "@/jobs/fill-updates/fill-post-process";

import * as flagStatusProcessJob from "@/jobs/flag-status/process-queue";
import * as flagStatusSyncJob from "@/jobs/flag-status/sync-queue";
import * as flagStatusGenerateAttributeTokenSet from "@/jobs/flag-status/generate-attribute-token-set";
import * as flagStatusGenerateCollectionTokenSet from "@/jobs/flag-status/generate-collection-token-set";
import * as flagStatusUpdate from "@/jobs/flag-status/update";

import * as metadataIndexFetch from "@/jobs/metadata-index/fetch-queue";
import * as metadataIndexProcessBySlug from "@/jobs/metadata-index/process-queue-by-slug";
import * as metadataIndexProcess from "@/jobs/metadata-index/process-queue";
import * as metadataIndexWrite from "@/jobs/metadata-index/write-queue";

import * as mintsProcess from "@/jobs/mints/process";

import * as updateNftBalanceFloorAskPrice from "@/jobs/nft-balance-updates/update-floor-ask-price-queue";
import * as updateNftBalanceTopBid from "@/jobs/nft-balance-updates/update-top-bid-queue";

import * as orderFixes from "@/jobs/order-fixes/fixes";
import * as orderRevalidations from "@/jobs/order-fixes/revalidations";

import * as orderUpdatesById from "@/jobs/order-updates/by-id-queue";
import * as orderUpdatesBuyOrder from "@/jobs/order-updates/order-updates-buy-order-queue";
import * as orderUpdatesSellOrder from "@/jobs/order-updates/order-updates-sell-order-queue";
import * as orderUpdatesByMaker from "@/jobs/order-updates/by-maker-queue";
import * as bundleOrderUpdatesByMaker from "@/jobs/order-updates/by-maker-bundle-queue";
import * as dynamicOrdersCron from "@/jobs/order-updates/cron/dynamic-orders-queue";
import * as erc20OrdersCron from "@/jobs/order-updates/cron/erc20-orders-queue";
import * as expiredOrdersCron from "@/jobs/order-updates/cron/expired-orders-queue";
import * as oracleOrdersCron from "@/jobs/order-updates/cron/oracle-orders-queue";
import * as blurBidsBufferMisc from "@/jobs/order-updates/misc/blur-bids-buffer";
import * as blurBidsRefreshMisc from "@/jobs/order-updates/misc/blur-bids-refresh";
import * as blurListingsRefreshMisc from "@/jobs/order-updates/misc/blur-listings-refresh";
import * as saveBidEvents from "@/jobs/order-updates/save-bid-events";

import * as orderbookOrders from "@/jobs/orderbook/orders-queue";
import * as orderbookOrdersV2 from "@/jobs/orderbook/orders-queue-v2";
import * as orderbookPostOrderExternal from "@/jobs/orderbook/post-order-external/orderbook-post-order-external-queue";
import * as orderbookPostOrderExternalOpensea from "@/jobs/orderbook/post-order-external/orderbook-post-order-external-opensea-queue";

import * as orderbookTokenSets from "@/jobs/orderbook/token-sets-queue";
import * as orderbookOpenseaListings from "@/jobs/orderbook/opensea-listings-queue";
import * as orderbookSaveOpenseaWebsocketEvents from "@/jobs/orderbook/save-opensea-websocket-events-queue";

import * as fetchSourceInfo from "@/jobs/sources/fetch-source-info";

import * as tokenUpdatesMint from "@/jobs/token-updates/mint-queue";
import * as tokenRefreshCache from "@/jobs/token-updates/token-refresh-cache";
import * as fetchCollectionMetadata from "@/jobs/token-updates/fetch-collection-metadata";
import * as tokenUpdatesFloorAsk from "@/jobs/token-updates/floor-queue";
import * as tokenUpdatesNormalizedFloorAsk from "@/jobs/token-updates/normalized-floor-queue";
import * as tokenRecalcSupply from "@/jobs/token-updates/token-reclac-supply";

import * as handleNewSellOrder from "@/jobs/update-attribute/handle-new-sell-order";
import * as handleNewBuyOrder from "@/jobs/update-attribute/handle-new-buy-order";
import * as resyncAttributeCache from "@/jobs/update-attribute/resync-attribute-cache";
import * as resyncAttributeCollection from "@/jobs/update-attribute/resync-attribute-collection";
import * as resyncAttributeFloorSell from "@/jobs/update-attribute/resync-attribute-floor-sell";
import * as resyncAttributeKeyCounts from "@/jobs/update-attribute/resync-attribute-key-counts";
import * as resyncAttributeValueCounts from "@/jobs/update-attribute/resync-attribute-value-counts";
import * as updateAttributeCounts from "@/jobs/update-attribute/update-attribute-counts";

import * as askWebsocketEventsTriggerQueue from "@/jobs/websocket-events/ask-websocket-events-trigger-queue";
import * as bidWebsocketEventsTriggerQueue from "@/jobs/websocket-events/bid-websocket-events-trigger-queue";
import * as approvalWebsocketEventsTriggerQueue from "@/jobs/websocket-events/approval-websocket-events-trigger-queue";
import * as transferWebsocketEventsTriggerQueue from "@/jobs/websocket-events/transfer-websocket-events-trigger-queue";
import * as saleWebsocketEventsTriggerQueue from "@/jobs/websocket-events/sale-websocket-events-trigger-queue";
import * as newTopBidTriggerQueue from "@/jobs/websocket-events/new-top-bid-trigger-queue";
import * as countApiUsage from "@/jobs/metrics/count-api-usage";

import * as openseaOrdersProcessQueue from "@/jobs/opensea-orders/process-queue";
import * as openseaOrdersFetchQueue from "@/jobs/opensea-orders/fetch-queue";

import * as backfillTransferActivitiesElasticsearch from "@/jobs/elasticsearch/backfill-transfer-activities-elasticsearch";
import * as backfillSaleActivitiesElasticsearch from "@/jobs/elasticsearch/backfill-sale-activities-elasticsearch";
import * as backfillAskActivitiesElasticsearch from "@/jobs/elasticsearch/backfill-ask-activities-elasticsearch";
import * as backfillBidActivitiesElasticsearch from "@/jobs/elasticsearch/backfill-bid-activities-elasticsearch";
import * as backfillAskCancelActivitiesElasticsearch from "@/jobs/elasticsearch/backfill-ask-cancel-activities-elasticsearch";
import * as backfillBidCancelActivitiesElasticsearch from "@/jobs/elasticsearch/backfill-bid-cancel-activities-elasticsearch";
import * as updateActivitiesCollectionJob from "@/jobs/elasticsearch/update-activities-collection";
import * as backfillActivitiesElasticsearch from "@/jobs/elasticsearch/backfill-activities-elasticsearch";
import { AbstractRabbitMqJobHandler } from "@/jobs/abstract-rabbit-mq-job-handler";
import { tokenReclacSupplyJob } from "@/jobs/token-updates/token-reclac-supply-job";
import amqplib, { Channel, Connection } from "amqplib";
import { config } from "@/config/index";
import _ from "lodash";
import getUuidByString from "uuid-by-string";
import { getMachineId } from "@/common/machine-id";
import { PausedRabbitMqQueues } from "@/models/paused-rabbit-mq-queues";
import { logger } from "@/common/logger";
import { RabbitMQMessage } from "@/common/rabbit-mq";
import { tokenRefreshCacheJob } from "@/jobs/token-updates/token-refresh-cache-job";
import { recalcOwnerCountQueueJob } from "@/jobs/collection-updates/recalc-owner-count-queue-job";
import { recalcTokenCountQueueJob } from "@/jobs/collection-updates/recalc-token-count-queue-job";
import { normalizedFloorQueueJob } from "@/jobs/token-updates/normalized-floor-queue-job";
import { mintQueueJob } from "@/jobs/token-updates/mint-queue-job";
import { floorQueueJob } from "@/jobs/token-updates/floor-queue-job";
import { fetchCollectionMetadataJob } from "@/jobs/token-updates/fetch-collection-metadata-job";
import { handleNewBuyOrderJob } from "@/jobs/update-attribute/handle-new-buy-order-job";
import { handleNewSellOrderJob } from "@/jobs/update-attribute/handle-new-sell-order-job";
import { resyncAttributeCacheJob } from "@/jobs/update-attribute/resync-attribute-cache-job";
import { resyncAttributeCollectionJob } from "@/jobs/update-attribute/resync-attribute-collection-job";
import { resyncAttributeFloorSellJob } from "@/jobs/update-attribute/resync-attribute-floor-sell-job";
import { resyncAttributeKeyCountsJob } from "@/jobs/update-attribute/resync-attribute-key-counts-job";
import { resyncAttributeValueCountsJob } from "@/jobs/update-attribute/resync-attribute-value-counts-job";
import { resyncAttributeCountsJob } from "@/jobs/update-attribute/update-attribute-counts-job";
import { topBidQueueJob } from "@/jobs/token-set-updates/top-bid-queue-job";
import { topBidSingleTokenQueueJob } from "@/jobs/token-set-updates/top-bid-single-token-queue-job";
<<<<<<< HEAD
import { fetchSourceInfoJob } from "@/jobs/sources/fetch-source-info-job";
import { processActivityEventJob } from "@/jobs/activities/process-activity-event-job";
import { removeUnsyncedEventsActivitiesJob } from "@/jobs/activities/remove-unsynced-events-activities-job";
import { fixActivitiesMissingCollectionJob } from "@/jobs/activities/fix-activities-missing-collection-job";
import { topBidUpdateQueueJob } from "@/jobs/bid-updates/top-bid-update-queue-job";
import { metadataQueueJob } from "@/jobs/collection-updates/metadata-queue-job";
import { nonFlaggedFloorQueueJob } from "@/jobs/collection-updates/non-flagged-floor-queue-job";
import { rarityQueueJob } from "@/jobs/collection-updates/rarity-queue-job";
import { refreshContractCollectionsMetadataQueueJob } from "@/jobs/collection-updates/refresh-contract-collections-metadata-queue-job";
import { setCommunityQueueJob } from "@/jobs/collection-updates/set-community-queue-job";
import { topBidCollectionQueueJob } from "@/jobs/collection-updates/top-bid-collection-queue-job";
import { updateCollectionActivityJob } from "@/jobs/collection-updates/update-collection-activity-job";
import { updateCollectionDailyVolumeJob } from "@/jobs/collection-updates/update-collection-daily-volume-job";
import { updateCollectionUserActivityJob } from "@/jobs/collection-updates/update-collection-user-activity-job";
import { collectionRefreshJob } from "@/jobs/collections-refresh/collections-refresh-job";
import { collectionRefreshCacheJob } from "@/jobs/collections-refresh/collections-refresh-cache-job";
import { currenciesFetchJob } from "@/jobs/currencies/currencies-fetch-job";
import { oneDayVolumeJob } from "@/jobs/daily-volumes/1day-volumes-job";
import { dailyVolumeJob } from "@/jobs/daily-volumes/daily-volumes-job";
import { processArchiveDataJob } from "@/jobs/data-archive/process-archive-data-job";
import { exportDataJob } from "@/jobs/data-export/export-data-job";
import { fillPostProcessJob } from "@/jobs/fill-updates/fill-post-process-job";
import { fillUpdatesJob } from "@/jobs/fill-updates/fill-updates-job";
import { backfillQueueJob } from "@/jobs/events-sync/backfill-queue-job";
import { blockCheckQueueJob } from "@/jobs/events-sync/block-check-queue-job";
import { processResyncRequestQueueJob } from "@/jobs/events-sync/process-resync-request-queue-job";
import { realtimeQueueJob } from "@/jobs/events-sync/realtime-queue-job";
import { realtimeQueueV2Job } from "@/jobs/events-sync/realtime-queue-v2-job";
import { ftTransfersJob } from "@/jobs/events-sync/write-buffers/ft-transfers-job";
import { nftTransfersJob } from "@/jobs/events-sync/write-buffers/nft-transfers-job";
import { backfillJob } from "@/jobs/events-sync/process/backfill-job";
import { realtimeJob } from "@/jobs/events-sync/process/realtime-job";
import { metadataFetchQueueJob } from "@/jobs/metadata-index/fetch-queue-job";
import { metadataProcessQueueJob } from "@/jobs/metadata-index/process-queue-job";
import { metadataProcessQueueBySlugJob } from "@/jobs/metadata-index/process-queue-by-slug-job";
import { metadataWriteQueueJob } from "@/jobs/metadata-index/write-queue-job";
import { countApiUsageJob } from "@/jobs/metrics/count-api-usage-job";
import { mintProcessJob } from "@/jobs/mints/mint-process-job";
=======
>>>>>>> bbf5e1a8

export const gracefulShutdownJobWorkers = [
  orderUpdatesById.worker,
  orderUpdatesBuyOrder.worker,
  orderUpdatesSellOrder.worker,
  orderUpdatesByMaker.worker,
  bundleOrderUpdatesByMaker.worker,
  dynamicOrdersCron.worker,
  erc20OrdersCron.worker,
  expiredOrdersCron.worker,
  oracleOrdersCron.worker,
  tokenUpdatesFloorAsk.worker,
  tokenUpdatesNormalizedFloorAsk.worker,
];

export const allJobQueues = [
  fixActivitiesMissingCollection.queue,
  processActivityEvent.queue,
  removeUnsyncedEventsActivities.queue,

  backfillBlockTimestamps.queue,
  backfillCancelSeaport11Orders.queue,
  backfillInvalidatedOrders.queue,
  backfillExpiredOrders.queue,
  backfillExpiredOrders2.queue,
  backfillFoundationSales.queue,
  backfillFoundationOrders.queue,
  backfillMints.queue,
  backfillSaleRoyalties.queue,
  backfillUpdateMissingMetadata.queue,
  backfillNftBalancesLastTokenAppraisalValue.queue,
  backfillCancelEventsCreatedAt.queue,
  backfillNftTransferEventsCreatedAt.queue,
  backfillCollectionsRoyalties.queue,
  backfillWrongNftBalances.queue,
  backfillInvalidateSeaportV14Orders.queue,

  currencies.queue,

  topBidUpdate.queue,

  collectionsRefresh.queue,
  collectionsRefreshCache.queue,

  collectionUpdatesFloorAsk.queue,
  collectionUpdatesNormalizedFloorAsk.queue,
  collectionUpdatesNonFlaggedFloorAsk.queue,
  collectionSetCommunity.queue,
  collectionRecalcTokenCount.queue,
  collectionRecalcOwnerCount.queue,

  tokenSetUpdatesTopBid.queue,
  tokenSetUpdatesTopBidSingleToken.queue,

  collectionUpdatesMetadata.queue,
  rarity.queue,
  collectionUpdatesTopBid.queue,
  refreshContractCollectionsMetadata.queue,
  updateCollectionActivity.queue,
  updateCollectionUserActivity.queue,
  updateCollectionDailyVolume.queue,

  dailyVolumes.queue,
  oneDayVolumes.queue,

  processArchiveData.queue,

  exportData.queue,

  eventsSyncProcessResyncRequest.queue,
  eventsSyncBackfill.queue,
  eventsSyncBlockCheck.queue,
  eventsSyncBackfillProcess.queue,
  eventsSyncRealtimeProcess.queue,
  eventsSyncRealtime.queue,
  eventsSyncRealtimeV2.queue,
  eventsSyncFtTransfersWriteBuffer.queue,
  eventsSyncNftTransfersWriteBuffer.queue,

  fillUpdates.queue,
  fillPostProcess.queue,

  flagStatusProcessJob.queue,
  flagStatusSyncJob.queue,
  flagStatusGenerateAttributeTokenSet.queue,
  flagStatusGenerateCollectionTokenSet.queue,
  flagStatusUpdate.queue,

  metadataIndexFetch.queue,
  metadataIndexProcessBySlug.queue,
  metadataIndexProcess.queue,
  metadataIndexWrite.queue,

  mintsProcess.queue,

  updateNftBalanceFloorAskPrice.queue,
  updateNftBalanceTopBid.queue,

  orderFixes.queue,
  orderRevalidations.queue,

  orderUpdatesById.queue,
  orderUpdatesBuyOrder.queue,
  orderUpdatesSellOrder.queue,
  orderUpdatesByMaker.queue,
  bundleOrderUpdatesByMaker.queue,
  dynamicOrdersCron.queue,
  erc20OrdersCron.queue,
  expiredOrdersCron.queue,
  oracleOrdersCron.queue,
  blurBidsBufferMisc.queue,
  blurBidsRefreshMisc.queue,
  blurListingsRefreshMisc.queue,
  saveBidEvents.queue,

  orderbookOrders.queue,
  orderbookOrdersV2.queue,

  orderbookPostOrderExternal.queue,
  orderbookPostOrderExternalOpensea.queue,
  orderbookTokenSets.queue,
  orderbookOpenseaListings.queue,
  orderbookSaveOpenseaWebsocketEvents.queue,

  fetchSourceInfo.queue,

  tokenUpdatesMint.queue,
  tokenRefreshCache.queue,
  fetchCollectionMetadata.queue,
  tokenUpdatesFloorAsk.queue,
  tokenUpdatesNormalizedFloorAsk.queue,
  tokenRecalcSupply.queue,

  handleNewSellOrder.queue,
  handleNewBuyOrder.queue,
  resyncAttributeCache.queue,
  resyncAttributeCollection.queue,
  resyncAttributeFloorSell.queue,
  resyncAttributeKeyCounts.queue,
  resyncAttributeValueCounts.queue,
  updateAttributeCounts.queue,

  askWebsocketEventsTriggerQueue.queue,
  bidWebsocketEventsTriggerQueue.queue,
  approvalWebsocketEventsTriggerQueue.queue,
  transferWebsocketEventsTriggerQueue.queue,
  saleWebsocketEventsTriggerQueue.queue,
  newTopBidTriggerQueue.queue,

  countApiUsage.queue,

  openseaOrdersProcessQueue.queue,
  openseaOrdersFetchQueue.queue,

  backfillTransferActivitiesElasticsearch.queue,
  backfillSaleActivitiesElasticsearch.queue,
  backfillAskActivitiesElasticsearch.queue,
  backfillBidActivitiesElasticsearch.queue,
  backfillAskCancelActivitiesElasticsearch.queue,
  backfillBidCancelActivitiesElasticsearch.queue,
  updateActivitiesCollectionJob.queue,
  backfillActivitiesElasticsearch.queue,
];

export class RabbitMqJobsConsumer {
  private static rabbitMqConsumerConnection: Connection;
  private static queueToChannel: Map<string, Channel> = new Map();

  /**
   * Return array of all jobs classes, any new job MUST be added here
   */
  public static getQueues(): AbstractRabbitMqJobHandler[] {
    return [
      tokenReclacSupplyJob,
      tokenRefreshCacheJob,
      recalcOwnerCountQueueJob,
      recalcTokenCountQueueJob,
      normalizedFloorQueueJob,
      mintQueueJob,
      floorQueueJob,
      fetchCollectionMetadataJob,
      handleNewBuyOrderJob,
      handleNewSellOrderJob,
      resyncAttributeCacheJob,
      resyncAttributeCollectionJob,
      resyncAttributeFloorSellJob,
      resyncAttributeKeyCountsJob,
      resyncAttributeValueCountsJob,
      resyncAttributeCountsJob,
      topBidQueueJob,
      topBidSingleTokenQueueJob,
<<<<<<< HEAD
      fetchSourceInfoJob,
      processActivityEventJob,
      removeUnsyncedEventsActivitiesJob,
      fixActivitiesMissingCollectionJob,
      topBidUpdateQueueJob,
      floorQueueJob,
      metadataQueueJob,
      nonFlaggedFloorQueueJob,
      normalizedFloorQueueJob,
      rarityQueueJob,
      refreshContractCollectionsMetadataQueueJob,
      setCommunityQueueJob,
      topBidCollectionQueueJob,
      updateCollectionActivityJob,
      updateCollectionDailyVolumeJob,
      updateCollectionUserActivityJob,
      collectionRefreshJob,
      collectionRefreshCacheJob,
      currenciesFetchJob,
      oneDayVolumeJob,
      dailyVolumeJob,
      processArchiveDataJob,
      exportDataJob,
      fillPostProcessJob,
      fillUpdatesJob,
      backfillQueueJob,
      blockCheckQueueJob,
      processResyncRequestQueueJob,
      realtimeQueueJob,
      realtimeQueueV2Job,
      ftTransfersJob,
      nftTransfersJob,
      backfillJob,
      realtimeJob,
      metadataFetchQueueJob,
      metadataProcessQueueJob,
      metadataProcessQueueBySlugJob,
      metadataWriteQueueJob,
      countApiUsageJob,
      mintProcessJob,
=======
>>>>>>> bbf5e1a8
    ];
  }

  public static async connect() {
    this.rabbitMqConsumerConnection = await amqplib.connect(config.rabbitMqUrl);
  }

  /**
   * Return unique consumer tag used to identify a specific consumer on each queue
   * @param queueName
   */
  public static getConsumerTag(queueName: string) {
    return getUuidByString(`${getMachineId()}${queueName}`);
  }

  /**
   * Subscribing to a given job
   * @param job
   */
  public static async subscribe(job: AbstractRabbitMqJobHandler) {
    // Check if the queue is paused
    const pausedQueues = await PausedRabbitMqQueues.getPausedQueues();
    if (_.indexOf(pausedQueues, job.getQueue()) !== -1) {
      logger.warn("rabbit-subscribe", `${job.getQueue()} is paused`);
      return;
    }

    const channel = await this.rabbitMqConsumerConnection.createChannel();
    RabbitMqJobsConsumer.queueToChannel.set(job.getQueue(), channel);

    await channel.prefetch(job.getConcurrency()); // Set the number of messages to consume simultaneously

    // Subscribe to the queue
    await channel.consume(
      job.getQueue(),
      async (msg) => {
        if (!_.isNull(msg)) {
          const rabbitMQMessage = JSON.parse(msg.content.toString()) as RabbitMQMessage;

          await job.consume(rabbitMQMessage);
          await channel.ack(msg);

          if (rabbitMQMessage.completeTime) {
            job.emit("onCompleted", rabbitMQMessage);
          }
        }
      },
      {
        consumerTag: RabbitMqJobsConsumer.getConsumerTag(job.getQueue()),
      }
    );

    // Subscribe to the retry queue
    await channel.consume(
      job.getRetryQueue(),
      async (msg) => {
        if (!_.isNull(msg)) {
          const rabbitMQMessage = JSON.parse(msg.content.toString()) as RabbitMQMessage;

          await job.consume(rabbitMQMessage);
          await channel.ack(msg);

          if (rabbitMQMessage.completeTime) {
            job.emit("onCompleted", rabbitMQMessage);
          }
        }
      },
      {
        consumerTag: RabbitMqJobsConsumer.getConsumerTag(job.getRetryQueue()),
      }
    );
  }

  /**
   * Unsubscribing from the given job
   * @param job
   */
  static async unsubscribe(job: AbstractRabbitMqJobHandler) {
    const channel = RabbitMqJobsConsumer.queueToChannel.get(job.getQueue());

    if (channel) {
      await channel.cancel(RabbitMqJobsConsumer.getConsumerTag(job.getQueue()));
      await channel.cancel(RabbitMqJobsConsumer.getConsumerTag(job.getRetryQueue()));
    }
  }

  /**
   * Going over all the jobs and calling the subscribe function for each queue
   */
  static async startRabbitJobsConsumer(): Promise<void> {
    await RabbitMqJobsConsumer.connect(); // Create a connection for the consumer

    for (const queue of RabbitMqJobsConsumer.getQueues()) {
      await RabbitMqJobsConsumer.subscribe(queue);
    }
  }
}<|MERGE_RESOLUTION|>--- conflicted
+++ resolved
@@ -200,7 +200,6 @@
 import { resyncAttributeCountsJob } from "@/jobs/update-attribute/update-attribute-counts-job";
 import { topBidQueueJob } from "@/jobs/token-set-updates/top-bid-queue-job";
 import { topBidSingleTokenQueueJob } from "@/jobs/token-set-updates/top-bid-single-token-queue-job";
-<<<<<<< HEAD
 import { fetchSourceInfoJob } from "@/jobs/sources/fetch-source-info-job";
 import { processActivityEventJob } from "@/jobs/activities/process-activity-event-job";
 import { removeUnsyncedEventsActivitiesJob } from "@/jobs/activities/remove-unsynced-events-activities-job";
@@ -239,8 +238,6 @@
 import { metadataWriteQueueJob } from "@/jobs/metadata-index/write-queue-job";
 import { countApiUsageJob } from "@/jobs/metrics/count-api-usage-job";
 import { mintProcessJob } from "@/jobs/mints/mint-process-job";
-=======
->>>>>>> bbf5e1a8
 
 export const gracefulShutdownJobWorkers = [
   orderUpdatesById.worker,
@@ -432,7 +429,6 @@
       resyncAttributeCountsJob,
       topBidQueueJob,
       topBidSingleTokenQueueJob,
-<<<<<<< HEAD
       fetchSourceInfoJob,
       processActivityEventJob,
       removeUnsyncedEventsActivitiesJob,
@@ -473,8 +469,6 @@
       metadataWriteQueueJob,
       countApiUsageJob,
       mintProcessJob,
-=======
->>>>>>> bbf5e1a8
     ];
   }
 
