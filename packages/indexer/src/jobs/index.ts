// WARNING! For ease of accounting, make sure to keep the below lists sorted!

// Initialize all background job queues and crons

import "@/jobs/arweave-relay";
import "@/jobs/backfill";
import "@/jobs/cache-check";
import "@/jobs/collections-refresh";
import "@/jobs/collection-updates";
import "@/jobs/daily-volumes";
import "@/jobs/data-archive";
import "@/jobs/data-export";
import "@/jobs/events-sync";
import "@/jobs/oracle";
import "@/jobs/order-fixes";
import "@/jobs/order-updates";
import "@/jobs/orderbook";
import "@/jobs/sources";
import "@/jobs/token-updates";
import "@/jobs/update-attribute";
import "@/jobs/websocket-events";
import "@/jobs/metrics";
import "@/jobs/opensea-orders";
import "@/jobs/monitoring";
import "@/jobs/token-set-updates";

// Export all job queues for monitoring through the BullMQ UI

import { AbstractRabbitMqJobHandler } from "@/jobs/abstract-rabbit-mq-job-handler";

import * as backfillBlockTimestamps from "@/jobs/backfill/backfill-block-timestamps";
import * as backfillCancelSeaport11Orders from "@/jobs/backfill/backfill-cancel-seaport-v11-orders";
import * as backfillInvalidatedOrders from "@/jobs/backfill/backfill-invalidated-orders";
import * as backfillExpiredOrders from "@/jobs/backfill/backfill-expired-orders";
import * as backfillExpiredOrders2 from "@/jobs/backfill/backfill-expired-orders-2";
import * as backfillFoundationSales from "@/jobs/backfill/backfill-foundation-sales";
import * as backfillMints from "@/jobs/backfill/backfill-mints";
import * as backfillBlurSales from "@/jobs/backfill/backfill-blur-sales";
import * as backfillSaleRoyalties from "@/jobs/backfill/backfill-sale-royalties";
import * as backfillUpdateMissingMetadata from "@/jobs/backfill/backfill-update-missing-metadata";
import * as backfillInvalidateSeaportV14Orders from "@/jobs/backfill/backfill-cancel-seaport-v11-orders";
import * as backfillNftBalancesLastTokenAppraisalValue from "@/jobs/backfill/backfill-nft-balances-last-token-appraisal-value";
import * as backfillCancelEventsCreatedAt from "@/jobs/backfill/backfill-cancel-events-created-at";
import * as backfillNftTransferEventsCreatedAt from "@/jobs/backfill/backfill-nft-transfer-events-created-at";
import * as backfillCollectionsRoyalties from "@/jobs/backfill/backfill-collections-royalties";
import * as backfillCollectionsPaymentTokens from "@/jobs/backfill/backfill-collections-payment-tokens";
import * as backfillWrongNftBalances from "@/jobs/backfill/backfill-wrong-nft-balances";
import * as backfillFoundationOrders from "@/jobs/backfill/backfill-foundation-orders";
import * as backfillLooksrareFills from "@/jobs/backfill/backfill-looks-rare-fills";
import * as backfillCollectionsIds from "@/jobs/backfill/backfill-collections-ids";
import * as backfillNftTransferEventsUpdatedAt from "@/jobs/backfill/backfill-nft-transfer-events-updated-at";

import * as eventsSyncRealtime from "@/jobs/events-sync/realtime-queue";
import * as eventsSyncRealtimeV2 from "@/jobs/events-sync/realtime-queue-v2";

<<<<<<< HEAD
import * as mintsCheck from "@/jobs/mints/check";
import * as mintsProcess from "@/jobs/mints/process";

import * as updateNftBalanceFloorAskPrice from "@/jobs/nft-balance-updates/update-floor-ask-price-queue";

=======
>>>>>>> 421ef4f9
import * as orderFixes from "@/jobs/order-fixes/fixes";
import * as orderRevalidations from "@/jobs/order-fixes/revalidations";

import * as orderUpdatesById from "@/jobs/order-updates/by-id-queue";
import * as orderUpdatesByMaker from "@/jobs/order-updates/by-maker-queue";
import * as dynamicOrdersCron from "@/jobs/order-updates/cron/dynamic-orders-queue";
import * as erc20OrdersCron from "@/jobs/order-updates/cron/erc20-orders-queue";
import * as expiredOrdersCron from "@/jobs/order-updates/cron/expired-orders-queue";
import * as oracleOrdersCron from "@/jobs/order-updates/cron/oracle-orders-queue";
import * as blurBidsBufferMisc from "@/jobs/order-updates/misc/blur-bids-buffer";
import * as blurBidsRefreshMisc from "@/jobs/order-updates/misc/blur-bids-refresh";
import * as blurListingsRefreshMisc from "@/jobs/order-updates/misc/blur-listings-refresh";
import * as openSeaOffChainCancellations from "@/jobs/order-updates/misc/opensea-off-chain-cancellations";
import * as saveBidEvents from "@/jobs/order-updates/save-bid-events";

import * as orderbookOrders from "@/jobs/orderbook/orders-queue";
import * as orderbookOrdersV2 from "@/jobs/orderbook/orders-queue-v2";
import * as orderbookPostOrderExternal from "@/jobs/orderbook/post-order-external/orderbook-post-order-external-queue";
import * as orderbookPostOrderExternalOpensea from "@/jobs/orderbook/post-order-external/orderbook-post-order-external-opensea-queue";

import * as orderbookTokenSets from "@/jobs/orderbook/token-sets-queue";
import * as orderbookOpenseaListings from "@/jobs/orderbook/opensea-listings-queue";

import * as tokenUpdatesFloorAsk from "@/jobs/token-updates/floor-queue";

import * as askWebsocketEventsTriggerQueue from "@/jobs/websocket-events/ask-websocket-events-trigger-queue";
import * as bidWebsocketEventsTriggerQueue from "@/jobs/websocket-events/bid-websocket-events-trigger-queue";
import * as approvalWebsocketEventsTriggerQueue from "@/jobs/websocket-events/approval-websocket-events-trigger-queue";
import * as transferWebsocketEventsTriggerQueue from "@/jobs/websocket-events/transfer-websocket-events-trigger-queue";
import * as saleWebsocketEventsTriggerQueue from "@/jobs/websocket-events/sale-websocket-events-trigger-queue";
import * as tokenWebsocketEventsTriggerQueue from "@/jobs/websocket-events/token-websocket-events-trigger-queue";
import * as topBidWebsocketEventsTriggerQueue from "@/jobs/websocket-events/top-bid-websocket-events-trigger-queue";
import * as collectionWebsocketEventsTriggerQueue from "@/jobs/websocket-events/collection-websocket-events-trigger-queue";

import * as countApiUsage from "@/jobs/metrics/count-api-usage";

import * as openseaOrdersProcessQueue from "@/jobs/opensea-orders/process-queue";
import * as openseaOrdersFetchQueue from "@/jobs/opensea-orders/fetch-queue";

import * as backfillTransferActivitiesElasticsearch from "@/jobs/activities/backfill/backfill-transfer-activities-elasticsearch";
import * as backfillSaleActivitiesElasticsearch from "@/jobs/activities/backfill/backfill-sale-activities-elasticsearch";
import * as backfillAskActivitiesElasticsearch from "@/jobs/activities/backfill/backfill-ask-activities-elasticsearch";
import * as backfillBidActivitiesElasticsearch from "@/jobs/activities/backfill/backfill-bid-activities-elasticsearch";
import * as backfillAskCancelActivitiesElasticsearch from "@/jobs/activities/backfill/backfill-ask-cancel-activities-elasticsearch";
import * as backfillBidCancelActivitiesElasticsearch from "@/jobs/activities/backfill/backfill-bid-cancel-activities-elasticsearch";
import * as backfillActivitiesElasticsearch from "@/jobs/activities/backfill/backfill-activities-elasticsearch";
import * as backfillDeleteExpiredBidsElasticsearch from "@/jobs/activities/backfill/backfill-delete-expired-bids-elasticsearch";

import amqplib, { Channel, Connection } from "amqplib";
import { config } from "@/config/index";
import _ from "lodash";
import getUuidByString from "uuid-by-string";
import { getMachineId } from "@/common/machine-id";
import { PausedRabbitMqQueues } from "@/models/paused-rabbit-mq-queues";
import { logger } from "@/common/logger";
import { tokenReclacSupplyJob } from "@/jobs/token-updates/token-reclac-supply-job";
import { tokenRefreshCacheJob } from "@/jobs/token-updates/token-refresh-cache-job";
import { recalcOwnerCountQueueJob } from "@/jobs/collection-updates/recalc-owner-count-queue-job";
import { recalcTokenCountQueueJob } from "@/jobs/collection-updates/recalc-token-count-queue-job";
import { normalizedFloorQueueJob } from "@/jobs/token-updates/normalized-floor-queue-job";
import { mintQueueJob } from "@/jobs/token-updates/mint-queue-job";
import { tokenFloorQueueJob } from "@/jobs/token-updates/token-floor-queue-job";
import { fetchCollectionMetadataJob } from "@/jobs/token-updates/fetch-collection-metadata-job";
import { handleNewBuyOrderJob } from "@/jobs/update-attribute/handle-new-buy-order-job";
import { handleNewSellOrderJob } from "@/jobs/update-attribute/handle-new-sell-order-job";
import { resyncAttributeCacheJob } from "@/jobs/update-attribute/resync-attribute-cache-job";
import { resyncAttributeCollectionJob } from "@/jobs/update-attribute/resync-attribute-collection-job";
import { resyncAttributeFloorSellJob } from "@/jobs/update-attribute/resync-attribute-floor-sell-job";
import { resyncAttributeKeyCountsJob } from "@/jobs/update-attribute/resync-attribute-key-counts-job";
import { resyncAttributeValueCountsJob } from "@/jobs/update-attribute/resync-attribute-value-counts-job";
import { resyncAttributeCountsJob } from "@/jobs/update-attribute/update-attribute-counts-job";
import { topBidQueueJob } from "@/jobs/token-set-updates/top-bid-queue-job";
import { topBidSingleTokenQueueJob } from "@/jobs/token-set-updates/top-bid-single-token-queue-job";
import { fetchSourceInfoJob } from "@/jobs/sources/fetch-source-info-job";
import { removeUnsyncedEventsActivitiesJob } from "@/jobs/activities/remove-unsynced-events-activities-job";
import { fixActivitiesMissingCollectionJob } from "@/jobs/activities/fix-activities-missing-collection-job";
import { collectionMetadataQueueJob } from "@/jobs/collection-updates/collection-metadata-queue-job";
import { rarityQueueJob } from "@/jobs/collection-updates/rarity-queue-job";
import { nonFlaggedFloorQueueJob } from "@/jobs/collection-updates/non-flagged-floor-queue-job";
import { refreshContractCollectionsMetadataQueueJob } from "@/jobs/collection-updates/refresh-contract-collections-metadata-queue-job";
import { setCommunityQueueJob } from "@/jobs/collection-updates/set-community-queue-job";
import { topBidCollectionJob } from "@/jobs/collection-updates/top-bid-collection-job";
import { updateCollectionDailyVolumeJob } from "@/jobs/collection-updates/update-collection-daily-volume-job";
import { collectionRefreshJob } from "@/jobs/collections-refresh/collections-refresh-job";
import { collectionRefreshCacheJob } from "@/jobs/collections-refresh/collections-refresh-cache-job";
import { currenciesFetchJob } from "@/jobs/currencies/currencies-fetch-job";
import { oneDayVolumeJob } from "@/jobs/daily-volumes/1day-volumes-job";
import { dailyVolumeJob } from "@/jobs/daily-volumes/daily-volumes-job";
import { processArchiveDataJob } from "@/jobs/data-archive/process-archive-data-job";
import { exportDataJob } from "@/jobs/data-export/export-data-job";
import { processActivityEventJob } from "@/jobs/activities/process-activity-event-job";
import { savePendingActivitiesJob } from "@/jobs/activities/save-pending-activities-job";
import { eventsSyncFtTransfersWriteBufferJob } from "@/jobs/events-sync/write-buffers/ft-transfers-job";
import { eventsSyncNftTransfersWriteBufferJob } from "@/jobs/events-sync/write-buffers/nft-transfers-job";
import { eventsSyncProcessBackfillJob } from "@/jobs/events-sync/process/events-sync-process-backfill";
import { openseaBidsQueueJob } from "@/jobs/orderbook/opensea-bids-queue-job";
import { processResyncRequestJob } from "@/jobs/events-sync/process-resync-request-queue-job";
import { eventsSyncBackfillJob } from "@/jobs/events-sync/events-sync-backfill-job";
import { blockCheckJob } from "@/jobs/events-sync/block-check-queue-job";
import { collectionNormalizedJob } from "@/jobs/collection-updates/collection-normalized-floor-queue-job";
import { replaceActivitiesCollectionJob } from "@/jobs/activities/replace-activities-collection-job";
import { refreshActivitiesTokenMetadataJob } from "@/jobs/activities/refresh-activities-token-metadata-job";
import { refreshActivitiesCollectionMetadataJob } from "@/jobs/activities/refresh-activities-collection-metadata-job";
import { collectionFloorJob } from "@/jobs/collection-updates/collection-floor-queue-job";
import { eventsSyncProcessRealtimeJob } from "@/jobs/events-sync/process/events-sync-process-realtime";
import { fillUpdatesJob } from "@/jobs/fill-updates/fill-updates-job";
import { fillPostProcessJob } from "@/jobs/fill-updates/fill-post-process-job";
import { generateCollectionTokenSetJob } from "@/jobs/flag-status/generate-collection-token-set-job";
import { flagStatusUpdateJob } from "@/jobs/flag-status/flag-status-update-job";
import { flagStatusProcessJob } from "@/jobs/flag-status/flag-status-process-job";
import { metadataIndexFetchJob } from "@/jobs/metadata-index/metadata-fetch-job";
import { metadataIndexProcessJob } from "@/jobs/metadata-index/metadata-process-job";
import { metadataIndexWriteJob } from "@/jobs/metadata-index/metadata-write-job";
import { metadataIndexProcessBySlugJob } from "@/jobs/metadata-index/metadata-process-by-slug-job";
import { mintsProcessJob } from "@/jobs/mints/mints-process-job";
import { mintsCheckJob } from "@/jobs/mints/mints-check-job";
import { mintsExpiredJob } from "@/jobs/mints/cron/mints-expired-job";
import { nftBalanceUpdateFloorAskJob } from "@/jobs/nft-balance-updates/update-floor-ask-price-job";
<<<<<<< HEAD
=======
import { orderFixesJob } from "@/jobs/order-fixes/order-fixes-job";
>>>>>>> 421ef4f9

export const gracefulShutdownJobWorkers = [
  orderUpdatesById.worker,
  orderUpdatesByMaker.worker,
  dynamicOrdersCron.worker,
  erc20OrdersCron.worker,
  expiredOrdersCron.worker,
  oracleOrdersCron.worker,
  tokenUpdatesFloorAsk.worker,
];

export const allJobQueues = [
  backfillBlockTimestamps.queue,
  backfillCancelSeaport11Orders.queue,
  backfillInvalidatedOrders.queue,
  backfillExpiredOrders.queue,
  backfillExpiredOrders2.queue,
  backfillFoundationSales.queue,
  backfillFoundationOrders.queue,
  backfillMints.queue,
  backfillSaleRoyalties.queue,
  backfillUpdateMissingMetadata.queue,
  backfillNftBalancesLastTokenAppraisalValue.queue,
  backfillCancelEventsCreatedAt.queue,
  backfillNftTransferEventsCreatedAt.queue,
  backfillCollectionsRoyalties.queue,
  backfillCollectionsPaymentTokens.queue,
  backfillWrongNftBalances.queue,
  backfillInvalidateSeaportV14Orders.queue,
  backfillBlurSales.queue,
  backfillLooksrareFills.queue,
  backfillCollectionsIds.queue,
  backfillNftTransferEventsUpdatedAt.queue,

  eventsSyncRealtime.queue,
  eventsSyncRealtimeV2.queue,

<<<<<<< HEAD
  mintsCheck.queue,
  mintsProcess.queue,

  updateNftBalanceFloorAskPrice.queue,

=======
>>>>>>> 421ef4f9
  orderFixes.queue,
  orderRevalidations.queue,

  orderUpdatesById.queue,
  orderUpdatesByMaker.queue,
  dynamicOrdersCron.queue,
  erc20OrdersCron.queue,
  expiredOrdersCron.queue,
  oracleOrdersCron.queue,
  blurBidsBufferMisc.queue,
  blurBidsRefreshMisc.queue,
  blurListingsRefreshMisc.queue,
  openSeaOffChainCancellations.queue,
  saveBidEvents.queue,

  orderbookOrders.queue,
  orderbookOrdersV2.queue,

  orderbookPostOrderExternal.queue,
  orderbookPostOrderExternalOpensea.queue,
  orderbookTokenSets.queue,
  orderbookOpenseaListings.queue,

  tokenUpdatesFloorAsk.queue,

  askWebsocketEventsTriggerQueue.queue,
  bidWebsocketEventsTriggerQueue.queue,
  approvalWebsocketEventsTriggerQueue.queue,
  transferWebsocketEventsTriggerQueue.queue,
  saleWebsocketEventsTriggerQueue.queue,
  tokenWebsocketEventsTriggerQueue.queue,
  topBidWebsocketEventsTriggerQueue.queue,
  collectionWebsocketEventsTriggerQueue.queue,

  countApiUsage.queue,

  openseaOrdersProcessQueue.queue,
  openseaOrdersFetchQueue.queue,

  backfillTransferActivitiesElasticsearch.queue,
  backfillSaleActivitiesElasticsearch.queue,
  backfillAskActivitiesElasticsearch.queue,
  backfillBidActivitiesElasticsearch.queue,
  backfillAskCancelActivitiesElasticsearch.queue,
  backfillBidCancelActivitiesElasticsearch.queue,
  backfillActivitiesElasticsearch.queue,
  backfillDeleteExpiredBidsElasticsearch.queue,
];

export class RabbitMqJobsConsumer {
  private static maxConsumerConnectionsCount = 5;

  private static rabbitMqConsumerConnections: Connection[] = [];
  private static queueToChannel: Map<string, Channel> = new Map();
  private static sharedChannels: Map<string, Channel> = new Map();
  private static channelsToJobs: Map<Channel, AbstractRabbitMqJobHandler[]> = new Map();
  private static sharedChannelName = "shared-channel";

  /**
   * Return array of all jobs classes, any new job MUST be added here
   */
  public static getQueues(): AbstractRabbitMqJobHandler[] {
    return [
      tokenReclacSupplyJob,
      tokenRefreshCacheJob,
      recalcOwnerCountQueueJob,
      recalcTokenCountQueueJob,
      normalizedFloorQueueJob,
      mintQueueJob,
      tokenFloorQueueJob,
      fetchCollectionMetadataJob,
      handleNewBuyOrderJob,
      handleNewSellOrderJob,
      resyncAttributeCacheJob,
      resyncAttributeCollectionJob,
      resyncAttributeFloorSellJob,
      resyncAttributeKeyCountsJob,
      resyncAttributeValueCountsJob,
      resyncAttributeCountsJob,
      topBidQueueJob,
      topBidSingleTokenQueueJob,
      fetchSourceInfoJob,
      removeUnsyncedEventsActivitiesJob,
      fixActivitiesMissingCollectionJob,
      collectionMetadataQueueJob,
      rarityQueueJob,
      nonFlaggedFloorQueueJob,
      refreshContractCollectionsMetadataQueueJob,
      setCommunityQueueJob,
      topBidCollectionJob,
      updateCollectionDailyVolumeJob,
      collectionRefreshJob,
      collectionRefreshCacheJob,
      currenciesFetchJob,
      oneDayVolumeJob,
      dailyVolumeJob,
      processArchiveDataJob,
      exportDataJob,
      processActivityEventJob,
      savePendingActivitiesJob,
      eventsSyncFtTransfersWriteBufferJob,
      eventsSyncNftTransfersWriteBufferJob,
      eventsSyncProcessBackfillJob,
      openseaBidsQueueJob,
      processResyncRequestJob,
      eventsSyncBackfillJob,
      blockCheckJob,
      collectionNormalizedJob,
      replaceActivitiesCollectionJob,
      refreshActivitiesCollectionMetadataJob,
      refreshActivitiesTokenMetadataJob,
      collectionFloorJob,
      eventsSyncProcessRealtimeJob,
      fillUpdatesJob,
      fillPostProcessJob,
      generateCollectionTokenSetJob,
      flagStatusUpdateJob,
      flagStatusProcessJob,
      metadataIndexFetchJob,
      metadataIndexProcessJob,
      metadataIndexWriteJob,
      metadataIndexProcessBySlugJob,
      mintsProcessJob,
      mintsCheckJob,
      mintsExpiredJob,
      nftBalanceUpdateFloorAskJob,
<<<<<<< HEAD
=======
      orderFixesJob,
>>>>>>> 421ef4f9
    ];
  }

  public static getSharedChannelName(connectionIndex: number) {
    return `${RabbitMqJobsConsumer.sharedChannelName}:${connectionIndex}`;
  }

  public static async connect() {
    for (let i = 0; i < RabbitMqJobsConsumer.maxConsumerConnectionsCount; ++i) {
      const connection = await amqplib.connect(config.rabbitMqUrl);
      RabbitMqJobsConsumer.rabbitMqConsumerConnections.push(connection);

      // Create a shared channel for each connection
      RabbitMqJobsConsumer.sharedChannels.set(
        RabbitMqJobsConsumer.getSharedChannelName(i),
        await connection.createChannel()
      );

      connection.once("error", (error) => {
        logger.error("rabbit-error", `Consumer connection error ${error}`);
      });
    }
  }

  /**
   * Return unique consumer tag used to identify a specific consumer on each queue
   * @param queueName
   */
  public static getConsumerTag(queueName: string) {
    return getUuidByString(`${getMachineId()}${queueName}`);
  }

  /**
   * Subscribing to a given job
   * @param job
   */
  public static async subscribe(job: AbstractRabbitMqJobHandler) {
    // Check if the queue is paused
    const pausedQueues = await PausedRabbitMqQueues.getPausedQueues();
    if (_.indexOf(pausedQueues, job.getQueue()) !== -1) {
      logger.warn("rabbit-subscribe", `${job.getQueue()} is paused`);
      return;
    }

    let channel: Channel;
    const connectionIndex = _.random(0, RabbitMqJobsConsumer.maxConsumerConnectionsCount - 1);
    const sharedChannel = RabbitMqJobsConsumer.sharedChannels.get(
      RabbitMqJobsConsumer.getSharedChannelName(connectionIndex)
    );

    // Some queues can use a shared channel as they are less important with low traffic
    if (job.getUseSharedChannel() && sharedChannel) {
      channel = sharedChannel;
    } else {
      channel = await RabbitMqJobsConsumer.rabbitMqConsumerConnections[
        connectionIndex
      ].createChannel();
    }

    RabbitMqJobsConsumer.queueToChannel.set(job.getQueue(), channel);

    RabbitMqJobsConsumer.channelsToJobs.get(channel)
      ? RabbitMqJobsConsumer.channelsToJobs.get(channel)?.push(job)
      : RabbitMqJobsConsumer.channelsToJobs.set(channel, [job]);

    // Set the number of messages to consume simultaneously
    await channel.prefetch(job.getConcurrency());

    // Subscribe to the queue
    await channel.consume(
      job.getQueue(),
      async (msg) => {
        if (!_.isNull(msg)) {
          await job.consume(channel, msg);
        }
      },
      {
        consumerTag: RabbitMqJobsConsumer.getConsumerTag(job.getQueue()),
      }
    );

    // Set the number of messages to consume simultaneously for the retry queue
    await channel.prefetch(_.max([_.toInteger(job.getConcurrency() / 4), 1]) ?? 1);

    // Subscribe to the retry queue
    await channel.consume(
      job.getRetryQueue(),
      async (msg) => {
        if (!_.isNull(msg)) {
          await job.consume(channel, msg);
        }
      },
      {
        consumerTag: RabbitMqJobsConsumer.getConsumerTag(job.getRetryQueue()),
      }
    );

    channel.once("error", (error) => {
      logger.error("rabbit-error", `Consumer channel error ${error}`);

      const jobs = RabbitMqJobsConsumer.channelsToJobs.get(channel);
      if (jobs) {
        logger.error(
          "rabbit-error",
          `Jobs stopped consume ${JSON.stringify(
            jobs.map((job: AbstractRabbitMqJobHandler) => job.queueName)
          )}`
        );
      }
    });
  }

  /**
   * Unsubscribing from the given job
   * @param job
   */
  static async unsubscribe(job: AbstractRabbitMqJobHandler) {
    const channel = RabbitMqJobsConsumer.queueToChannel.get(job.getQueue());

    if (channel) {
      await channel.cancel(RabbitMqJobsConsumer.getConsumerTag(job.getQueue()));
      await channel.cancel(RabbitMqJobsConsumer.getConsumerTag(job.getRetryQueue()));
    }
  }

  /**
   * Going over all the jobs and calling the subscribe function for each queue
   */
  static async startRabbitJobsConsumer(): Promise<void> {
    try {
      await RabbitMqJobsConsumer.connect(); // Create a connection for the consumer

      for (const queue of RabbitMqJobsConsumer.getQueues()) {
        try {
          if (!queue.isDisableConsuming()) {
            await RabbitMqJobsConsumer.subscribe(queue);
          }
        } catch (error) {
          logger.error(
            "rabbit-subscribe",
            `failed to subscribe to ${queue.queueName} error ${error}`
          );
        }
      }
    } catch (error) {
      logger.error("rabbit-subscribe-connection", `failed to open connections to consume ${error}`);
    }
  }
}<|MERGE_RESOLUTION|>--- conflicted
+++ resolved
@@ -53,14 +53,6 @@
 import * as eventsSyncRealtime from "@/jobs/events-sync/realtime-queue";
 import * as eventsSyncRealtimeV2 from "@/jobs/events-sync/realtime-queue-v2";
 
-<<<<<<< HEAD
-import * as mintsCheck from "@/jobs/mints/check";
-import * as mintsProcess from "@/jobs/mints/process";
-
-import * as updateNftBalanceFloorAskPrice from "@/jobs/nft-balance-updates/update-floor-ask-price-queue";
-
-=======
->>>>>>> 421ef4f9
 import * as orderFixes from "@/jobs/order-fixes/fixes";
 import * as orderRevalidations from "@/jobs/order-fixes/revalidations";
 
@@ -179,10 +171,7 @@
 import { mintsCheckJob } from "@/jobs/mints/mints-check-job";
 import { mintsExpiredJob } from "@/jobs/mints/cron/mints-expired-job";
 import { nftBalanceUpdateFloorAskJob } from "@/jobs/nft-balance-updates/update-floor-ask-price-job";
-<<<<<<< HEAD
-=======
 import { orderFixesJob } from "@/jobs/order-fixes/order-fixes-job";
->>>>>>> 421ef4f9
 
 export const gracefulShutdownJobWorkers = [
   orderUpdatesById.worker,
@@ -220,14 +209,6 @@
   eventsSyncRealtime.queue,
   eventsSyncRealtimeV2.queue,
 
-<<<<<<< HEAD
-  mintsCheck.queue,
-  mintsProcess.queue,
-
-  updateNftBalanceFloorAskPrice.queue,
-
-=======
->>>>>>> 421ef4f9
   orderFixes.queue,
   orderRevalidations.queue,
 
@@ -354,10 +335,7 @@
       mintsCheckJob,
       mintsExpiredJob,
       nftBalanceUpdateFloorAskJob,
-<<<<<<< HEAD
-=======
       orderFixesJob,
->>>>>>> 421ef4f9
     ];
   }
 
