import { Job, Queue, QueueScheduler, Worker } from "bullmq";
import { randomUUID } from "crypto";

import { logger } from "@/common/logger";
import { acquireLock, redis, releaseLock } from "@/common/redis";
import { config } from "@/config/index";
import { redb } from "@/common/db";
import { toBuffer } from "@/common/utils";
import * as metadataIndexFetch from "@/jobs/metadata-index/fetch-queue";
import {
  collectionMetadataQueueJob,
  CollectionMetadataInfo,
} from "@/jobs/collection-updates/collection-metadata-queue-job";

const QUEUE_NAME = "refresh-contract-collections-metadata-queue";

export const queue = new Queue(QUEUE_NAME, {
  connection: redis.duplicate(),
  defaultJobOptions: {
    attempts: 10,
    removeOnComplete: 1000,
    removeOnFail: 1000,
  },
});
new QueueScheduler(QUEUE_NAME, { connection: redis.duplicate() });

// BACKGROUND WORKER ONLY
if (config.doBackgroundWork) {
  const worker = new Worker(
    QUEUE_NAME,
    async (job: Job) => {
      const { contract } = job.data;

      if (await acquireLock(getLockName(contract), 60)) {
        const contractCollections = await redb.manyOrNone(
          `
            SELECT
              collections.community,
              t.token_id
            FROM collections
            JOIN LATERAL (
                      SELECT t.token_id
                      FROM tokens t
                      WHERE t.collection_id = collections.id
                      LIMIT 1
                  ) t ON TRUE
            WHERE collections.contract = $/contract/
            LIMIT 1000
        `,
          {
            contract: toBuffer(contract),
          }
        );

        if (contractCollections.length) {
          const infos: CollectionMetadataInfo[] = contractCollections.map((contractCollection) => ({
            contract,
            tokenId: contractCollection.token_id,
            community: contractCollection.community,
          }));

<<<<<<< HEAD
          await collectionUpdatesMetadata.addToQueueBulk(infos, 0, QUEUE_NAME);
=======
          await collectionMetadataQueueJob.addToQueueBulk(infos, 0, QUEUE_NAME);
>>>>>>> 584c19d4
        } else {
          const contractToken = await redb.oneOrNone(
            `
            SELECT
              tokens.token_id
            FROM tokens
            WHERE tokens.contract = $/contract/
            LIMIT 1
          `,
            {
              contract: toBuffer(contract),
            }
          );

          if (contractToken) {
            await metadataIndexFetch.addToQueue([
              {
                kind: "single-token",
                data: {
                  method: config.metadataIndexingMethod,
                  contract: contract,
                  tokenId: contractToken.token_id,
                  collection: contract,
                },
              },
            ]);
          }
        }

        await releaseLock(getLockName(contract));
      }
    },
    { connection: redis.duplicate(), concurrency: 1 }
  );

  worker.on("failed", async (job) => {
    logger.error(QUEUE_NAME, `Worker failed: ${JSON.stringify(job)}`);
  });

  worker.on("error", (error) => {
    logger.error(QUEUE_NAME, `Worker errored: ${error}`);
  });
}

export const getLockName = (contract: string) => {
  return `${QUEUE_NAME}:${contract}-lock`;
};

export const addToQueue = async (contract: string) => {
  await queue.add(randomUUID(), { contract });
};<|MERGE_RESOLUTION|>--- conflicted
+++ resolved
@@ -59,11 +59,7 @@
             community: contractCollection.community,
           }));
 
-<<<<<<< HEAD
-          await collectionUpdatesMetadata.addToQueueBulk(infos, 0, QUEUE_NAME);
-=======
           await collectionMetadataQueueJob.addToQueueBulk(infos, 0, QUEUE_NAME);
->>>>>>> 584c19d4
         } else {
           const contractToken = await redb.oneOrNone(
             `
