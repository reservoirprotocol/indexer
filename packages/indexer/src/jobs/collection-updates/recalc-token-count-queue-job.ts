--- conflicted
+++ resolved
@@ -2,10 +2,7 @@
 import { AbstractRabbitMqJobHandler, BackoffStrategy } from "@/jobs/abstract-rabbit-mq-job-handler";
 import _ from "lodash";
 import { toBuffer } from "@/common/utils";
-<<<<<<< HEAD
-=======
 import { config } from "@/config/index";
->>>>>>> 4742dedd
 import { logger } from "@/common/logger";
 
 export type RecalcTokenCountQueueJobPayload = {
