--- conflicted
+++ resolved
@@ -29,27 +29,19 @@
       if (forceRefresh || (await acquireLock(`${QUEUE_NAME}:${contract}`, 5 * 60))) {
         logger.info(
           QUEUE_NAME,
-<<<<<<< HEAD
-          `Refresh collection metadata - got contract lock. contract=${contract}, tokenId=${tokenId}, community=${community}, forceRefresh=${forceRefresh}`
-=======
           JSON.stringify({
             message: "got contract lock",
             jobData: job.data,
           })
->>>>>>> 2ff6e27e
         );
 
         if (await acquireLock(QUEUE_NAME, 1)) {
           logger.info(
             QUEUE_NAME,
-<<<<<<< HEAD
-            `Refresh collection metadata - got update lock. contract=${contract}, tokenId=${tokenId}, community=${community}, forceRefresh=${forceRefresh}`
-=======
             JSON.stringify({
               message: "got update lock",
               jobData: job.data,
             })
->>>>>>> 2ff6e27e
           );
 
           try {
@@ -57,28 +49,20 @@
           } catch (error) {
             logger.error(
               QUEUE_NAME,
-<<<<<<< HEAD
-              `Failed to update collection metadata. contract=${contract}, tokenId=${tokenId}, community=${community}, forceRefresh=${forceRefresh}, error=${error}`
-=======
               JSON.stringify({
                 message: "updateCollectionCache error",
                 jobData: job.data,
                 error,
               })
->>>>>>> 2ff6e27e
             );
           }
         } else {
           logger.info(
             QUEUE_NAME,
-<<<<<<< HEAD
-            `Refresh collection metadata - reschedule. contract=${contract}, tokenId=${tokenId}, community=${community}, forceRefresh=${forceRefresh}`
-=======
             JSON.stringify({
               message: "reschedule",
               jobData: job.data,
             })
->>>>>>> 2ff6e27e
           );
 
           job.data.addToQueue = true;
@@ -115,11 +99,7 @@
   collectionMetadataInfos: CollectionMetadataInfo[],
   delay = 0
 ) => {
-<<<<<<< HEAD
-  logger.info(
-=======
   logger.debug(
->>>>>>> 2ff6e27e
     QUEUE_NAME,
     `debugaAdToQueueBulk. collectionMetadataInfos=${JSON.stringify(
       collectionMetadataInfos
@@ -142,11 +122,7 @@
   delay = 0,
   forceRefresh = false
 ) => {
-<<<<<<< HEAD
-  logger.info(
-=======
   logger.debug(
->>>>>>> 2ff6e27e
     QUEUE_NAME,
     `debugAddToQueue. contract=${JSON.stringify(
       contract
