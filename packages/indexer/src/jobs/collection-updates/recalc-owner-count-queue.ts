import { Job, Queue, QueueScheduler, Worker } from "bullmq";

import { logger } from "@/common/logger";
import { config } from "@/config/index";
import { acquireLock, getLockExpiration, redis } from "@/common/redis";
import { idb } from "@/common/db";
import { Collections } from "@/models/collections";
import { randomUUID } from "crypto";

const QUEUE_NAME = "collection-recalc-owner-count-queue";

export const queue = new Queue(QUEUE_NAME, {
  connection: redis.duplicate(),
  defaultJobOptions: {
    attempts: 10,
    backoff: {
      type: "exponential",
      delay: 20000,
    },
    removeOnComplete: 1000,
    removeOnFail: 1000,
    timeout: 60000,
  },
});
new QueueScheduler(QUEUE_NAME, { connection: redis.duplicate() });

// BACKGROUND WORKER ONLY
if (config.doBackgroundWork) {
  const worker = new Worker(
    QUEUE_NAME,
    async (job: Job) => {
      const { kind, data } = job.data as RecalcCollectionOwnerCountInfo;

      logger.info(
        QUEUE_NAME,
        JSON.stringify({
          topic: "Start",
          jobData: job.data,
        })
      );

      let collection;

      if (kind === "contactAndTokenId") {
        const { contract, tokenId } = data;

        collection = await Collections.getByContractAndTokenId(contract, Number(tokenId));
      } else {
        collection = await Collections.getById(data.collectionId);
      }

      if (collection) {
        const calcLockExpiration = collection.tokenCount > 30000 ? 60 * 15 : 60 * 5;
        const acquiredCalcLock = await acquireLock(
          getCalcLockName(collection.id),
          calcLockExpiration
        );

        if (acquiredCalcLock) {
          let query;

          if (collection.tokenIdRange) {
            query = `
                      WITH x as (
                          SELECT 
                            COUNT(
                              DISTINCT(owner)
                            ) AS owner_count 
                          FROM  nft_balances 
                            JOIN collections ON nft_balances.contract = collections.contract 
                            AND nft_balances.token_id <@ collections.token_id_range 
                          WHERE collections.id = $/collectionId/
                            AND nft_balances.amount > 0
                        ) 
                        UPDATE collections 
                        SET 
                          owner_count = x.owner_count, 
                          updated_at = now() 
                        FROM x 
                        WHERE id = $/collectionId/ 
                          AND COALESCE(collections.owner_count, 0) != x.owner_count;

                  `;
          } else {
            query = `
                      WITH x as (
                          SELECT 
                            COUNT(
                              DISTINCT(owner)
                            ) AS owner_count 
                          FROM nft_balances
                            JOIN tokens ON tokens.contract = nft_balances.contract 
                            AND tokens.token_id = nft_balances.token_id 
                          WHERE tokens.collection_id = $/collectionId/
                            AND nft_balances.amount > 0
                        ) 
                        UPDATE collections
                        SET 
                          "owner_count" = x.owner_count, 
                          "updated_at" = now() 
                        FROM x
                        WHERE id = $/collectionId/
                          AND COALESCE(collections.owner_count, 0) != x.owner_count;
                  `;
          }

          await idb.none(query, {
            collectionId: collection.id,
          });

          logger.debug(
            QUEUE_NAME,
            JSON.stringify({
              topic: "Updated owner count",
              jobData: job.data,
              collection: collection.id,
            })
          );
        } else {
          const acquiredScheduleLock = await acquireLock(
            getScheduleLockName(collection.id),
            60 * 5
          );

          if (acquiredScheduleLock) {
            const delay = await getLockExpiration(getCalcLockName(collection.id));

            await addToQueue(
              [
                {
                  context: QUEUE_NAME,
                  kind: "collectionId",
                  data: {
                    collectionId: collection.id,
                  },
                },
              ],
              delay
            );
          }
        }
      }
    },
<<<<<<< HEAD
    { connection: redis.duplicate(), concurrency: 30 }
=======
    { connection: redis.duplicate(), concurrency: 10 }
>>>>>>> 380fde12
  );

  worker.on("error", (error) => {
    logger.error(QUEUE_NAME, `Worker errored: ${error}`);
  });
}

export type RecalcCollectionOwnerCountInfo =
  | {
      context?: string;
      kind: "contactAndTokenId";
      data: {
        contract: string;
        tokenId: string;
      };
    }
  | {
      context?: string;
      kind: "collectionId";
      data: {
        collectionId: string;
      };
    };

export const getCalcLockName = (collectionId: string) => {
  return `${QUEUE_NAME}-calc-lock:${collectionId}`;
};

export const getScheduleLockName = (collectionId: string) => {
  return `${QUEUE_NAME}-schedule-lock:${collectionId}`;
};

export const addToQueue = async (infos: RecalcCollectionOwnerCountInfo[], delayInSeconds = 0) => {
  logger.debug(
    QUEUE_NAME,
    JSON.stringify({
      topic: "addToQueue",
      infos: infos,
      delayInSeconds,
    })
  );

  // Disable for bsc while its backfilling
  if (config.chainId === 56) {
    return;
  }

  await queue.addBulk(
    infos.map((info) => ({
      name: randomUUID(),
      data: info,
      opts: {
        delay: delayInSeconds * 1000,
      },
    }))
  );
};<|MERGE_RESOLUTION|>--- conflicted
+++ resolved
@@ -141,11 +141,7 @@
         }
       }
     },
-<<<<<<< HEAD
-    { connection: redis.duplicate(), concurrency: 30 }
-=======
     { connection: redis.duplicate(), concurrency: 10 }
->>>>>>> 380fde12
   );
 
   worker.on("error", (error) => {
