--- conflicted
+++ resolved
@@ -2,14 +2,8 @@
 import { toBuffer } from "@/common/utils";
 import { AbstractRabbitMqJobHandler, BackoffStrategy } from "@/jobs/abstract-rabbit-mq-job-handler";
 import { config } from "@/config/index";
-<<<<<<< HEAD
-import { acquireLock, getLockId, releaseLock } from "@/common/redis";
-import { logger } from "@/common/logger";
-import { randomUUID } from "crypto";
-=======
 import { acquireLock, doesLockExist, releaseLock } from "@/common/redis";
 import { logger } from "@/common/logger";
->>>>>>> 1fbcafff
 
 export type CollectionNormalizedJobPayload = {
   kind: string;
@@ -17,10 +11,6 @@
   tokenId: string;
   txHash: string | null;
   txTimestamp: number | null;
-<<<<<<< HEAD
-  delayedLockId?: string;
-=======
->>>>>>> 1fbcafff
 };
 
 export class CollectionNormalizedJob extends AbstractRabbitMqJobHandler {
@@ -57,65 +47,6 @@
 
     let acquiredLock;
 
-<<<<<<< HEAD
-    if (!["revalidation"].includes(kind)) {
-      if (payload.delayedLockId) {
-        const delayedLockId = await getLockId(
-          `${this.queueName}-delayed-lock:${collectionResult.collection_id}`
-        );
-
-        if (delayedLockId !== payload.delayedLockId) {
-          logger.info(
-            this.queueName,
-            JSON.stringify({
-              message: `Delayed lock changed. kind=${kind}, collection=${collectionResult.collection_id}, tokenId=${tokenId}, delayedLockId=${delayedLockId}, expectedDelayedLockId=${payload.delayedLockId}`,
-              payload,
-              collectionId: collectionResult.collection_id,
-            })
-          );
-
-          return;
-        }
-      }
-
-      acquiredLock = await acquireLock(
-        `${this.queueName}-lock:${collectionResult.collection_id}`,
-        1
-      );
-
-      if (!acquiredLock) {
-        const delayedLockId = randomUUID();
-
-        const acquiredDelayedLock = await acquireLock(
-          `${this.queueName}-delayed-lock:${collectionResult.collection_id}`,
-          2,
-          delayedLockId
-        );
-
-        if (acquiredDelayedLock) {
-          logger.info(
-            this.queueName,
-            JSON.stringify({
-              message: `Acquired delayed lock. kind=${kind}, collection=${collectionResult.collection_id}, tokenId=${tokenId}, delayedLockId=${delayedLockId}`,
-              payload,
-              collectionId: collectionResult.collection_id,
-            })
-          );
-
-          await this.addToQueue([payload], 1000);
-        } else {
-          logger.info(
-            this.queueName,
-            JSON.stringify({
-              message: `Failed to acquire delayed lock. kind=${kind}, collection=${collectionResult.collection_id}, tokenId=${tokenId}`,
-              payload,
-              collectionId: collectionResult.collection_id,
-            })
-          );
-        }
-
-        return;
-=======
     if ([5, 11155111].includes(config.chainId)) {
       if (!["revalidation"].includes(kind)) {
         acquiredLock = await acquireLock(
@@ -142,7 +73,6 @@
 
           return;
         }
->>>>>>> 1fbcafff
       }
 
       logger.info(
@@ -154,17 +84,6 @@
         })
       );
     }
-
-    await releaseLock(`${this.queueName}-delayed-lock:${collectionResult.collection_id}`);
-
-    logger.info(
-      this.queueName,
-      JSON.stringify({
-        message: `Recalculating floor ask. kind=${kind}, collection=${collectionResult.collection_id}, tokenId=${tokenId}`,
-        payload,
-        collectionId: collectionResult.collection_id,
-      })
-    );
 
     await idb.none(
       `
@@ -270,8 +189,6 @@
 
     if (acquiredLock) {
       await releaseLock(`${this.queueName}-lock:${collectionResult.collection_id}`);
-<<<<<<< HEAD
-=======
 
       logger.info(
         this.queueName,
@@ -302,7 +219,6 @@
           { kind: "revalidation", contract, tokenId, txHash: null, txTimestamp: null },
         ]);
       }
->>>>>>> 1fbcafff
     }
   }
 
