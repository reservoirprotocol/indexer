--- conflicted
+++ resolved
@@ -3,15 +3,9 @@
 import { AbstractRabbitMqJobHandler, BackoffStrategy } from "@/jobs/abstract-rabbit-mq-job-handler";
 import { Collections } from "@/models/collections";
 import { metadataIndexFetchJob } from "@/jobs/metadata-index/metadata-fetch-job";
-<<<<<<< HEAD
-import { acquireLock, getLockId, releaseLock } from "@/common/redis";
-import { logger } from "@/common/logger";
-import { randomUUID } from "crypto";
-=======
 import { acquireLock, doesLockExist, releaseLock } from "@/common/redis";
 import { logger } from "@/common/logger";
 import { config } from "@/config/index";
->>>>>>> 1fbcafff
 
 export type NonFlaggedFloorQueueJobPayload = {
   kind: string;
@@ -19,10 +13,6 @@
   tokenId: string;
   txHash: string | null;
   txTimestamp: number | null;
-<<<<<<< HEAD
-  delayedLockId?: string;
-=======
->>>>>>> 1fbcafff
 };
 
 export class NonFlaggedFloorQueueJob extends AbstractRabbitMqJobHandler {
@@ -61,65 +51,6 @@
 
     let acquiredLock;
 
-<<<<<<< HEAD
-    if (!["revalidation"].includes(payload.kind)) {
-      if (payload.delayedLockId) {
-        const delayedLockId = await getLockId(
-          `${this.queueName}-delayed-lock:${collectionResult.collection_id}`
-        );
-
-        if (delayedLockId !== payload.delayedLockId) {
-          logger.info(
-            this.queueName,
-            JSON.stringify({
-              message: `Delayed lock changed. kind=${payload.kind}, collection=${collectionResult.collection_id}, tokenId=${payload.tokenId}, delayedLockId=${delayedLockId}, expectedDelayedLockId=${payload.delayedLockId}`,
-              payload,
-              collectionId: collectionResult.collection_id,
-            })
-          );
-
-          return;
-        }
-      }
-
-      acquiredLock = await acquireLock(
-        `${this.queueName}-lock:${collectionResult.collection_id}`,
-        1
-      );
-
-      if (!acquiredLock) {
-        const delayedLockId = randomUUID();
-
-        const acquiredDelayedLock = await acquireLock(
-          `${this.queueName}-delayed-lock:${collectionResult.collection_id}`,
-          2,
-          delayedLockId
-        );
-
-        if (acquiredDelayedLock) {
-          logger.info(
-            this.queueName,
-            JSON.stringify({
-              message: `Acquired delayed lock. kind=${payload.kind}, collection=${collectionResult.collection_id}, tokenId=${payload.tokenId}, delayedLockId=${delayedLockId}`,
-              payload,
-              collectionId: collectionResult.collection_id,
-            })
-          );
-
-          await this.addToQueue([payload], 1000);
-        } else {
-          logger.info(
-            this.queueName,
-            JSON.stringify({
-              message: `Failed to acquire delayed lock. kind=${payload.kind}, collection=${collectionResult.collection_id}, tokenId=${payload.tokenId}`,
-              payload,
-              collectionId: collectionResult.collection_id,
-            })
-          );
-        }
-
-        return;
-=======
     if ([5, 11155111].includes(config.chainId)) {
       if (!["revalidation"].includes(payload.kind)) {
         acquiredLock = await acquireLock(
@@ -146,7 +77,6 @@
 
           return;
         }
->>>>>>> 1fbcafff
       }
 
       logger.info(
@@ -158,17 +88,6 @@
         })
       );
     }
-
-    await releaseLock(`${this.queueName}-delayed-lock:${collectionResult.collection_id}`);
-
-    logger.info(
-      this.queueName,
-      JSON.stringify({
-        message: `Recalculating floor ask. kind=${payload.kind}, collection=${collectionResult.collection_id}, tokenId=${payload.tokenId}`,
-        payload,
-        collectionId: collectionResult.collection_id,
-      })
-    );
 
     const nonFlaggedCollectionFloorAsk = await idb.oneOrNone(
       `
@@ -278,8 +197,6 @@
 
     if (acquiredLock) {
       await releaseLock(`${this.queueName}-lock:${collectionResult.collection_id}`);
-<<<<<<< HEAD
-=======
 
       logger.info(
         this.queueName,
@@ -316,7 +233,6 @@
           },
         ]);
       }
->>>>>>> 1fbcafff
     }
 
     if (nonFlaggedCollectionFloorAsk?.token_id) {
