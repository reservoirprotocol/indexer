--- conflicted
+++ resolved
@@ -43,11 +43,7 @@
         index: indexName,
         // eslint-disable-next-line @typescript-eslint/ban-ts-comment
         // @ts-ignore
-<<<<<<< HEAD
-        ...CONFIG[indexConfig ?? CONFIG.CONFIG_DEFAULT],
-=======
         ...CONFIG[indexConfig || "CONFIG_DEFAULT"],
->>>>>>> e60e9d29
       };
 
       const createIndexResponse = await elasticsearch.indices.create(params);
