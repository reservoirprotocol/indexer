--- conflicted
+++ resolved
@@ -104,11 +104,7 @@
             id: lastResult.order_id,
           };
         } else {
-<<<<<<< HEAD
-          logger.debug(
-=======
           logger.info(
->>>>>>> ad98603e
             QUEUE_NAME,
             `No results. cursor=${JSON.stringify(
               cursor
