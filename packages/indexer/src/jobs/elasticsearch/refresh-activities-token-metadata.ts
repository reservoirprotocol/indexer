import { Job, Queue, QueueScheduler, Worker } from "bullmq";

import { logger } from "@/common/logger";
import { redis } from "@/common/redis";
import { config } from "@/config/index";
import { Tokens } from "@/models/tokens";
import * as ActivitiesIndex from "@/elasticsearch/indexes/activities";
import { randomUUID } from "crypto";
import _ from "lodash";
import { Collections } from "@/models/collections";

const QUEUE_NAME = "refresh-activities-token-metadata-queue";

export const queue = new Queue(QUEUE_NAME, {
  connection: redis.duplicate(),
  defaultJobOptions: {
    attempts: 10,
    removeOnComplete: 1000,
    removeOnFail: 1000,
    backoff: {
      type: "fixed",
      delay: 5000,
    },
  },
});
new QueueScheduler(QUEUE_NAME, { connection: redis.duplicate() });

// BACKGROUND WORKER ONLY
if (config.doBackgroundWork) {
  const worker = new Worker(
    QUEUE_NAME,
    async (job: Job) => {
      const { contract, tokenId, collectionId, force } = job.data;

      let collectionDay30Rank;

<<<<<<< HEAD
      const collectionDay30RankCache = await redis.get(`collection-day-30-rank:${collectionId}`);

      if (collectionDay30RankCache != null) {
        collectionDay30Rank = Number(collectionDay30RankCache);
      }
=======
      if (!force) {
        if (collectionId) {
          const collectionDay30RankCache = await redis.get(
            `collection-day-30-rank:${collectionId}`
          );

          if (collectionDay30RankCache != null) {
            collectionDay30Rank = Number(collectionDay30RankCache);
          }
        }
>>>>>>> c8017fd2

        if (!collectionDay30Rank) {
          const collection = await Collections.getByContractAndTokenId(contract, tokenId);

          if (collection) {
            collectionDay30Rank = collection.day30Rank;

            await redis.set(
              `collection-day-30-rank:${collection.id}`,
              collectionDay30Rank,
              "EX",
              3600
            );
          }
        }
      }

      if (force || (collectionDay30Rank && collectionDay30Rank <= 1000)) {
        const tokenUpdateData =
          job.data.tokenUpdateData ?? (await Tokens.getByContractAndTokenId(contract, tokenId));

        if (!_.isEmpty(tokenUpdateData)) {
          const keepGoing = await ActivitiesIndex.updateActivitiesTokenMetadata(
            contract,
            tokenId,
            tokenUpdateData
          );

          if (keepGoing) {
            await addToQueue(contract, tokenId, collectionId, tokenUpdateData);
          }
        }
      }
    },
    { connection: redis.duplicate(), concurrency: 1 }
  );

  worker.on("error", (error) => {
    logger.error(QUEUE_NAME, `Worker errored: ${error}`);
  });
}

export const addToQueue = async (
  contract: string,
  tokenId: string,
  collectionId: string,
  tokenUpdateData?: { name?: string | null; image?: string | null; media?: string | null },
  force = false
) => {
  await queue.add(randomUUID(), { contract, tokenId, collectionId, tokenUpdateData, force });
};<|MERGE_RESOLUTION|>--- conflicted
+++ resolved
@@ -34,13 +34,6 @@
 
       let collectionDay30Rank;
 
-<<<<<<< HEAD
-      const collectionDay30RankCache = await redis.get(`collection-day-30-rank:${collectionId}`);
-
-      if (collectionDay30RankCache != null) {
-        collectionDay30Rank = Number(collectionDay30RankCache);
-      }
-=======
       if (!force) {
         if (collectionId) {
           const collectionDay30RankCache = await redis.get(
@@ -51,7 +44,6 @@
             collectionDay30Rank = Number(collectionDay30RankCache);
           }
         }
->>>>>>> c8017fd2
 
         if (!collectionDay30Rank) {
           const collection = await Collections.getByContractAndTokenId(contract, tokenId);
