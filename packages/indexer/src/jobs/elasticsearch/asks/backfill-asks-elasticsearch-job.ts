import { config } from "@/config/index";
import { logger } from "@/common/logger";
import { idb } from "@/common/db";
import { redis } from "@/common/redis";

import { AbstractRabbitMqJobHandler } from "@/jobs/abstract-rabbit-mq-job-handler";

import * as AskIndex from "@/elasticsearch/indexes/asks";
import { elasticsearch } from "@/common/elasticsearch";
import { AskCreatedEventHandler } from "@/elasticsearch/indexes/asks/event-handlers/ask-created";
import { AskEvent } from "@/elasticsearch/indexes/asks/pending-ask-events-queue";

export class BackfillAsksElasticsearchJob extends AbstractRabbitMqJobHandler {
  queueName = "backfill-asks-elasticsearch-queue";
  maxRetries = 10;
  concurrency = 5;
  persistent = true;
  lazyMode = true;

  protected async process(payload: BackfillAsksElasticsearchJobPayload) {
    if (!payload.cursor) {
      logger.info(
        this.queueName,
        JSON.stringify({
          topic: "debugAskIndex",
          message: `Start. fromTimestamp=${payload.fromTimestamp}, onlyActive=${payload.onlyActive}`,
          payload,
        })
      );
    }

    let nextCursor;
    let query;

    const askEvents: AskEvent[] = [];

    try {
      let continuationFilter = "";
      let fromTimestampFilter = "";

      const limit = Number(await redis.get(`${this.queueName}-limit`)) || 1000;

      if (payload.cursor) {
        continuationFilter = `AND (orders.updated_at, orders.id) > (to_timestamp($/updatedAt/), $/id/)`;
      }

      if (payload.fromTimestamp) {
        fromTimestampFilter = `AND (orders.updated_at) > (to_timestamp($/fromTimestamp/))`;
      }

<<<<<<< HEAD
      const query = `
=======
      query = `
>>>>>>> 5d1ecb19
            ${AskCreatedEventHandler.buildBaseQuery(payload.onlyActive)}
              ${continuationFilter}
              ${fromTimestampFilter}
              ORDER BY updated_at, id
              LIMIT $/limit/;
          `;

      const rawResults = await idb.manyOrNone(query, {
        fromTimestamp: payload.fromTimestamp,
        updatedAt: payload.cursor?.updatedAt,
        id: payload.cursor?.id,
        limit,
      });

      logger.info(
        this.queueName,
        JSON.stringify({
          topic: "debugAskIndex",
          message: `Debug generating ask documents.`,
          query,
          payload,
          rawResults,
        })
      );

      if (rawResults.length) {
        for (const rawResult of rawResults) {
<<<<<<< HEAD
          const eventHandler = new AskCreatedEventHandler(rawResult.order_id);
          const askDocument = eventHandler.buildDocument(rawResult);

          askEvents.push({
            kind: "index",
            info: { id: eventHandler.getAskId(), document: askDocument },
          } as AskEvent);
=======
          try {
            const eventHandler = new AskCreatedEventHandler(rawResult.order_id);
            const askDocument = eventHandler.buildDocument(rawResult);

            askEvents.push({
              kind: "index",
              info: { id: eventHandler.getAskId(), document: askDocument },
            } as AskEvent);
          } catch (error) {
            logger.error(
              this.queueName,
              JSON.stringify({
                topic: "debugAskIndex",
                message: `Error generating ask document. error=${error}`,
                error,
                payload,
                rawResult,
              })
            );
          }
>>>>>>> 5d1ecb19
        }

        const lastResult = rawResults[rawResults.length - 1];

        nextCursor = {
          updatedAt: lastResult.updated_ts,
          id: lastResult.order_id,
        };
      }
    } catch (error) {
      logger.error(
        this.queueName,
        JSON.stringify({
          topic: "debugAskIndex",
          message: `Error generating ask documents. error=${error}`,
          error,
          payload,
          query,
        })
      );

      throw error;
    }

    if (askEvents.length) {
      const bulkIndexOps = askEvents
        .filter((askEvent) => askEvent.kind == "index")
        .flatMap((askEvent) => [
          { index: { _index: AskIndex.getIndexName(), _id: askEvent.info.id } },
          askEvent.info.id,
        ]);
      const bulkDeleteOps = askEvents
        .filter((askEvent) => askEvent.kind == "delete")
        .flatMap((askEvent) => ({
          delete: { _index: AskIndex.getIndexName(), _id: askEvent.info.id },
        }));

      if (bulkIndexOps.length) {
        await elasticsearch.bulk({
          body: bulkIndexOps,
        });
      }

      if (bulkDeleteOps.length) {
        await elasticsearch.bulk({
          body: bulkDeleteOps,
        });
      }

      logger.info(
        this.queueName,
        JSON.stringify({
          topic: "debugAskIndex",
          message: `Indexed ${bulkIndexOps.length} asks. Deleted ${bulkDeleteOps.length} asks`,
          payload,
          nextCursor,
        })
      );

      await backfillAsksElasticsearchJob.addToQueue(
        payload.fromTimestamp,
        payload.onlyActive,
        nextCursor
      );
    }
  }

  public async addToQueue(
    fromTimestamp?: number,
    onlyActive?: boolean,
    cursor?: {
      updatedAt: string;
      id: string;
    }
  ) {
    if (!config.doElasticsearchWork) {
      return;
    }

    await this.send({
      payload: {
        fromTimestamp,
        onlyActive,
        cursor,
      },
    });
  }
}

export const backfillAsksElasticsearchJob = new BackfillAsksElasticsearchJob();

export type BackfillAsksElasticsearchJobPayload = {
  fromTimestamp?: number;
  onlyActive?: boolean;
  cursor?: {
    updatedAt: string;
    id: string;
  };
};<|MERGE_RESOLUTION|>--- conflicted
+++ resolved
@@ -48,11 +48,7 @@
         fromTimestampFilter = `AND (orders.updated_at) > (to_timestamp($/fromTimestamp/))`;
       }
 
-<<<<<<< HEAD
-      const query = `
-=======
       query = `
->>>>>>> 5d1ecb19
             ${AskCreatedEventHandler.buildBaseQuery(payload.onlyActive)}
               ${continuationFilter}
               ${fromTimestampFilter}
@@ -80,15 +76,6 @@
 
       if (rawResults.length) {
         for (const rawResult of rawResults) {
-<<<<<<< HEAD
-          const eventHandler = new AskCreatedEventHandler(rawResult.order_id);
-          const askDocument = eventHandler.buildDocument(rawResult);
-
-          askEvents.push({
-            kind: "index",
-            info: { id: eventHandler.getAskId(), document: askDocument },
-          } as AskEvent);
-=======
           try {
             const eventHandler = new AskCreatedEventHandler(rawResult.order_id);
             const askDocument = eventHandler.buildDocument(rawResult);
@@ -109,7 +96,6 @@
               })
             );
           }
->>>>>>> 5d1ecb19
         }
 
         const lastResult = rawResults[rawResults.length - 1];
