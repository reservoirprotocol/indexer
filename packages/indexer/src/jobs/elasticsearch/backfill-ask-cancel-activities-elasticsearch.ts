/* eslint-disable @typescript-eslint/no-explicit-any */

import { Job, Queue, QueueScheduler, Worker } from "bullmq";
import { randomUUID } from "crypto";

import { logger } from "@/common/logger";
import { redis } from "@/common/redis";
import { ridb } from "@/common/db";
import { config } from "@/config/index";

import * as ActivitiesIndex from "@/elasticsearch/indexes/activities";
import { AskCancelledEventHandler } from "@/elasticsearch/indexes/activities/event-handlers/ask-cancelled";

const QUEUE_NAME = "backfill-ask-cancel-activities-elasticsearch";

export const queue = new Queue(QUEUE_NAME, {
  connection: redis.duplicate(),
  defaultJobOptions: {
    attempts: 10,
    removeOnComplete: 1000,
    removeOnFail: 10000,
  },
});

new QueueScheduler(QUEUE_NAME, { connection: redis.duplicate() });

// BACKGROUND WORKER ONLY
if (config.doBackgroundWork && config.doElasticsearchWork) {
  const worker = new Worker(
    QUEUE_NAME,
    async (job: Job) => {
      job.data.addToQueue = false;

      const cursor = job.data.cursor as CursorInfo;
      const fromTimestamp = job.data.fromTimestamp || 0;
      const toTimestamp = job.data.toTimestamp || 9999999999;
      const timestampFilterField = job.data.timestampFilterField;
      const orderId = job.data.orderId;

      const limit = Number((await redis.get(`${QUEUE_NAME}-limit`)) || 500);

      try {
        let continuationFilter = "";

        if (cursor) {
          continuationFilter = `AND (updated_at, id) > (to_timestamp($/updatedAt/), $/id/)`;
        }

        const timestampFilter = `AND ($/timestampFilterField:name/ >= to_timestamp($/fromTimestamp/) AND $/timestampFilterField:name/ < to_timestamp($/toTimestamp/))`;
        const orderFilter = orderId ? `AND orderId = $/orderId/` : "";

        const query = `
            ${AskCancelledEventHandler.buildBaseQuery()}
            WHERE side = 'sell' AND fillability_status = 'cancelled'
            ${timestampFilter}
            ${orderFilter}
            ${continuationFilter}
            ORDER BY updated_at, id
            LIMIT $/limit/;
          `;

        const results = await ridb.manyOrNone(query, {
          id: cursor?.id,
          updatedAt: cursor?.updatedAt,
          fromTimestamp,
          toTimestamp,
          timestampFilterField,
          orderId,
          limit,
        });

        if (results.length) {
          const activities = [];

          for (const result of results) {
            const eventHandler = new AskCancelledEventHandler(
              result.order_id,
              result.event_tx_hash,
              result.event_log_index,
              result.event_batch_index
            );

            const activity = eventHandler.buildDocument(result);

            activities.push(activity);
          }

          await ActivitiesIndex.save(activities);

          const lastResult = results[results.length - 1];

          job.data.addToQueue = true;
          job.data.addToQueueCursor = {
            updatedAt: lastResult.updated_ts,
            id: lastResult.order_id,
          };
        } else {
<<<<<<< HEAD
          logger.info(
=======
          logger.debug(
>>>>>>> 20500455
            QUEUE_NAME,
            `No results. cursor=${JSON.stringify(
              cursor
            )}, fromTimestamp=${fromTimestamp}, toTimestamp=${toTimestamp}`
          );
        }
      } catch (error) {
        logger.error(
          QUEUE_NAME,
          `Process error. limit=${limit}, cursor=${JSON.stringify(cursor)}, error=${JSON.stringify(
            error
          )}`
        );
      }
    },
    { connection: redis.duplicate(), concurrency: 1 }
  );

  worker.on("completed", async (job) => {
    if (job.data.addToQueue) {
      await addToQueue(job.data.addToQueueCursor, job.data.fromTimestamp, job.data.toTimestamp);
    }
  });

  worker.on("error", (error) => {
    logger.error(QUEUE_NAME, `Worker errored: ${error}`);
  });
}

export const addToQueue = async (
  cursor?: CursorInfo,
  fromTimestamp?: number,
  toTimestamp?: number,
  timestampFilterField = "updated_at",
  orderId?: string
) => {
  await queue.add(randomUUID(), {
    cursor,
    fromTimestamp,
    toTimestamp,
    timestampFilterField,
    orderId,
  });
};

export interface CursorInfo {
  updatedAt: string;
  id: string;
}<|MERGE_RESOLUTION|>--- conflicted
+++ resolved
@@ -95,11 +95,7 @@
             id: lastResult.order_id,
           };
         } else {
-<<<<<<< HEAD
-          logger.info(
-=======
           logger.debug(
->>>>>>> 20500455
             QUEUE_NAME,
             `No results. cursor=${JSON.stringify(
               cursor
