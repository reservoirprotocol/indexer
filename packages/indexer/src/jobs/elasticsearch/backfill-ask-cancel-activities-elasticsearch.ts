/* eslint-disable @typescript-eslint/no-explicit-any */

import { Job, Queue, QueueScheduler, Worker } from "bullmq";
import { randomUUID } from "crypto";

import { logger } from "@/common/logger";
import { redis } from "@/common/redis";
import { ridb } from "@/common/db";
import { config } from "@/config/index";

import * as ActivitiesIndex from "@/elasticsearch/indexes/activities";
import { AskCancelledEventHandler } from "@/elasticsearch/indexes/activities/event-handlers/ask-cancelled";

const QUEUE_NAME = "backfill-ask-cancel-activities-elasticsearch";

export const queue = new Queue(QUEUE_NAME, {
  connection: redis.duplicate(),
  defaultJobOptions: {
    attempts: 10,
    removeOnComplete: 1000,
    removeOnFail: 10000,
  },
});

new QueueScheduler(QUEUE_NAME, { connection: redis.duplicate() });

// BACKGROUND WORKER ONLY
if (config.doBackgroundWork && config.doElasticsearchWork) {
  const worker = new Worker(
    QUEUE_NAME,
    async (job: Job) => {
      job.data.addToQueue = false;

      const cursor = job.data.cursor as CursorInfo;
      const fromTimestamp = job.data.fromTimestamp || 0;
      const toTimestamp = job.data.toTimestamp || 9999999999;
      const timestampFilterField = job.data.timestampFilterField;
      const orderId = job.data.orderId;

      const limit = Number((await redis.get(`${QUEUE_NAME}-limit`)) || 500);

      try {
        let continuationFilter = "";

        if (cursor) {
          continuationFilter = `AND (updated_at, id) > (to_timestamp($/updatedAt/), $/id/)`;
        }

        const timestampFilter = `AND ($/timestampFilterField:name/ >= to_timestamp($/fromTimestamp/) AND $/timestampFilterField:name/ < to_timestamp($/toTimestamp/))`;
        const orderFilter = orderId ? `AND orderId = $/orderId/` : "";

        const query = `
            ${AskCancelledEventHandler.buildBaseQuery()}
            WHERE side = 'sell' AND fillability_status = 'cancelled'
            ${timestampFilter}
            ${orderFilter}
            ${continuationFilter}
            ORDER BY updated_at, id
            LIMIT $/limit/;
          `;

        const results = await ridb.manyOrNone(query, {
          id: cursor?.id,
          updatedAt: cursor?.updatedAt,
          fromTimestamp,
          toTimestamp,
          timestampFilterField,
          orderId,
          limit,
        });

        if (results.length) {
          const activities = [];

          for (const result of results) {
            const eventHandler = new AskCancelledEventHandler(
              result.order_id,
              result.event_tx_hash,
              result.event_log_index,
              result.event_batch_index
            );

            const activity = eventHandler.buildDocument(result);

            activities.push(activity);
          }

          await ActivitiesIndex.save(activities);

          const lastResult = results[results.length - 1];

          job.data.addToQueue = true;
          job.data.addToQueueCursor = {
            updatedAt: lastResult.updated_ts,
            id: lastResult.order_id,
          };
        } else {
<<<<<<< HEAD
          logger.debug(
=======
          logger.info(
>>>>>>> ad98603e
            QUEUE_NAME,
            `No results. cursor=${JSON.stringify(
              cursor
            )}, fromTimestamp=${fromTimestamp}, toTimestamp=${toTimestamp}`
          );
        }
      } catch (error) {
        logger.error(
          QUEUE_NAME,
          `Process error. limit=${limit}, cursor=${JSON.stringify(cursor)}, error=${JSON.stringify(
            error
          )}`
        );
      }
    },
    { connection: redis.duplicate(), concurrency: 1 }
  );

  worker.on("completed", async (job) => {
    if (job.data.addToQueue) {
      await addToQueue(job.data.addToQueueCursor, job.data.fromTimestamp, job.data.toTimestamp);
    }
  });

  worker.on("error", (error) => {
    logger.error(QUEUE_NAME, `Worker errored: ${error}`);
  });
}

export const addToQueue = async (
  cursor?: CursorInfo,
  fromTimestamp?: number,
  toTimestamp?: number,
  timestampFilterField = "updated_at",
  orderId?: string
) => {
  await queue.add(randomUUID(), {
    cursor,
    fromTimestamp,
    toTimestamp,
    timestampFilterField,
    orderId,
  });
};

export interface CursorInfo {
  updatedAt: string;
  id: string;
}<|MERGE_RESOLUTION|>--- conflicted
+++ resolved
@@ -95,11 +95,7 @@
             id: lastResult.order_id,
           };
         } else {
-<<<<<<< HEAD
-          logger.debug(
-=======
           logger.info(
->>>>>>> ad98603e
             QUEUE_NAME,
             `No results. cursor=${JSON.stringify(
               cursor
