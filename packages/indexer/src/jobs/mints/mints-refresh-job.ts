import { logger } from "@/common/logger";
import { acquireLock, redis } from "@/common/redis";
import { AbstractRabbitMqJobHandler, BackoffStrategy } from "@/jobs/abstract-rabbit-mq-job-handler";
import { refreshMintsForCollection } from "@/orderbook/mints/calldata";

export type MintsRefreshJobPayload = {
  collection: string;
  forceRefresh?: boolean;
};

export default class MintsRefreshJob extends AbstractRabbitMqJobHandler {
  queueName = "mints-refresh";
  maxRetries = 1;
  concurrency = 10;
  lazyMode = true;
  backoff = {
    type: "exponential",
    delay: 10000,
  } as BackoffStrategy;

<<<<<<< HEAD
  public async process(payload: MintsRefreshJobPayload) {
    const { collection } = payload;
=======
  protected async process(payload: MintsRefreshJobPayload) {
    const { collection, forceRefresh } = payload;
>>>>>>> e6e1237d

    const lockKey = `mints-refresh-lock:${collection}`;
    if (!(await redis.get(lockKey)) || forceRefresh) {
      logger.info(this.queueName, `Refreshing mints for collection ${collection}`);
      await refreshMintsForCollection(collection);
      await redis.set(lockKey, "locked", "EX", 30 * 60);
    }
  }

  public async addToQueue(mintInfo: MintsRefreshJobPayload, delay = 0) {
    await this.send({ payload: mintInfo }, delay * 1000);
  }
}

export const triggerDelayedRefresh = async (collection: string) => {
  const DAY = 86400;
  const timeIntervals = [DAY, DAY * 7, DAY * 31];

  for (const timeInterval of timeIntervals) {
    const acquiredLock = await acquireLock(
      `mint-refresh-lock-delayed:${collection}:${timeInterval}`,
      timeInterval
    );
    if (acquiredLock) {
      await mintsRefreshJob.addToQueue({ collection }, timeInterval);
    }
  }
};

export const mintsRefreshJob = new MintsRefreshJob();<|MERGE_RESOLUTION|>--- conflicted
+++ resolved
@@ -18,13 +18,8 @@
     delay: 10000,
   } as BackoffStrategy;
 
-<<<<<<< HEAD
   public async process(payload: MintsRefreshJobPayload) {
-    const { collection } = payload;
-=======
-  protected async process(payload: MintsRefreshJobPayload) {
     const { collection, forceRefresh } = payload;
->>>>>>> e6e1237d
 
     const lockKey = `mints-refresh-lock:${collection}`;
     if (!(await redis.get(lockKey)) || forceRefresh) {
