import { idb } from "@/common/db";

import { AbstractRabbitMqJobHandler } from "@/jobs/abstract-rabbit-mq-job-handler";
import { RabbitMQMessage } from "@/common/rabbit-mq";
import _ from "lodash";
import { fromBuffer, toBuffer } from "@/common/utils";
import { AddressZero } from "@ethersproject/constants";
<<<<<<< HEAD
import { acquireLock, redis, redlock } from "@/common/redis";
=======
import { acquireLock } from "@/common/redis";
>>>>>>> 6cfc7e56
import { resyncUserCollectionsJob } from "@/jobs/nft-balance-updates/reynsc-user-collections-job";
// import { config } from "@/config/index";

export type BackfillUserCollectionsJobCursorInfo = {
  owner: string;
  acquiredAt: string;
};

export class BackfillUserCollectionsJob extends AbstractRabbitMqJobHandler {
  queueName = "backfill-user-collections";
  maxRetries = 10;
  concurrency = 1;
  persistent = false;
  lazyMode = false;
  singleActiveConsumer = true;

  protected async process(payload: BackfillUserCollectionsJobCursorInfo) {
    const { owner, acquiredAt } = payload;
    const values: {
      limit: number;
      AddressZero: Buffer;
      deadAddress: Buffer;
      owner?: Buffer;
      acquiredAt?: string;
    } = {
      limit: 400,
      AddressZero: toBuffer(AddressZero),
      deadAddress: toBuffer("0x000000000000000000000000000000000000dead"),
    };

    let cursor = "";

    if (owner) {
      cursor = `AND (owner, acquired_at) > ($/owner/, $/acquiredAt/)`;
      values.owner = toBuffer(owner);
      values.acquiredAt = acquiredAt;
    }

    const results = await idb.manyOrNone(
      `
        SELECT nb.owner, acquired_at::text, t.collection_id
        FROM nft_balances nb
        JOIN LATERAL (
           SELECT collection_id
           FROM tokens
           WHERE nb.contract = tokens.contract
           AND nb.token_id = tokens.token_id
        ) t ON TRUE
        WHERE nb.owner NOT IN ($/AddressZero/, $/deadAddress/)
        AND amount > 0
        ${cursor}
        ORDER BY nb.owner, acquired_at
        LIMIT $/limit/
        `,
      values
    );

    if (results) {
      for (const result of results) {
        if (_.isNull(result.collection_id)) {
          continue;
        }

        // Check if the user was already synced for this collection
        const lock = `${this.queueName}:${fromBuffer(result.owner)}:${result.collection_id}`;

        if (await acquireLock(lock, 60 * 60 * 6)) {
          // Trigger resync for the user in the collection
          await resyncUserCollectionsJob.addToQueue([
            {
              user: fromBuffer(result.owner),
              collectionId: result.collection_id,
            },
          ]);
        }
      }
    }

    // Check if there are more potential users to sync
    if (results.length == values.limit) {
      const lastItem = _.last(results);

      return {
        addToQueue: true,
        cursor: { owner: fromBuffer(lastItem.owner), acquiredAt: lastItem.acquired_at },
      };
    }

    return { addToQueue: false };
  }

  public async onCompleted(
    rabbitMqMessage: RabbitMQMessage,
    processResult: {
      addToQueue: boolean;
      cursor?: BackfillUserCollectionsJobCursorInfo;
    }
  ) {
    if (processResult.addToQueue) {
      await this.addToQueue(processResult.cursor);
    }
  }

  public async addToQueue(cursor?: BackfillUserCollectionsJobCursorInfo, delay = 0) {
    await this.send({ payload: cursor ?? {} }, delay);
  }
}

export const backfillUserCollectionsJob = new BackfillUserCollectionsJob();

<<<<<<< HEAD
if (config.chainId !== 1) {
  redlock
    .acquire(["backfill-user-collections-lock-4"], 60 * 60 * 24 * 30 * 1000)
    .then(async () => {
      await redis.expire("sync-user-collections", 10);
    })
    .catch(() => {
      // Skip on any errors
    });
}
=======
// if (config.chainId !== 1) {
//   redlock
//     .acquire(["backfill-user-collections-lock-4"], 60 * 60 * 24 * 30 * 1000)
//     .then(async () => {
//       await backfillUserCollectionsJob.addToQueue().
//     })
//     .catch(() => {
//       // Skip on any errors
//     });
// }
>>>>>>> 6cfc7e56
<|MERGE_RESOLUTION|>--- conflicted
+++ resolved
@@ -5,11 +5,7 @@
 import _ from "lodash";
 import { fromBuffer, toBuffer } from "@/common/utils";
 import { AddressZero } from "@ethersproject/constants";
-<<<<<<< HEAD
-import { acquireLock, redis, redlock } from "@/common/redis";
-=======
 import { acquireLock } from "@/common/redis";
->>>>>>> 6cfc7e56
 import { resyncUserCollectionsJob } from "@/jobs/nft-balance-updates/reynsc-user-collections-job";
 // import { config } from "@/config/index";
 
@@ -120,18 +116,6 @@
 
 export const backfillUserCollectionsJob = new BackfillUserCollectionsJob();
 
-<<<<<<< HEAD
-if (config.chainId !== 1) {
-  redlock
-    .acquire(["backfill-user-collections-lock-4"], 60 * 60 * 24 * 30 * 1000)
-    .then(async () => {
-      await redis.expire("sync-user-collections", 10);
-    })
-    .catch(() => {
-      // Skip on any errors
-    });
-}
-=======
 // if (config.chainId !== 1) {
 //   redlock
 //     .acquire(["backfill-user-collections-lock-4"], 60 * 60 * 24 * 30 * 1000)
@@ -141,5 +125,4 @@
 //     .catch(() => {
 //       // Skip on any errors
 //     });
-// }
->>>>>>> 6cfc7e56
+// }