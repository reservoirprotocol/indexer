/* eslint-disable @typescript-eslint/no-explicit-any */

import _ from "lodash";
import { Job, Queue, QueueScheduler, Worker } from "bullmq";
import { randomUUID } from "crypto";

import { logger } from "@/common/logger";
import { acquireLock, redis, redlock, releaseLock } from "@/common/redis";
import { config } from "@/config/index";
import { PendingRefreshTokens, RefreshTokens } from "@/models/pending-refresh-tokens";
import { ridb } from "@/common/db";
import { fromBuffer } from "@/common/utils";
import * as metadataIndexProcessBySlug from "@/jobs/metadata-index/process-queue-by-slug";
import * as metadataIndexProcess from "@/jobs/metadata-index/process-queue";
import { getIndexingMethod } from "@/jobs/metadata-index/fetch-queue";
import { PendingRefreshTokensBySlug } from "@/models/pending-refresh-tokens-by-slug";
import { Tokens } from "@/models/tokens";
import { collectionMetadataQueueJob } from "@/jobs/collection-updates/collection-metadata-queue-job";

const QUEUE_NAME = "backfill-update-missing-metadata-queue";

export const queue = new Queue(QUEUE_NAME, {
  connection: redis.duplicate(),
  defaultJobOptions: {
    attempts: 5,
    backoff: {
      type: "exponential",
      delay: 1000,
    },
    removeOnComplete: 1000,
    removeOnFail: 10000,
    timeout: 60000,
  },
});
new QueueScheduler(QUEUE_NAME, { connection: redis.duplicate() });

// BACKGROUND WORKER ONLY
if (config.doBackgroundWork) {
  const worker = new Worker(
    QUEUE_NAME,
    async (job: Job) => {
      const limit = (await redis.get(`${QUEUE_NAME}-collections-limit`)) || 1;
      const { lastCollectionId } = job.data;

      // eslint-disable-next-line no-constant-condition
      let idFilter = "";
      if (lastCollectionId != "") {
        logger.info(QUEUE_NAME, `Last collection ID = ${lastCollectionId}`);
        idFilter = `WHERE id > '${lastCollectionId}'`;
      }

      const query = `
          SELECT id, contract, community, slug, token_count
          FROM collections
          ${idFilter}
          ORDER BY id ASC
          LIMIT ${limit}
        `;

      const collections = await ridb.manyOrNone(query);
      await Promise.all(
        _.map(collections, (collection) => {
          return processCollection({
            contract: fromBuffer(collection.contract),
            id: collection.id,
            community: collection.community,
            slug: collection.slug,
            tokenCount: collection.token_count,
          });
        })
      );

      // push queue messages
      if (await acquireLock(metadataIndexProcessBySlug.getLockName("opensea"), 60 * 5)) {
        await metadataIndexProcessBySlug.addToQueue();
        await releaseLock(metadataIndexProcessBySlug.getLockName("opensea"));
      }
      if (await acquireLock(metadataIndexProcess.getLockName("opensea"), 60 * 5)) {
        await metadataIndexProcess.addToQueue("opensea");
        await releaseLock(metadataIndexProcess.getLockName("opensea"));
      }

      if (_.size(collections) === limit) {
        const lastId = _.last(collections).id;
        await addToQueue(lastId);
      }
    },
    { connection: redis.duplicate(), concurrency: 1 }
  );

  worker.on("error", (error) => {
    logger.error(QUEUE_NAME, `Worker errored: ${error}`);
  });

  if ([1, 5].includes(config.chainId)) {
    redlock
      .acquire([`${QUEUE_NAME}-lock`], 60 * 60 * 24 * 30 * 1000)
      .then(async () => {
        await addToQueue("");
      })
      .catch(() => {
        // Skip on any errors
      });
  }
}

async function processCollectionTokens(
  collection: { contract: string; id: string; community: string; slug: string; tokenCount: number },
  limit: number,
  indexingMethod: string
) {
  const unindexedTokens: RefreshTokens[] = [];
  let lastTokenId = "";
  // eslint-disable-next-line no-constant-condition
  while (true) {
    let collectionAndTokenIdFilter = `WHERE (t.image is null or t.image = '') AND collection_id = '${collection.id}'`;
    if (lastTokenId != "") {
      logger.info(QUEUE_NAME, `Collection ID ${collection.id}, lastTokenId = ${lastTokenId}`);
      collectionAndTokenIdFilter = `WHERE (t.image is null or t.image = '') AND collection_id = '${collection.id}' AND t.token_id > '${lastTokenId}'`;
    }

    const query = `
      SELECT token_id
      FROM tokens t ${collectionAndTokenIdFilter}
      ORDER BY t.token_id ASC
      LIMIT ${limit}
    `;

    const tokens = await ridb.manyOrNone(query);
    _.forEach(tokens, (token) => {
      unindexedTokens.push({
        collection: collection.id,
        contract: collection.contract,
        tokenId: token.token_id,
      } as RefreshTokens);
    });

    if (_.size(tokens) < limit) {
      break;
    } else {
      lastTokenId = _.last(tokens).token_id;
    }
  }

  if (unindexedTokens.length === 0) {
    return;
  }

  // push to tokens refresh queue
  const pendingRefreshTokens = new PendingRefreshTokens(indexingMethod);
  await pendingRefreshTokens.add(unindexedTokens);
}

async function processCollection(collection: {
  contract: string;
  id: string;
  community: string;
  slug: string;
  tokenCount: number;
}) {
  if (collection.tokenCount === 0) {
    logger.info(QUEUE_NAME, `Collection ${collection.id} is empty. Skipping processing.`);
    return;
  }
  // Disable large collections refresh
  if (collection.tokenCount > 30000) {
    logger.info(
      QUEUE_NAME,
      `Collection ${collection.id} contains ${collection.tokenCount} tokens. Skipping processing.`
    );
    return;
  }
  const indexingMethod = getIndexingMethod(collection.community);
  const limit = Number(await redis.get(`${QUEUE_NAME}-tokens-limit`)) || 1000;
  if (!collection.slug) {
    const tokenId = await Tokens.getSingleToken(collection.id);
<<<<<<< HEAD
    await collectionUpdatesMetadata.addToQueue(
      collection.contract,
      tokenId,
      "opensea",
      0,
      false,
=======
    await collectionMetadataQueueJob.addToQueue(
      { contract: collection.contract, tokenId },
      0,
>>>>>>> 584c19d4
      QUEUE_NAME
    );
    await processCollectionTokens(collection, limit, indexingMethod);
    return;
  }
  const missingMetadataPercentageThreshold =
    (await redis.get(`${QUEUE_NAME}-percentage-threshold`)) || 0.5;

  const unindexedCountQuery = `
      SELECT count(*) as unindexed_token_count
      FROM tokens t
      WHERE (t.image is null or t.image = '') AND t.collection_id = '${collection.id}'
    `;

  const unindexedResult = await ridb.one(unindexedCountQuery);
  logger.info(
    QUEUE_NAME,
    `Processing collection with ID: ${collection.id}. Total tokens count: ${collection.tokenCount}, unindexed count: ${unindexedResult.unindexed_token_count}`
  );

  if (unindexedResult.unindexed_token_count === 0) {
    return;
  }
  if (
    unindexedResult.unindexed_token_count / collection.tokenCount >
    missingMetadataPercentageThreshold
  ) {
    // push to collection refresh queue
    const pendingRefreshTokensBySlug = new PendingRefreshTokensBySlug();
    await pendingRefreshTokensBySlug.add({
      slug: collection.slug,
      contract: collection.contract,
      collection: collection.id,
    });
  } else {
    await processCollectionTokens(collection, limit, indexingMethod);
  }
}

export const addToQueue = async (lastCollectionId: string, delay = 0) => {
  await queue.add(randomUUID(), { lastCollectionId }, { delay });
};<|MERGE_RESOLUTION|>--- conflicted
+++ resolved
@@ -174,18 +174,9 @@
   const limit = Number(await redis.get(`${QUEUE_NAME}-tokens-limit`)) || 1000;
   if (!collection.slug) {
     const tokenId = await Tokens.getSingleToken(collection.id);
-<<<<<<< HEAD
-    await collectionUpdatesMetadata.addToQueue(
-      collection.contract,
-      tokenId,
-      "opensea",
-      0,
-      false,
-=======
     await collectionMetadataQueueJob.addToQueue(
       { contract: collection.contract, tokenId },
       0,
->>>>>>> 584c19d4
       QUEUE_NAME
     );
     await processCollectionTokens(collection, limit, indexingMethod);
