import { ActivitiesEntityInsertParams, ActivityType } from "@/models/activities/activities-entity";
import { Tokens } from "@/models/tokens";
import _ from "lodash";
import { Activities } from "@/models/activities";
import { getActivityHash } from "@/jobs/activities/utils";
import { UserActivitiesEntityInsertParams } from "@/models/user-activities/user-activities-entity";
import { UserActivities } from "@/models/user-activities";
import { config } from "@/config/index";

import * as ActivitiesIndex from "@/elasticsearch/indexes/activities";
import * as fixActivitiesMissingCollection from "@/jobs/activities/fix-activities-missing-collection";
import { NftTransferEventCreatedEventHandler } from "@/elasticsearch/indexes/activities/event-handlers/nft-transfer-event-created";
import { getNetworkSettings } from "@/config/network";
<<<<<<< HEAD
=======
import { logger } from "@/common/logger";
>>>>>>> 3a8b76b4

export class TransferActivity {
  public static async handleEvent(data: NftTransferEventData) {
    const collectionId = await Tokens.getCollectionId(data.contract, data.tokenId);

    const activityHash = getActivityHash(
      data.transactionHash,
      data.logIndex.toString(),
      data.batchIndex.toString()
    );

    const mintAddresses = getNetworkSettings().mintAddresses;

    const activity = {
      type: mintAddresses.includes(data.fromAddress) ? ActivityType.mint : ActivityType.transfer,
      hash: activityHash,
      contract: data.contract,
      collectionId,
      tokenId: data.tokenId,
      fromAddress: data.fromAddress,
      toAddress: data.toAddress,
      price: 0,
      amount: data.amount,
      blockHash: data.blockHash,
      eventTimestamp: data.timestamp,
      metadata: {
        transactionHash: data.transactionHash,
        logIndex: data.logIndex,
        batchIndex: data.batchIndex,
      },
    } as ActivitiesEntityInsertParams;

    const userActivities: UserActivitiesEntityInsertParams[] = [];

    // One record for the user to address
    const toUserActivity = _.clone(activity) as UserActivitiesEntityInsertParams;
    toUserActivity.address = data.toAddress;
    userActivities.push(toUserActivity);

    if (!mintAddresses.includes(data.fromAddress)) {
      // One record for the user from address if not a mint event
      const fromUserActivity = _.clone(activity) as UserActivitiesEntityInsertParams;
      fromUserActivity.address = data.fromAddress;
      userActivities.push(fromUserActivity);
    }

    await Promise.all([
      Activities.addActivities([activity]),
      UserActivities.addActivities(userActivities),
    ]);

    if (config.doElasticsearchWork) {
      const eventHandler = new NftTransferEventCreatedEventHandler(
        data.transactionHash,
        data.logIndex,
        data.batchIndex
      );
      const esActivity = await eventHandler.generateActivity();

      await ActivitiesIndex.save([esActivity]);
    }

    // If collection information is not available yet when a mint event
    if (!collectionId && activity.type === ActivityType.mint) {
      await fixActivitiesMissingCollection.addToQueue(data.contract, data.tokenId);
    }
  }

  public static async handleEvents(events: NftTransferEventData[]) {
    const collectionIds = await Tokens.getCollectionIds(
      _.map(events, (d) => ({ contract: d.contract, tokenId: d.tokenId }))
    );

    const activities = [];
    const userActivities = [];
    const esActivities = [];
    const mintAddresses = getNetworkSettings().mintAddresses;

    for (const data of events) {
      const activityHash = getActivityHash(
        data.transactionHash,
        data.logIndex.toString(),
        data.batchIndex.toString()
      );

      const collectionId = collectionIds?.get(`${data.contract}:${data.tokenId}`);

      const activity = {
        type: mintAddresses.includes(data.fromAddress) ? ActivityType.mint : ActivityType.transfer,
        hash: activityHash,
        contract: data.contract,
        collectionId,
        tokenId: data.tokenId,
        fromAddress: data.fromAddress,
        toAddress: data.toAddress,
        price: 0,
        amount: data.amount,
        blockHash: data.blockHash,
        eventTimestamp: data.timestamp,
        metadata: {
          transactionHash: data.transactionHash,
          logIndex: data.logIndex,
          batchIndex: data.batchIndex,
        },
      } as ActivitiesEntityInsertParams;

      // One record for the user to address
      const toUserActivity = _.clone(activity) as UserActivitiesEntityInsertParams;
      toUserActivity.address = data.toAddress;
      userActivities.push(toUserActivity);

      if (!mintAddresses.includes(data.fromAddress)) {
        // One record for the user from address if not a mint event
        const fromUserActivity = _.clone(activity) as UserActivitiesEntityInsertParams;
        fromUserActivity.address = data.fromAddress;
        userActivities.push(fromUserActivity);
      }

      activities.push(activity);

      if (config.doElasticsearchWork) {
        const eventHandler = new NftTransferEventCreatedEventHandler(
          data.transactionHash,
          data.logIndex,
          data.batchIndex
        );
<<<<<<< HEAD
        const esActivity = await eventHandler.generateActivity();

        esActivities.push(esActivity);
=======
        try {
          const esActivity = await eventHandler.generateActivity();
          esActivities.push(esActivity);
        } catch (error) {
          logger.error(
            "generate-elastic-activity",
            `failed to generate elastic activity error ${error} activity ${JSON.stringify(
              activity
            )}`
          );
        }
>>>>>>> 3a8b76b4
      }

      // If collection information is not available yet when a mint event
      if (!collectionId && activity.type === ActivityType.mint) {
        await fixActivitiesMissingCollection.addToQueue(data.contract, data.tokenId);
      }
    }

    // Insert activities in batch
    await Promise.all([
      Activities.addActivities(activities),
      UserActivities.addActivities(userActivities),
    ]);

    if (esActivities.length) {
      await ActivitiesIndex.save(esActivities);
    }
  }
}

export type NftTransferEventData = {
  contract: string;
  tokenId: string;
  fromAddress: string;
  toAddress: string;
  amount: number;
  transactionHash: string;
  logIndex: number;
  batchIndex: number;
  blockHash: string;
  timestamp: number;
};<|MERGE_RESOLUTION|>--- conflicted
+++ resolved
@@ -11,10 +11,7 @@
 import * as fixActivitiesMissingCollection from "@/jobs/activities/fix-activities-missing-collection";
 import { NftTransferEventCreatedEventHandler } from "@/elasticsearch/indexes/activities/event-handlers/nft-transfer-event-created";
 import { getNetworkSettings } from "@/config/network";
-<<<<<<< HEAD
-=======
 import { logger } from "@/common/logger";
->>>>>>> 3a8b76b4
 
 export class TransferActivity {
   public static async handleEvent(data: NftTransferEventData) {
@@ -141,11 +138,6 @@
           data.logIndex,
           data.batchIndex
         );
-<<<<<<< HEAD
-        const esActivity = await eventHandler.generateActivity();
-
-        esActivities.push(esActivity);
-=======
         try {
           const esActivity = await eventHandler.generateActivity();
           esActivities.push(esActivity);
@@ -157,7 +149,6 @@
             )}`
           );
         }
->>>>>>> 3a8b76b4
       }
 
       // If collection information is not available yet when a mint event
