import { ActivitiesEntityInsertParams, ActivityType } from "@/models/activities/activities-entity";
import { Tokens } from "@/models/tokens";
import _ from "lodash";
import { Activities } from "@/models/activities";
import { getActivityHash } from "@/jobs/activities/utils";
import { UserActivitiesEntityInsertParams } from "@/models/user-activities/user-activities-entity";
import { UserActivities } from "@/models/user-activities";
import { config } from "@/config/index";

import * as ActivitiesIndex from "@/elasticsearch/indexes/activities";
import * as fixActivitiesMissingCollection from "@/jobs/activities/fix-activities-missing-collection";
import { NftTransferEventCreatedEventHandler } from "@/elasticsearch/indexes/activities/event-handlers/nft-transfer-event-created";
<<<<<<< HEAD
=======
import { getNetworkSettings } from "@/config/network";
>>>>>>> dfc2a59d

export class TransferActivity {
  public static async handleEvent(data: NftTransferEventData) {
    const collectionId = await Tokens.getCollectionId(data.contract, data.tokenId);

    const activityHash = getActivityHash(
      data.transactionHash,
      data.logIndex.toString(),
      data.batchIndex.toString()
    );

    const mintAddresses = getNetworkSettings().mintAddresses;

    const activity = {
      type: mintAddresses.includes(data.fromAddress) ? ActivityType.mint : ActivityType.transfer,
      hash: activityHash,
      contract: data.contract,
      collectionId,
      tokenId: data.tokenId,
      fromAddress: data.fromAddress,
      toAddress: data.toAddress,
      price: 0,
      amount: data.amount,
      blockHash: data.blockHash,
      eventTimestamp: data.timestamp,
      metadata: {
        transactionHash: data.transactionHash,
        logIndex: data.logIndex,
        batchIndex: data.batchIndex,
      },
    } as ActivitiesEntityInsertParams;

    const userActivities: UserActivitiesEntityInsertParams[] = [];

    // One record for the user to address
    const toUserActivity = _.clone(activity) as UserActivitiesEntityInsertParams;
    toUserActivity.address = data.toAddress;
    userActivities.push(toUserActivity);

    if (!mintAddresses.includes(data.fromAddress)) {
      // One record for the user from address if not a mint event
      const fromUserActivity = _.clone(activity) as UserActivitiesEntityInsertParams;
      fromUserActivity.address = data.fromAddress;
      userActivities.push(fromUserActivity);
    }

    await Promise.all([
      Activities.addActivities([activity]),
      UserActivities.addActivities(userActivities),
    ]);

    if (config.doElasticsearchWork) {
      const eventHandler = new NftTransferEventCreatedEventHandler(
        data.transactionHash,
        data.logIndex,
        data.batchIndex
      );
<<<<<<< HEAD
      const activity = await eventHandler.generateActivity();

      await ActivitiesIndex.save([activity]);
=======
      const esActivity = await eventHandler.generateActivity();

      await ActivitiesIndex.save([esActivity]);
>>>>>>> dfc2a59d
    }

    // If collection information is not available yet when a mint event
    if (!collectionId && activity.type === ActivityType.mint) {
      await fixActivitiesMissingCollection.addToQueue(data.contract, data.tokenId);
    }
  }

  public static async handleEvents(events: NftTransferEventData[]) {
    const collectionIds = await Tokens.getCollectionIds(
      _.map(events, (d) => ({ contract: d.contract, tokenId: d.tokenId }))
    );

    const activities = [];
    const userActivities = [];
    const esActivities = [];
<<<<<<< HEAD
=======
    const mintAddresses = getNetworkSettings().mintAddresses;
>>>>>>> dfc2a59d

    for (const data of events) {
      const activityHash = getActivityHash(
        data.transactionHash,
        data.logIndex.toString(),
        data.batchIndex.toString()
      );

      const collectionId = collectionIds?.get(`${data.contract}:${data.tokenId}`);

      const activity = {
<<<<<<< HEAD
        type: data.fromAddress == AddressZero ? ActivityType.mint : ActivityType.transfer,
=======
        type: mintAddresses.includes(data.fromAddress) ? ActivityType.mint : ActivityType.transfer,
>>>>>>> dfc2a59d
        hash: activityHash,
        contract: data.contract,
        collectionId,
        tokenId: data.tokenId,
        fromAddress: data.fromAddress,
        toAddress: data.toAddress,
        price: 0,
        amount: data.amount,
        blockHash: data.blockHash,
        eventTimestamp: data.timestamp,
        metadata: {
          transactionHash: data.transactionHash,
          logIndex: data.logIndex,
          batchIndex: data.batchIndex,
        },
      } as ActivitiesEntityInsertParams;

      // One record for the user to address
      const toUserActivity = _.clone(activity) as UserActivitiesEntityInsertParams;
      toUserActivity.address = data.toAddress;
      userActivities.push(toUserActivity);

<<<<<<< HEAD
      if (data.fromAddress != AddressZero) {
=======
      if (!mintAddresses.includes(data.fromAddress)) {
>>>>>>> dfc2a59d
        // One record for the user from address if not a mint event
        const fromUserActivity = _.clone(activity) as UserActivitiesEntityInsertParams;
        fromUserActivity.address = data.fromAddress;
        userActivities.push(fromUserActivity);
      }

      activities.push(activity);

      if (config.doElasticsearchWork) {
        const eventHandler = new NftTransferEventCreatedEventHandler(
          data.transactionHash,
          data.logIndex,
          data.batchIndex
        );
        const esActivity = await eventHandler.generateActivity();

        esActivities.push(esActivity);
      }

      // If collection information is not available yet when a mint event
<<<<<<< HEAD
      if (!collectionId && data.fromAddress == AddressZero) {
=======
      if (!collectionId && activity.type === ActivityType.mint) {
>>>>>>> dfc2a59d
        await fixActivitiesMissingCollection.addToQueue(data.contract, data.tokenId);
      }
    }

    // Insert activities in batch
    await Promise.all([
      Activities.addActivities(activities),
      UserActivities.addActivities(userActivities),
    ]);

    if (esActivities.length) {
      await ActivitiesIndex.save(esActivities);
    }
  }
}

export type NftTransferEventData = {
  contract: string;
  tokenId: string;
  fromAddress: string;
  toAddress: string;
  amount: number;
  transactionHash: string;
  logIndex: number;
  batchIndex: number;
  blockHash: string;
  timestamp: number;
};<|MERGE_RESOLUTION|>--- conflicted
+++ resolved
@@ -10,10 +10,7 @@
 import * as ActivitiesIndex from "@/elasticsearch/indexes/activities";
 import * as fixActivitiesMissingCollection from "@/jobs/activities/fix-activities-missing-collection";
 import { NftTransferEventCreatedEventHandler } from "@/elasticsearch/indexes/activities/event-handlers/nft-transfer-event-created";
-<<<<<<< HEAD
-=======
 import { getNetworkSettings } from "@/config/network";
->>>>>>> dfc2a59d
 
 export class TransferActivity {
   public static async handleEvent(data: NftTransferEventData) {
@@ -71,15 +68,9 @@
         data.logIndex,
         data.batchIndex
       );
-<<<<<<< HEAD
-      const activity = await eventHandler.generateActivity();
-
-      await ActivitiesIndex.save([activity]);
-=======
       const esActivity = await eventHandler.generateActivity();
 
       await ActivitiesIndex.save([esActivity]);
->>>>>>> dfc2a59d
     }
 
     // If collection information is not available yet when a mint event
@@ -96,10 +87,7 @@
     const activities = [];
     const userActivities = [];
     const esActivities = [];
-<<<<<<< HEAD
-=======
     const mintAddresses = getNetworkSettings().mintAddresses;
->>>>>>> dfc2a59d
 
     for (const data of events) {
       const activityHash = getActivityHash(
@@ -111,11 +99,7 @@
       const collectionId = collectionIds?.get(`${data.contract}:${data.tokenId}`);
 
       const activity = {
-<<<<<<< HEAD
-        type: data.fromAddress == AddressZero ? ActivityType.mint : ActivityType.transfer,
-=======
         type: mintAddresses.includes(data.fromAddress) ? ActivityType.mint : ActivityType.transfer,
->>>>>>> dfc2a59d
         hash: activityHash,
         contract: data.contract,
         collectionId,
@@ -138,11 +122,7 @@
       toUserActivity.address = data.toAddress;
       userActivities.push(toUserActivity);
 
-<<<<<<< HEAD
-      if (data.fromAddress != AddressZero) {
-=======
       if (!mintAddresses.includes(data.fromAddress)) {
->>>>>>> dfc2a59d
         // One record for the user from address if not a mint event
         const fromUserActivity = _.clone(activity) as UserActivitiesEntityInsertParams;
         fromUserActivity.address = data.fromAddress;
@@ -163,11 +143,7 @@
       }
 
       // If collection information is not available yet when a mint event
-<<<<<<< HEAD
-      if (!collectionId && data.fromAddress == AddressZero) {
-=======
       if (!collectionId && activity.type === ActivityType.mint) {
->>>>>>> dfc2a59d
         await fixActivitiesMissingCollection.addToQueue(data.contract, data.tokenId);
       }
     }
