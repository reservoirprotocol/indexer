/* eslint-disable @typescript-eslint/no-explicit-any */

import _ from "lodash";
import { Job, Queue, QueueScheduler, Worker } from "bullmq";
import { randomUUID } from "crypto";

import { logger } from "@/common/logger";
import { redis } from "@/common/redis";
import { config } from "@/config/index";
import { SaleActivity, FillEventData } from "@/jobs/activities/sale-activity";
import { TransferActivity, NftTransferEventData } from "@/jobs/activities/transfer-activity";
import { AskActivity, NewSellOrderEventData } from "@/jobs/activities/ask-activity";
import { BidActivity, NewBuyOrderEventData } from "@/jobs/activities/bid-activity";
import {
  BidCancelActivity,
  BuyOrderCancelledEventData,
} from "@/jobs/activities/bid-cancel-activity";
import {
  AskCancelActivity,
  SellOrderCancelledEventData,
} from "@/jobs/activities/ask-cancel-activity";

const QUEUE_NAME = "process-activity-event-queue";

export const queue = new Queue(QUEUE_NAME, {
  connection: redis.duplicate(),
  defaultJobOptions: {
    attempts: 10,
    removeOnComplete: 100,
    removeOnFail: 50000,
    backoff: {
      type: "fixed",
      delay: 5000,
    },
  },
});
new QueueScheduler(QUEUE_NAME, { connection: redis.duplicate() });

// BACKGROUND WORKER ONLY
if (config.doBackgroundWork) {
  const worker = new Worker(
    QUEUE_NAME,
    async (job: Job) => {
      const { kind, data } = job.data as EventInfo;

      switch (kind) {
        case EventKind.fillEvent:
          await SaleActivity.handleEvent(data as FillEventData);
          break;
        case EventKind.nftTransferEvent:
          await TransferActivity.handleEvent(data as NftTransferEventData);
          break;
        case EventKind.newSellOrder:
          await AskActivity.handleEvent(data as NewSellOrderEventData);
          break;
        case EventKind.newBuyOrder:
          await BidActivity.handleEvent(data as NewBuyOrderEventData);
          break;
        case EventKind.buyOrderCancelled:
          await BidCancelActivity.handleEvent(data as BuyOrderCancelledEventData);
          break;
        case EventKind.sellOrderCancelled:
          await AskCancelActivity.handleEvent(data as SellOrderCancelledEventData);
          break;
      }
    },
<<<<<<< HEAD
    { connection: redis.duplicate(), concurrency: 35 }
=======
    { connection: redis.duplicate(), concurrency: 45 }
>>>>>>> 65074003
  );

  worker.on("error", (error) => {
    logger.error(QUEUE_NAME, `Worker errored: ${error}`);
  });
}

export enum EventKind {
  fillEvent = "fillEvent",
  nftTransferEvent = "nftTransferEvent",
  newSellOrder = "newSellOrder",
  newBuyOrder = "newBuyOrder",
  sellOrderCancelled = "sellOrderCancelled",
  buyOrderCancelled = "buyOrderCancelled",
}

export type EventInfo =
  | {
      kind: EventKind.newSellOrder;
      data: NewSellOrderEventData;
      context?: string;
    }
  | {
      kind: EventKind.newBuyOrder;
      data: NewBuyOrderEventData;
      context?: string;
    }
  | {
      kind: EventKind.nftTransferEvent;
      data: NftTransferEventData;
      context?: string;
    }
  | {
      kind: EventKind.fillEvent;
      data: FillEventData;
      context?: string;
    }
  | {
      kind: EventKind.sellOrderCancelled;
      data: SellOrderCancelledEventData;
      context?: string;
    }
  | {
      kind: EventKind.buyOrderCancelled;
      data: BuyOrderCancelledEventData;
      context?: string;
    };

export const addToQueue = async (events: EventInfo[]) => {
  await queue.addBulk(
    _.map(events, (event) => ({
      name: randomUUID(),
      data: event,
      opts: {
        jobId: event.context,
      },
    }))
  );
};<|MERGE_RESOLUTION|>--- conflicted
+++ resolved
@@ -64,11 +64,7 @@
           break;
       }
     },
-<<<<<<< HEAD
-    { connection: redis.duplicate(), concurrency: 35 }
-=======
     { connection: redis.duplicate(), concurrency: 45 }
->>>>>>> 65074003
   );
 
   worker.on("error", (error) => {
