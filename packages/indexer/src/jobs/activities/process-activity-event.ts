--- conflicted
+++ resolved
@@ -73,15 +73,10 @@
         }
       } else {
         // Get the next batch of activities
-<<<<<<< HEAD
-        const activitiesList = new ActivitiesList();
-        const activitiesToProcess = await activitiesList.get();
-=======
         const limit = 75;
         const activitiesList = new ActivitiesList();
         const activitiesToProcess = await activitiesList.get(limit);
         job.data.checkForMore = !_.isEmpty(activitiesToProcess);
->>>>>>> 153f4124
 
         const aggregatedActivities = {
           [EventKind.fillEvent]: [] as FillEventData[],
@@ -233,17 +228,10 @@
 
 if (config.doBackgroundWork) {
   cron.schedule(
-<<<<<<< HEAD
-    "*/10 * * * * *",
-    async () =>
-      await redlock
-        .acquire(["save-activities"], (10 - 5) * 1000)
-=======
     "*/5 * * * * *",
     async () =>
       await redlock
         .acquire(["save-activities"], (5 - 1) * 1000)
->>>>>>> 153f4124
         .then(async () => addToQueue())
         .catch(() => {
           // Skip on any errors
