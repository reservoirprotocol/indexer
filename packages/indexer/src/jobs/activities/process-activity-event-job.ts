import { AbstractRabbitMqJobHandler } from "@/jobs/abstract-rabbit-mq-job-handler";
import { PendingActivityEventsQueue } from "@/elasticsearch/indexes/activities/pending-activity-events-queue";
import {
  NftTransferEventInfo,
  OrderEventInfo,
} from "@/elasticsearch/indexes/activities/event-handlers/base";

export enum EventKind {
  fillEvent = "fillEvent",
  nftTransferEvent = "nftTransferEvent",
  newSellOrder = "newSellOrder",
  newBuyOrder = "newBuyOrder",
  sellOrderCancelled = "sellOrderCancelled",
  buyOrderCancelled = "buyOrderCancelled",
}

export type ProcessActivityEventJobPayload =
  | {
      kind: EventKind.newSellOrder;
      data: OrderEventInfo;
      context?: string;
    }
  | {
      kind: EventKind.newBuyOrder;
      data: OrderEventInfo;
      context?: string;
    }
  | {
      kind: EventKind.nftTransferEvent;
      data: NftTransferEventInfo;
      context?: string;
    }
  | {
      kind: EventKind.fillEvent;
      data: NftTransferEventInfo;
      context?: string;
    }
  | {
      kind: EventKind.sellOrderCancelled;
      data: OrderEventInfo;
      context?: string;
    }
  | {
      kind: EventKind.buyOrderCancelled;
      data: OrderEventInfo;
      context?: string;
    };

export class ProcessActivityEventJob extends AbstractRabbitMqJobHandler {
  queueName = "process-activity-event-queue";
  maxRetries = 10;
  concurrency = 15;
  persistent = true;
  lazyMode = true;

  protected async process(payload: ProcessActivityEventJobPayload) {
    const { kind, data } = payload;

    switch (kind) {
      case EventKind.fillEvent:
        await new PendingActivityEventsQueue(EventKind.fillEvent).add([
          {
            kind: EventKind.fillEvent,
            data: {
<<<<<<< HEAD
              txHash: data.transactionHash,
=======
              txHash: data.txHash ?? data.transactionHash,
>>>>>>> 015e32d7
              logIndex: data.logIndex,
              batchIndex: data.batchIndex,
            } as NftTransferEventInfo,
          },
        ]);

        break;
      case EventKind.nftTransferEvent:
        await new PendingActivityEventsQueue(EventKind.nftTransferEvent).add([
          {
            kind: EventKind.nftTransferEvent,
            data: {
              txHash: data.txHash ?? data.transactionHash,
              logIndex: data.logIndex,
              batchIndex: data.batchIndex,
            } as NftTransferEventInfo,
          },
        ]);

        break;
      case EventKind.newSellOrder:
        await new PendingActivityEventsQueue(EventKind.newSellOrder).add([
          {
            kind: EventKind.newSellOrder,
            data: {
              orderId: data.orderId,
<<<<<<< HEAD
              txHash: data.transactionHash,
=======
              txHash: data.txHash ?? data.transactionHash,
>>>>>>> 015e32d7
              logIndex: data.logIndex,
              batchIndex: data.batchIndex,
            } as OrderEventInfo,
          },
        ]);

        break;
      case EventKind.newBuyOrder:
        await new PendingActivityEventsQueue(EventKind.newBuyOrder).add([
          {
            kind: EventKind.newBuyOrder,
            data: {
              orderId: data.orderId,
<<<<<<< HEAD
              txHash: data.transactionHash,
=======
              txHash: data.txHash ?? data.transactionHash,
>>>>>>> 015e32d7
              logIndex: data.logIndex,
              batchIndex: data.batchIndex,
            } as OrderEventInfo,
          },
        ]);

        break;
      case EventKind.buyOrderCancelled:
        await new PendingActivityEventsQueue(EventKind.buyOrderCancelled).add([
          {
            kind: EventKind.buyOrderCancelled,
            data: {
              orderId: data.orderId,
<<<<<<< HEAD
              txHash: data.transactionHash,
=======
              txHash: data.txHash ?? data.transactionHash,
>>>>>>> 015e32d7
              logIndex: data.logIndex,
              batchIndex: data.batchIndex,
            } as OrderEventInfo,
          },
        ]);

        break;
      case EventKind.sellOrderCancelled:
        await new PendingActivityEventsQueue(EventKind.sellOrderCancelled).add([
          {
            kind: EventKind.sellOrderCancelled,
            data: {
              orderId: data.orderId,
<<<<<<< HEAD
              txHash: data.transactionHash,
=======
              txHash: data.txHash ?? data.transactionHash,
>>>>>>> 015e32d7
              logIndex: data.logIndex,
              batchIndex: data.batchIndex,
            } as OrderEventInfo,
          },
        ]);

        break;
    }
  }

  public async addToQueue(payloads: ProcessActivityEventJobPayload[]) {
    await this.sendBatch(payloads.map((payload) => ({ payload })));
  }
}

export const processActivityEventJob = new ProcessActivityEventJob();<|MERGE_RESOLUTION|>--- conflicted
+++ resolved
@@ -62,11 +62,7 @@
           {
             kind: EventKind.fillEvent,
             data: {
-<<<<<<< HEAD
-              txHash: data.transactionHash,
-=======
               txHash: data.txHash ?? data.transactionHash,
->>>>>>> 015e32d7
               logIndex: data.logIndex,
               batchIndex: data.batchIndex,
             } as NftTransferEventInfo,
@@ -93,11 +89,7 @@
             kind: EventKind.newSellOrder,
             data: {
               orderId: data.orderId,
-<<<<<<< HEAD
-              txHash: data.transactionHash,
-=======
               txHash: data.txHash ?? data.transactionHash,
->>>>>>> 015e32d7
               logIndex: data.logIndex,
               batchIndex: data.batchIndex,
             } as OrderEventInfo,
@@ -111,11 +103,7 @@
             kind: EventKind.newBuyOrder,
             data: {
               orderId: data.orderId,
-<<<<<<< HEAD
-              txHash: data.transactionHash,
-=======
               txHash: data.txHash ?? data.transactionHash,
->>>>>>> 015e32d7
               logIndex: data.logIndex,
               batchIndex: data.batchIndex,
             } as OrderEventInfo,
@@ -129,11 +117,7 @@
             kind: EventKind.buyOrderCancelled,
             data: {
               orderId: data.orderId,
-<<<<<<< HEAD
-              txHash: data.transactionHash,
-=======
               txHash: data.txHash ?? data.transactionHash,
->>>>>>> 015e32d7
               logIndex: data.logIndex,
               batchIndex: data.batchIndex,
             } as OrderEventInfo,
@@ -147,11 +131,7 @@
             kind: EventKind.sellOrderCancelled,
             data: {
               orderId: data.orderId,
-<<<<<<< HEAD
-              txHash: data.transactionHash,
-=======
               txHash: data.txHash ?? data.transactionHash,
->>>>>>> 015e32d7
               logIndex: data.logIndex,
               batchIndex: data.batchIndex,
             } as OrderEventInfo,
