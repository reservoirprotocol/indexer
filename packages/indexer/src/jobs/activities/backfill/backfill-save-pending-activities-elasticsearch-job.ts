import { logger } from "@/common/logger";
import { config } from "@/config/index";
import { elasticsearch } from "@/common/elasticsearch";

import { AbstractRabbitMqJobHandler } from "@/jobs/abstract-rabbit-mq-job-handler";
import { PendingActivitiesQueue } from "@/elasticsearch/indexes/activities/pending-activities-queue";
import { RabbitMQMessage } from "@/common/rabbit-mq";

const BATCH_SIZE = 1000;

export type BackfillSavePendingActivitiesElasticsearchJobPayload = {
  indexName?: string;
};

export class BackfillSavePendingActivitiesElasticsearchJob extends AbstractRabbitMqJobHandler {
  queueName = "backfill-save-pending-activities-elasticsearch";
  maxRetries = 10;
  concurrency = 1;
  persistent = true;
  lazyMode = true;

  protected async process(payload: BackfillSavePendingActivitiesElasticsearchJobPayload) {
    let addToQueue = false;

    const pendingActivitiesQueue = new PendingActivitiesQueue(payload.indexName);
    const pendingActivities = await pendingActivitiesQueue.get(BATCH_SIZE);

    if (pendingActivities.length > 0) {
      try {
        const bulkResponse = await elasticsearch.bulk({
          body: pendingActivities.flatMap((activity) => [
            { index: { _index: payload.indexName, _id: activity.id } },
            activity,
          ]),
        });

        logger.info(
          this.queueName,
          JSON.stringify({
<<<<<<< HEAD
            message: `Saved ${pendingActivities.length} activities.`,
            bulkResponse,
            hasErrors: bulkResponse.errors,
          })
        );

        if (bulkResponse.errors) {
          logger.info(
            this.queueName,
            JSON.stringify({
              message: `Errored activities.`,
              bulkResponse,
              errors: bulkResponse.items.filter((item) => item.index?.error),
            })
          );
=======
            topic: "save errors",
            message: `Errors saving ${pendingActivities.length} activities.`,
            bulkResponse,
          })
        );
>>>>>>> 47dbe5df

        if (bulkResponse.errors) {
          await pendingActivitiesQueue.add(pendingActivities);
        }
      } catch (error) {
        logger.error(
          this.queueName,
          `failed to insert into activities. error=${error}, pendingActivities=${JSON.stringify(
            pendingActivities
          )}`
        );

        await pendingActivitiesQueue.add(pendingActivities);
      }

      addToQueue = true;
    }

    return { addToQueue };
  }

  public events() {
    this.once(
      "onCompleted",
      async (message: RabbitMQMessage, processResult: { addToQueue: boolean }) => {
        if (processResult.addToQueue) {
          await this.addToQueue(message.payload.indexName);
        }
      }
    );
  }

  public async addToQueue(indexName?: string) {
    if (!config.doElasticsearchWork) {
      return;
    }

    return this.send({ payload: { indexName } });
  }
}
export const backfillSavePendingActivitiesElasticsearchJob =
  new BackfillSavePendingActivitiesElasticsearchJob();<|MERGE_RESOLUTION|>--- conflicted
+++ resolved
@@ -37,7 +37,6 @@
         logger.info(
           this.queueName,
           JSON.stringify({
-<<<<<<< HEAD
             message: `Saved ${pendingActivities.length} activities.`,
             bulkResponse,
             hasErrors: bulkResponse.errors,
@@ -53,15 +52,7 @@
               errors: bulkResponse.items.filter((item) => item.index?.error),
             })
           );
-=======
-            topic: "save errors",
-            message: `Errors saving ${pendingActivities.length} activities.`,
-            bulkResponse,
-          })
-        );
->>>>>>> 47dbe5df
 
-        if (bulkResponse.errors) {
           await pendingActivitiesQueue.add(pendingActivities);
         }
       } catch (error) {
