import { Interface } from "@ethersproject/abi";
import { BigNumber } from "@ethersproject/bignumber";
import { HashZero } from "@ethersproject/constants";
import { Contract } from "@ethersproject/contracts";
import * as Sdk from "@reservoir0x/sdk";
import { Job, Queue, QueueScheduler, Worker } from "bullmq";
import { randomUUID } from "crypto";

import { idb } from "@/common/db";
import { logger } from "@/common/logger";
import { baseProvider } from "@/common/provider";
import { redis } from "@/common/redis";
import { now, toBuffer } from "@/common/utils";
import { config } from "@/config/index";

import * as orderUpdatesById from "@/jobs/order-updates/by-id-queue";
import * as orderbook from "@/jobs/orderbook/orders-queue";

import * as commonHelpers from "@/orderbook/orders/common/helpers";
import * as raribleCheck from "@/orderbook/orders/rarible/check";
import * as seaportCheck from "@/orderbook/orders/seaport-base/check";
import * as x2y2Check from "@/orderbook/orders/x2y2/check";
import * as zeroExV4Check from "@/orderbook/orders/zeroex-v4/check";
import * as blurCheck from "@/orderbook/orders/blur/check";
import * as nftxCheck from "@/orderbook/orders/nftx/check";
import * as looksRareV2Check from "@/orderbook/orders/looks-rare-v2/check";
import { baseProvider } from "@/common/provider";
import { BigNumber, Contract } from "ethers";
import { Interface } from "ethers/lib/utils";

const QUEUE_NAME = "order-fixes";

export const queue = new Queue(QUEUE_NAME, {
  connection: redis.duplicate(),
  defaultJobOptions: {
    attempts: 5,
    backoff: {
      type: "exponential",
      delay: 10000,
    },
    removeOnComplete: 1000,
    removeOnFail: 10000,
    timeout: 60000,
  },
});
new QueueScheduler(QUEUE_NAME, { connection: redis.duplicate() });

// BACKGROUND WORKER ONLY
if (config.doBackgroundWork) {
  const worker = new Worker(
    QUEUE_NAME,
    async (job: Job) => {
      const { by, data } = job.data as OrderFixInfo;

      try {
        switch (by) {
          case "id": {
            // If the order is valid or potentially valid, recheck it's status
            const result = await idb.oneOrNone(
              `
                SELECT
                  orders.id,
                  orders.side,
                  orders.token_set_id,
                  orders.kind,
                  orders.quantity_remaining,
                  orders.raw_data,
                  orders.block_number,
                  orders.log_index,
                  orders.originated_at
                FROM orders
                WHERE orders.id = $/id/
                  AND (orders.fillability_status = 'fillable' OR orders.fillability_status = 'no-balance')
                  AND (orders.approval_status = 'approved' OR orders.approval_status = 'no-approval')
              `,
              { id: data.id }
            );

            if (result && result.raw_data) {
              let fillabilityStatus = "fillable";
              let approvalStatus = "approved";

              switch (result.kind) {
                case "blur": {
                  if (result.side === "sell") {
                    const order = new Sdk.Blur.Order(config.chainId, result.raw_data);
                    try {
                      await blurCheck.offChainCheck(order, result.originated_at, {
                        onChainApprovalRecheck: true,
                        checkFilledOrCancelled: true,
                      });
                      // eslint-disable-next-line @typescript-eslint/no-explicit-any
                    } catch (error: any) {
                      if (error.message === "cancelled") {
                        fillabilityStatus = "cancelled";
                      } else if (error.message === "filled") {
                        fillabilityStatus = "filled";
                      } else if (error.message === "no-balance") {
                        fillabilityStatus = "no-balance";
                      } else if (error.message === "no-approval") {
                        approvalStatus = "no-approval";
                      } else if (error.message === "no-balance-no-approval") {
                        fillabilityStatus = "no-balance";
                        approvalStatus = "no-approval";
                      } else {
                        return;
                      }
                    }
                  }
                  break;
                }

                case "looks-rare-v2": {
                  const order = new Sdk.LooksRareV2.Order(config.chainId, result.raw_data);
                  try {
                    await looksRareV2Check.offChainCheck(order, {
                      onChainApprovalRecheck: true,
                      checkFilledOrCancelled: true,
                    });
                    // eslint-disable-next-line @typescript-eslint/no-explicit-any
                  } catch (error: any) {
                    if (error.message === "cancelled") {
                      fillabilityStatus = "cancelled";
                    } else if (error.message === "filled") {
                      fillabilityStatus = "filled";
                    } else if (error.message === "no-balance") {
                      fillabilityStatus = "no-balance";
                    } else if (error.message === "no-approval") {
                      approvalStatus = "no-approval";
                    } else if (error.message === "no-balance-no-approval") {
                      fillabilityStatus = "no-balance";
                      approvalStatus = "no-approval";
                    } else {
                      return;
                    }
                  }
                  break;
                }

                case "x2y2": {
                  const order = new Sdk.X2Y2.Order(config.chainId, result.raw_data);
                  try {
                    await x2y2Check.offChainCheck(order, result.originated_at, {
                      onChainApprovalRecheck: true,
                      checkFilledOrCancelled: true,
                    });
                    // eslint-disable-next-line @typescript-eslint/no-explicit-any
                  } catch (error: any) {
                    if (error.message === "cancelled") {
                      fillabilityStatus = "cancelled";
                    } else if (error.message === "filled") {
                      fillabilityStatus = "filled";
                    } else if (error.message === "no-balance") {
                      fillabilityStatus = "no-balance";
                    } else if (error.message === "no-approval") {
                      approvalStatus = "no-approval";
                    } else if (error.message === "no-balance-no-approval") {
                      fillabilityStatus = "no-balance";
                      approvalStatus = "no-approval";
                    } else {
                      return;
                    }
                  }
                  break;
                }

                case "zeroex-v4-erc721":
                case "zeroex-v4-erc1155": {
                  const order = new Sdk.ZeroExV4.Order(config.chainId, result.raw_data);
                  try {
                    await zeroExV4Check.offChainCheck(order, {
                      onChainApprovalRecheck: true,
                      checkFilledOrCancelled: true,
                    });
                    // eslint-disable-next-line @typescript-eslint/no-explicit-any
                  } catch (error: any) {
                    if (error.message === "cancelled") {
                      fillabilityStatus = "cancelled";
                    } else if (error.message === "filled") {
                      fillabilityStatus = "filled";
                    } else if (error.message === "no-balance") {
                      fillabilityStatus = "no-balance";
                    } else if (error.message === "no-approval") {
                      approvalStatus = "no-approval";
                    } else if (error.message === "no-balance-no-approval") {
                      fillabilityStatus = "no-balance";
                      approvalStatus = "no-approval";
                    } else {
                      return;
                    }
                  }
                  break;
                }

                case "seaport": {
                  const order = new Sdk.SeaportV11.Order(config.chainId, result.raw_data);
                  const exchange = new Sdk.SeaportV11.Exchange(config.chainId);
                  try {
                    await seaportCheck.offChainCheck(order, "seaport", exchange, {
                      onChainApprovalRecheck: true,
                      checkFilledOrCancelled: true,
                      quantityRemaining: result.quantity_remaining,
                    });
                    // eslint-disable-next-line @typescript-eslint/no-explicit-any
                  } catch (error: any) {
                    if (error.message === "cancelled") {
                      fillabilityStatus = "cancelled";
                    } else if (error.message === "filled") {
                      fillabilityStatus = "filled";
                    } else if (error.message === "no-balance") {
                      fillabilityStatus = "no-balance";
                    } else if (error.message === "no-approval") {
                      approvalStatus = "no-approval";
                    } else if (error.message === "no-balance-no-approval") {
                      fillabilityStatus = "no-balance";
                      approvalStatus = "no-approval";
                    } else {
                      return;
                    }
                  }
                  break;
                }

                case "seaport-v1.4": {
                  const order = new Sdk.SeaportV14.Order(config.chainId, result.raw_data);
                  const exchange = new Sdk.SeaportV14.Exchange(config.chainId);
                  try {
                    await seaportCheck.offChainCheck(order, "seaport-v1.4", exchange, {
                      onChainApprovalRecheck: true,
                      checkFilledOrCancelled: true,
                      quantityRemaining: result.quantity_remaining,
                    });
                    // eslint-disable-next-line @typescript-eslint/no-explicit-any
                  } catch (error: any) {
                    if (error.message === "cancelled") {
                      fillabilityStatus = "cancelled";
                    } else if (error.message === "filled") {
                      fillabilityStatus = "filled";
                    } else if (error.message === "no-balance") {
                      fillabilityStatus = "no-balance";
                    } else if (error.message === "no-approval") {
                      approvalStatus = "no-approval";
                    } else if (error.message === "no-balance-no-approval") {
                      fillabilityStatus = "no-balance";
                      approvalStatus = "no-approval";
                    } else {
                      return;
                    }
                  }
                  break;
                }

                case "seaport-v1.5": {
                  const order = new Sdk.SeaportV15.Order(config.chainId, result.raw_data);
                  const exchange = new Sdk.SeaportV15.Exchange(config.chainId);
                  try {
                    await seaportCheck.offChainCheck(order, "seaport-v1.5", exchange, {
                      onChainApprovalRecheck: true,
                      checkFilledOrCancelled: true,
                      quantityRemaining: result.quantity_remaining,
                    });
                    // eslint-disable-next-line @typescript-eslint/no-explicit-any
                  } catch (error: any) {
                    if (error.message === "cancelled") {
                      fillabilityStatus = "cancelled";
                    } else if (error.message === "filled") {
                      fillabilityStatus = "filled";
                    } else if (error.message === "no-balance") {
                      fillabilityStatus = "no-balance";
                    } else if (error.message === "no-approval") {
                      approvalStatus = "no-approval";
                    } else if (error.message === "no-balance-no-approval") {
                      fillabilityStatus = "no-balance";
                      approvalStatus = "no-approval";
                    } else {
                      return;
                    }
                  }
                  break;
                }

                case "nftx": {
                  try {
                    await nftxCheck.offChainCheck(result.id);

                    // Fully refresh the order at most once per hour
                    const order = new Sdk.Nftx.Order(config.chainId, result.raw_data);
                    const cacheKey = `order-fixes:nftx:${order.params.pool}`;
                    if (!redis.get(cacheKey)) {
                      await redis.set(cacheKey, "locked", "EX", 3600);
                      await orderbook.addToQueue([
                        {
                          kind: "nftx",
                          info: {
                            orderParams: {
                              pool: order.params.pool,
                              txHash: HashZero,
                              txTimestamp: now(),
                              txBlock: result.block_number,
                              logIndex: result.log_index,
                              forceRecheck: true,
                            },
                            metadata: {},
                          },
                        },
                      ]);
                    }

                    // eslint-disable-next-line @typescript-eslint/no-explicit-any
                  } catch (error: any) {
                    if (error.message === "no-balance") {
                      fillabilityStatus = "no-balance";
                    } else {
                      return;
                    }
                  }
                  break;
                }

                case "sudoswap": {
                  try {
                    const order = new Sdk.Sudoswap.Order(config.chainId, result.raw_data);
                    const cacheKey = `order-fixes:sudoswap:${order.params.pair}`;
                    if (!redis.get(cacheKey)) {
                      await redis.set(cacheKey, "locked", "EX", 3600);
                      await orderbook.addToQueue([
                        {
                          kind: "sudoswap",
                          info: {
                            orderParams: {
                              pool: order.params.pair,
                              txHash: HashZero,
                              txTimestamp: now(),
                              txBlock: result.block_number,
                              logIndex: result.log_index,
                              forceRecheck: true,
                            },
                            metadata: {},
                          },
                        },
                      ]);
                    }

                    // TODO: Add support for bid validation
                    if (result.side === "sell") {
                      const [, contract, tokenId] = result.token_set_id.split(":");
                      const balance = await commonHelpers.getNftBalance(
                        contract,
                        tokenId,
                        order.params.pair
                      );
                      if (balance.lte(0)) {
                        fillabilityStatus = "no-balance";
                      }
                    }
                  } catch {
                    return;
                  }

                  break;
                }

                case "collectionxyz": {
                  try {
                    if (result.side === "sell") {
                      const [, , tokenId] = result.token_set_id.split(":");
<<<<<<< HEAD
                      // It is not sufficient to check NFT ownership; the pool
                      // must recognize ownership of this tokenId.
=======

                      // It's not sufficient to check ownership - the pool must recognize ownership of the token
>>>>>>> 2fc54182
                      const poolContract = new Contract(
                        result.raw_data.pool,
                        new Interface([`function getAllHeldIds() view returns (uint256[])`]),
                        baseProvider
                      );
<<<<<<< HEAD
                      const legitIds: BigNumber[] = await poolContract.getAllHeldIds();
                      let isLegit = false;
                      legitIds.forEach((legitId) => {
                        if (legitId.toString() === tokenId) isLegit = true;
                      });
=======

                      let isLegit = false;

                      const legitIds = await poolContract.getAllHeldIds();
                      legitIds.forEach((legitId: BigNumber) => {
                        if (legitId.toString() === tokenId) {
                          isLegit = true;
                        }
                      });

>>>>>>> 2fc54182
                      if (!isLegit) {
                        fillabilityStatus = "no-balance";
                      }
                    }
                  } catch {
                    return;
                  }

                  break;
                }

                case "rarible": {
                  const order = new Sdk.Rarible.Order(config.chainId, result.raw_data);
                  try {
                    await raribleCheck.offChainCheck(order, {
                      onChainApprovalRecheck: true,
                      checkFilledOrCancelled: true,
                    });
                    // eslint-disable-next-line @typescript-eslint/no-explicit-any
                  } catch (error: any) {
                    if (error.message === "cancelled") {
                      fillabilityStatus = "cancelled";
                    } else if (error.message === "filled") {
                      fillabilityStatus = "filled";
                    } else if (error.message === "no-balance") {
                      fillabilityStatus = "no-balance";
                    } else if (error.message === "no-approval") {
                      approvalStatus = "no-approval";
                    } else if (error.message === "no-balance-no-approval") {
                      fillabilityStatus = "no-balance";
                      approvalStatus = "no-approval";
                    } else {
                      return;
                    }
                  }
                  break;
                }
              }

              const fixResult = await idb.oneOrNone(
                `
                  UPDATE orders SET
                    fillability_status = $/fillabilityStatus/,
                    approval_status = $/approvalStatus/,
                    expiration = (
                      CASE
                        WHEN $/fillabilityStatus/ = 'fillable' AND $/approvalStatus/ = 'approved' THEN nullif(upper(orders.valid_between), 'infinity')
                        ELSE now()
                      END
                    ),
                    updated_at = now()
                  WHERE orders.id = $/id/
                    AND (orders.fillability_status != $/fillabilityStatus/ OR orders.approval_status != $/approvalStatus/)
                  RETURNING orders.id
                `,
                {
                  id: data.id,
                  fillabilityStatus,
                  approvalStatus,
                }
              );

              if (fixResult) {
                // Update any wrong caches
                await orderUpdatesById.addToQueue([
                  {
                    context: `revalidation-${Date.now()}-${fixResult.id}`,
                    id: fixResult.id,
                    trigger: {
                      kind: "revalidation",
                    },
                  } as orderUpdatesById.OrderInfo,
                ]);
              }
            }

            break;
          }

          case "token": {
            // Trigger a fix for all valid orders on the token
            const result = await idb.manyOrNone(
              `
                SELECT "o"."id" FROM "orders" "o"
                WHERE "o"."token_set_id" = $/tokenSetId/
                  AND ("o"."fillability_status" = 'fillable' AND "o"."approval_status" = 'approved')
              `,
              { tokenSetId: `token:${data.token}` }
            );

            if (result) {
              await addToQueue(result.map(({ id }) => ({ by: "id", data: { id } })));
            }

            break;
          }

          case "maker": {
            // Trigger a fix for all of valid orders from the maker
            // TODO: Use keyset pagination to be able to handle large amounts of orders
            const result = await idb.manyOrNone(
              `
                SELECT "o"."id" FROM "orders" "o"
                WHERE "o"."maker" = $/maker/
                  AND "o"."fillability_status" = 'fillable'
                  AND "o"."approval_status" = 'approved'
              `,
              { maker: toBuffer(data.maker) }
            );

            if (result) {
              await addToQueue(result.map(({ id }) => ({ by: "id", data: { id } })));
            }

            break;
          }

          case "contract": {
            // Trigger a fix for all valid orders on the contract
            for (const side of ["sell", "buy"]) {
              // TODO: Use keyset pagination to be able to handle large amounts of orders
              const result = await idb.manyOrNone(
                `
                  SELECT "o"."id" FROM "orders" "o"
                  WHERE "o"."side" = $/side/ AND "o"."contract" = $/contract/
                    AND ("o"."fillability_status" = 'fillable' AND "o"."approval_status" = 'approved')
                `,
                // eslint-disable-next-line @typescript-eslint/no-explicit-any
                { contract: toBuffer((data as any).contract), side }
              );

              if (result) {
                await addToQueue(result.map(({ id }) => ({ by: "id", data: { id } })));
              }
            }

            break;
          }
        }
      } catch (error) {
        logger.error(
          QUEUE_NAME,
          `Failed to handle order fix info ${JSON.stringify(job.data)}: ${error}`
        );
        throw error;
      }
    },
    { connection: redis.duplicate(), concurrency: 20 }
  );
  worker.on("error", (error) => {
    logger.error(QUEUE_NAME, `Worker errored: ${error}`);
  });
}

export type OrderFixInfo =
  | {
      by: "id";
      data: {
        id: string;
      };
    }
  | {
      by: "token";
      data: {
        token: string;
      };
    }
  | {
      by: "maker";
      data: {
        maker: string;
      };
    }
  | {
      by: "contract";
      data: {
        contract: string;
      };
    };

export const addToQueue = async (orderFixInfos: OrderFixInfo[]) => {
  await queue.addBulk(
    orderFixInfos.map((orderFixInfo) => ({
      name: randomUUID(),
      data: orderFixInfo,
    }))
  );
};<|MERGE_RESOLUTION|>--- conflicted
+++ resolved
@@ -24,9 +24,6 @@
 import * as blurCheck from "@/orderbook/orders/blur/check";
 import * as nftxCheck from "@/orderbook/orders/nftx/check";
 import * as looksRareV2Check from "@/orderbook/orders/looks-rare-v2/check";
-import { baseProvider } from "@/common/provider";
-import { BigNumber, Contract } from "ethers";
-import { Interface } from "ethers/lib/utils";
 
 const QUEUE_NAME = "order-fixes";
 
@@ -364,25 +361,13 @@
                   try {
                     if (result.side === "sell") {
                       const [, , tokenId] = result.token_set_id.split(":");
-<<<<<<< HEAD
-                      // It is not sufficient to check NFT ownership; the pool
-                      // must recognize ownership of this tokenId.
-=======
 
                       // It's not sufficient to check ownership - the pool must recognize ownership of the token
->>>>>>> 2fc54182
                       const poolContract = new Contract(
                         result.raw_data.pool,
                         new Interface([`function getAllHeldIds() view returns (uint256[])`]),
                         baseProvider
                       );
-<<<<<<< HEAD
-                      const legitIds: BigNumber[] = await poolContract.getAllHeldIds();
-                      let isLegit = false;
-                      legitIds.forEach((legitId) => {
-                        if (legitId.toString() === tokenId) isLegit = true;
-                      });
-=======
 
                       let isLegit = false;
 
@@ -393,7 +378,6 @@
                         }
                       });
 
->>>>>>> 2fc54182
                       if (!isLegit) {
                         fillabilityStatus = "no-balance";
                       }
