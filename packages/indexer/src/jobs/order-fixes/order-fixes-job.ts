import { Interface } from "@ethersproject/abi";
import { BigNumber } from "@ethersproject/bignumber";
import { HashZero } from "@ethersproject/constants";
import { Contract } from "@ethersproject/contracts";
import { baseProvider } from "@/common/provider";
import * as Sdk from "@reservoir0x/sdk";

import { idb } from "@/common/db";
import { logger } from "@/common/logger";
import { redis } from "@/common/redis";
import { now, toBuffer } from "@/common/utils";
import { config } from "@/config/index";
import { AbstractRabbitMqJobHandler, BackoffStrategy } from "@/jobs/abstract-rabbit-mq-job-handler";
import * as orderbook from "@/jobs/orderbook/orders-queue";
import * as commonHelpers from "@/orderbook/orders/common/helpers";
import * as looksRareV2Check from "@/orderbook/orders/looks-rare-v2/check";
import * as x2y2Check from "@/orderbook/orders/x2y2/check";
import * as zeroExV4Check from "@/orderbook/orders/zeroex-v4/check";
import * as seaportCheck from "@/orderbook/orders/seaport-base/check";
import * as nftxCheck from "@/orderbook/orders/nftx/check";
import * as raribleCheck from "@/orderbook/orders/rarible/check";
import {
  orderUpdatesByIdJob,
  OrderUpdatesByIdJobPayload,
} from "@/jobs/order-updates/order-updates-by-id-job";

export type OrderFixesJobPayload =
  | {
      by: "id";
      data: {
        id: string;
      };
    }
  | {
      by: "token";
      data: {
        token: string;
      };
    }
  | {
      by: "maker";
      data: {
        maker: string;
      };
    }
  | {
      by: "contract";
      data: {
        contract: string;
      };
    };

export class OrderFixesJob extends AbstractRabbitMqJobHandler {
  queueName = "order-fixes";
  maxRetries = 5;
  concurrency = 20;
  lazyMode = true;
  backoff = {
    type: "exponential",
    delay: 10000,
  } as BackoffStrategy;

  protected async process(payload: OrderFixesJobPayload) {
    const { by, data } = payload;

    try {
      switch (by) {
        case "id": {
          // If the order is valid or potentially valid, recheck it's status
          const result = await idb.oneOrNone(
            `
                SELECT
                  orders.id,
                  orders.side,
                  orders.token_set_id,
                  orders.kind,
                  orders.quantity_remaining,
                  orders.raw_data,
                  orders.block_number,
                  orders.log_index,
                  orders.originated_at
                FROM orders
                WHERE orders.id = $/id/
                  AND (orders.fillability_status = 'fillable' OR orders.fillability_status = 'no-balance')
                  AND (orders.approval_status = 'approved' OR orders.approval_status = 'no-approval')
              `,
            { id: data.id }
          );

          if (result && result.raw_data) {
            let fillabilityStatus = "fillable";
            let approvalStatus = "approved";

            switch (result.kind) {
              case "looks-rare-v2": {
                const order = new Sdk.LooksRareV2.Order(config.chainId, result.raw_data);
                try {
                  await looksRareV2Check.offChainCheck(order, {
                    onChainApprovalRecheck: true,
                    checkFilledOrCancelled: true,
                  });
                  // eslint-disable-next-line @typescript-eslint/no-explicit-any
                } catch (error: any) {
                  if (error.message === "cancelled") {
                    fillabilityStatus = "cancelled";
                  } else if (error.message === "filled") {
                    fillabilityStatus = "filled";
                  } else if (error.message === "no-balance") {
                    fillabilityStatus = "no-balance";
                  } else if (error.message === "no-approval") {
                    approvalStatus = "no-approval";
                  } else if (error.message === "no-balance-no-approval") {
                    fillabilityStatus = "no-balance";
                    approvalStatus = "no-approval";
                  } else {
                    return;
                  }
                }
                break;
              }

              case "x2y2": {
                const order = new Sdk.X2Y2.Order(config.chainId, result.raw_data);
                try {
                  await x2y2Check.offChainCheck(order, result.originated_at, {
                    onChainApprovalRecheck: true,
                    checkFilledOrCancelled: true,
                  });
                  // eslint-disable-next-line @typescript-eslint/no-explicit-any
                } catch (error: any) {
                  if (error.message === "cancelled") {
                    fillabilityStatus = "cancelled";
                  } else if (error.message === "filled") {
                    fillabilityStatus = "filled";
                  } else if (error.message === "no-balance") {
                    fillabilityStatus = "no-balance";
                  } else if (error.message === "no-approval") {
                    approvalStatus = "no-approval";
                  } else if (error.message === "no-balance-no-approval") {
                    fillabilityStatus = "no-balance";
                    approvalStatus = "no-approval";
                  } else {
                    return;
                  }
                }
                break;
              }

              case "zeroex-v4-erc721":
              case "zeroex-v4-erc1155": {
                const order = new Sdk.ZeroExV4.Order(config.chainId, result.raw_data);
                try {
                  await zeroExV4Check.offChainCheck(order, {
                    onChainApprovalRecheck: true,
                    checkFilledOrCancelled: true,
                  });
                  // eslint-disable-next-line @typescript-eslint/no-explicit-any
                } catch (error: any) {
                  if (error.message === "cancelled") {
                    fillabilityStatus = "cancelled";
                  } else if (error.message === "filled") {
                    fillabilityStatus = "filled";
                  } else if (error.message === "no-balance") {
                    fillabilityStatus = "no-balance";
                  } else if (error.message === "no-approval") {
                    approvalStatus = "no-approval";
                  } else if (error.message === "no-balance-no-approval") {
                    fillabilityStatus = "no-balance";
                    approvalStatus = "no-approval";
                  } else {
                    return;
                  }
                }
                break;
              }

              case "seaport": {
                const order = new Sdk.SeaportV11.Order(config.chainId, result.raw_data);
                const exchange = new Sdk.SeaportV11.Exchange(config.chainId);
                try {
                  await seaportCheck.offChainCheck(order, "seaport", exchange, {
                    onChainApprovalRecheck: true,
                    checkFilledOrCancelled: true,
                    quantityRemaining: result.quantity_remaining,
                  });
                  // eslint-disable-next-line @typescript-eslint/no-explicit-any
                } catch (error: any) {
                  if (error.message === "cancelled") {
                    fillabilityStatus = "cancelled";
                  } else if (error.message === "filled") {
                    fillabilityStatus = "filled";
                  } else if (error.message === "no-balance") {
                    fillabilityStatus = "no-balance";
                  } else if (error.message === "no-approval") {
                    approvalStatus = "no-approval";
                  } else if (error.message === "no-balance-no-approval") {
                    fillabilityStatus = "no-balance";
                    approvalStatus = "no-approval";
                  } else {
                    return;
                  }
                }
                break;
              }

              case "seaport-v1.4": {
                const order = new Sdk.SeaportV14.Order(config.chainId, result.raw_data);
                const exchange = new Sdk.SeaportV14.Exchange(config.chainId);
                try {
                  await seaportCheck.offChainCheck(order, "seaport-v1.4", exchange, {
                    onChainApprovalRecheck: true,
                    checkFilledOrCancelled: true,
                    quantityRemaining: result.quantity_remaining,
                  });
                  // eslint-disable-next-line @typescript-eslint/no-explicit-any
                } catch (error: any) {
                  if (error.message === "cancelled") {
                    fillabilityStatus = "cancelled";
                  } else if (error.message === "filled") {
                    fillabilityStatus = "filled";
                  } else if (error.message === "no-balance") {
                    fillabilityStatus = "no-balance";
                  } else if (error.message === "no-approval") {
                    approvalStatus = "no-approval";
                  } else if (error.message === "no-balance-no-approval") {
                    fillabilityStatus = "no-balance";
                    approvalStatus = "no-approval";
                  } else {
                    return;
                  }
                }
                break;
              }

              case "seaport-v1.5": {
                const order = new Sdk.SeaportV15.Order(config.chainId, result.raw_data);
                const exchange = new Sdk.SeaportV15.Exchange(config.chainId);
                try {
                  await seaportCheck.offChainCheck(order, "seaport-v1.5", exchange, {
                    onChainApprovalRecheck: true,
                    checkFilledOrCancelled: true,
                    quantityRemaining: result.quantity_remaining,
                  });
                  // eslint-disable-next-line @typescript-eslint/no-explicit-any
                } catch (error: any) {
                  if (error.message === "cancelled") {
                    fillabilityStatus = "cancelled";
                  } else if (error.message === "filled") {
                    fillabilityStatus = "filled";
                  } else if (error.message === "no-balance") {
                    fillabilityStatus = "no-balance";
                  } else if (error.message === "no-approval") {
                    approvalStatus = "no-approval";
                  } else if (error.message === "no-balance-no-approval") {
                    fillabilityStatus = "no-balance";
                    approvalStatus = "no-approval";
                  } else {
                    return;
                  }
                }
                break;
              }

              case "nftx": {
                try {
                  await nftxCheck.offChainCheck(result.id);

                  // Fully refresh the order at most once per hour
                  const order = new Sdk.Nftx.Order(config.chainId, result.raw_data);
                  const cacheKey = `order-fixes:nftx:${order.params.pool}`;
                  if (!redis.get(cacheKey)) {
                    await redis.set(cacheKey, "locked", "EX", 3600);
                    await orderbook.addToQueue([
                      {
                        kind: "nftx",
                        info: {
                          orderParams: {
                            pool: order.params.pool,
                            txHash: HashZero,
                            txTimestamp: now(),
                            txBlock: result.block_number,
                            logIndex: result.log_index,
                            forceRecheck: true,
                          },
                          metadata: {},
                        },
                      },
                    ]);
                  }

                  // eslint-disable-next-line @typescript-eslint/no-explicit-any
                } catch (error: any) {
                  if (error.message === "no-balance") {
                    fillabilityStatus = "no-balance";
                  } else {
                    return;
                  }
                }
                break;
              }

              case "sudoswap": {
                try {
                  const order = new Sdk.Sudoswap.Order(config.chainId, result.raw_data);
                  const cacheKey = `order-fixes:sudoswap:${order.params.pair}`;
                  if (!redis.get(cacheKey)) {
                    await redis.set(cacheKey, "locked", "EX", 3600);
                    await orderbook.addToQueue([
                      {
                        kind: "sudoswap",
                        info: {
                          orderParams: {
                            pool: order.params.pair,
                            txHash: HashZero,
                            txTimestamp: now(),
                            txBlock: result.block_number,
                            logIndex: result.log_index,
                            forceRecheck: true,
                          },
                          metadata: {},
                        },
                      },
                    ]);
                  }

                  // TODO: Add support for bid validation
                  if (result.side === "sell") {
                    const [, contract, tokenId] = result.token_set_id.split(":");
                    const balance = await commonHelpers.getNftBalance(
                      contract,
                      tokenId,
                      order.params.pair
                    );
                    if (balance.lte(0)) {
                      fillabilityStatus = "no-balance";
                    }
                  }
                } catch {
                  return;
                }

                break;
              }

              case "sudoswap-v2": {
                try {
                  const order = new Sdk.SudoswapV2.Order(config.chainId, result.raw_data);
                  const cacheKey = `order-fixes:sudoswap-v2:${order.params.pair}`;
                  if (!redis.get(cacheKey)) {
                    await redis.set(cacheKey, "locked", "EX", 3600);
                    await orderbook.addToQueue([
                      {
                        kind: "sudoswap-v2",
                        info: {
                          orderParams: {
                            pool: order.params.pair,
                            txHash: HashZero,
                            txTimestamp: now(),
                            txBlock: result.block_number,
                            logIndex: result.log_index,
                            forceRecheck: true,
                          },
                          metadata: {},
                        },
                      },
                    ]);
                  }

                  // TODO: Add support for bid validation
                  if (result.side === "sell") {
                    const [, contract, tokenId] = result.token_set_id.split(":");
                    const balance = await commonHelpers.getNftBalance(
                      contract,
                      tokenId,
                      order.params.pair
                    );
                    if (balance.lte(0)) {
                      fillabilityStatus = "no-balance";
                    }
                  }
                } catch {
                  return;
                }

                break;
              }

              case "collectionxyz": {
                try {
                  if (result.side === "sell") {
                    const [, , tokenId] = result.token_set_id.split(":");

                    // It's not sufficient to check ownership - the pool must recognize ownership of the token
                    const poolContract = new Contract(
                      result.raw_data.pool,
                      new Interface([`function getAllHeldIds() view returns (uint256[])`]),
                      baseProvider
                    );

                    let isLegit = false;

                    const legitIds = await poolContract.getAllHeldIds();
                    legitIds.forEach((legitId: BigNumber) => {
                      if (legitId.toString() === tokenId) {
                        isLegit = true;
                      }
                    });

                    if (!isLegit) {
                      fillabilityStatus = "no-balance";
                    }
                  }
                } catch {
                  return;
                }

                break;
              }

              case "rarible": {
                const order = new Sdk.Rarible.Order(config.chainId, result.raw_data);
                try {
                  await raribleCheck.offChainCheck(order, {
                    onChainApprovalRecheck: true,
                    checkFilledOrCancelled: true,
                  });
                  // eslint-disable-next-line @typescript-eslint/no-explicit-any
                } catch (error: any) {
                  if (error.message === "cancelled") {
                    fillabilityStatus = "cancelled";
                  } else if (error.message === "filled") {
                    fillabilityStatus = "filled";
                  } else if (error.message === "no-balance") {
                    fillabilityStatus = "no-balance";
                  } else if (error.message === "no-approval") {
                    approvalStatus = "no-approval";
                  } else if (error.message === "no-balance-no-approval") {
                    fillabilityStatus = "no-balance";
                    approvalStatus = "no-approval";
                  } else {
                    return;
                  }
                }
                break;
              }
            }

            const fixResult = await idb.oneOrNone(
              `
                  UPDATE orders SET
                    fillability_status = $/fillabilityStatus/,
                    approval_status = $/approvalStatus/,
                    expiration = (
                      CASE
                        WHEN $/fillabilityStatus/ = 'fillable' AND $/approvalStatus/ = 'approved' THEN nullif(upper(orders.valid_between), 'infinity')
                        ELSE now()
                      END
                    ),
                    updated_at = now()
                  WHERE orders.id = $/id/
                    AND (orders.fillability_status != $/fillabilityStatus/ OR orders.approval_status != $/approvalStatus/)
                  RETURNING orders.id
                `,
              {
                id: data.id,
                fillabilityStatus,
                approvalStatus,
              }
            );

            if (fixResult) {
              // Update any wrong caches
              await orderUpdatesByIdJob.addToQueue([
                {
                  context: `revalidation-${Date.now()}-${fixResult.id}`,
                  id: fixResult.id,
                  trigger: {
                    kind: "revalidation",
                  },
<<<<<<< HEAD
                },
=======
                } as OrderUpdatesByIdJobPayload,
>>>>>>> 08ce4cab
              ]);
            }
          }

          break;
        }

        case "token": {
          // Trigger a fix for all valid orders on the token
          const result = await idb.manyOrNone(
            `
                SELECT "o"."id" FROM "orders" "o"
                WHERE "o"."token_set_id" = $/tokenSetId/
                  AND ("o"."fillability_status" = 'fillable' AND "o"."approval_status" = 'approved')
              `,
            { tokenSetId: `token:${data.token}` }
          );

          if (result) {
            await this.addToQueue(result.map(({ id }) => ({ by: "id", data: { id } })));
          }

          break;
        }

        case "maker": {
          // Trigger a fix for all of valid orders from the maker
          // TODO: Use keyset pagination to be able to handle large amounts of orders
          const result = await idb.manyOrNone(
            `
                SELECT "o"."id" FROM "orders" "o"
                WHERE "o"."maker" = $/maker/
                  AND "o"."fillability_status" = 'fillable'
                  AND "o"."approval_status" = 'approved'
              `,
            { maker: toBuffer(data.maker) }
          );

          if (result) {
            await this.addToQueue(result.map(({ id }) => ({ by: "id", data: { id } })));
          }

          break;
        }

        case "contract": {
          // Trigger a fix for all valid orders on the contract
          for (const side of ["sell", "buy"]) {
            // TODO: Use keyset pagination to be able to handle large amounts of orders
            const result = await idb.manyOrNone(
              `
                  SELECT "o"."id" FROM "orders" "o"
                  WHERE "o"."side" = $/side/ AND "o"."contract" = $/contract/
                    AND ("o"."fillability_status" = 'fillable' AND "o"."approval_status" = 'approved')
                `,
              // eslint-disable-next-line @typescript-eslint/no-explicit-any
              { contract: toBuffer((data as any).contract), side }
            );

            if (result) {
              await this.addToQueue(result.map(({ id }) => ({ by: "id", data: { id } })));
            }
          }

          break;
        }
      }
    } catch (error) {
      logger.error(
        this.queueName,
        `Failed to handle order fix info ${JSON.stringify(payload)}: ${error}`
      );
      throw error;
    }
  }

  public async addToQueue(orderFixInfos: OrderFixesJobPayload[]) {
    await this.sendBatch(
      orderFixInfos.map((info) => {
        return {
          payload: info,
        };
      })
    );
  }
}

export const orderFixesJob = new OrderFixesJob();<|MERGE_RESOLUTION|>--- conflicted
+++ resolved
@@ -477,11 +477,7 @@
                   trigger: {
                     kind: "revalidation",
                   },
-<<<<<<< HEAD
-                },
-=======
                 } as OrderUpdatesByIdJobPayload,
->>>>>>> 08ce4cab
               ]);
             }
           }
