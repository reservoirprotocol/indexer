import { Queue, QueueScheduler, Worker } from "bullmq";

import cron from "node-cron";
import { logger } from "@/common/logger";
import { redis, redlock } from "@/common/redis";
import { config } from "@/config/index";
import { randomUUID } from "crypto";
import { BidEventsList } from "@/models/bid-events-list";
import { idb, pgp } from "@/common/db";
import { toBuffer } from "@/common/utils";
import _ from "lodash";

const QUEUE_NAME = "save-bid-events-queue";

export const queue = new Queue(QUEUE_NAME, {
  connection: redis.duplicate(),
  defaultJobOptions: {
    attempts: 5,
    backoff: {
      type: "exponential",
      delay: 10000,
    },
    removeOnComplete: 1000,
    removeOnFail: 10000,
    timeout: 30000,
  },
});
new QueueScheduler(QUEUE_NAME, { connection: redis.duplicate() });

// BACKGROUND WORKER ONLY
if (config.doBackgroundWork) {
  const worker = new Worker(
    QUEUE_NAME,
    async (job) => {
      const bidEventsList = new BidEventsList();
      const events = await bidEventsList.get(750);
<<<<<<< HEAD
=======
      const values = [];
      let replacements = {};

      let i = 0;
      for (const event of events) {
        if (!event.trigger.kind) {
          logger.error(QUEUE_NAME, `no trigger kind for ${event}`);
          continue;
        }

        values.push(`(
            $/kind${i}/,
            (
              CASE
                WHEN $/fillabilityStatus${i}/ = 'filled' THEN 'filled'
                WHEN $/fillabilityStatus${i}/ = 'cancelled' THEN 'cancelled'
                WHEN $/fillabilityStatus${i}/ = 'expired' THEN 'expired'
                WHEN $/fillabilityStatus${i}/ = 'no-balance' THEN 'inactive'
                WHEN $/approvalStatus${i}/ = 'no-approval' THEN 'inactive'
                ELSE 'active'
              END
            )::order_event_status_t,
            $/contract${i}/,
            $/tokenSetId${i}/,
            $/orderId${i}/,
            $/orderSourceIdInt${i}/,
            $/validBetween${i}/,
            $/quantityRemaining${i}/,
            $/nonce${i}/,
            $/maker${i}/,
            $/price${i}/,
            $/value${i}/,
            $/txHash${i}/,
            $/txTimestamp${i}/,
            $/orderKind${i}/,
            $/orderCurrency${i}/,
            $/orderCurrencyPrice${i}/,
            $/orderNormalizedValue${i}/,
            $/orderCurrencyNormalizedValue${i}/,
            $/orderRawData${i}/
          )
        `);

        replacements = _.merge(replacements, {
          [`fillabilityStatus${i}`]: event.order.fillabilityStatus,
          [`approvalStatus${i}`]: event.order.approvalStatus,
          [`contract${i}`]: toBuffer(event.order.contract),
          [`tokenSetId${i}`]: event.order.tokenSetId,
          [`orderId${i}`]: event.order.id,
          [`orderSourceIdInt${i}`]: event.order.sourceIdInt,
          [`validBetween${i}`]: event.order.validBetween,
          [`quantityRemaining${i}`]: event.order.quantityRemaining,
          [`nonce${i}`]: event.order.nonce,
          [`maker${i}`]: toBuffer(event.order.maker),
          [`price${i}`]: event.order.price,
          [`value${i}`]: event.order.value,
          [`kind${i}`]: event.trigger.kind,
          [`txHash${i}`]: event.trigger.txHash ? toBuffer(event.trigger.txHash) : null,
          [`txTimestamp${i}`]: event.trigger.txTimestamp || null,
          [`orderKind${i}`]: event.order.kind,
          [`orderCurrency${i}`]: toBuffer(event.order.currency),
          [`orderCurrencyPrice${i}`]: event.order.currency_price,
          [`orderNormalizedValue${i}`]: event.order.normalized_value,
          [`orderCurrencyNormalizedValue${i}`]: event.order.currency_normalized_value,
          [`orderRawData${i}`]: event.order.raw_data,
        });

        ++i;
      }
>>>>>>> cf4a3562

      const columns = new pgp.helpers.ColumnSet(
        [
          "kind",
          "status",
          "contract",
          "token_set_id",
          "order_id",
          "order_source_id_int",
          "order_valid_between",
          "order_quantity_remaining",
          "order_nonce",
          "maker",
          "price",
          "value",
          "tx_hash",
          "tx_timestamp",
          "order_kind",
          "order_currency",
          "order_currency_price",
          "order_normalized_value",
          "order_currency_normalized_value",
          "order_raw_data",
        ],
        { table: "bid_events" }
      );

      const data = events.map((event) => {
        let status = "active";

        switch (event.order.fillabilityStatus) {
          case "filled":
            status = "filled";
            break;

          case "cancelled":
            status = "cancelled";
            break;

          case "expired":
            status = "expired";
            break;

          case "no-balance":
          case "no-approval":
            status = "inactive";
            break;
        }

        return {
          kind: event.order.fillabilityStatus,
          status,
          contract: toBuffer(event.order.contract),
          token_set_id: event.order.tokenSetId,
          order_id: event.order.id,
          order_source_id_int: event.order.sourceIdInt,
          order_valid_between: event.order.validBetween,
          order_quantity_remaining: event.order.quantityRemaining,
          order_nonce: event.order.nonce,
          maker: toBuffer(event.order.maker),
          price: event.order.price,
          value: event.order.value,
          tx_hash: event.trigger.txHash ? toBuffer(event.trigger.txHash) : null,
          tx_timestamp: event.trigger.txTimestamp || null,
          order_kind: event.order.kind,
          order_currency: toBuffer(event.order.currency),
          order_currency_price: event.order.currency_price,
          order_normalized_value: event.order.normalized_value,
          order_currency_normalized_value: event.order.currency_normalized_value,
          order_raw_data: event.order.raw_data,
        };
      });

      if (!_.isEmpty(data)) {
        try {
          const query = pgp.helpers.insert(data, columns) + " ON CONFLICT DO NOTHING";
          await idb.none(query);
          job.data.checkForMore = true;
        } catch (error) {
          logger.error(QUEUE_NAME, `failed to insert into bid_events ${error}`);
          await bidEventsList.add(events);
        }
      }
    },
    { connection: redis.duplicate(), concurrency: 1 }
  );

  worker.on("error", (error) => {
    logger.error(QUEUE_NAME, `Worker errored: ${error}`);
  });

  worker.on("completed", async (job) => {
    if (job.data.checkForMore) {
      await addToQueue();
    }
  });
}

export const addToQueue = async () => {
  await queue.add(randomUUID(), {});
};

if (config.doBackgroundWork) {
  cron.schedule(
    "*/10 * * * * *",
    async () =>
      await redlock
        .acquire(["save-bid-events"], (10 - 5) * 1000)
        .then(async () => addToQueue())
        .catch(() => {
          // Skip on any errors
        })
  );
}<|MERGE_RESOLUTION|>--- conflicted
+++ resolved
@@ -34,78 +34,6 @@
     async (job) => {
       const bidEventsList = new BidEventsList();
       const events = await bidEventsList.get(750);
-<<<<<<< HEAD
-=======
-      const values = [];
-      let replacements = {};
-
-      let i = 0;
-      for (const event of events) {
-        if (!event.trigger.kind) {
-          logger.error(QUEUE_NAME, `no trigger kind for ${event}`);
-          continue;
-        }
-
-        values.push(`(
-            $/kind${i}/,
-            (
-              CASE
-                WHEN $/fillabilityStatus${i}/ = 'filled' THEN 'filled'
-                WHEN $/fillabilityStatus${i}/ = 'cancelled' THEN 'cancelled'
-                WHEN $/fillabilityStatus${i}/ = 'expired' THEN 'expired'
-                WHEN $/fillabilityStatus${i}/ = 'no-balance' THEN 'inactive'
-                WHEN $/approvalStatus${i}/ = 'no-approval' THEN 'inactive'
-                ELSE 'active'
-              END
-            )::order_event_status_t,
-            $/contract${i}/,
-            $/tokenSetId${i}/,
-            $/orderId${i}/,
-            $/orderSourceIdInt${i}/,
-            $/validBetween${i}/,
-            $/quantityRemaining${i}/,
-            $/nonce${i}/,
-            $/maker${i}/,
-            $/price${i}/,
-            $/value${i}/,
-            $/txHash${i}/,
-            $/txTimestamp${i}/,
-            $/orderKind${i}/,
-            $/orderCurrency${i}/,
-            $/orderCurrencyPrice${i}/,
-            $/orderNormalizedValue${i}/,
-            $/orderCurrencyNormalizedValue${i}/,
-            $/orderRawData${i}/
-          )
-        `);
-
-        replacements = _.merge(replacements, {
-          [`fillabilityStatus${i}`]: event.order.fillabilityStatus,
-          [`approvalStatus${i}`]: event.order.approvalStatus,
-          [`contract${i}`]: toBuffer(event.order.contract),
-          [`tokenSetId${i}`]: event.order.tokenSetId,
-          [`orderId${i}`]: event.order.id,
-          [`orderSourceIdInt${i}`]: event.order.sourceIdInt,
-          [`validBetween${i}`]: event.order.validBetween,
-          [`quantityRemaining${i}`]: event.order.quantityRemaining,
-          [`nonce${i}`]: event.order.nonce,
-          [`maker${i}`]: toBuffer(event.order.maker),
-          [`price${i}`]: event.order.price,
-          [`value${i}`]: event.order.value,
-          [`kind${i}`]: event.trigger.kind,
-          [`txHash${i}`]: event.trigger.txHash ? toBuffer(event.trigger.txHash) : null,
-          [`txTimestamp${i}`]: event.trigger.txTimestamp || null,
-          [`orderKind${i}`]: event.order.kind,
-          [`orderCurrency${i}`]: toBuffer(event.order.currency),
-          [`orderCurrencyPrice${i}`]: event.order.currency_price,
-          [`orderNormalizedValue${i}`]: event.order.normalized_value,
-          [`orderCurrencyNormalizedValue${i}`]: event.order.currency_normalized_value,
-          [`orderRawData${i}`]: event.order.raw_data,
-        });
-
-        ++i;
-      }
->>>>>>> cf4a3562
 
       const columns = new pgp.helpers.ColumnSet(
         [
@@ -134,6 +62,11 @@
       );
 
       const data = events.map((event) => {
+        if (!event.trigger.kind) {
+          logger.error(QUEUE_NAME, `no trigger kind for ${event}`);
+          continue;
+        }
+
         let status = "active";
 
         switch (event.order.fillabilityStatus) {
