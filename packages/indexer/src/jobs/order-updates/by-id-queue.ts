/* eslint-disable @typescript-eslint/no-explicit-any */

import { HashZero } from "@ethersproject/constants";
import { Job, Queue, QueueScheduler, Worker } from "bullmq";
import _ from "lodash";

import { idb, ridb } from "@/common/db";
import { logger } from "@/common/logger";
import { redis } from "@/common/redis";
<<<<<<< HEAD
import { fromBuffer } from "@/common/utils";
=======
import { fromBuffer, toBuffer } from "@/common/utils";
>>>>>>> 6e403b05
import { config } from "@/config/index";
import { TriggerKind } from "@/jobs/order-updates/types";
import { Sources } from "@/models/sources";

<<<<<<< HEAD
import * as buyOrderQueue from "@/jobs/order-updates/order-updates-buy-order-queue";
import * as sellOrderQueue from "@/jobs/order-updates/order-updates-sell-order-queue";
=======
import * as processActivityEvent from "@/jobs/activities/process-activity-event";
import * as collectionUpdatesTopBid from "@/jobs/collection-updates/top-bid-queue";
import * as updateNftBalanceFloorAskPriceQueue from "@/jobs/nft-balance-updates/update-floor-ask-price-queue";
import * as tokenUpdatesFloorAsk from "@/jobs/token-updates/floor-queue";
import * as tokenUpdatesNormalizedFloorAsk from "@/jobs/token-updates/normalized-floor-queue";
import * as handleNewBuyOrder from "@/jobs/update-attribute/handle-new-buy-order";
import {
  WebsocketEventKind,
  WebsocketEventRouter,
} from "@/jobs/websocket-events/websocket-event-router";
>>>>>>> 6e403b05

const QUEUE_NAME = "order-updates-by-id";

export const queue = new Queue(QUEUE_NAME, {
  connection: redis.duplicate(),
  defaultJobOptions: {
    attempts: 5,
    backoff: {
      type: "exponential",
      delay: 10000,
    },
    removeOnComplete: 1000,
    removeOnFail: 1000,
    timeout: 60000,
  },
});
export let worker: Worker | undefined;

new QueueScheduler(QUEUE_NAME, { connection: redis.duplicate() });

// BACKGROUND WORKER ONLY
if (config.doBackgroundWork) {
  worker = new Worker(
    QUEUE_NAME,
    async (job: Job) => {
      const { id, trigger } = job.data as OrderInfo;
      let { side, tokenSetId } = job.data as OrderInfo;

      try {
        let order: any;
        if (id) {
          // Fetch the order's associated data
          order = await idb.oneOrNone(
            `
              SELECT
                orders.id,
                orders.side,
                orders.token_set_id AS "tokenSetId",
                orders.source_id_int AS "sourceIdInt",
                orders.valid_between AS "validBetween",
                COALESCE(orders.quantity_remaining, 1) AS "quantityRemaining",
                orders.nonce,
                orders.maker,
                orders.price,
                orders.value,
                orders.fillability_status AS "fillabilityStatus",
                orders.approval_status AS "approvalStatus",
                orders.kind,
                orders.dynamic,
                orders.currency,
                orders.currency_price,
                orders.normalized_value,
                orders.currency_normalized_value,
                orders.raw_data,
                token_sets_tokens.contract,
                token_sets_tokens.token_id AS "tokenId"
              FROM orders
              JOIN token_sets_tokens
                ON orders.token_set_id = token_sets_tokens.token_set_id
              WHERE orders.id = $/id/
              LIMIT 1
            `,
            { id }
          );

          side = order?.side;
          tokenSetId = order?.tokenSetId;
        }

        if (side && tokenSetId) {
          if (side === "buy" && !tokenSetId.startsWith("token")) {
            let buyOrderResult = await idb.manyOrNone(
              `
                WITH x AS (
                  SELECT
                    token_sets.id AS token_set_id,
                    y.*
                  FROM token_sets
                  LEFT JOIN LATERAL (
                    SELECT
                      orders.id AS order_id,
                      orders.value,
                      orders.maker
                    FROM orders
                    WHERE orders.token_set_id = token_sets.id
                      AND orders.side = 'buy'
                      AND orders.fillability_status = 'fillable'
                      AND orders.approval_status = 'approved'
                      AND (orders.taker = '\\x0000000000000000000000000000000000000000' OR orders.taker IS NULL)
                    ORDER BY orders.value DESC
                    LIMIT 1
                  ) y ON TRUE
                  WHERE token_sets.id = $/tokenSetId/
                )
                UPDATE token_sets SET
                  top_buy_id = x.order_id,
                  top_buy_value = x.value,
                  top_buy_maker = x.maker,
                  attribute_id = token_sets.attribute_id,
                  collection_id = token_sets.collection_id
                FROM x
                WHERE token_sets.id = x.token_set_id
                  AND (
                    token_sets.top_buy_id IS DISTINCT FROM x.order_id
                    OR token_sets.top_buy_value IS DISTINCT FROM x.value
                  )
                RETURNING
                  collection_id AS "collectionId",
                  attribute_id AS "attributeId",
                  top_buy_value AS "topBuyValue",
                  top_buy_id AS "topBuyId"
              `,
              { tokenSetId }
            );

            if (!buyOrderResult.length && trigger.kind === "revalidation") {
              // When revalidating, force revalidation of the attribute / collection
              const tokenSetsResult = await ridb.manyOrNone(
                `
                  SELECT
                    token_sets.collection_id,
                    token_sets.attribute_id
                  FROM token_sets
                  WHERE token_sets.id = $/tokenSetId/
                `,
                {
                  tokenSetId,
                }
              );

              if (tokenSetsResult.length) {
                buyOrderResult = tokenSetsResult.map(
                  (result: { collection_id: any; attribute_id: any }) => ({
                    kind: trigger.kind,
                    collectionId: result.collection_id,
                    attributeId: result.attribute_id,
                    txHash: trigger.txHash || null,
                    txTimestamp: trigger.txTimestamp || null,
                  })
                );
              }
            }

            if (buyOrderResult.length) {
              if (
                trigger.kind === "new-order" &&
                buyOrderResult[0].topBuyId &&
                buyOrderResult[0].attributeId
              ) {
                //  Only trigger websocket event for non collection offers.
                await WebsocketEventRouter({
                  eventKind: WebsocketEventKind.NewTopBid,
                  eventInfo: {
                    orderId: buyOrderResult[0].topBuyId,
                  },
                });
              }

              for (const result of buyOrderResult) {
                if (!_.isNull(result.attributeId)) {
                  await handleNewBuyOrder.addToQueue(result);
                }

                if (!_.isNull(result.collectionId)) {
                  await collectionUpdatesTopBid.addToQueue([
                    {
                      collectionId: result.collectionId,
                      kind: trigger.kind,
                      txHash: trigger.txHash || null,
                      txTimestamp: trigger.txTimestamp || null,
                    } as collectionUpdatesTopBid.TopBidInfo,
                  ]);
                }
              }
            }
          }

          if (side === "sell") {
            // Update token floor
            const floorAskInfo = {
              kind: trigger.kind,
              tokenSetId,
              txHash: trigger.txHash || null,
              txTimestamp: trigger.txTimestamp || null,
            };

            await Promise.all([
              tokenUpdatesFloorAsk.addToQueue([floorAskInfo]),
              tokenUpdatesNormalizedFloorAsk.addToQueue([floorAskInfo]),
            ]);
          }

          if (order) {
            if (order.side === "sell") {
              // Insert a corresponding order event
              await idb.none(
                `
                  INSERT INTO order_events (
                    kind,
                    status,
                    contract,
                    token_id,
                    order_id,
                    order_source_id_int,
                    order_valid_between,
                    order_quantity_remaining,
                    order_nonce,
                    maker,
                    price,
                    tx_hash,
                    tx_timestamp,
                    order_kind,
                    order_token_set_id,
                    order_dynamic,
                    order_currency,
                    order_currency_price,
                    order_normalized_value,
                    order_currency_normalized_value,
                    order_raw_data
                  )
                  VALUES (
                    $/kind/,
                    (
                      CASE
                        WHEN $/fillabilityStatus/ = 'filled' THEN 'filled'
                        WHEN $/fillabilityStatus/ = 'cancelled' THEN 'cancelled'
                        WHEN $/fillabilityStatus/ = 'expired' THEN 'expired'
                        WHEN $/fillabilityStatus/ = 'no-balance' THEN 'inactive'
                        WHEN $/approvalStatus/ = 'no-approval' THEN 'inactive'
                        ELSE 'active'
                      END
                    )::order_event_status_t,
                    $/contract/,
                    $/tokenId/,
                    $/id/,
                    $/sourceIdInt/,
                    $/validBetween/,
                    $/quantityRemaining/,
                    $/nonce/,
                    $/maker/,
                    $/value/,
                    $/txHash/,
                    $/txTimestamp/,
                    $/orderKind/,
                    $/orderTokenSetId/,
                    $/orderDynamic/,
                    $/orderCurrency/,
                    $/orderCurrencyPrice/,
                    $/orderNormalizedValue/,
                    $/orderCurrencyNormalizedValue/,
                    $/orderRawData/
                  )
                `,
                {
                  fillabilityStatus: order.fillabilityStatus,
                  approvalStatus: order.approvalStatus,
                  contract: order.contract,
                  tokenId: order.tokenId,
                  id: order.id,
                  sourceIdInt: order.sourceIdInt,
                  validBetween: order.validBetween,
                  quantityRemaining: order.quantityRemaining,
                  nonce: order.nonce,
                  maker: order.maker,
                  value: order.value,
                  kind: trigger.kind,
                  txHash: trigger.txHash ? toBuffer(trigger.txHash) : null,
                  txTimestamp: trigger.txTimestamp || null,
                  orderKind: order.kind,
                  orderTokenSetId: order.tokenSetId,
                  orderDynamic: order.dynamic,
                  orderCurrency: order.currency,
                  orderCurrencyPrice: order.currency_price,
                  orderNormalizedValue: order.normalized_value,
                  orderCurrencyNormalizedValue: order.currency_normalized_value,
                  orderRawData: order.raw_data,
                }
              );

              const updateFloorAskPriceInfo = {
                contract: fromBuffer(order.contract),
                tokenId: order.tokenId,
                owner: fromBuffer(order.maker),
              };

              await updateNftBalanceFloorAskPriceQueue.addToQueue([updateFloorAskPriceInfo]);
            } else if (order.side === "buy") {
              // Insert a corresponding bid event
              await idb.none(
                `
                  INSERT INTO bid_events (
                    kind,
                    status,
                    contract,
                    token_set_id,
                    order_id,
                    order_source_id_int,
                    order_valid_between,
                    order_quantity_remaining,
                    order_nonce,
                    maker,
                    price,
                    value,
                    tx_hash,
                    tx_timestamp,
                    order_kind,
                    order_currency,
                    order_currency_price,
                    order_normalized_value,
                    order_currency_normalized_value,
                    order_raw_data
                  )
                  VALUES (
                    $/kind/,
                    (
                      CASE
                        WHEN $/fillabilityStatus/ = 'filled' THEN 'filled'
                        WHEN $/fillabilityStatus/ = 'cancelled' THEN 'cancelled'
                        WHEN $/fillabilityStatus/ = 'expired' THEN 'expired'
                        WHEN $/fillabilityStatus/ = 'no-balance' THEN 'inactive'
                        WHEN $/approvalStatus/ = 'no-approval' THEN 'inactive'
                        ELSE 'active'
                      END
                    )::order_event_status_t,
                    $/contract/,
                    $/tokenSetId/,
                    $/orderId/,
                    $/orderSourceIdInt/,
                    $/validBetween/,
                    $/quantityRemaining/,
                    $/nonce/,
                    $/maker/,
                    $/price/,
                    $/value/,
                    $/txHash/,
                    $/txTimestamp/,
                    $/orderKind/,
                    $/orderCurrency/,
                    $/orderCurrencyPrice/,
                    $/orderNormalizedValue/,
                    $/orderCurrencyNormalizedValue/,
                    $/orderRawData/
                  )
                `,
                {
                  fillabilityStatus: order.fillabilityStatus,
                  approvalStatus: order.approvalStatus,
                  contract: order.contract,
                  tokenSetId: order.tokenSetId,
                  orderId: order.id,
                  orderSourceIdInt: order.sourceIdInt,
                  validBetween: order.validBetween,
                  quantityRemaining: order.quantityRemaining,
                  nonce: order.nonce,
                  maker: order.maker,
                  price: order.price,
                  value: order.value,
                  kind: trigger.kind,
                  txHash: trigger.txHash ? toBuffer(trigger.txHash) : null,
                  txTimestamp: trigger.txTimestamp || null,
                  orderKind: order.kind,
                  orderCurrency: order.currency,
                  orderCurrencyPrice: order.currency_price,
                  orderNormalizedValue: order.normalized_value,
                  orderCurrencyNormalizedValue: order.currency_normalized_value,
                  orderRawData: order.raw_data,
                }
              );
            }

            let eventInfo;
            if (trigger.kind == "cancel") {
              const eventData = {
                orderId: order.id,
                orderSourceIdInt: order.sourceIdInt,
                contract: fromBuffer(order.contract),
                tokenId: order.tokenId,
                maker: fromBuffer(order.maker),
                price: order.price,
                amount: order.quantityRemaining,
                transactionHash: trigger.txHash,
                logIndex: trigger.logIndex,
                batchIndex: trigger.batchIndex,
                blockHash: trigger.blockHash,
                timestamp: trigger.txTimestamp || Math.floor(Date.now() / 1000),
              };

              if (order.side === "sell") {
                eventInfo = {
                  kind: processActivityEvent.EventKind.sellOrderCancelled,
                  data: eventData,
                };
              } else if (order.side === "buy") {
                eventInfo = {
                  kind: processActivityEvent.EventKind.buyOrderCancelled,
                  data: eventData,
                };
              }
            } else if (
              ["new-order", "reprice"].includes(trigger.kind) &&
              order.fillabilityStatus == "fillable" &&
              order.approvalStatus == "approved"
            ) {
              const eventData = {
                orderId: order.id,
                orderSourceIdInt: order.sourceIdInt,
                contract: fromBuffer(order.contract),
                tokenId: order.tokenId,
                maker: fromBuffer(order.maker),
                price: order.price,
                amount: order.quantityRemaining,
                transactionHash: trigger.txHash,
                logIndex: trigger.logIndex,
                batchIndex: trigger.batchIndex,
                timestamp: trigger.txTimestamp || Math.floor(Date.now() / 1000),
              };

              if (order.side === "sell") {
                eventInfo = {
                  kind: processActivityEvent.EventKind.newSellOrder,
                  data: eventData,
                };
              } else if (order.side === "buy") {
                eventInfo = {
                  kind: processActivityEvent.EventKind.newBuyOrder,
                  data: eventData,
                };
              }
            }

            if (eventInfo) {
              await processActivityEvent.addToQueue([eventInfo as processActivityEvent.EventInfo]);
            }

            await WebsocketEventRouter({
              eventInfo: {
                kind: trigger.kind,
                orderId: order.id,
              },
              eventKind:
                order.side === "sell" ? WebsocketEventKind.SellOrder : WebsocketEventKind.BuyOrder,
            });
          }
        }

        // Log order latency for new orders
        if (order && order.validBetween && trigger.kind === "new-order") {
          try {
            const orderStart = Math.floor(
              new Date(JSON.parse(order.validBetween)[0]).getTime() / 1000
            );
            const currentTime = Math.floor(Date.now() / 1000);
            const source = (await Sources.getInstance()).get(order.sourceIdInt);

            if (orderStart <= currentTime) {
              logger.info(
                "order-latency",
                JSON.stringify({
                  latency: currentTime - orderStart,
                  source: source?.getTitle(),
                })
              );
            }
          } catch {
            // Ignore errors
          }
        }
      } catch (error) {
        logger.error(
          QUEUE_NAME,
          `Failed to handle order info ${JSON.stringify(job.data)}: ${error}`
        );
        throw error;
      }
    },
    { connection: redis.duplicate(), concurrency: 50 }
  );
  worker.on("error", (error) => {
    logger.error(QUEUE_NAME, `Worker errored: ${error}`);
  });
}

export type OrderInfo = {
  // The context represents a deterministic id for what triggered
  // the job in the first place. Since this is what's going to be
  // set as the id of the job, the queue is only going to process
  // a context once (further jobs that have the same context will
  // be ignored - as long as the queue still holds past jobs with
  // the same context). It is VERY IMPORTANT to have this in mind
  // and set the contexts distinctive enough so that jobs are not
  // going to be wrongfully ignored. However, to be as performant
  // as possible it's also important to not have the contexts too
  // distinctive in order to avoid doing duplicative work.
  context: string;
  // Information regarding what triggered the job
  trigger: {
    kind: TriggerKind;
    txHash?: string;
    txTimestamp?: number;
    logIndex?: number;
    batchIndex?: number;
    blockHash?: string;
  };
  // When the order id is passed, we recompute the caches of any
  // tokens corresponding to the order (eg. order's token set).
  id?: string;
  // Otherwise we support updating token caches without passing an
  // explicit order so as to support cases like revalidation where
  // we don't have an order to check against.
  tokenSetId?: string;
  side?: "sell" | "buy";
};

export const addToQueue = async (orderInfos: OrderInfo[]) => {
  // Ignore empty orders
  orderInfos = orderInfos.filter(({ id }) => id !== HashZero);

  await queue.addBulk(
    orderInfos.map((orderInfo) => ({
      name: orderInfo.id ? orderInfo.id : orderInfo.tokenSetId! + "-" + orderInfo.side!,
      data: orderInfo,
      opts: {
        // We should make sure not to perform any expensive work more
        // than once. As such, we keep the last performed jobs in the
        // queue and give all jobs a deterministic id so that we skip
        // handling jobs that already got executed.
        jobId: orderInfo.context,
      },
    }))
  );
};<|MERGE_RESOLUTION|>--- conflicted
+++ resolved
@@ -7,19 +7,11 @@
 import { idb, ridb } from "@/common/db";
 import { logger } from "@/common/logger";
 import { redis } from "@/common/redis";
-<<<<<<< HEAD
-import { fromBuffer } from "@/common/utils";
-=======
 import { fromBuffer, toBuffer } from "@/common/utils";
->>>>>>> 6e403b05
 import { config } from "@/config/index";
 import { TriggerKind } from "@/jobs/order-updates/types";
 import { Sources } from "@/models/sources";
 
-<<<<<<< HEAD
-import * as buyOrderQueue from "@/jobs/order-updates/order-updates-buy-order-queue";
-import * as sellOrderQueue from "@/jobs/order-updates/order-updates-sell-order-queue";
-=======
 import * as processActivityEvent from "@/jobs/activities/process-activity-event";
 import * as collectionUpdatesTopBid from "@/jobs/collection-updates/top-bid-queue";
 import * as updateNftBalanceFloorAskPriceQueue from "@/jobs/nft-balance-updates/update-floor-ask-price-queue";
@@ -30,7 +22,6 @@
   WebsocketEventKind,
   WebsocketEventRouter,
 } from "@/jobs/websocket-events/websocket-event-router";
->>>>>>> 6e403b05
 
 const QUEUE_NAME = "order-updates-by-id";
 
