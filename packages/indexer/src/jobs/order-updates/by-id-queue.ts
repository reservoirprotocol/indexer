/* eslint-disable @typescript-eslint/no-explicit-any */

import { HashZero } from "@ethersproject/constants";
import { Job, Queue, QueueScheduler, Worker } from "bullmq";

import { idb } from "@/common/db";
import { logger } from "@/common/logger";
import { redis } from "@/common/redis";
import { fromBuffer, toBuffer } from "@/common/utils";
import { config } from "@/config/index";
import { TriggerKind } from "@/jobs/order-updates/types";
import { Sources } from "@/models/sources";

import * as updateNftBalanceFloorAskPriceQueue from "@/jobs/nft-balance-updates/update-floor-ask-price-queue";
import {
  WebsocketEventKind,
  WebsocketEventRouter,
} from "@/jobs/websocket-events/websocket-event-router";
import { BidEventsList } from "@/models/bid-events-list";
import { normalizedFloorQueueJob } from "@/jobs/token-updates/normalized-floor-queue-job";
import { tokenFloorQueueJob } from "@/jobs/token-updates/token-floor-queue-job";
import { topBidQueueJob } from "@/jobs/token-set-updates/top-bid-queue-job";
import { topBidSingleTokenQueueJob } from "@/jobs/token-set-updates/top-bid-single-token-queue-job";
import {
  processActivityEventJob,
  EventKind as ProcessActivityEventKind,
  ProcessActivityEventJobPayload,
} from "@/jobs/activities/process-activity-event-job";

import {
  processActivityEventJob,
  EventKind as ProcessActivityEventKind,
  ProcessActivityEventJobPayload,
} from "@/jobs/activities/process-activity-event-job";

const QUEUE_NAME = "order-updates-by-id";

export const queue = new Queue(QUEUE_NAME, {
  connection: redis.duplicate(),
  defaultJobOptions: {
    attempts: 5,
    backoff: {
      type: "exponential",
      delay: 10000,
    },
    removeOnComplete: 1000,
    removeOnFail: 1000,
    timeout: 60000,
  },
});
export let worker: Worker | undefined;

new QueueScheduler(QUEUE_NAME, { connection: redis.duplicate() });

// BACKGROUND WORKER ONLY
if (config.doBackgroundWork) {
  worker = new Worker(
    QUEUE_NAME,
    async (job: Job) => {
      const { id, trigger, ingestMethod, ingestDelay } = job.data as OrderInfo;
      let { side, tokenSetId } = job.data as OrderInfo;

      try {
        let order: any;
        if (id) {
          // Fetch the order's associated data
          order = await idb.oneOrNone(
            `
              SELECT
                orders.id,
                orders.side,
                orders.token_set_id AS "tokenSetId",
                orders.source_id_int AS "sourceIdInt",
                orders.valid_between AS "validBetween",
                COALESCE(orders.quantity_remaining, 1) AS "quantityRemaining",
                orders.nonce,
                orders.maker,
                orders.price,
                orders.value,
                orders.fillability_status AS "fillabilityStatus",
                orders.approval_status AS "approvalStatus",
                orders.kind,
                orders.dynamic,
                orders.currency,
                orders.currency_price,
                orders.normalized_value,
                orders.currency_normalized_value,
                orders.raw_data,
                orders.originated_at AS "originatedAt",
                orders.created_at AS "createdAt",
                token_sets_tokens.contract,
                token_sets_tokens.token_id AS "tokenId"
              FROM orders
              JOIN token_sets_tokens
                ON orders.token_set_id = token_sets_tokens.token_set_id
              WHERE orders.id = $/id/
              LIMIT 1
            `,
            { id }
          );

          side = order?.side;
          tokenSetId = order?.tokenSetId;
        }

        if (side && tokenSetId) {
          if (side === "buy") {
            const topBidInfo = {
              tokenSetId,
              kind: trigger.kind,
              txHash: trigger.txHash || null,
              txTimestamp: trigger.txTimestamp || null,
            };

            if (tokenSetId.startsWith("token")) {
              await topBidSingleTokenQueueJob.addToQueue([topBidInfo]);
            } else {
              await topBidQueueJob.addToQueue([topBidInfo]);
            }
          }

          if (side === "sell") {
            // Update token floor
            const floorAskInfo = {
              kind: trigger.kind,
              tokenSetId,
              txHash: trigger.txHash || null,
              txTimestamp: trigger.txTimestamp || null,
            };

            await Promise.all([
              tokenFloorQueueJob.addToQueue([floorAskInfo]),
              normalizedFloorQueueJob.addToQueue([floorAskInfo]),
            ]);
          }

          if (order) {
            if (order.side === "sell") {
              // Insert a corresponding order event
              await idb.none(
                `
                  INSERT INTO order_events (
                    kind,
                    status,
                    contract,
                    token_id,
                    order_id,
                    order_source_id_int,
                    order_valid_between,
                    order_quantity_remaining,
                    order_nonce,
                    maker,
                    price,
                    tx_hash,
                    tx_timestamp,
                    order_kind,
                    order_token_set_id,
                    order_dynamic,
                    order_currency,
                    order_currency_price,
                    order_normalized_value,
                    order_currency_normalized_value,
                    order_raw_data
                  )
                  VALUES (
                    $/kind/,
                    (
                      CASE
                        WHEN $/fillabilityStatus/ = 'filled' THEN 'filled'
                        WHEN $/fillabilityStatus/ = 'cancelled' THEN 'cancelled'
                        WHEN $/fillabilityStatus/ = 'expired' THEN 'expired'
                        WHEN $/fillabilityStatus/ = 'no-balance' THEN 'inactive'
                        WHEN $/approvalStatus/ = 'no-approval' THEN 'inactive'
                        WHEN $/approvalStatus/ = 'disabled' THEN 'inactive'
                        ELSE 'active'
                      END
                    )::order_event_status_t,
                    $/contract/,
                    $/tokenId/,
                    $/id/,
                    $/sourceIdInt/,
                    $/validBetween/,
                    $/quantityRemaining/,
                    $/nonce/,
                    $/maker/,
                    $/value/,
                    $/txHash/,
                    $/txTimestamp/,
                    $/orderKind/,
                    $/orderTokenSetId/,
                    $/orderDynamic/,
                    $/orderCurrency/,
                    $/orderCurrencyPrice/,
                    $/orderNormalizedValue/,
                    $/orderCurrencyNormalizedValue/,
                    $/orderRawData/
                  )
                `,
                {
                  fillabilityStatus: order.fillabilityStatus,
                  approvalStatus: order.approvalStatus,
                  contract: order.contract,
                  tokenId: order.tokenId,
                  id: order.id,
                  sourceIdInt: order.sourceIdInt,
                  validBetween: order.validBetween,
                  quantityRemaining: order.quantityRemaining,
                  nonce: order.nonce,
                  maker: order.maker,
                  value: order.value,
                  kind: trigger.kind,
                  txHash: trigger.txHash ? toBuffer(trigger.txHash) : null,
                  txTimestamp: trigger.txTimestamp || null,
                  orderKind: order.kind,
                  orderTokenSetId: order.tokenSetId,
                  orderDynamic: order.dynamic,
                  orderCurrency: order.currency,
                  orderCurrencyPrice: order.currency_price,
                  orderNormalizedValue: order.normalized_value,
                  orderCurrencyNormalizedValue: order.currency_normalized_value,
                  orderRawData: order.raw_data,
                }
              );

              const updateFloorAskPriceInfo = {
                contract: fromBuffer(order.contract),
                tokenId: order.tokenId,
                owner: fromBuffer(order.maker),
              };

              await updateNftBalanceFloorAskPriceQueue.addToQueue([updateFloorAskPriceInfo]);
            } else if (order.side === "buy") {
              const bidEventsList = new BidEventsList();
              await bidEventsList.add([
                {
                  order: {
                    ...order,
                    maker: fromBuffer(order.maker),
                    currency: fromBuffer(order.currency),
                    contract: fromBuffer(order.contract),
                  },
                  trigger,
                },
              ]);
            }

            let eventInfo;
            if (trigger.kind == "cancel") {
              const eventData = {
                orderId: order.id,
                transactionHash: trigger.txHash,
                logIndex: trigger.logIndex,
                batchIndex: trigger.batchIndex,
<<<<<<< HEAD
                blockHash: trigger.blockHash,
=======
>>>>>>> 6996a4a5
              };

              if (order.side === "sell") {
                eventInfo = {
                  kind: ProcessActivityEventKind.sellOrderCancelled,
                  data: eventData,
                };
              } else if (order.side === "buy") {
                eventInfo = {
                  kind: ProcessActivityEventKind.buyOrderCancelled,
                  data: eventData,
                };
              }
            } else if (
              ["new-order", "reprice"].includes(trigger.kind) &&
              order.fillabilityStatus == "fillable" &&
              order.approvalStatus == "approved"
            ) {
              const eventData = {
                orderId: order.id,
                transactionHash: trigger.txHash,
                logIndex: trigger.logIndex,
                batchIndex: trigger.batchIndex,
              };

              if (order.side === "sell") {
                eventInfo = {
                  kind: ProcessActivityEventKind.newSellOrder,
                  data: eventData,
                };
              } else if (order.side === "buy") {
                eventInfo = {
                  kind: ProcessActivityEventKind.newBuyOrder,
                  data: eventData,
                };
              }
            }

            if (eventInfo) {
              await processActivityEventJob.addToQueue([
                eventInfo as ProcessActivityEventJobPayload,
              ]);
            }

            if (config.doOldOrderWebsocketWork) {
              await WebsocketEventRouter({
                eventInfo: {
                  kind: trigger.kind,
                  orderId: order.id,
                },
                eventKind:
                  order.side === "sell"
                    ? WebsocketEventKind.SellOrder
                    : WebsocketEventKind.BuyOrder,
              });
            }
          }
        }

        // Log order latency for new orders
        if (order && order.validBetween && trigger.kind === "new-order") {
          try {
            const orderStart = Math.floor(
              new Date(order.originatedAt ?? JSON.parse(order.validBetween)[0]).getTime() / 1000
            );
            const orderCreated = Math.floor(new Date(order.createdAt).getTime() / 1000);
            const source = (await Sources.getInstance()).get(order.sourceIdInt);
            const orderType =
              side === "sell"
                ? "listing"
                : tokenSetId?.startsWith("token")
                ? "token_offer"
                : tokenSetId?.startsWith("list")
                ? "attribute_offer"
                : "collection_offer";

            if (orderStart <= orderCreated) {
              logger.info(
                "order-latency",
                JSON.stringify({
                  latency: orderCreated - orderStart - Number(ingestDelay ?? 0),
                  source: source?.getTitle(),
                  orderId: order.id,
                  orderKind: order.kind,
                  orderType,
                  orderCreatedAt: new Date(order.createdAt).toISOString(),
                  orderValidFrom: new Date(JSON.parse(order.validBetween)[0]).toISOString(),
                  orderOriginatedAt: order.originatedAt
                    ? new Date(order.originatedAt).toISOString()
                    : null,
                  ingestMethod: ingestMethod ?? "rest",
                  ingestDelay,
                })
              );
            }
          } catch {
            // Ignore errors
          }
        }
      } catch (error) {
        logger.error(
          QUEUE_NAME,
          `Failed to handle order info ${JSON.stringify(job.data)}: ${error}`
        );
        throw error;
      }
    },
    { connection: redis.duplicate(), concurrency: 80 }
  );
  worker.on("error", (error) => {
    logger.error(QUEUE_NAME, `Worker errored: ${error}`);
  });
}

export type OrderInfo = {
  // The context represents a deterministic id for what triggered
  // the job in the first place. Since this is what's going to be
  // set as the id of the job, the queue is only going to process
  // a context once (further jobs that have the same context will
  // be ignored - as long as the queue still holds past jobs with
  // the same context). It is VERY IMPORTANT to have this in mind
  // and set the contexts distinctive enough so that jobs are not
  // going to be wrongfully ignored. However, to be as performant
  // as possible it's also important to not have the contexts too
  // distinctive in order to avoid doing duplicative work.
  context: string;
  // Information regarding what triggered the job
  trigger: {
    kind: TriggerKind;
    txHash?: string;
    txTimestamp?: number;
    logIndex?: number;
    batchIndex?: number;
    blockHash?: string;
  };
  // When the order id is passed, we recompute the caches of any
  // tokens corresponding to the order (eg. order's token set).
  id?: string;
  // Otherwise we support updating token caches without passing an
  // explicit order so as to support cases like revalidation where
  // we don't have an order to check against.
  tokenSetId?: string;
  side?: "sell" | "buy";
  ingestMethod?: "websocket" | "rest";
  ingestDelay?: number;
};

export const addToQueue = async (orderInfos: OrderInfo[]) => {
  // Ignore empty orders
  orderInfos = orderInfos.filter(({ id }) => id !== HashZero);

  await queue.addBulk(
    orderInfos.map((orderInfo) => ({
      name: orderInfo.id ? orderInfo.id : orderInfo.tokenSetId! + "-" + orderInfo.side!,
      data: orderInfo,
      opts: {
        // We should make sure not to perform any expensive work more
        // than once. As such, we keep the last performed jobs in the
        // queue and give all jobs a deterministic id so that we skip
        // handling jobs that already got executed.
        jobId: orderInfo.context,
      },
    }))
  );
};<|MERGE_RESOLUTION|>--- conflicted
+++ resolved
@@ -251,10 +251,6 @@
                 transactionHash: trigger.txHash,
                 logIndex: trigger.logIndex,
                 batchIndex: trigger.batchIndex,
-<<<<<<< HEAD
-                blockHash: trigger.blockHash,
-=======
->>>>>>> 6996a4a5
               };
 
               if (order.side === "sell") {
