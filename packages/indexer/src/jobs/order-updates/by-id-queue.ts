/* eslint-disable @typescript-eslint/no-explicit-any */

import { HashZero } from "@ethersproject/constants";
import { Job, Queue, QueueScheduler, Worker } from "bullmq";

import { idb } from "@/common/db";
import { logger } from "@/common/logger";
import { redis } from "@/common/redis";
import { fromBuffer, toBuffer } from "@/common/utils";
import { config } from "@/config/index";
import { TriggerKind } from "@/jobs/order-updates/types";
import { Sources } from "@/models/sources";

import * as processActivityEvent from "@/jobs/activities/process-activity-event";
import * as tokenSetUpdatesTopBid from "@/jobs/token-set-updates/top-bid-queue";
// import * as tokenSetUpdatesTopBidSingleToken from "@/jobs/token-set-updates/top-bid-single-token-queue";

import * as updateNftBalanceFloorAskPriceQueue from "@/jobs/nft-balance-updates/update-floor-ask-price-queue";
import * as tokenUpdatesFloorAsk from "@/jobs/token-updates/floor-queue";
import * as tokenUpdatesNormalizedFloorAsk from "@/jobs/token-updates/normalized-floor-queue";

<<<<<<< HEAD
=======
import {
  WebsocketEventKind,
  WebsocketEventRouter,
} from "@/jobs/websocket-events/websocket-event-router";
import { BidEventsList } from "@/models/bid-events-list";

>>>>>>> 03eaa1c8
const QUEUE_NAME = "order-updates-by-id";

export const queue = new Queue(QUEUE_NAME, {
  connection: redis.duplicate(),
  defaultJobOptions: {
    attempts: 5,
    backoff: {
      type: "exponential",
      delay: 10000,
    },
    removeOnComplete: 1000,
    removeOnFail: 1000,
    timeout: 60000,
  },
});
export let worker: Worker | undefined;

new QueueScheduler(QUEUE_NAME, { connection: redis.duplicate() });

// BACKGROUND WORKER ONLY
if (config.doBackgroundWork) {
  worker = new Worker(
    QUEUE_NAME,
    async (job: Job) => {
      const { id, trigger, ingestMethod } = job.data as OrderInfo;
      let { side, tokenSetId } = job.data as OrderInfo;

      try {
        let order: any;
        if (id) {
          // Fetch the order's associated data
          order = await idb.oneOrNone(
            `
              SELECT
                orders.id,
                orders.side,
                orders.token_set_id AS "tokenSetId",
                orders.source_id_int AS "sourceIdInt",
                orders.valid_between AS "validBetween",
                COALESCE(orders.quantity_remaining, 1) AS "quantityRemaining",
                orders.nonce,
                orders.maker,
                orders.price,
                orders.value,
                orders.fillability_status AS "fillabilityStatus",
                orders.approval_status AS "approvalStatus",
                orders.kind,
                orders.dynamic,
                orders.currency,
                orders.currency_price,
                orders.normalized_value,
                orders.currency_normalized_value,
                orders.raw_data,
                orders.originated_at AS "originatedAt",
                orders.created_at AS "createdAt",
                token_sets_tokens.contract,
                token_sets_tokens.token_id AS "tokenId"
              FROM orders
              JOIN token_sets_tokens
                ON orders.token_set_id = token_sets_tokens.token_set_id
              WHERE orders.id = $/id/
              LIMIT 1
            `,
            { id }
          );

          side = order?.side;
          tokenSetId = order?.tokenSetId;
        }

        if (side && tokenSetId) {
          if (side === "buy") {
            const topBidInfo = {
              tokenSetId,
              kind: trigger.kind,
              txHash: trigger.txHash || null,
              txTimestamp: trigger.txTimestamp || null,
            };

            if (tokenSetId.startsWith("token")) {
              // await tokenSetUpdatesTopBidSingleToken.addToQueue([topBidInfo]);
            } else {
              await tokenSetUpdatesTopBid.addToQueue([topBidInfo]);
            }
          }

          if (side === "sell") {
            // Update token floor
            const floorAskInfo = {
              kind: trigger.kind,
              tokenSetId,
              txHash: trigger.txHash || null,
              txTimestamp: trigger.txTimestamp || null,
            };

            await Promise.all([
              tokenUpdatesFloorAsk.addToQueue([floorAskInfo]),
              tokenUpdatesNormalizedFloorAsk.addToQueue([floorAskInfo]),
            ]);
          }

          if (order) {
            if (order.side === "sell") {
              // Insert a corresponding order event
              await idb.none(
                `
                  INSERT INTO order_events (
                    kind,
                    status,
                    contract,
                    token_id,
                    order_id,
                    order_source_id_int,
                    order_valid_between,
                    order_quantity_remaining,
                    order_nonce,
                    maker,
                    price,
                    tx_hash,
                    tx_timestamp,
                    order_kind,
                    order_token_set_id,
                    order_dynamic,
                    order_currency,
                    order_currency_price,
                    order_normalized_value,
                    order_currency_normalized_value,
                    order_raw_data
                  )
                  VALUES (
                    $/kind/,
                    (
                      CASE
                        WHEN $/fillabilityStatus/ = 'filled' THEN 'filled'
                        WHEN $/fillabilityStatus/ = 'cancelled' THEN 'cancelled'
                        WHEN $/fillabilityStatus/ = 'expired' THEN 'expired'
                        WHEN $/fillabilityStatus/ = 'no-balance' THEN 'inactive'
                        WHEN $/approvalStatus/ = 'no-approval' THEN 'inactive'
                        ELSE 'active'
                      END
                    )::order_event_status_t,
                    $/contract/,
                    $/tokenId/,
                    $/id/,
                    $/sourceIdInt/,
                    $/validBetween/,
                    $/quantityRemaining/,
                    $/nonce/,
                    $/maker/,
                    $/value/,
                    $/txHash/,
                    $/txTimestamp/,
                    $/orderKind/,
                    $/orderTokenSetId/,
                    $/orderDynamic/,
                    $/orderCurrency/,
                    $/orderCurrencyPrice/,
                    $/orderNormalizedValue/,
                    $/orderCurrencyNormalizedValue/,
                    $/orderRawData/
                  )
                `,
                {
                  fillabilityStatus: order.fillabilityStatus,
                  approvalStatus: order.approvalStatus,
                  contract: order.contract,
                  tokenId: order.tokenId,
                  id: order.id,
                  sourceIdInt: order.sourceIdInt,
                  validBetween: order.validBetween,
                  quantityRemaining: order.quantityRemaining,
                  nonce: order.nonce,
                  maker: order.maker,
                  value: order.value,
                  kind: trigger.kind,
                  txHash: trigger.txHash ? toBuffer(trigger.txHash) : null,
                  txTimestamp: trigger.txTimestamp || null,
                  orderKind: order.kind,
                  orderTokenSetId: order.tokenSetId,
                  orderDynamic: order.dynamic,
                  orderCurrency: order.currency,
                  orderCurrencyPrice: order.currency_price,
                  orderNormalizedValue: order.normalized_value,
                  orderCurrencyNormalizedValue: order.currency_normalized_value,
                  orderRawData: order.raw_data,
                }
              );

              const updateFloorAskPriceInfo = {
                contract: fromBuffer(order.contract),
                tokenId: order.tokenId,
                owner: fromBuffer(order.maker),
              };

              await updateNftBalanceFloorAskPriceQueue.addToQueue([updateFloorAskPriceInfo]);
            } else if (order.side === "buy") {
              const bidEventsList = new BidEventsList();
              await bidEventsList.add([
                {
                  order: {
                    ...order,
                    maker: fromBuffer(order.maker),
                    currency: fromBuffer(order.currency),
                    contract: fromBuffer(order.contract),
                  },
                  trigger,
                },
              ]);
            }

            let eventInfo;
            if (trigger.kind == "cancel") {
              const eventData = {
                orderId: order.id,
                orderSourceIdInt: order.sourceIdInt,
                contract: fromBuffer(order.contract),
                tokenId: order.tokenId,
                maker: fromBuffer(order.maker),
                price: order.price,
                amount: order.quantityRemaining,
                transactionHash: trigger.txHash,
                logIndex: trigger.logIndex,
                batchIndex: trigger.batchIndex,
                blockHash: trigger.blockHash,
                timestamp: trigger.txTimestamp || Math.floor(Date.now() / 1000),
              };

              if (order.side === "sell") {
                eventInfo = {
                  kind: processActivityEvent.EventKind.sellOrderCancelled,
                  data: eventData,
                };
              } else if (order.side === "buy") {
                eventInfo = {
                  kind: processActivityEvent.EventKind.buyOrderCancelled,
                  data: eventData,
                };
              }
            } else if (
              ["new-order", "reprice"].includes(trigger.kind) &&
              order.fillabilityStatus == "fillable" &&
              order.approvalStatus == "approved"
            ) {
              const eventData = {
                orderId: order.id,
                orderSourceIdInt: order.sourceIdInt,
                contract: fromBuffer(order.contract),
                tokenId: order.tokenId,
                maker: fromBuffer(order.maker),
                price: order.price,
                amount: order.quantityRemaining,
                transactionHash: trigger.txHash,
                logIndex: trigger.logIndex,
                batchIndex: trigger.batchIndex,
                timestamp: trigger.txTimestamp || Math.floor(Date.now() / 1000),
              };

              if (order.side === "sell") {
                eventInfo = {
                  kind: processActivityEvent.EventKind.newSellOrder,
                  data: eventData,
                };
              } else if (order.side === "buy") {
                eventInfo = {
                  kind: processActivityEvent.EventKind.newBuyOrder,
                  data: eventData,
                };
              }
            }

            if (eventInfo) {
              await processActivityEvent.addActivitiesToList([
                eventInfo as processActivityEvent.EventInfo,
              ]);
            }
          }
        }

        // Log order latency for new orders
        if (order && order.validBetween && trigger.kind === "new-order") {
          try {
            const orderStart = Math.floor(
              new Date(order.originatedAt ?? JSON.parse(order.validBetween)[0]).getTime() / 1000
            );
            const orderCreated = Math.floor(new Date(order.createdAt).getTime() / 1000);
            const source = (await Sources.getInstance()).get(order.sourceIdInt);
            const orderType =
              side === "sell"
                ? "listing"
                : tokenSetId?.startsWith("token")
                ? "token_offer"
                : tokenSetId?.startsWith("list")
                ? "attribute_offer"
                : "collection_offer";

            if (orderStart <= orderCreated) {
              logger.info(
                "order-latency",
                JSON.stringify({
                  latency: orderCreated - orderStart,
                  source: source?.getTitle(),
                  orderId: order.id,
                  orderKind: order.kind,
                  orderType,
                  orderCreatedAt: new Date(order.createdAt).toISOString(),
                  orderValidFrom: new Date(JSON.parse(order.validBetween)[0]).toISOString(),
                  orderOriginatedAt: order.originatedAt
                    ? new Date(order.originatedAt).toISOString()
                    : null,
                  ingestMethod: ingestMethod ?? "rest",
                })
              );
            }
          } catch {
            // Ignore errors
          }
        }
      } catch (error) {
        logger.error(
          QUEUE_NAME,
          `Failed to handle order info ${JSON.stringify(job.data)}: ${error}`
        );
        throw error;
      }
    },
    { connection: redis.duplicate(), concurrency: 80 }
  );
  worker.on("error", (error) => {
    logger.error(QUEUE_NAME, `Worker errored: ${error}`);
  });
}

export type OrderInfo = {
  // The context represents a deterministic id for what triggered
  // the job in the first place. Since this is what's going to be
  // set as the id of the job, the queue is only going to process
  // a context once (further jobs that have the same context will
  // be ignored - as long as the queue still holds past jobs with
  // the same context). It is VERY IMPORTANT to have this in mind
  // and set the contexts distinctive enough so that jobs are not
  // going to be wrongfully ignored. However, to be as performant
  // as possible it's also important to not have the contexts too
  // distinctive in order to avoid doing duplicative work.
  context: string;
  // Information regarding what triggered the job
  trigger: {
    kind: TriggerKind;
    txHash?: string;
    txTimestamp?: number;
    logIndex?: number;
    batchIndex?: number;
    blockHash?: string;
  };
  // When the order id is passed, we recompute the caches of any
  // tokens corresponding to the order (eg. order's token set).
  id?: string;
  // Otherwise we support updating token caches without passing an
  // explicit order so as to support cases like revalidation where
  // we don't have an order to check against.
  tokenSetId?: string;
  side?: "sell" | "buy";
  ingestMethod?: "websocket" | "rest";
};

export const addToQueue = async (orderInfos: OrderInfo[]) => {
  // Ignore empty orders
  orderInfos = orderInfos.filter(({ id }) => id !== HashZero);

  await queue.addBulk(
    orderInfos.map((orderInfo) => ({
      name: orderInfo.id ? orderInfo.id : orderInfo.tokenSetId! + "-" + orderInfo.side!,
      data: orderInfo,
      opts: {
        // We should make sure not to perform any expensive work more
        // than once. As such, we keep the last performed jobs in the
        // queue and give all jobs a deterministic id so that we skip
        // handling jobs that already got executed.
        jobId: orderInfo.context,
      },
    }))
  );
};<|MERGE_RESOLUTION|>--- conflicted
+++ resolved
@@ -19,15 +19,9 @@
 import * as tokenUpdatesFloorAsk from "@/jobs/token-updates/floor-queue";
 import * as tokenUpdatesNormalizedFloorAsk from "@/jobs/token-updates/normalized-floor-queue";
 
-<<<<<<< HEAD
-=======
-import {
-  WebsocketEventKind,
-  WebsocketEventRouter,
-} from "@/jobs/websocket-events/websocket-event-router";
+
 import { BidEventsList } from "@/models/bid-events-list";
 
->>>>>>> 03eaa1c8
 const QUEUE_NAME = "order-updates-by-id";
 
 export const queue = new Queue(QUEUE_NAME, {
