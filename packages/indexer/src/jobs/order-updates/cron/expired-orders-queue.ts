import { Queue, QueueScheduler, Worker } from "bullmq";
import cron from "node-cron";

import { idb } from "@/common/db";
import { logger } from "@/common/logger";
import { redis, redlock } from "@/common/redis";
import { now } from "@/common/utils";
import { config } from "@/config/index";
import * as orderUpdatesById from "@/jobs/order-updates/by-id-queue";

const QUEUE_NAME = "expired-orders";

export const queue = new Queue(QUEUE_NAME, {
  connection: redis.duplicate(),
  defaultJobOptions: {
    attempts: 1,
    backoff: {
      type: "exponential",
      delay: 10000,
    },
    removeOnComplete: 5,
    removeOnFail: 5,
    timeout: 5000,
  },
});
export let worker: Worker | undefined;

new QueueScheduler(QUEUE_NAME, { connection: redis.duplicate() });

// BACKGROUND WORKER AND MASTER ONLY
if (config.doBackgroundWork && config.master) {
  worker = new Worker(
    QUEUE_NAME,
    async () => {
      logger.info(QUEUE_NAME, "Invalidating expired orders");

      const expiredOrders: { id: string }[] = await idb.manyOrNone(
        `
          WITH x AS (
            SELECT
              orders.id,
              upper(orders.valid_between) AS expiration
            FROM orders
            WHERE upper(orders.valid_between) < now()
              AND (orders.fillability_status = 'fillable' OR orders.fillability_status = 'no-balance')
<<<<<<< HEAD
            LIMIT 10000
=======
            LIMIT 5000
>>>>>>> 53a5fe5c
          )
          UPDATE orders SET
            fillability_status = 'expired',
            expiration = x.expiration,
            updated_at = now()
          FROM x
          WHERE orders.id = x.id
          RETURNING orders.id
        `
      );
      logger.info(QUEUE_NAME, `Invalidated ${expiredOrders.length} orders`);

      const currentTime = now();
      await orderUpdatesById.addToQueue(
        expiredOrders.map(
          ({ id }) =>
            ({
              context: `expired-orders-check-${currentTime}-${id}`,
              id,
              trigger: { kind: "expiry" },
            } as orderUpdatesById.OrderInfo)
        )
      );
    },
    { connection: redis.duplicate(), concurrency: 1 }
  );
  worker.on("error", (error) => {
    logger.error(QUEUE_NAME, `Worker errored: ${error}`);
  });

  const addToQueue = async () => queue.add(QUEUE_NAME, {});
  cron.schedule(
    // Every 5 seconds
    "*/5 * * * * *",
    async () =>
      await redlock
        .acquire(["expired-orders-check-lock"], 2 * 1000)
        .then(async () => {
          logger.info(QUEUE_NAME, "Triggering expired orders check");
          await addToQueue();
        })
        .catch(() => {
          // Skip any errors
        })
  );
}<|MERGE_RESOLUTION|>--- conflicted
+++ resolved
@@ -43,11 +43,7 @@
             FROM orders
             WHERE upper(orders.valid_between) < now()
               AND (orders.fillability_status = 'fillable' OR orders.fillability_status = 'no-balance')
-<<<<<<< HEAD
-            LIMIT 10000
-=======
             LIMIT 5000
->>>>>>> 53a5fe5c
           )
           UPDATE orders SET
             fillability_status = 'expired',
