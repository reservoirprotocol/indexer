--- conflicted
+++ resolved
@@ -98,14 +98,6 @@
                 refreshOpenseaCollectionOffersCollections[0].collection
               );
 
-<<<<<<< HEAD
-              await collectionUpdatesMetadata.addToQueue(
-                collectionResult!.contract,
-                tokenId,
-                collectionResult!.community,
-                0,
-                false,
-=======
               await collectionMetadataQueueJob.addToQueue(
                 {
                   contract: collectionResult!.contract,
@@ -113,7 +105,6 @@
                   community: collectionResult!.community,
                 },
                 0,
->>>>>>> 584c19d4
                 QUEUE_NAME
               );
             } catch {
