/* eslint-disable @typescript-eslint/no-explicit-any */

import _ from "lodash";
import { Job, Queue, QueueScheduler, Worker } from "bullmq";
import { randomUUID } from "crypto";

import { logger } from "@/common/logger";
import { redis, extendLock, releaseLock } from "@/common/redis";
import { config } from "@/config/index";
import { PendingRefreshOpenseaCollectionOffersCollections } from "@/models/pending-refresh-opensea-collection-offers-collections";
import axios from "axios";
import { getSupportedChainName } from "@/websockets/opensea/utils";
import { OpenseaOrderParams } from "@/orderbook/orders/seaport-v1.1";
import { parseProtocolData } from "@/websockets/opensea";
import * as orderbookOrders from "@/jobs/orderbook/orders-queue";
import { Tokens } from "@/models/tokens";
import { Collections } from "@/models/collections";
<<<<<<< HEAD
import { metadataQueueJob } from "@/jobs/collection-updates/metadata-queue-job";
=======
import { collectionMetadataQueueJob } from "@/jobs/collection-updates/collection-metadata-queue-job";
>>>>>>> 3f1ad654

const QUEUE_NAME = "opensea-orders-fetch-queue";

export const queue = new Queue(QUEUE_NAME, {
  connection: redis.duplicate(),
  defaultJobOptions: {
    attempts: 10,
    backoff: {
      type: "fixed",
      delay: 5000,
    },
    removeOnComplete: 100,
    removeOnFail: 100,
    timeout: 60 * 1000,
  },
});
new QueueScheduler(QUEUE_NAME, { connection: redis.duplicate() });

// BACKGROUND WORKER ONLY
if (config.doBackgroundWork) {
  const worker = new Worker(
    QUEUE_NAME,
    async (job: Job) => {
      let collectionOffers = [];
      let rateLimitExpiredIn = 0;

      job.data.addToQueue = false;

      const pendingRefreshOpenseaCollectionOffersCollections =
        new PendingRefreshOpenseaCollectionOffersCollections();
      const refreshOpenseaCollectionOffersCollections =
        await pendingRefreshOpenseaCollectionOffersCollections.get(1);

      // If no more tokens
      if (!_.isEmpty(refreshOpenseaCollectionOffersCollections)) {
        try {
          const fetchCollectionOffersResponse = await axios.get(
            `https://${
              config.chainId !== 5 ? "api" : "testnets-api"
            }.opensea.io/api/v2/offers/collection/${
              refreshOpenseaCollectionOffersCollections[0].slug
            }`,
            {
              headers:
                config.chainId !== 5
                  ? {
                      "Content-Type": "application/json",
                      "X-Api-Key": config.openSeaApiKey,
                    }
                  : {
                      "Content-Type": "application/json",
                    },
            }
          );

          collectionOffers = fetchCollectionOffersResponse.data.offers;
        } catch (error) {
          if ((error as any).response?.status === 429) {
            logger.info(QUEUE_NAME, `Throttled. error=${JSON.stringify(error)}`);

            rateLimitExpiredIn = 5;

            await pendingRefreshOpenseaCollectionOffersCollections.add(
              refreshOpenseaCollectionOffersCollections,
              true
            );
          } else if ((error as any).response?.status === 404) {
            logger.warn(
              QUEUE_NAME,
              `Collection Not Found. refreshOpenseaCollectionOffersCollections=${refreshOpenseaCollectionOffersCollections}, error=${JSON.stringify(
                error
              )}`
            );

            try {
              const tokenId = await Tokens.getSingleToken(
                refreshOpenseaCollectionOffersCollections[0].collection
              );
              const collectionResult = await Collections.getById(
                refreshOpenseaCollectionOffersCollections[0].collection
              );

<<<<<<< HEAD
              await metadataQueueJob.addToQueue({
                contract: collectionResult!.contract,
                tokenId,
                community: collectionResult!.community,
              });
=======
              await collectionMetadataQueueJob.addToQueue(
                {
                  contract: collectionResult!.contract,
                  tokenId,
                  community: collectionResult!.community,
                },
                0,
                QUEUE_NAME
              );
>>>>>>> 3f1ad654
            } catch {
              // Skip on any errors
            }
          } else {
            logger.error(
              QUEUE_NAME,
              `fetchCollectionOffers failed. error=${JSON.stringify(error)}`
            );
          }
        }
      }

      logger.info(
        QUEUE_NAME,
        `Success. refreshOpenseaCollectionOffersCollections=${JSON.stringify(
          refreshOpenseaCollectionOffersCollections
        )}, collectionOffersCount=${
          collectionOffers.length
        }, rateLimitExpiredIn=${rateLimitExpiredIn}`
      );

      for (const collectionOffer of collectionOffers) {
        if (getSupportedChainName() === collectionOffer.chain) {
          const openSeaOrderParams = {
            kind: "contract-wide",
            side: "buy",
            hash: collectionOffer.order_hash,
            contract: refreshOpenseaCollectionOffersCollections[0].contract,
            collectionSlug: refreshOpenseaCollectionOffersCollections[0].slug,
          } as OpenseaOrderParams;

          if (openSeaOrderParams) {
            const protocolData = parseProtocolData(collectionOffer);

            if (protocolData) {
              const orderInfo = {
                kind: protocolData.kind,
                info: {
                  orderParams: protocolData.order.params,
                  metadata: {
                    originatedAt: new Date(Date.now()).toISOString(),
                  },
                  isOpenSea: true,
                  openSeaOrderParams,
                },
                validateBidValue: true,
              } as any;

              await orderbookOrders.addToQueue([orderInfo]);
            }
          }
        }
      }

      // If there are potentially more collections to process trigger another job
      if (rateLimitExpiredIn || _.size(refreshOpenseaCollectionOffersCollections) == 1) {
        if (await extendLock(getLockName(), 60 * 5 + rateLimitExpiredIn)) {
          job.data.addToQueue = true;
          job.data.addToQueueDelay = rateLimitExpiredIn * 1000;
        }
      } else {
        await releaseLock(getLockName());
      }
    },
    { connection: redis.duplicate(), concurrency: 1 }
  );

  worker.on("error", (error) => {
    logger.error(QUEUE_NAME, `Worker errored: ${error}`);
  });

  worker.on("completed", async (job) => {
    if (job.data.addToQueue) {
      await addToQueue(job.data.addToQueueDelay);
    }
  });
}

export const getLockName = () => {
  return `${QUEUE_NAME}`;
};

export const addToQueue = async (delay = 0) => {
  await queue.add(randomUUID(), {}, { delay });
};<|MERGE_RESOLUTION|>--- conflicted
+++ resolved
@@ -15,11 +15,7 @@
 import * as orderbookOrders from "@/jobs/orderbook/orders-queue";
 import { Tokens } from "@/models/tokens";
 import { Collections } from "@/models/collections";
-<<<<<<< HEAD
-import { metadataQueueJob } from "@/jobs/collection-updates/metadata-queue-job";
-=======
 import { collectionMetadataQueueJob } from "@/jobs/collection-updates/collection-metadata-queue-job";
->>>>>>> 3f1ad654
 
 const QUEUE_NAME = "opensea-orders-fetch-queue";
 
@@ -102,13 +98,6 @@
                 refreshOpenseaCollectionOffersCollections[0].collection
               );
 
-<<<<<<< HEAD
-              await metadataQueueJob.addToQueue({
-                contract: collectionResult!.contract,
-                tokenId,
-                community: collectionResult!.community,
-              });
-=======
               await collectionMetadataQueueJob.addToQueue(
                 {
                   contract: collectionResult!.contract,
@@ -118,7 +107,6 @@
                 0,
                 QUEUE_NAME
               );
->>>>>>> 3f1ad654
             } catch {
               // Skip on any errors
             }
