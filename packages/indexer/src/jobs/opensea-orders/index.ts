<<<<<<< HEAD
import "@/jobs/metadata-index/process-queue";
=======
>>>>>>> 046b5df3
import { config } from "@/config/index";
import cron from "node-cron";
import { redis, redlock } from "@/common/redis";
import { redb } from "@/common/db";
import * as openseaOrdersProcessQueue from "@/jobs/opensea-orders/process-queue";
import { fromBuffer } from "@/common/utils";
import { logger } from "@/common/logger";

const getCollections = async () => {
  let collections = [];

  const collectionsJson = await redis.get(`refresh-opensea-collection-offers-collections`);

  if (collectionsJson) {
    collections = JSON.parse(collectionsJson);
  } else {
    const collectionsResult = await redb.manyOrNone(
      `SELECT id, contract, slug FROM collections WHERE day30_rank <= 1000 ORDER BY day30_rank LIMIT 1000`
    );

    collections = collectionsResult.map((collection) => ({
      contract: fromBuffer(collection.contract),
      id: collection.id,
      slug: collection.slug,
    }));

    await redis.set(
      `refresh-opensea-collection-offers-collections`,
      JSON.stringify(collections),
      "EX",
      3600
    );
  }

  return collections;
};

// BACKGROUND WORKER ONLY
if (config.doBackgroundWork) {
  cron.schedule(
    "*/30 * * * *",
    async () =>
      await redlock
        .acquire([`refresh-opensea-collection-offers-collections-cron-lock`], (30 * 60 - 5) * 1000)
        .then(async () => {
          getCollections()
            .then(async (collections) => {
              logger.info("refresh-opensea-collection-offers-collections", "Start");

              openseaOrdersProcessQueue.addToQueue(
                collections.map((collection: { contract: string; id: string; slug: string }) => ({
                  kind: "collection-offers",
                  data: {
                    contract: collection.contract,
                    collectionId: collection.id,
                    collectionSlug: collection.slug,
                  },
                }))
              );
            })
            .catch((error) => {
              logger.error(
                "refresh-opensea-collection-offers-collections",
                `Error getting collections. error=${error}`
              );
            });
        })
        .catch(() => {
          // Skip on any errors
        })
  );
}<|MERGE_RESOLUTION|>--- conflicted
+++ resolved
@@ -1,7 +1,3 @@
-<<<<<<< HEAD
-import "@/jobs/metadata-index/process-queue";
-=======
->>>>>>> 046b5df3
 import { config } from "@/config/index";
 import cron from "node-cron";
 import { redis, redlock } from "@/common/redis";
