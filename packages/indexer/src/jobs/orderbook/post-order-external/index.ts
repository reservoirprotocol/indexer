<<<<<<< HEAD
/* eslint-disable @typescript-eslint/no-explicit-any */

import * as Sdk from "@reservoir0x/sdk";
import { Job, Queue, QueueScheduler, Worker } from "bullmq";
import * as crypto from "crypto";

import { logger } from "@/common/logger";
import { rateLimitRedis, redis } from "@/common/redis";
import { config } from "@/config/index";

import * as BlurApi from "@/jobs/orderbook/post-order-external/api/blur";
import * as OpenSeaApi from "@/jobs/orderbook/post-order-external/api/opensea";
import * as LooksrareApi from "@/jobs/orderbook/post-order-external/api/looksrare";
import * as X2Y2Api from "@/jobs/orderbook/post-order-external/api/x2y2";
import * as UniverseApi from "@/jobs/orderbook/post-order-external/api/universe";
import * as FlowApi from "@/jobs/orderbook/post-order-external/api/flow";

import {
  InvalidRequestError,
  InvalidRequestErrorKind,
  RequestWasThrottledError,
} from "@/jobs/orderbook/post-order-external/api/errors";
import { redb } from "@/common/db";
import { RateLimiterRedis, RateLimiterRes } from "rate-limiter-flexible";
import * as crossPostingOrdersModel from "@/models/cross-posting-orders";
import { CrossPostingOrderStatus } from "@/models/cross-posting-orders";
import { TSTAttribute, TSTCollection, TSTCollectionNonFlagged } from "@/orderbook/token-sets/utils";
import * as collectionUpdatesMetadata from "@/jobs/collection-updates/metadata-queue";
import { fromBuffer, toBuffer } from "@/common/utils";

const QUEUE_NAME = "orderbook-post-order-external-queue";
const MAX_RETRIES = 5;

export const queue = new Queue(QUEUE_NAME, {
  connection: redis.duplicate(),
  defaultJobOptions: {
    removeOnComplete: 1000,
    removeOnFail: 1000,
    timeout: 60000,
  },
});

new QueueScheduler(QUEUE_NAME, { connection: redis.duplicate() });

if (config.doBackgroundWork) {
  const worker = new Worker(
    QUEUE_NAME,
    async (job: Job) => {
      const { crossPostingOrderId, orderId, orderData, orderSchema, orderbook } =
        job.data as PostOrderExternalParams;

      if (!["blur", "opensea", "looks-rare", "x2y2", "universe", "flow"].includes(orderbook)) {
        if (crossPostingOrderId) {
          await crossPostingOrdersModel.updateOrderStatus(
            crossPostingOrderId,
            CrossPostingOrderStatus.failed,
            "Unsupported orderbook"
          );
        }

        throw new Error("Unsupported orderbook");
      }

      const orderbookApiKey = job.data.orderbookApiKey ?? getOrderbookDefaultApiKey(orderbook);
      const retry = job.data.retry ?? 0;

      let isRateLimited = false;
      let rateLimitExpiration = 0;

      const rateLimiter = getRateLimiter(orderbook);
      const rateLimiterKey = `${orderbook}:${orderbookApiKey}`;

      try {
        await rateLimiter.consume(rateLimiterKey, 1);
      } catch (error) {
        if (error instanceof RateLimiterRes) {
          isRateLimited = true;
          rateLimitExpiration = error.msBeforeNext;
        }
      }

      if (isRateLimited) {
        // If limit reached, reschedule job based on the limit expiration.
        logger.debug(
          QUEUE_NAME,
          `Post Order Rate Limited. orderbook=${orderbook}, crossPostingOrderId=${crossPostingOrderId}, orderId=${orderId}, orderData=${JSON.stringify(
            orderData
          )}, rateLimitExpiration=${rateLimitExpiration}, retry=${retry}`
        );

        await addToQueue(job.data, rateLimitExpiration, true);
      } else {
        try {
          await postOrder(orderbook, orderId, orderData, orderbookApiKey, orderSchema);

          if (crossPostingOrderId) {
            await crossPostingOrdersModel.updateOrderStatus(
              crossPostingOrderId,
              CrossPostingOrderStatus.posted
            );
          }

          if (crossPostingOrderId) {
            await crossPostingOrdersModel.updateOrderStatus(
              crossPostingOrderId,
              CrossPostingOrderStatus.posted
            );
          }
        } catch (error) {
          if (error instanceof RequestWasThrottledError) {
            // If we got throttled by the api, reschedule job based on the provided delay.
            const delay = Math.max(error.delay, 5);

            try {
              await rateLimiter.block(rateLimiterKey, Math.floor(delay / 1000));
            } catch (error) {
              logger.error(
                QUEUE_NAME,
                `Unable to set expiration. orderbook=${orderbook}, crossPostingOrderId=${crossPostingOrderId}, orderId=${orderId}, orderData=${JSON.stringify(
                  orderData
                )}, retry=${retry}, delay=${delay}, error=${error}`
              );
            }

            await addToQueue(job.data, delay, true);

            logger.warn(
              QUEUE_NAME,
              `Post Order Throttled. orderbook=${orderbook}, orderbookApiKey=${orderbookApiKey}, crossPostingOrderId=${crossPostingOrderId}, orderId=${orderId}, orderData=${JSON.stringify(
                orderData
              )}, delay=${delay}, retry=${retry}`
            );
          } else if (error instanceof InvalidRequestError) {
            // If the order is invalid, fail the job.
            logger.info(
              QUEUE_NAME,
              `Post Order Failed - Invalid Order. orderbook=${orderbook}, crossPostingOrderId=${crossPostingOrderId}, orderId=${orderId}, orderData=${JSON.stringify(
                orderData
              )}, retry=${retry}, error=${error}, errorKind=${error.kind}`
            );

            if (crossPostingOrderId) {
              await crossPostingOrdersModel.updateOrderStatus(
                crossPostingOrderId,
                CrossPostingOrderStatus.failed,
                error.message
              );
            }

            if (error.kind === InvalidRequestErrorKind.InvalidFees) {
              // If fees are invalid, refresh the collection metadata to refresh the fees
              const order = new Sdk.SeaportV14.Order(
                config.chainId,
                orderData as Sdk.SeaportBase.Types.OrderComponents
              );

              const orderInfo = order.getInfo();

              logger.info(
                QUEUE_NAME,
                `Post Order Failed - Invalid Fees Debug. orderbook=${orderbook}, crossPostingOrderId=${crossPostingOrderId}, orderKind=${
                  order.params.kind
                }, contract=${orderInfo?.contract}, tokenId=${
                  orderInfo?.tokenId
                }, orderId=${orderId}, orderData=${JSON.stringify(orderData)}, retry: ${retry}`
              );

              let rawResult;

              if (order.params.kind !== "single-token") {
                rawResult = await redb.oneOrNone(
                  `
                SELECT
                  tokens.contract,
                  tokens.token_id,
                  collections.royalties,
                  collections.new_royalties,
                  collections.community
                FROM collections
                JOIN tokens ON tokens.collection_id = collections.id
                WHERE collections = $/collectionId/
                LIMIT 1
            `,
                  {
                    collectionId: orderSchema!.data.collection,
                  }
                );
              } else if (orderInfo?.tokenId) {
                rawResult = await redb.oneOrNone(
                  `
                SELECT
                  tokens.contract,
                  tokens.token_id,
                  collections.royalties,
                  collections.new_royalties,
                  collections.community
                FROM tokens
                JOIN collections ON collections.id = tokens.collection_id
                WHERE tokens.contract = $/contract/ AND tokens.token_id = $/tokenId/
                LIMIT 1
              `,
                  { contract: toBuffer(orderInfo.contract), tokenId: orderInfo.tokenId }
                );
              }

              if (rawResult) {
                logger.info(
                  QUEUE_NAME,
                  `Post Order Failed - Invalid Fees - Refreshing. orderbook=${orderbook}, crossPostingOrderId=${crossPostingOrderId}, orderbookApiKey=${orderbookApiKey}, orderKind=${
                    order.params.kind
                  }, orderId=${orderId}, orderData=${JSON.stringify(
                    orderData
                  )}, rawResult=${JSON.stringify(rawResult)}, retry: ${retry}`
                );

                await collectionUpdatesMetadata.addToQueue(
                  fromBuffer(rawResult.contract),
                  rawResult.token_id,
                  rawResult.community
                );
              }
            }
          } else if (retry < MAX_RETRIES) {
            // If we got an unknown error from the api, reschedule job based on fixed delay.
            logger.info(
              QUEUE_NAME,
              `Post Order Failed - Retrying. orderbook=${orderbook}, crossPostingOrderId=${crossPostingOrderId}, orderId=${orderId}, orderData=${JSON.stringify(
                orderData
              )}, retry: ${retry}`
            );

            job.data.retry = retry + 1;

            await addToQueue(job.data, 1000, true);
          } else {
            logger.info(
              QUEUE_NAME,
              `Post Order Failed - Max Retries Reached. orderbook${orderbook}, crossPostingOrderId=${crossPostingOrderId}, orderId=${orderId}, orderData=${JSON.stringify(
                orderData
              )}, retry=${retry}, error=${error}`
            );

            if (crossPostingOrderId) {
              await crossPostingOrdersModel.updateOrderStatus(
                crossPostingOrderId,
                CrossPostingOrderStatus.failed,
                (error as any).message
              );
            }
          }
        }
      }
    },
    {
      connection: redis.duplicate(),
      concurrency: 3,
    }
  );

  worker.on("error", (error) => {
    logger.error(QUEUE_NAME, `Worker errored: ${error}`);
  });
}

const getOrderbookDefaultApiKey = (orderbook: string) => {
  switch (orderbook) {
    case "blur":
      return config.orderFetcherApiKey;
    case "opensea":
      return config.openSeaApiKey;
    case "looks-rare":
      return config.looksRareApiKey;
    case "x2y2":
      return config.x2y2ApiKey;
    case "universe":
      return "";
    case "flow":
      return config.flowApiKey;
  }

  throw new Error(`Unsupported orderbook ${orderbook}`);
};

const getRateLimiter = (orderbook: string) => {
  switch (orderbook) {
    case "blur":
      return new RateLimiterRedis({
        storeClient: rateLimitRedis,
        points: BlurApi.RATE_LIMIT_REQUEST_COUNT,
        duration: BlurApi.RATE_LIMIT_INTERVAL,
        keyPrefix: `${config.chainId}`,
      });
    case "looks-rare":
      return new RateLimiterRedis({
        storeClient: rateLimitRedis,
        points: LooksrareApi.RATE_LIMIT_REQUEST_COUNT,
        duration: LooksrareApi.RATE_LIMIT_INTERVAL,
        keyPrefix: `${config.chainId}`,
      });
    case "opensea":
      return new RateLimiterRedis({
        storeClient: rateLimitRedis,
        points: OpenSeaApi.RATE_LIMIT_REQUEST_COUNT,
        duration: OpenSeaApi.RATE_LIMIT_INTERVAL,
        keyPrefix: `${config.chainId}`,
      });
    case "x2y2":
      return new RateLimiterRedis({
        storeClient: rateLimitRedis,
        points: X2Y2Api.RATE_LIMIT_REQUEST_COUNT,
        duration: X2Y2Api.RATE_LIMIT_INTERVAL,
        keyPrefix: `${config.chainId}`,
      });
    case "universe":
      return new RateLimiterRedis({
        storeClient: rateLimitRedis,
        points: UniverseApi.RATE_LIMIT_REQUEST_COUNT,
        duration: UniverseApi.RATE_LIMIT_INTERVAL,
        keyPrefix: `${config.chainId}`,
      });
    case "flow":
      return new RateLimiterRedis({
        storeClient: rateLimitRedis,
        points: FlowApi.RATE_LIMIT_REQUEST_COUNT,
        duration: FlowApi.RATE_LIMIT_INTERVAL,
        keyPrefix: `${config.chainId}`,
      });
  }

  throw new Error(`Unsupported orderbook ${orderbook}`);
};

const postOrder = async (
  orderbook: string,
  orderId: string | null,
  orderData: PostOrderExternalParams["orderData"],
  orderbookApiKey: string,
  orderSchema?: TSTCollection | TSTCollectionNonFlagged | TSTAttribute
) => {
  switch (orderbook) {
    case "opensea": {
      const order = new Sdk.SeaportV15.Order(
        config.chainId,
        orderData as Sdk.SeaportBase.Types.OrderComponents
      );

      if (
        order.getInfo()?.side === "buy" &&
        orderSchema &&
        ["collection", "collection-non-flagged", "attribute"].includes(orderSchema.kind)
      ) {
        const { collectionSlug } = await redb.oneOrNone(
          `
                SELECT c.slug AS "collectionSlug"
                FROM collections c
                WHERE c.id = $/collectionId/
                LIMIT 1
            `,
          {
            collectionId: orderSchema!.data.collection,
          }
        );

        if (!collectionSlug) {
          throw new Error("Invalid collection offer.");
        }

        if (orderSchema.kind === "attribute") {
          return OpenSeaApi.postTraitOffer(
            order,
            collectionSlug,
            orderSchema.data.attributes[0],
            orderbookApiKey
          );
        } else {
          return OpenSeaApi.postCollectionOffer(order, collectionSlug, orderbookApiKey);
        }
      }

      return OpenSeaApi.postOrder(order, orderbookApiKey);
    }

    case "looks-rare": {
      const order = new Sdk.LooksRareV2.Order(
        config.chainId,
        orderData as Sdk.LooksRareV2.Types.MakerOrderParams
      );
      return LooksrareApi.postOrder(order, orderbookApiKey);
    }

    case "universe": {
      const order = new Sdk.Universe.Order(config.chainId, orderData as Sdk.Universe.Types.Order);
      return UniverseApi.postOrder(order);
    }

    case "x2y2": {
      return X2Y2Api.postOrder(orderData as Sdk.X2Y2.Types.LocalOrder, orderbookApiKey);
    }

    case "flow": {
      const order = new Sdk.Flow.Order(config.chainId, orderData as Sdk.Flow.Types.OrderInput);
      return FlowApi.postOrders(order, orderbookApiKey);
    }

    case "blur": {
      return BlurApi.postOrder(orderData as BlurApi.BlurData);
    }
  }

  throw new Error(`Unsupported orderbook ${orderbook}`);
};

export type PostOrderExternalParams =
  | {
      crossPostingOrderId?: number;
      orderId: string;
      orderData: Sdk.SeaportBase.Types.OrderComponents;
      orderSchema?: TSTCollection | TSTCollectionNonFlagged | TSTAttribute;
      orderbook: "opensea";
      orderbookApiKey?: string | null;
      retry?: number;
    }
  | {
      crossPostingOrderId: number;
      orderId: string;
      orderData: Sdk.LooksRareV2.Types.MakerOrderParams;
      orderSchema?: TSTCollection | TSTCollectionNonFlagged | TSTAttribute;
      orderbook: "looks-rare";
      orderbookApiKey?: string | null;
      retry?: number;
    }
  | {
      crossPostingOrderId: number;
      orderId: string | null;
      orderData: Sdk.X2Y2.Types.LocalOrder;
      orderSchema?: TSTCollection | TSTCollectionNonFlagged | TSTAttribute;
      orderbook: "x2y2";
      orderbookApiKey?: string | null;
      retry?: number;
    }
  | {
      crossPostingOrderId: number;
      orderId: string;
      orderData: Sdk.Universe.Types.Order;
      orderSchema?: TSTCollection | TSTCollectionNonFlagged | TSTAttribute;
      orderbook: "universe";
      orderbookApiKey?: string | null;
      retry?: number;
    }
  | {
      crossPostingOrderId: number;
      orderId: string;
      orderData: Sdk.Flow.Types.OrderInput;
      orderSchema?: TSTCollection | TSTCollectionNonFlagged | TSTAttribute;
      orderbook: "flow";
      orderbookApiKey?: string | null;
      retry?: number;
    }
  | {
      crossPostingOrderId: number;
      orderId: string;
      orderData: BlurApi.BlurData;
      orderSchema?: TSTCollection | TSTCollectionNonFlagged | TSTAttribute;
      orderbook: "blur";
      orderbookApiKey?: string | null;
      retry?: number;
    };

export const addToQueue = async (
  postOrderExternalParams: PostOrderExternalParams,
  delay = 0,
  prioritized = false
) => {
  await queue.add(crypto.randomUUID(), postOrderExternalParams, {
    delay,
    priority: prioritized ? 1 : undefined,
  });
};
=======
import "@/jobs/orderbook/post-order-external/orderbook-post-order-external-queue";
import "@/jobs/orderbook/post-order-external/orderbook-post-order-external-opensea-queue";
>>>>>>> ee6a994e
<|MERGE_RESOLUTION|>--- conflicted
+++ resolved
@@ -1,483 +1,2 @@
-<<<<<<< HEAD
-/* eslint-disable @typescript-eslint/no-explicit-any */
-
-import * as Sdk from "@reservoir0x/sdk";
-import { Job, Queue, QueueScheduler, Worker } from "bullmq";
-import * as crypto from "crypto";
-
-import { logger } from "@/common/logger";
-import { rateLimitRedis, redis } from "@/common/redis";
-import { config } from "@/config/index";
-
-import * as BlurApi from "@/jobs/orderbook/post-order-external/api/blur";
-import * as OpenSeaApi from "@/jobs/orderbook/post-order-external/api/opensea";
-import * as LooksrareApi from "@/jobs/orderbook/post-order-external/api/looksrare";
-import * as X2Y2Api from "@/jobs/orderbook/post-order-external/api/x2y2";
-import * as UniverseApi from "@/jobs/orderbook/post-order-external/api/universe";
-import * as FlowApi from "@/jobs/orderbook/post-order-external/api/flow";
-
-import {
-  InvalidRequestError,
-  InvalidRequestErrorKind,
-  RequestWasThrottledError,
-} from "@/jobs/orderbook/post-order-external/api/errors";
-import { redb } from "@/common/db";
-import { RateLimiterRedis, RateLimiterRes } from "rate-limiter-flexible";
-import * as crossPostingOrdersModel from "@/models/cross-posting-orders";
-import { CrossPostingOrderStatus } from "@/models/cross-posting-orders";
-import { TSTAttribute, TSTCollection, TSTCollectionNonFlagged } from "@/orderbook/token-sets/utils";
-import * as collectionUpdatesMetadata from "@/jobs/collection-updates/metadata-queue";
-import { fromBuffer, toBuffer } from "@/common/utils";
-
-const QUEUE_NAME = "orderbook-post-order-external-queue";
-const MAX_RETRIES = 5;
-
-export const queue = new Queue(QUEUE_NAME, {
-  connection: redis.duplicate(),
-  defaultJobOptions: {
-    removeOnComplete: 1000,
-    removeOnFail: 1000,
-    timeout: 60000,
-  },
-});
-
-new QueueScheduler(QUEUE_NAME, { connection: redis.duplicate() });
-
-if (config.doBackgroundWork) {
-  const worker = new Worker(
-    QUEUE_NAME,
-    async (job: Job) => {
-      const { crossPostingOrderId, orderId, orderData, orderSchema, orderbook } =
-        job.data as PostOrderExternalParams;
-
-      if (!["blur", "opensea", "looks-rare", "x2y2", "universe", "flow"].includes(orderbook)) {
-        if (crossPostingOrderId) {
-          await crossPostingOrdersModel.updateOrderStatus(
-            crossPostingOrderId,
-            CrossPostingOrderStatus.failed,
-            "Unsupported orderbook"
-          );
-        }
-
-        throw new Error("Unsupported orderbook");
-      }
-
-      const orderbookApiKey = job.data.orderbookApiKey ?? getOrderbookDefaultApiKey(orderbook);
-      const retry = job.data.retry ?? 0;
-
-      let isRateLimited = false;
-      let rateLimitExpiration = 0;
-
-      const rateLimiter = getRateLimiter(orderbook);
-      const rateLimiterKey = `${orderbook}:${orderbookApiKey}`;
-
-      try {
-        await rateLimiter.consume(rateLimiterKey, 1);
-      } catch (error) {
-        if (error instanceof RateLimiterRes) {
-          isRateLimited = true;
-          rateLimitExpiration = error.msBeforeNext;
-        }
-      }
-
-      if (isRateLimited) {
-        // If limit reached, reschedule job based on the limit expiration.
-        logger.debug(
-          QUEUE_NAME,
-          `Post Order Rate Limited. orderbook=${orderbook}, crossPostingOrderId=${crossPostingOrderId}, orderId=${orderId}, orderData=${JSON.stringify(
-            orderData
-          )}, rateLimitExpiration=${rateLimitExpiration}, retry=${retry}`
-        );
-
-        await addToQueue(job.data, rateLimitExpiration, true);
-      } else {
-        try {
-          await postOrder(orderbook, orderId, orderData, orderbookApiKey, orderSchema);
-
-          if (crossPostingOrderId) {
-            await crossPostingOrdersModel.updateOrderStatus(
-              crossPostingOrderId,
-              CrossPostingOrderStatus.posted
-            );
-          }
-
-          if (crossPostingOrderId) {
-            await crossPostingOrdersModel.updateOrderStatus(
-              crossPostingOrderId,
-              CrossPostingOrderStatus.posted
-            );
-          }
-        } catch (error) {
-          if (error instanceof RequestWasThrottledError) {
-            // If we got throttled by the api, reschedule job based on the provided delay.
-            const delay = Math.max(error.delay, 5);
-
-            try {
-              await rateLimiter.block(rateLimiterKey, Math.floor(delay / 1000));
-            } catch (error) {
-              logger.error(
-                QUEUE_NAME,
-                `Unable to set expiration. orderbook=${orderbook}, crossPostingOrderId=${crossPostingOrderId}, orderId=${orderId}, orderData=${JSON.stringify(
-                  orderData
-                )}, retry=${retry}, delay=${delay}, error=${error}`
-              );
-            }
-
-            await addToQueue(job.data, delay, true);
-
-            logger.warn(
-              QUEUE_NAME,
-              `Post Order Throttled. orderbook=${orderbook}, orderbookApiKey=${orderbookApiKey}, crossPostingOrderId=${crossPostingOrderId}, orderId=${orderId}, orderData=${JSON.stringify(
-                orderData
-              )}, delay=${delay}, retry=${retry}`
-            );
-          } else if (error instanceof InvalidRequestError) {
-            // If the order is invalid, fail the job.
-            logger.info(
-              QUEUE_NAME,
-              `Post Order Failed - Invalid Order. orderbook=${orderbook}, crossPostingOrderId=${crossPostingOrderId}, orderId=${orderId}, orderData=${JSON.stringify(
-                orderData
-              )}, retry=${retry}, error=${error}, errorKind=${error.kind}`
-            );
-
-            if (crossPostingOrderId) {
-              await crossPostingOrdersModel.updateOrderStatus(
-                crossPostingOrderId,
-                CrossPostingOrderStatus.failed,
-                error.message
-              );
-            }
-
-            if (error.kind === InvalidRequestErrorKind.InvalidFees) {
-              // If fees are invalid, refresh the collection metadata to refresh the fees
-              const order = new Sdk.SeaportV14.Order(
-                config.chainId,
-                orderData as Sdk.SeaportBase.Types.OrderComponents
-              );
-
-              const orderInfo = order.getInfo();
-
-              logger.info(
-                QUEUE_NAME,
-                `Post Order Failed - Invalid Fees Debug. orderbook=${orderbook}, crossPostingOrderId=${crossPostingOrderId}, orderKind=${
-                  order.params.kind
-                }, contract=${orderInfo?.contract}, tokenId=${
-                  orderInfo?.tokenId
-                }, orderId=${orderId}, orderData=${JSON.stringify(orderData)}, retry: ${retry}`
-              );
-
-              let rawResult;
-
-              if (order.params.kind !== "single-token") {
-                rawResult = await redb.oneOrNone(
-                  `
-                SELECT
-                  tokens.contract,
-                  tokens.token_id,
-                  collections.royalties,
-                  collections.new_royalties,
-                  collections.community
-                FROM collections
-                JOIN tokens ON tokens.collection_id = collections.id
-                WHERE collections = $/collectionId/
-                LIMIT 1
-            `,
-                  {
-                    collectionId: orderSchema!.data.collection,
-                  }
-                );
-              } else if (orderInfo?.tokenId) {
-                rawResult = await redb.oneOrNone(
-                  `
-                SELECT
-                  tokens.contract,
-                  tokens.token_id,
-                  collections.royalties,
-                  collections.new_royalties,
-                  collections.community
-                FROM tokens
-                JOIN collections ON collections.id = tokens.collection_id
-                WHERE tokens.contract = $/contract/ AND tokens.token_id = $/tokenId/
-                LIMIT 1
-              `,
-                  { contract: toBuffer(orderInfo.contract), tokenId: orderInfo.tokenId }
-                );
-              }
-
-              if (rawResult) {
-                logger.info(
-                  QUEUE_NAME,
-                  `Post Order Failed - Invalid Fees - Refreshing. orderbook=${orderbook}, crossPostingOrderId=${crossPostingOrderId}, orderbookApiKey=${orderbookApiKey}, orderKind=${
-                    order.params.kind
-                  }, orderId=${orderId}, orderData=${JSON.stringify(
-                    orderData
-                  )}, rawResult=${JSON.stringify(rawResult)}, retry: ${retry}`
-                );
-
-                await collectionUpdatesMetadata.addToQueue(
-                  fromBuffer(rawResult.contract),
-                  rawResult.token_id,
-                  rawResult.community
-                );
-              }
-            }
-          } else if (retry < MAX_RETRIES) {
-            // If we got an unknown error from the api, reschedule job based on fixed delay.
-            logger.info(
-              QUEUE_NAME,
-              `Post Order Failed - Retrying. orderbook=${orderbook}, crossPostingOrderId=${crossPostingOrderId}, orderId=${orderId}, orderData=${JSON.stringify(
-                orderData
-              )}, retry: ${retry}`
-            );
-
-            job.data.retry = retry + 1;
-
-            await addToQueue(job.data, 1000, true);
-          } else {
-            logger.info(
-              QUEUE_NAME,
-              `Post Order Failed - Max Retries Reached. orderbook${orderbook}, crossPostingOrderId=${crossPostingOrderId}, orderId=${orderId}, orderData=${JSON.stringify(
-                orderData
-              )}, retry=${retry}, error=${error}`
-            );
-
-            if (crossPostingOrderId) {
-              await crossPostingOrdersModel.updateOrderStatus(
-                crossPostingOrderId,
-                CrossPostingOrderStatus.failed,
-                (error as any).message
-              );
-            }
-          }
-        }
-      }
-    },
-    {
-      connection: redis.duplicate(),
-      concurrency: 3,
-    }
-  );
-
-  worker.on("error", (error) => {
-    logger.error(QUEUE_NAME, `Worker errored: ${error}`);
-  });
-}
-
-const getOrderbookDefaultApiKey = (orderbook: string) => {
-  switch (orderbook) {
-    case "blur":
-      return config.orderFetcherApiKey;
-    case "opensea":
-      return config.openSeaApiKey;
-    case "looks-rare":
-      return config.looksRareApiKey;
-    case "x2y2":
-      return config.x2y2ApiKey;
-    case "universe":
-      return "";
-    case "flow":
-      return config.flowApiKey;
-  }
-
-  throw new Error(`Unsupported orderbook ${orderbook}`);
-};
-
-const getRateLimiter = (orderbook: string) => {
-  switch (orderbook) {
-    case "blur":
-      return new RateLimiterRedis({
-        storeClient: rateLimitRedis,
-        points: BlurApi.RATE_LIMIT_REQUEST_COUNT,
-        duration: BlurApi.RATE_LIMIT_INTERVAL,
-        keyPrefix: `${config.chainId}`,
-      });
-    case "looks-rare":
-      return new RateLimiterRedis({
-        storeClient: rateLimitRedis,
-        points: LooksrareApi.RATE_LIMIT_REQUEST_COUNT,
-        duration: LooksrareApi.RATE_LIMIT_INTERVAL,
-        keyPrefix: `${config.chainId}`,
-      });
-    case "opensea":
-      return new RateLimiterRedis({
-        storeClient: rateLimitRedis,
-        points: OpenSeaApi.RATE_LIMIT_REQUEST_COUNT,
-        duration: OpenSeaApi.RATE_LIMIT_INTERVAL,
-        keyPrefix: `${config.chainId}`,
-      });
-    case "x2y2":
-      return new RateLimiterRedis({
-        storeClient: rateLimitRedis,
-        points: X2Y2Api.RATE_LIMIT_REQUEST_COUNT,
-        duration: X2Y2Api.RATE_LIMIT_INTERVAL,
-        keyPrefix: `${config.chainId}`,
-      });
-    case "universe":
-      return new RateLimiterRedis({
-        storeClient: rateLimitRedis,
-        points: UniverseApi.RATE_LIMIT_REQUEST_COUNT,
-        duration: UniverseApi.RATE_LIMIT_INTERVAL,
-        keyPrefix: `${config.chainId}`,
-      });
-    case "flow":
-      return new RateLimiterRedis({
-        storeClient: rateLimitRedis,
-        points: FlowApi.RATE_LIMIT_REQUEST_COUNT,
-        duration: FlowApi.RATE_LIMIT_INTERVAL,
-        keyPrefix: `${config.chainId}`,
-      });
-  }
-
-  throw new Error(`Unsupported orderbook ${orderbook}`);
-};
-
-const postOrder = async (
-  orderbook: string,
-  orderId: string | null,
-  orderData: PostOrderExternalParams["orderData"],
-  orderbookApiKey: string,
-  orderSchema?: TSTCollection | TSTCollectionNonFlagged | TSTAttribute
-) => {
-  switch (orderbook) {
-    case "opensea": {
-      const order = new Sdk.SeaportV15.Order(
-        config.chainId,
-        orderData as Sdk.SeaportBase.Types.OrderComponents
-      );
-
-      if (
-        order.getInfo()?.side === "buy" &&
-        orderSchema &&
-        ["collection", "collection-non-flagged", "attribute"].includes(orderSchema.kind)
-      ) {
-        const { collectionSlug } = await redb.oneOrNone(
-          `
-                SELECT c.slug AS "collectionSlug"
-                FROM collections c
-                WHERE c.id = $/collectionId/
-                LIMIT 1
-            `,
-          {
-            collectionId: orderSchema!.data.collection,
-          }
-        );
-
-        if (!collectionSlug) {
-          throw new Error("Invalid collection offer.");
-        }
-
-        if (orderSchema.kind === "attribute") {
-          return OpenSeaApi.postTraitOffer(
-            order,
-            collectionSlug,
-            orderSchema.data.attributes[0],
-            orderbookApiKey
-          );
-        } else {
-          return OpenSeaApi.postCollectionOffer(order, collectionSlug, orderbookApiKey);
-        }
-      }
-
-      return OpenSeaApi.postOrder(order, orderbookApiKey);
-    }
-
-    case "looks-rare": {
-      const order = new Sdk.LooksRareV2.Order(
-        config.chainId,
-        orderData as Sdk.LooksRareV2.Types.MakerOrderParams
-      );
-      return LooksrareApi.postOrder(order, orderbookApiKey);
-    }
-
-    case "universe": {
-      const order = new Sdk.Universe.Order(config.chainId, orderData as Sdk.Universe.Types.Order);
-      return UniverseApi.postOrder(order);
-    }
-
-    case "x2y2": {
-      return X2Y2Api.postOrder(orderData as Sdk.X2Y2.Types.LocalOrder, orderbookApiKey);
-    }
-
-    case "flow": {
-      const order = new Sdk.Flow.Order(config.chainId, orderData as Sdk.Flow.Types.OrderInput);
-      return FlowApi.postOrders(order, orderbookApiKey);
-    }
-
-    case "blur": {
-      return BlurApi.postOrder(orderData as BlurApi.BlurData);
-    }
-  }
-
-  throw new Error(`Unsupported orderbook ${orderbook}`);
-};
-
-export type PostOrderExternalParams =
-  | {
-      crossPostingOrderId?: number;
-      orderId: string;
-      orderData: Sdk.SeaportBase.Types.OrderComponents;
-      orderSchema?: TSTCollection | TSTCollectionNonFlagged | TSTAttribute;
-      orderbook: "opensea";
-      orderbookApiKey?: string | null;
-      retry?: number;
-    }
-  | {
-      crossPostingOrderId: number;
-      orderId: string;
-      orderData: Sdk.LooksRareV2.Types.MakerOrderParams;
-      orderSchema?: TSTCollection | TSTCollectionNonFlagged | TSTAttribute;
-      orderbook: "looks-rare";
-      orderbookApiKey?: string | null;
-      retry?: number;
-    }
-  | {
-      crossPostingOrderId: number;
-      orderId: string | null;
-      orderData: Sdk.X2Y2.Types.LocalOrder;
-      orderSchema?: TSTCollection | TSTCollectionNonFlagged | TSTAttribute;
-      orderbook: "x2y2";
-      orderbookApiKey?: string | null;
-      retry?: number;
-    }
-  | {
-      crossPostingOrderId: number;
-      orderId: string;
-      orderData: Sdk.Universe.Types.Order;
-      orderSchema?: TSTCollection | TSTCollectionNonFlagged | TSTAttribute;
-      orderbook: "universe";
-      orderbookApiKey?: string | null;
-      retry?: number;
-    }
-  | {
-      crossPostingOrderId: number;
-      orderId: string;
-      orderData: Sdk.Flow.Types.OrderInput;
-      orderSchema?: TSTCollection | TSTCollectionNonFlagged | TSTAttribute;
-      orderbook: "flow";
-      orderbookApiKey?: string | null;
-      retry?: number;
-    }
-  | {
-      crossPostingOrderId: number;
-      orderId: string;
-      orderData: BlurApi.BlurData;
-      orderSchema?: TSTCollection | TSTCollectionNonFlagged | TSTAttribute;
-      orderbook: "blur";
-      orderbookApiKey?: string | null;
-      retry?: number;
-    };
-
-export const addToQueue = async (
-  postOrderExternalParams: PostOrderExternalParams,
-  delay = 0,
-  prioritized = false
-) => {
-  await queue.add(crypto.randomUUID(), postOrderExternalParams, {
-    delay,
-    priority: prioritized ? 1 : undefined,
-  });
-};
-=======
 import "@/jobs/orderbook/post-order-external/orderbook-post-order-external-queue";
-import "@/jobs/orderbook/post-order-external/orderbook-post-order-external-opensea-queue";
->>>>>>> ee6a994e
+import "@/jobs/orderbook/post-order-external/orderbook-post-order-external-opensea-queue";