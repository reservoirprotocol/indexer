/* eslint-disable @typescript-eslint/no-explicit-any */

import * as Sdk from "@reservoir0x/sdk";
import { Job, Queue, QueueScheduler, Worker } from "bullmq";
import * as crypto from "crypto";

import { logger } from "@/common/logger";
import { rateLimitRedis, redis } from "@/common/redis";
import { config } from "@/config/index";

import * as BlurApi from "@/jobs/orderbook/post-order-external/api/blur";
import * as OpenSeaApi from "@/jobs/orderbook/post-order-external/api/opensea";
import * as LooksrareApi from "@/jobs/orderbook/post-order-external/api/looksrare";
import * as X2Y2Api from "@/jobs/orderbook/post-order-external/api/x2y2";
import * as UniverseApi from "@/jobs/orderbook/post-order-external/api/universe";
import * as FlowApi from "@/jobs/orderbook/post-order-external/api/flow";

import {
  InvalidRequestError,
  InvalidRequestErrorKind,
  RequestWasThrottledError,
} from "@/jobs/orderbook/post-order-external/api/errors";
import { redb } from "@/common/db";
import { RateLimiterRedis, RateLimiterRes } from "rate-limiter-flexible";
import * as crossPostingOrdersModel from "@/models/cross-posting-orders";
import { CrossPostingOrderStatus } from "@/models/cross-posting-orders";
import { TSTAttribute, TSTCollection, TSTCollectionNonFlagged } from "@/orderbook/token-sets/utils";
import { fromBuffer, toBuffer, now } from "@/common/utils";
<<<<<<< HEAD
import { metadataQueueJob } from "@/jobs/collection-updates/metadata-queue-job";
=======
import { collectionMetadataQueueJob } from "@/jobs/collection-updates/collection-metadata-queue-job";
>>>>>>> 3f1ad654

import { addToQueue as addToQueueOpensea } from "@/jobs/orderbook/post-order-external/orderbook-post-order-external-opensea-queue";

const QUEUE_NAME = "orderbook-post-order-external-queue";
const MAX_RETRIES = 5;

export const queue = new Queue(QUEUE_NAME, {
  connection: redis.duplicate(),
  defaultJobOptions: {
    removeOnComplete: 1000,
    removeOnFail: 1000,
    timeout: 60000,
  },
});

new QueueScheduler(QUEUE_NAME, { connection: redis.duplicate() });

if (config.doBackgroundWork) {
  const worker = new Worker(QUEUE_NAME, async (job: Job) => jobProcessor(job), {
    connection: redis.duplicate(),
    concurrency: 5,
  });

  worker.on("error", (error) => {
    logger.error(QUEUE_NAME, `Worker errored: ${error}`);
  });
}

export const jobProcessor = async (job: Job) => {
  const { crossPostingOrderId, orderId, orderData, orderSchema, orderbook } =
    job.data as PostOrderExternalParams;

  if (!["blur", "opensea", "looks-rare", "x2y2", "universe", "flow"].includes(orderbook)) {
    if (crossPostingOrderId) {
      await crossPostingOrdersModel.updateOrderStatus(
        crossPostingOrderId,
        CrossPostingOrderStatus.failed,
        "Unsupported orderbook"
      );
    }

    throw new Error("Unsupported orderbook");
  }

  const orderbookApiKey = job.data.orderbookApiKey ?? getOrderbookDefaultApiKey(orderbook);
  const retry = job.data.retry ?? 0;

  let isRateLimited = false;
  let rateLimitExpiration = 0;

  const rateLimiter = getRateLimiter(orderbook);
  const rateLimiterKey = `${orderbook}:${orderbookApiKey}`;

  // TODO: move this to a validateOrder method
  if (orderbook === "opensea") {
    const order = new Sdk.SeaportV15.Order(
      config.chainId,
      orderData as Sdk.SeaportBase.Types.OrderComponents
    );

    if (order.params.endTime <= now()) {
      logger.info(
        job.queueName,
        `Post Order Failed - Order is expired. orderbook=${orderbook}, crossPostingOrderId=${crossPostingOrderId}, orderId=${orderId}, orderData=${JSON.stringify(
          orderData
        )}, retry=${retry}`
      );

      if (crossPostingOrderId) {
        await crossPostingOrdersModel.updateOrderStatus(
          crossPostingOrderId,
          CrossPostingOrderStatus.failed,
          "Order is expired."
        );
      }

      return;
    }
  }

  try {
    await rateLimiter.consume(rateLimiterKey, 1);
  } catch (error) {
    if (error instanceof RateLimiterRes) {
      isRateLimited = true;
      rateLimitExpiration = error.msBeforeNext;
    }
  }

  if (isRateLimited) {
    // If limit reached, reschedule job based on the limit expiration.
    logger.debug(
      job.queueName,
      `Post Order Rate Limited. orderbook=${orderbook}, crossPostingOrderId=${crossPostingOrderId}, orderId=${orderId}, orderData=${JSON.stringify(
        orderData
      )}, rateLimitExpiration=${rateLimitExpiration}, retry=${retry}`
    );

    if (orderbook === "opensea") {
      await addToQueueOpensea(job.data, rateLimitExpiration, true);
    } else {
      await addToQueue(job.data, rateLimitExpiration, true);
    }
  } else {
    try {
      await postOrder(orderbook, orderId, orderData, orderbookApiKey, orderSchema);

      logger.info(
        job.queueName,
        `Post Order Success. orderbook=${orderbook}, crossPostingOrderId=${crossPostingOrderId}, orderId=${orderId}, orderData=${JSON.stringify(
          orderData
        )}, rateLimitExpiration=${rateLimitExpiration}, retry=${retry}`
      );

      if (crossPostingOrderId) {
        const crossPostingOrder = await crossPostingOrdersModel.updateOrderStatus(
          crossPostingOrderId,
          CrossPostingOrderStatus.posted
        );

        await logMetric(crossPostingOrder);
      }
    } catch (error) {
      if (error instanceof RequestWasThrottledError) {
        // If we got throttled by the api, reschedule job based on the provided delay.
        const delay = Math.max(error.delay, 1000);

        try {
          await rateLimiter.block(rateLimiterKey, Math.floor(delay / 1000));
        } catch (error) {
          logger.error(
            job.queueName,
            `Unable to set expiration. orderbook=${orderbook}, crossPostingOrderId=${crossPostingOrderId}, orderId=${orderId}, orderData=${JSON.stringify(
              orderData
            )}, retry=${retry}, delay=${delay}, error=${error}`
          );
        }

        if (orderbook === "opensea") {
          await addToQueueOpensea(job.data, delay, true);
        } else {
          await addToQueue(job.data, delay, true);
        }

        logger.warn(
          job.queueName,
          `Post Order Throttled. orderbook=${orderbook}, orderbookApiKey=${orderbookApiKey}, crossPostingOrderId=${crossPostingOrderId}, orderId=${orderId}, orderData=${JSON.stringify(
            orderData
          )}, delay=${delay}, retry=${retry}`
        );
      } else if (error instanceof InvalidRequestError) {
        // If the order is invalid, fail the job.
        logger.info(
          job.queueName,
          `Post Order Failed - Invalid Order. orderbook=${orderbook}, crossPostingOrderId=${crossPostingOrderId}, orderId=${orderId}, orderData=${JSON.stringify(
            orderData
          )}, retry=${retry}, error=${error}, errorKind=${error.kind}`
        );

        if (crossPostingOrderId) {
          await crossPostingOrdersModel.updateOrderStatus(
            crossPostingOrderId,
            CrossPostingOrderStatus.failed,
            error.message
          );
        }

        if (error.kind === InvalidRequestErrorKind.InvalidFees) {
          // If fees are invalid, refresh the collection metadata to refresh the fees
          const order = new Sdk.SeaportV14.Order(
            config.chainId,
            orderData as Sdk.SeaportBase.Types.OrderComponents
          );

          const orderInfo = order.getInfo();

          let rawResult;

          if (order.params.kind !== "single-token") {
            rawResult = await redb.oneOrNone(
              `
                SELECT
                  tokens.contract,
                  tokens.token_id,
                  collections.royalties,
                  collections.new_royalties,
                  collections.community
                FROM collections
                JOIN tokens ON tokens.collection_id = collections.id
                WHERE collections = $/collectionId/
                LIMIT 1
            `,
              {
                collectionId: orderSchema!.data.collection,
              }
            );
          } else if (orderInfo?.tokenId) {
            rawResult = await redb.oneOrNone(
              `
                SELECT
                  tokens.contract,
                  tokens.token_id,
                  collections.royalties,
                  collections.new_royalties,
                  collections.community
                FROM tokens
                JOIN collections ON collections.id = tokens.collection_id
                WHERE tokens.contract = $/contract/ AND tokens.token_id = $/tokenId/
                LIMIT 1
              `,
              { contract: toBuffer(orderInfo.contract), tokenId: orderInfo.tokenId }
            );
          }

          if (rawResult) {
            logger.info(
              job.queueName,
              `Post Order Failed - Invalid Fees - Refreshing. orderbook=${orderbook}, crossPostingOrderId=${crossPostingOrderId}, orderbookApiKey=${orderbookApiKey}, orderKind=${
                order.params.kind
              }, orderId=${orderId}, orderData=${JSON.stringify(
                orderData
              )}, rawResult=${JSON.stringify(rawResult)}, retry: ${retry}`
            );

<<<<<<< HEAD
            await metadataQueueJob.addToQueue({
              contract: fromBuffer(rawResult.contract),
              tokenId: rawResult.token_id,
              community: rawResult.community,
            });
=======
            await collectionMetadataQueueJob.addToQueue(
              {
                contract: fromBuffer(rawResult.contract),
                tokenId: rawResult.token_id,
                community: rawResult.community,
              },
              0,
              job.queueName
            );
>>>>>>> 3f1ad654
          }
        }
      } else if (retry < MAX_RETRIES) {
        // If we got an unknown error from the api, reschedule job based on fixed delay.
        logger.info(
          job.queueName,
          `Post Order Failed - Retrying. orderbook=${orderbook}, crossPostingOrderId=${crossPostingOrderId}, orderId=${orderId}, orderData=${JSON.stringify(
            orderData
          )}, retry: ${retry}`
        );

        job.data.retry = retry + 1;

        if (orderbook === "opensea") {
          await addToQueueOpensea(job.data, 1000, true);
        } else {
          await addToQueue(job.data, 1000, true);
        }
      } else {
        logger.info(
          job.queueName,
          `Post Order Failed - Max Retries Reached. orderbook${orderbook}, crossPostingOrderId=${crossPostingOrderId}, orderId=${orderId}, orderData=${JSON.stringify(
            orderData
          )}, retry=${retry}, error=${error}`
        );

        if (crossPostingOrderId) {
          const crossPostingOrder = await crossPostingOrdersModel.updateOrderStatus(
            crossPostingOrderId,
            CrossPostingOrderStatus.failed,
            (error as any).message
          );

          await logMetric(crossPostingOrder);
        }
      }
    }
  }
};

const getOrderbookDefaultApiKey = (orderbook: string) => {
  switch (orderbook) {
    case "blur":
      return config.orderFetcherApiKey;
    case "opensea":
      return config.openSeaCrossPostingApiKey;
    case "looks-rare":
      return config.looksRareApiKey;
    case "x2y2":
      return config.x2y2ApiKey;
    case "universe":
      return "";
    case "flow":
      return config.flowApiKey;
  }

  throw new Error(`Unsupported orderbook ${orderbook}`);
};

const getRateLimiter = (orderbook: string) => {
  switch (orderbook) {
    case "blur":
      return new RateLimiterRedis({
        storeClient: rateLimitRedis,
        points: BlurApi.RATE_LIMIT_REQUEST_COUNT,
        duration: BlurApi.RATE_LIMIT_INTERVAL,
        keyPrefix: `${config.chainId}`,
      });
    case "looks-rare":
      return new RateLimiterRedis({
        storeClient: rateLimitRedis,
        points: LooksrareApi.RATE_LIMIT_REQUEST_COUNT,
        duration: LooksrareApi.RATE_LIMIT_INTERVAL,
        keyPrefix: `${config.chainId}`,
      });
    case "opensea":
      return new RateLimiterRedis({
        storeClient: rateLimitRedis,
        points: OpenSeaApi.RATE_LIMIT_REQUEST_COUNT,
        duration: OpenSeaApi.RATE_LIMIT_INTERVAL,
        keyPrefix: `${config.chainId}`,
      });
    case "x2y2":
      return new RateLimiterRedis({
        storeClient: rateLimitRedis,
        points: X2Y2Api.RATE_LIMIT_REQUEST_COUNT,
        duration: X2Y2Api.RATE_LIMIT_INTERVAL,
        keyPrefix: `${config.chainId}`,
      });
    case "universe":
      return new RateLimiterRedis({
        storeClient: rateLimitRedis,
        points: UniverseApi.RATE_LIMIT_REQUEST_COUNT,
        duration: UniverseApi.RATE_LIMIT_INTERVAL,
        keyPrefix: `${config.chainId}`,
      });
    case "flow":
      return new RateLimiterRedis({
        storeClient: rateLimitRedis,
        points: FlowApi.RATE_LIMIT_REQUEST_COUNT,
        duration: FlowApi.RATE_LIMIT_INTERVAL,
        keyPrefix: `${config.chainId}`,
      });
  }

  throw new Error(`Unsupported orderbook ${orderbook}`);
};

const postOrder = async (
  orderbook: string,
  orderId: string | null,
  orderData: PostOrderExternalParams["orderData"],
  orderbookApiKey: string,
  orderSchema?: TSTCollection | TSTCollectionNonFlagged | TSTAttribute
) => {
  switch (orderbook) {
    case "opensea": {
      const order = new Sdk.SeaportV15.Order(
        config.chainId,
        orderData as Sdk.SeaportBase.Types.OrderComponents
      );

      if (
        order.getInfo()?.side === "buy" &&
        orderSchema &&
        ["collection", "collection-non-flagged", "attribute"].includes(orderSchema.kind)
      ) {
        const { collectionSlug } = await redb.oneOrNone(
          `
                SELECT c.slug AS "collectionSlug"
                FROM collections c
                WHERE c.id = $/collectionId/
                LIMIT 1
            `,
          {
            collectionId: orderSchema!.data.collection,
          }
        );

        if (!collectionSlug) {
          throw new Error("Invalid collection offer.");
        }

        if (orderSchema.kind === "attribute") {
          return OpenSeaApi.postTraitOffer(
            order,
            collectionSlug,
            orderSchema.data.attributes[0],
            orderbookApiKey
          );
        } else {
          return OpenSeaApi.postCollectionOffer(order, collectionSlug, orderbookApiKey);
        }
      }

      return OpenSeaApi.postOrder(order, orderbookApiKey);
    }

    case "looks-rare": {
      const order = new Sdk.LooksRareV2.Order(
        config.chainId,
        orderData as Sdk.LooksRareV2.Types.MakerOrderParams
      );
      return LooksrareApi.postOrder(order, orderbookApiKey);
    }

    case "universe": {
      const order = new Sdk.Universe.Order(config.chainId, orderData as Sdk.Universe.Types.Order);
      return UniverseApi.postOrder(order);
    }

    case "x2y2": {
      return X2Y2Api.postOrder(orderData as Sdk.X2Y2.Types.LocalOrder, orderbookApiKey);
    }

    case "flow": {
      const order = new Sdk.Flow.Order(config.chainId, orderData as Sdk.Flow.Types.OrderInput);
      return FlowApi.postOrders(order, orderbookApiKey);
    }

    case "blur": {
      return BlurApi.postOrder(orderData as BlurApi.BlurData);
    }
  }

  throw new Error(`Unsupported orderbook ${orderbook}`);
};

export type PostOrderExternalParams =
  | {
      crossPostingOrderId?: number;
      orderId: string;
      orderData: Sdk.SeaportBase.Types.OrderComponents;
      orderSchema?: TSTCollection | TSTCollectionNonFlagged | TSTAttribute;
      orderbook: "opensea";
      orderbookApiKey?: string | null;
      retry?: number;
    }
  | {
      crossPostingOrderId: number;
      orderId: string;
      orderData: Sdk.LooksRareV2.Types.MakerOrderParams;
      orderSchema?: TSTCollection | TSTCollectionNonFlagged | TSTAttribute;
      orderbook: "looks-rare";
      orderbookApiKey?: string | null;
      retry?: number;
    }
  | {
      crossPostingOrderId: number;
      orderId: string | null;
      orderData: Sdk.X2Y2.Types.LocalOrder;
      orderSchema?: TSTCollection | TSTCollectionNonFlagged | TSTAttribute;
      orderbook: "x2y2";
      orderbookApiKey?: string | null;
      retry?: number;
    }
  | {
      crossPostingOrderId: number;
      orderId: string;
      orderData: Sdk.Universe.Types.Order;
      orderSchema?: TSTCollection | TSTCollectionNonFlagged | TSTAttribute;
      orderbook: "universe";
      orderbookApiKey?: string | null;
      retry?: number;
    }
  | {
      crossPostingOrderId: number;
      orderId: string;
      orderData: Sdk.Flow.Types.OrderInput;
      orderSchema?: TSTCollection | TSTCollectionNonFlagged | TSTAttribute;
      orderbook: "flow";
      orderbookApiKey?: string | null;
      retry?: number;
    }
  | {
      crossPostingOrderId: number;
      orderId: string;
      orderData: BlurApi.BlurData;
      orderSchema?: TSTCollection | TSTCollectionNonFlagged | TSTAttribute;
      orderbook: "blur";
      orderbookApiKey?: string | null;
      retry?: number;
    };

export const addToQueue = async (
  postOrderExternalParams: PostOrderExternalParams,
  delay = 0,
  prioritized = false
) => {
  await queue.add(crypto.randomUUID(), postOrderExternalParams, {
    delay,
    priority: prioritized ? 1 : undefined,
  });
};

const logMetric = (crossPostingOrder: any) => {
  if (!crossPostingOrder) return;

  try {
    logger.info(
      "cross-posting-latency-metric",
      JSON.stringify({
        latency:
          Math.floor(new Date(crossPostingOrder.updated_at).getTime() / 1000) -
          Math.floor(new Date(crossPostingOrder.created_at).getTime() / 1000),
        orderbook: crossPostingOrder.orderbook,
        crossPostingOrderId: crossPostingOrder.id,
        crossPostingOrderStatus: crossPostingOrder.status,
      })
    );
  } catch {
    // Ignore errors
  }
};<|MERGE_RESOLUTION|>--- conflicted
+++ resolved
@@ -26,11 +26,7 @@
 import { CrossPostingOrderStatus } from "@/models/cross-posting-orders";
 import { TSTAttribute, TSTCollection, TSTCollectionNonFlagged } from "@/orderbook/token-sets/utils";
 import { fromBuffer, toBuffer, now } from "@/common/utils";
-<<<<<<< HEAD
-import { metadataQueueJob } from "@/jobs/collection-updates/metadata-queue-job";
-=======
 import { collectionMetadataQueueJob } from "@/jobs/collection-updates/collection-metadata-queue-job";
->>>>>>> 3f1ad654
 
 import { addToQueue as addToQueueOpensea } from "@/jobs/orderbook/post-order-external/orderbook-post-order-external-opensea-queue";
 
@@ -255,13 +251,6 @@
               )}, rawResult=${JSON.stringify(rawResult)}, retry: ${retry}`
             );
 
-<<<<<<< HEAD
-            await metadataQueueJob.addToQueue({
-              contract: fromBuffer(rawResult.contract),
-              tokenId: rawResult.token_id,
-              community: rawResult.community,
-            });
-=======
             await collectionMetadataQueueJob.addToQueue(
               {
                 contract: fromBuffer(rawResult.contract),
@@ -271,7 +260,6 @@
               0,
               job.queueName
             );
->>>>>>> 3f1ad654
           }
         }
       } else if (retry < MAX_RETRIES) {
