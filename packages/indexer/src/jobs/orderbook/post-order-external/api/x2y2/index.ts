import * as Sdk from "@reservoir0x/sdk";

import { redb } from "@/common/db";
import { logger } from "@/common/logger";
import { now, toBuffer } from "@/common/utils";
import { config } from "@/config/index";
import { InvalidRequestError } from "@/jobs/orderbook/post-order-external/api/errors";

// X2Y2 default rate limit - 120 requests per minute
export const RATE_LIMIT_REQUEST_COUNT = 120;
export const RATE_LIMIT_INTERVAL = 60;

export const postOrder = async (order: Sdk.X2Y2.Types.LocalOrder, apiKey: string) => {
  const exchange = new Sdk.X2Y2.Exchange(config.chainId, apiKey);

  // Skip posting orders that already expired
  if (order.deadline <= now()) {
    return;
  }

  // When lowering the price of an existing listing, X2Y2 requires
  // passing the order id of the previous listing, so here we have
  // this check in place so that we can cover such scenarios.
  let orderId: number | undefined;
  const upstreamOrder = Sdk.X2Y2.Order.fromLocalOrder(config.chainId, order);
  if (upstreamOrder.params.type === "sell") {
    const activeOrder = await redb.oneOrNone(
      `
        SELECT
          (orders.raw_data ->> 'id')::INT AS id
        FROM orders
        WHERE orders.token_set_id = $/tokenSetId/
          AND orders.fillability_status = 'fillable'
          AND orders.approval_status = 'approved'
          AND orders.side = 'sell'
          AND orders.maker = $/maker/
          AND orders.kind = 'x2y2'
        LIMIT 1
      `,
      {
        tokenSetId:
          `token:${upstreamOrder.params.nft.token}:${upstreamOrder.params.nft.tokenId}`.toLowerCase(),
        maker: toBuffer(upstreamOrder.params.maker),
      }
    );

    if (activeOrder?.id) {
      orderId = activeOrder.id;
    }
  }

  await exchange.postOrder(order, orderId).catch((error) => {
    if (error.response) {
      logger.error(
<<<<<<< HEAD
        "x2y2_orderbook_api",
        `Failed to post order to X2Y2. order=${JSON.stringify(order)}, apiKey=${apiKey}, status: ${
=======
        "x2y2-orderbook-api",
        `Failed to post order to X2Y2. order=${JSON.stringify(order)}, apiKey=${apiKey}, status=${
>>>>>>> 5ea84e90
          error.response.status
        }, data=${JSON.stringify(error.response.data)}`
      );

      switch (error.response.status) {
        case 400:
          throw new InvalidRequestError(
            `Request was rejected by X2Y2. error=${error.response.data.code}`
          );
      }
    }

    throw new Error("Failed to post order to X2Y2");
  });
};<|MERGE_RESOLUTION|>--- conflicted
+++ resolved
@@ -52,13 +52,8 @@
   await exchange.postOrder(order, orderId).catch((error) => {
     if (error.response) {
       logger.error(
-<<<<<<< HEAD
-        "x2y2_orderbook_api",
-        `Failed to post order to X2Y2. order=${JSON.stringify(order)}, apiKey=${apiKey}, status: ${
-=======
         "x2y2-orderbook-api",
         `Failed to post order to X2Y2. order=${JSON.stringify(order)}, apiKey=${apiKey}, status=${
->>>>>>> 5ea84e90
           error.response.status
         }, data=${JSON.stringify(error.response.data)}`
       );
