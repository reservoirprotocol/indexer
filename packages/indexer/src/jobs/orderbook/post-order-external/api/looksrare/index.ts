--- conflicted
+++ resolved
@@ -55,17 +55,10 @@
     .catch((error) => {
       if (error.response) {
         logger.error(
-<<<<<<< HEAD
-          "looksrare_orderbook_api",
-          `Failed to post order to LooksRare. order=${JSON.stringify(
-            lrOrder
-          )}, apiKey=${apiKey}, status: ${error.response.status}, data:${JSON.stringify(
-=======
           "looksrare-orderbook-api",
           `Failed to post order to LooksRare. order=${JSON.stringify(
             lrOrder
           )}, apiKey=${apiKey}, status=${error.response.status}, data=${JSON.stringify(
->>>>>>> 5ea84e90
             error.response.data
           )}`
         );
