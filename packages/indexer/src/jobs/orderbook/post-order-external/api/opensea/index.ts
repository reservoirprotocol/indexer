--- conflicted
+++ resolved
@@ -31,17 +31,6 @@
     item.identifierOrCriteria = bn(item.identifierOrCriteria).toString();
   }
 
-<<<<<<< HEAD
-  const options: AxiosRequestConfig = {
-    method: "POST",
-    url: config.openSeaApiUrl || getOpenseaBaseUrl(),
-    headers: {
-      url: `${getOpenseaBaseUrl()}/v2/orders/${getOpenseaNetworkName()}/seaport/${
-        order.getInfo()?.side === "sell" ? "listings" : "offers"
-      }`,
-      "X-Api-Key": config.chainId !== 5 ? apiKey || config.openSeaApiKey : undefined,
-    },
-=======
   const url = `${getOpenseaBaseUrl()}/v2/orders/${getOpenseaNetworkName()}/seaport/${
     order.getInfo()?.side === "sell" ? "listings" : "offers"
   }`;
@@ -59,7 +48,6 @@
         : {
             "Content-Type": "application/json",
           },
->>>>>>> 2be86f9c
     data: {
       parameters: {
         ...order.params,
@@ -69,7 +57,6 @@
       protocol_address: Sdk.SeaportV14.Addresses.Exchange[config.chainId],
     },
   };
-<<<<<<< HEAD
 
   await axios.request(options).catch((error) => {
     if (error.response) {
@@ -85,23 +72,6 @@
       )}`
     );
 
-=======
-
-  await axios.request(options).catch((error) => {
-    if (error.response) {
-      handleErrorResponse(error.response);
-    }
-
-    logger.error(
-      "opensea-orderbook-api",
-      `Post OpenSea order error. options=${JSON.stringify(
-        options
-      )}, error=${error}, responseStatus=${error.response?.status}, responseData=${JSON.stringify(
-        error.response?.data
-      )}`
-    );
-
->>>>>>> 2be86f9c
     throw new Error(`Failed to post order to OpenSea`);
   });
 
@@ -123,31 +93,21 @@
   collectionSlug: string,
   apiKey = ""
 ) => {
-<<<<<<< HEAD
+  const url = `${getOpenseaBaseUrl()}/v2/offers/build`;
+
   const options: AxiosRequestConfig = {
     method: "post",
-    url: config.openSeaApiUrl || getOpenseaBaseUrl(),
-    headers: {
-      url: `${getOpenseaBaseUrl()}/v2/offers/build`,
-      "X-Api-Key": config.chainId !== 5 ? apiKey || config.openSeaApiKey : undefined,
-    },
-=======
-  const url = `${getOpenseaBaseUrl()}/v2/offers/build`;
-
-  const options: AxiosRequestConfig = {
-    method: "post",
-    url: config.openSeaApiUrl || url,
-    headers:
-      config.chainId !== 5
-        ? {
-            url,
-            "Content-Type": "application/json",
-            "X-Api-Key": apiKey || config.openSeaApiKey,
-          }
-        : {
-            "Content-Type": "application/json",
-          },
->>>>>>> 2be86f9c
+    url: config.openSeaApiUrl || url,
+    headers:
+      config.chainId !== 5
+        ? {
+            url,
+            "Content-Type": "application/json",
+            "X-Api-Key": apiKey || config.openSeaApiKey,
+          }
+        : {
+            "Content-Type": "application/json",
+          },
     data: {
       offerer,
       quantity,
@@ -191,31 +151,21 @@
   traitValue: string,
   apiKey = ""
 ) => {
-<<<<<<< HEAD
+  const url = `${getOpenseaBaseUrl()}/v2/offers/build`;
+
   const options: AxiosRequestConfig = {
     method: "post",
-    url: config.openSeaApiUrl || getOpenseaBaseUrl(),
-    headers: {
-      url: `https://${getOpenseaSubDomain()}.opensea.io/v2/offers/build`,
-      "X-Api-Key": config.chainId !== 5 ? apiKey || config.openSeaApiKey : undefined,
-    },
-=======
-  const url = `${getOpenseaBaseUrl()}/v2/offers/build`;
-
-  const options: AxiosRequestConfig = {
-    method: "post",
-    url: config.openSeaApiUrl || url,
-    headers:
-      config.chainId !== 5
-        ? {
-            url,
-            "Content-Type": "application/json",
-            "X-Api-Key": apiKey || config.openSeaApiKey,
-          }
-        : {
-            "Content-Type": "application/json",
-          },
->>>>>>> 2be86f9c
+    url: config.openSeaApiUrl || url,
+    headers:
+      config.chainId !== 5
+        ? {
+            url,
+            "Content-Type": "application/json",
+            "X-Api-Key": apiKey || config.openSeaApiKey,
+          }
+        : {
+            "Content-Type": "application/json",
+          },
     data: {
       offerer,
       quantity,
@@ -265,31 +215,21 @@
     throw new InvalidRequestError("Order is expired");
   }
 
-<<<<<<< HEAD
+  const url = `${getOpenseaBaseUrl()}/v2/offers`;
+
   const options: AxiosRequestConfig = {
     method: "post",
-    url: config.openSeaApiUrl || getOpenseaBaseUrl(),
-    headers: {
-      url: `${getOpenseaBaseUrl()}/v2/offers`,
-      "X-Api-Key": config.chainId !== 5 ? apiKey || config.openSeaApiKey : undefined,
-    },
-=======
-  const url = `${getOpenseaBaseUrl()}/v2/offers`;
-
-  const options: AxiosRequestConfig = {
-    method: "post",
-    url: config.openSeaApiUrl || url,
-    headers:
-      config.chainId !== 5
-        ? {
-            url,
-            "Content-Type": "application/json",
-            "X-Api-Key": apiKey || config.openSeaApiKey,
-          }
-        : {
-            "Content-Type": "application/json",
-          },
->>>>>>> 2be86f9c
+    url: config.openSeaApiUrl || url,
+    headers:
+      config.chainId !== 5
+        ? {
+            url,
+            "Content-Type": "application/json",
+            "X-Api-Key": apiKey || config.openSeaApiKey,
+          }
+        : {
+            "Content-Type": "application/json",
+          },
     data: {
       criteria: {
         collection: {
@@ -336,31 +276,21 @@
     throw new InvalidRequestError("Order is expired");
   }
 
-<<<<<<< HEAD
+  const url = `${getOpenseaBaseUrl()}/v2/offers`;
+
   const options: AxiosRequestConfig = {
     method: "post",
-    url: config.openSeaApiUrl || getOpenseaBaseUrl(),
-    headers: {
-      url: `${getOpenseaBaseUrl()}/v2/offers`,
-      "X-Api-Key": config.chainId !== 5 ? apiKey || config.openSeaApiKey : undefined,
-    },
-=======
-  const url = `${getOpenseaBaseUrl()}/v2/offers`;
-
-  const options: AxiosRequestConfig = {
-    method: "post",
-    url: config.openSeaApiUrl || url,
-    headers:
-      config.chainId !== 5
-        ? {
-            url,
-            "Content-Type": "application/json",
-            "X-Api-Key": apiKey || config.openSeaApiKey,
-          }
-        : {
-            "Content-Type": "application/json",
-          },
->>>>>>> 2be86f9c
+    url: config.openSeaApiUrl || url,
+    headers:
+      config.chainId !== 5
+        ? {
+            url,
+            "Content-Type": "application/json",
+            "X-Api-Key": apiKey || config.openSeaApiKey,
+          }
+        : {
+            "Content-Type": "application/json",
+          },
     data: {
       criteria: {
         collection: {
