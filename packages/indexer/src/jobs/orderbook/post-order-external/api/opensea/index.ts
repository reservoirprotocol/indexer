import * as Sdk from "@reservoir0x/sdk";
import axios, { AxiosRequestConfig } from "axios";

import { logger } from "@/common/logger";
import { bn, now } from "@/common/utils";
import { config } from "@/config/index";
import { getOpenseaBaseUrl, getOpenseaNetworkName, getOpenseaSubDomain } from "@/config/network";
import {
  RequestWasThrottledError,
  InvalidRequestError,
  InvalidRequestErrorKind,
} from "@/jobs/orderbook/post-order-external/api/errors";

import * as orderbook from "@/jobs/orderbook/orders-queue";

// Open Sea default rate limit - 2 requests per second for post apis
export const RATE_LIMIT_REQUEST_COUNT = 2;
export const RATE_LIMIT_INTERVAL = 1;

export const postOrder = async (order: Sdk.SeaportV14.Order, apiKey: string) => {
  // Skip posting orders that already expired
  if (order.params.endTime <= now()) {
    throw new InvalidRequestError("Order is expired");
  }

<<<<<<< HEAD
  const options: AxiosRequestConfig = {
    method: "POST",
    url: config.openSeaApiUrl || getOpenseaBaseUrl(),
    headers: {
      url: `${getOpenseaBaseUrl()}/v2/orders/${getOpenseaNetworkName()}/seaport/${
        order.getInfo()?.side === "sell" ? "listings" : "offers"
      }`,
      "X-Api-Key": config.chainId !== 5 ? apiKey || config.openSeaApiKey : undefined,
    },
    data: {
      parameters: {
        ...order.params,
        totalOriginalConsiderationItems: order.params.consideration.length,
      },
      signature: order.params.signature!,
      protocol_address: Sdk.SeaportV14.Addresses.Exchange[config.chainId],
    },
  };
=======
  // Make sure to convert any hex values to decimal
  for (const item of order.params.consideration) {
    item.identifierOrCriteria = bn(item.identifierOrCriteria).toString();
  }
  for (const item of order.params.offer) {
    item.identifierOrCriteria = bn(item.identifierOrCriteria).toString();
  }

  await axios
    .post(
      url,
      JSON.stringify({
        parameters: {
          ...order.params,
          totalOriginalConsiderationItems: order.params.consideration.length,
        },
        signature: order.params.signature!,
        protocol_address: Sdk.SeaportV14.Addresses.Exchange[config.chainId],
      }),
      {
        headers:
          config.chainId != 5
            ? {
                "Content-Type": "application/json",
                "X-Api-Key": apiKey || config.openSeaApiKey,
              }
            : {
                "Content-Type": "application/json",
                // The request will fail if passing the API key on Opensea Testnet APIs
              },
      }
    )
    .catch((error) => {
      if (error.response) {
        handleErrorResponse(error.response);
      }
>>>>>>> 8bf9a311

  await axios.request(options).catch((error) => {
    if (error.response) {
      handleErrorResponse(error.response);
    }

<<<<<<< HEAD
    logger.error(
      "opensea-orderbook-api",
      `Post OpenSea order error. options=${JSON.stringify(
        options
      )}, error=${error}, responseStatus=${error.response?.status}, responseData=${JSON.stringify(
        error.response?.data
      )}`
    );

    throw new Error(`Failed to post order to OpenSea`);
  });
=======
      throw new Error(`Failed to post order to OpenSea`);
    });

  // If the cross-posting was successful, save the order directly
  await orderbook.addToQueue([
    {
      kind: "seaport-v1.4",
      info: {
        orderParams: order.params,
        metadata: {},
      },
    },
  ]);
>>>>>>> 8bf9a311
};

export const buildCollectionOffer = async (
  offerer: string,
  quantity: number,
  collectionSlug: string,
  apiKey = ""
) => {
  const options: AxiosRequestConfig = {
    method: "post",
    url: config.openSeaApiUrl || getOpenseaBaseUrl(),
    headers: {
      url: `${getOpenseaBaseUrl()}/v2/offers/build`,
      "X-Api-Key": config.chainId !== 5 ? apiKey || config.openSeaApiKey : undefined,
    },
    data: {
      offerer,
      quantity,
      criteria: {
        collection: {
          slug: collectionSlug,
        },
      },
    },
  };

  return await axios
    .request(options)
    // eslint-disable-next-line @typescript-eslint/no-explicit-any
    .then((response) => response.data as any)
    .catch((error) => {
      if (error.response) {
        handleErrorResponse(error.response);
      }

      logger.error(
        "opensea-orderbook-api",
        `Build OpenSea collection offer error. options=${JSON.stringify(
          options
        )}, error=${error}, responseStatus=${error.response?.status}, responseData=${JSON.stringify(
          error.response?.data
        )}`
      );

      throw new Error(`Failed to build OpenSea collection offer`);
    });
};

export const buildTraitOffer = async (
  offerer: string,
  quantity: number,
  collectionSlug: string,
  traitType: string,
  traitValue: string,
  apiKey = ""
) => {
  const options: AxiosRequestConfig = {
    method: "post",
    url: config.openSeaApiUrl || getOpenseaBaseUrl(),
    headers: {
      url: `https://${getOpenseaSubDomain()}.opensea.io/v2/offers/build`,
      "X-Api-Key": config.chainId !== 5 ? apiKey || config.openSeaApiKey : undefined,
    },
    data: {
      offerer,
      quantity,
      criteria: {
        collection: {
          slug: collectionSlug,
        },
        trait: {
          type: traitType,
          value: traitValue,
        },
      },
    },
  };

  return (
    axios
      .request(options)
      // eslint-disable-next-line @typescript-eslint/no-explicit-any
      .then((response) => response.data as any)
      .catch((error) => {
        if (error.response) {
          handleErrorResponse(error.response);
        }

        logger.error(
          "opensea_orderbook_api",
          `Build OpenSea trait offer error. options=${JSON.stringify(
            options
          )}, error=${error}, responseStatus=${
            error.response?.status
          }, responseData=${JSON.stringify(error.response?.data)}`
        );

        throw new Error(`Failed to build OpenSea trait offer`);
      })
  );
};

export const postCollectionOffer = async (
  order: Sdk.SeaportV14.Order,
  collectionSlug: string,
  apiKey: string
) => {
  // Skip posting orders that already expired
  if (order.params.endTime <= now()) {
    throw new InvalidRequestError("Order is expired");
  }

  const options: AxiosRequestConfig = {
    method: "post",
    url: config.openSeaApiUrl || getOpenseaBaseUrl(),
    headers: {
      url: `${getOpenseaBaseUrl()}/v2/offers`,
      "X-Api-Key": config.chainId !== 5 ? apiKey || config.openSeaApiKey : undefined,
    },
    data: {
      criteria: {
        collection: {
          slug: collectionSlug,
        },
      },
      protocol_data: {
        parameters: {
          ...order.params,
          totalOriginalConsiderationItems: order.params.consideration.length,
        },
        signature: order.params.signature!,
        protocol_address: Sdk.SeaportV14.Addresses.Exchange[config.chainId],
      },
    },
  };

  await axios.request(options).catch((error) => {
    if (error.response) {
      handleErrorResponse(error.response);
    }

    logger.error(
      "opensea-orderbook-api",
      `Post OpenSea collection offer error. options=${JSON.stringify(
        options
      )}, error=${error}, responseStatus=${error.response?.status}, responseData=${JSON.stringify(
        error.response?.data
      )}`
    );

    throw new Error(`Failed to post offer to OpenSea`);
  });
};

export const postTraitOffer = async (
  order: Sdk.SeaportV14.Order,
  collectionSlug: string,
  attribute: { key: string; value: string },
  apiKey: string
) => {
  // Skip posting orders that already expired
  if (order.params.endTime <= now()) {
    throw new InvalidRequestError("Order is expired");
  }

  const options: AxiosRequestConfig = {
    method: "post",
    url: config.openSeaApiUrl || getOpenseaBaseUrl(),
    headers: {
      url: `${getOpenseaBaseUrl()}/v2/offers`,
      "X-Api-Key": config.chainId !== 5 ? apiKey || config.openSeaApiKey : undefined,
    },
    data: {
      criteria: {
        collection: {
          slug: collectionSlug,
        },
        trait: {
          type: attribute.key,
          value: attribute.value,
        },
      },
      protocol_data: {
        parameters: {
          ...order.params,
          totalOriginalConsiderationItems: order.params.consideration.length,
        },
        signature: order.params.signature!,
        protocol_address: Sdk.SeaportV14.Addresses.Exchange[config.chainId],
      },
    },
  };

  await axios.request(options).catch((error) => {
    if (error.response) {
      handleErrorResponse(error.response);
    }

    logger.error(
      "opensea-orderbook-api",
      `Post OpenSea trait offer error. order=${JSON.stringify(order)}, options=${JSON.stringify(
        options
      )}, error=${error}, responseStatus=${error.response?.status}, responseData=${JSON.stringify(
        error.response?.data
      )}`
    );

    throw new Error(`Failed to post offer to OpenSea`);
  });
};

// eslint-disable-next-line @typescript-eslint/no-explicit-any
const handleErrorResponse = (response: any) => {
  switch (response.status) {
    case 429: {
      let delay = RATE_LIMIT_INTERVAL;

      if (response.data.detail?.startsWith("Request was throttled. Expected available in")) {
        try {
          delay = response.data.detail.split(" ")[6] * 1000;
        } catch {
          // Skip on any errors
        }
      }

      throw new RequestWasThrottledError("Request was throttled by OpenSea", delay);
    }
    case 400: {
      const error = response.data.errors?.toString();
      const message = `Request was rejected by OpenSea. error=${error}`;

      const invalidFeeErrors = [
        "You have provided a fee",
        "You have not provided all required creator fees",
        "You have provided fees that we cannot attribute to OpenSea or the collection",
      ];

      for (const invalidFeeError of invalidFeeErrors) {
        if (error.startsWith(invalidFeeError)) {
          throw new InvalidRequestError(message, InvalidRequestErrorKind.InvalidFees);
        }
      }

      throw new InvalidRequestError(message);
    }
  }
};<|MERGE_RESOLUTION|>--- conflicted
+++ resolved
@@ -23,7 +23,14 @@
     throw new InvalidRequestError("Order is expired");
   }
 
-<<<<<<< HEAD
+  // Make sure to convert any hex values to decimal
+  for (const item of order.params.consideration) {
+    item.identifierOrCriteria = bn(item.identifierOrCriteria).toString();
+  }
+  for (const item of order.params.offer) {
+    item.identifierOrCriteria = bn(item.identifierOrCriteria).toString();
+  }
+
   const options: AxiosRequestConfig = {
     method: "POST",
     url: config.openSeaApiUrl || getOpenseaBaseUrl(),
@@ -42,51 +49,12 @@
       protocol_address: Sdk.SeaportV14.Addresses.Exchange[config.chainId],
     },
   };
-=======
-  // Make sure to convert any hex values to decimal
-  for (const item of order.params.consideration) {
-    item.identifierOrCriteria = bn(item.identifierOrCriteria).toString();
-  }
-  for (const item of order.params.offer) {
-    item.identifierOrCriteria = bn(item.identifierOrCriteria).toString();
-  }
-
-  await axios
-    .post(
-      url,
-      JSON.stringify({
-        parameters: {
-          ...order.params,
-          totalOriginalConsiderationItems: order.params.consideration.length,
-        },
-        signature: order.params.signature!,
-        protocol_address: Sdk.SeaportV14.Addresses.Exchange[config.chainId],
-      }),
-      {
-        headers:
-          config.chainId != 5
-            ? {
-                "Content-Type": "application/json",
-                "X-Api-Key": apiKey || config.openSeaApiKey,
-              }
-            : {
-                "Content-Type": "application/json",
-                // The request will fail if passing the API key on Opensea Testnet APIs
-              },
-      }
-    )
-    .catch((error) => {
-      if (error.response) {
-        handleErrorResponse(error.response);
-      }
->>>>>>> 8bf9a311
 
   await axios.request(options).catch((error) => {
     if (error.response) {
       handleErrorResponse(error.response);
     }
 
-<<<<<<< HEAD
     logger.error(
       "opensea-orderbook-api",
       `Post OpenSea order error. options=${JSON.stringify(
@@ -98,9 +66,6 @@
 
     throw new Error(`Failed to post order to OpenSea`);
   });
-=======
-      throw new Error(`Failed to post order to OpenSea`);
-    });
 
   // If the cross-posting was successful, save the order directly
   await orderbook.addToQueue([
@@ -112,7 +77,6 @@
       },
     },
   ]);
->>>>>>> 8bf9a311
 };
 
 export const buildCollectionOffer = async (
