import * as Sdk from "@reservoir0x/sdk";
import axios from "axios";

import { logger } from "@/common/logger";
import { now } from "@/common/utils";
import { config } from "@/config/index";
import {
  RequestWasThrottledError,
  InvalidRequestError,
  InvalidRequestErrorKind,
} from "@/jobs/orderbook/post-order-external/api/errors";
import { getOpenseaBaseUrl, getOpenseaNetworkName, getOpenseaSubDomain } from "@/config/network";

// Open Sea default rate limit - 2 requests per second for post apis
export const RATE_LIMIT_REQUEST_COUNT = 2;
export const RATE_LIMIT_INTERVAL = 1;

export const postOrder = async (order: Sdk.SeaportV14.Order, apiKey: string) => {
  const url = `https://${getOpenseaSubDomain()}.opensea.io/v2/orders/${getOpenseaNetworkName()}/seaport/${
    order.getInfo()?.side === "sell" ? "listings" : "offers"
  }`;

  // Skip posting orders that already expired
  if (order.params.endTime <= now()) {
    throw new InvalidRequestError("Order is expired");
  }

  await axios
    .post(
      url,
      JSON.stringify({
        parameters: {
          ...order.params,
          totalOriginalConsiderationItems: order.params.consideration.length,
        },
        signature: order.params.signature!,
        protocol_address: Sdk.SeaportV14.Addresses.Exchange[config.chainId],
      }),
      {
        headers:
          config.chainId != 5
            ? {
                "Content-Type": "application/json",
                "X-Api-Key": apiKey || config.openSeaApiKey,
              }
            : {
                "Content-Type": "application/json",
                // The request will fail if passing the API key on Opensea Testnet APIs
              },
      }
    )
    .catch((error) => {
      logger.error(
        "opensea-orderbook-api",
        `Post OpenSea order error. order=${JSON.stringify(
          order
        )}, apiKey=${apiKey}, error=${error}, responseStatus=${
          error.response?.status
        }, responseData=${JSON.stringify(error.response?.data)}`
      );

      if (error.response) {
        handleErrorResponse(error.response);
      }

      throw new Error(`Failed to post order to OpenSea`);
    });
};

export const buildCollectionOffer = async (
  offerer: string,
  quantity: number,
  collectionSlug: string,
  apiKey = ""
) => {
  const url = `${config.openSeaCrossPostingApiUrl || getOpenseaBaseUrl()}/v2/offers/build`;

  return (
    axios
      .post(
        url,
        JSON.stringify({
          offerer,
          quantity,
          criteria: {
            collection: {
              slug: collectionSlug,
            },
          },
        }),
        {
          headers:
            config.chainId != 5
              ? {
                  "Content-Type": "application/json",
                  [config.openSeaCrossPostingApiKeyHeader]:
                    apiKey || config.openSeaCrossPostingApiKey,
                }
              : {
                  "Content-Type": "application/json",
                  // The request will fail if passing the API key on Opensea Testnet APIs
                },
        }
      )
      // eslint-disable-next-line @typescript-eslint/no-explicit-any
      .then((response) => response.data as any)
      .catch((error) => {
        logger.error(
          "opensea-orderbook-api",
          `Build OpenSea collection offer error. offerer=${offerer}, quantity=${quantity}, collectionSlug=${collectionSlug}, apiKey=${apiKey}, error=${error}, responseStatus=${
            error.response?.status
          }, responseData=${JSON.stringify(error.response?.data)}`
        );

        if (error.response) {
          handleErrorResponse(error.response);
        }

        throw new Error(`Failed to build OpenSea collection offer`);
      })
  );
};

export const buildTraitOffer = async (
  offerer: string,
  quantity: number,
  collectionSlug: string,
  traitType: string,
  traitValue: string,
  apiKey = ""
) => {
  const url = `https://${getOpenseaSubDomain()}.opensea.io/v2/offers/build`;

  return (
    axios
      .post(
        url,
        JSON.stringify({
          offerer,
          quantity,
          criteria: {
            collection: {
              slug: collectionSlug,
            },
            trait: {
              type: traitType,
              value: traitValue,
            },
          },
        }),
        {
          headers:
            config.chainId != 5
              ? {
                  "Content-Type": "application/json",
                  "X-Api-Key": apiKey || config.openSeaApiKey,
                }
              : {
                  "Content-Type": "application/json",
                  // The request will fail if passing the API key on Opensea Testnet APIs
                },
        }
      )
      // eslint-disable-next-line @typescript-eslint/no-explicit-any
      .then((response) => response.data as any)
      .catch((error) => {
        logger.error(
          "opensea_orderbook_api",
          `Build OpenSea trait offer error. offerer=${offerer}, quantity=${quantity}, collectionSlug=${collectionSlug}, traitType=${traitType}, traitValue=${traitValue}, apiKey=${apiKey}, error=${error}, responseStatus=${
            error.response?.status
          }, responseData=${JSON.stringify(error.response?.data)}`
        );

        if (error.response) {
          handleErrorResponse(error.response);
        }

        throw new Error(`Failed to build OpenSea trait offer`);
      })
  );
};

export const postCollectionOffer = async (
  order: Sdk.SeaportV14.Order,
  collectionSlug: string,
  apiKey: string
) => {
  const url = `${getOpenseaBaseUrl()}/v2/offers`;

  const data = JSON.stringify({
    criteria: {
      collection: {
        slug: collectionSlug,
      },
    },
    protocol_data: {
      parameters: {
        ...order.params,
        totalOriginalConsiderationItems: order.params.consideration.length,
      },
      signature: order.params.signature!,
      protocol_address: Sdk.SeaportV14.Addresses.Exchange[config.chainId],
    },
  });

  await axios
    .post(url, data, {
      headers:
        config.chainId != 5
          ? {
              "Content-Type": "application/json",
              "X-Api-Key": apiKey || config.openSeaApiKey,
            }
          : {
              "Content-Type": "application/json",
              // The request will fail if passing the API key on Opensea Testnet APIs
            },
    })
    .catch((error) => {
      logger.error(
        "opensea-orderbook-api",
        `Post OpenSea collection offer error. order=${JSON.stringify(
          order
        )}, collectionSlug=${collectionSlug}, apiKey=${apiKey}, data=${data}, error=${error}, responseStatus=${
          error.response?.status
        }, responseData=${JSON.stringify(error.response?.data)}`
      );

      if (error.response) {
        handleErrorResponse(error.response);
      }

      throw new Error(`Failed to post offer to OpenSea`);
    });
};

export const postTraitOffer = async (
  order: Sdk.SeaportV14.Order,
  collectionSlug: string,
  attribute: { key: string; value: string },
  apiKey: string
) => {
  const url = `https://${getOpenseaSubDomain()}.opensea.io/v2/offers`;
  const data = JSON.stringify({
    criteria: {
      collection: {
        slug: collectionSlug,
      },
      trait: {
        type: attribute.key,
        value: attribute.value,
      },
    },
    protocol_data: {
      parameters: {
        ...order.params,
        totalOriginalConsiderationItems: order.params.consideration.length,
      },
      signature: order.params.signature!,
      protocol_address: Sdk.SeaportV14.Addresses.Exchange[config.chainId],
    },
  });

  await axios
    .post(url, data, {
      headers:
        config.chainId != 5
          ? {
              "Content-Type": "application/json",
              "X-Api-Key": apiKey || config.openSeaApiKey,
            }
          : {
              "Content-Type": "application/json",
              // The request will fail if passing the API key on Opensea Testnet APIs
            },
    })
    .catch((error) => {
      logger.error(
        "opensea-orderbook-api",
        `Post OpenSea trait offer error. order=${JSON.stringify(
          order
        )}, collectionSlug=${collectionSlug}, apiKey=${apiKey}, data=${data}, error=${error}, responseStatus=${
          error.response?.status
        }, responseData=${JSON.stringify(error.response?.data)}`
      );

      if (error.response) {
        handleErrorResponse(error.response);
      }

      throw new Error(`Failed to post offer to OpenSea`);
    });
};

// eslint-disable-next-line @typescript-eslint/no-explicit-any
const handleErrorResponse = (response: any) => {
  switch (response.status) {
    case 429: {
      let delay = RATE_LIMIT_INTERVAL;

      if (response.data.detail?.startsWith("Request was throttled. Expected available in")) {
        try {
          delay = response.data.detail.split(" ")[6] * 1000;
        } catch {
          // Skip on any errors
        }
      }

      throw new RequestWasThrottledError("Request was throttled by OpenSea", delay);
    }
    case 400: {
      const error = response.data.errors?.toString();
      const message = `Request was rejected by OpenSea. error=${error}`;

<<<<<<< HEAD
      if (
        error === "You have provided fees that we cannot attribute to OpenSea or the collection"
      ) {
        throw new InvalidRequestError(message, InvalidRequestErrorKind.InvalidFees);
=======
      const invalidFeeErrors = [
        "You have provided a fee",
        "You have not provided all required creator fees",
        "You have provided fees that we cannot attribute to OpenSea or the collection",
      ];

      for (const invalidFeeError of invalidFeeErrors) {
        if (invalidFeeError.startsWith(error)) {
          throw new InvalidRequestError(message, InvalidRequestErrorKind.InvalidFees);
        }
>>>>>>> 730db319
      }

      throw new InvalidRequestError(message);
    }
  }
};<|MERGE_RESOLUTION|>--- conflicted
+++ resolved
@@ -312,12 +312,6 @@
       const error = response.data.errors?.toString();
       const message = `Request was rejected by OpenSea. error=${error}`;
 
-<<<<<<< HEAD
-      if (
-        error === "You have provided fees that we cannot attribute to OpenSea or the collection"
-      ) {
-        throw new InvalidRequestError(message, InvalidRequestErrorKind.InvalidFees);
-=======
       const invalidFeeErrors = [
         "You have provided a fee",
         "You have not provided all required creator fees",
@@ -325,10 +319,9 @@
       ];
 
       for (const invalidFeeError of invalidFeeErrors) {
-        if (invalidFeeError.startsWith(error)) {
+        if (error.startsWith(invalidFeeError)) {
           throw new InvalidRequestError(message, InvalidRequestErrorKind.InvalidFees);
         }
->>>>>>> 730db319
       }
 
       throw new InvalidRequestError(message);
