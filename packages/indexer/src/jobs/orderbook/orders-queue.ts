import { Job, Queue, QueueScheduler, Worker } from "bullmq";
import { randomUUID } from "crypto";
import cron from "node-cron";

import { idb } from "@/common/db";
import { logger } from "@/common/logger";
import { redis, redlock } from "@/common/redis";
import { config } from "@/config/index";
import * as orders from "@/orderbook/orders";

const QUEUE_NAME = "orderbook-orders-queue";

export const queue = new Queue(QUEUE_NAME, {
  connection: redis.duplicate(),
  defaultJobOptions: {
    attempts: 5,
    backoff: {
      type: "exponential",
      delay: 10000,
    },
    removeOnComplete: 1000,
    removeOnFail: 10000,
    timeout: 30000,
  },
});

new QueueScheduler(QUEUE_NAME, { connection: redis.duplicate() });

// BACKGROUND WORKER ONLY
if (config.doBackgroundWork) {
  const worker = new Worker(QUEUE_NAME, async (job: Job) => jobProcessor(job), {
    connection: redis.duplicate(),
    concurrency: 50,
  });

  worker.on("error", (error) => {
    logger.error(QUEUE_NAME, `Worker errored: ${error}`);
  });

  // Checks

  // Orders queue size
  cron.schedule(
    "*/1 * * * *",
    async () =>
      await redlock
        .acquire(["orders-queue-size-check-lock"], (60 - 5) * 1000)
        .then(async () => {
          const size = await queue.count();
          if (size >= 40000) {
            logger.error("orders-queue-size-check", `Orders queue buffering up: size=${size}`);
          }
        })
        .catch(() => {
          // Skip on any errors
        })
  );

  // Pending expired orders
  cron.schedule(
    "0 */2 * * *",
    async () =>
      await redlock
        .acquire(["pending-expired-orders-check-lock"], (2 * 3600 - 5) * 1000)
        .then(async () => {
          const result = await idb.oneOrNone(
            `
              SELECT
                count(*) AS expired_count
              FROM orders
              WHERE upper(orders.valid_between) < now()
                AND (orders.fillability_status = 'fillable' OR orders.fillability_status = 'no-balance')
            `
          );

          logger.info(
            "pending-expired-orders-check",
            JSON.stringify({ pendingExpiredOrdersCount: result.expired_count })
          );
        })
        .catch(() => {
          // Skip on any errors
        })
  );
}

export type GenericOrderInfo =
  | {
      kind: "looks-rare";
      info: orders.looksRare.OrderInfo;
      validateBidValue?: boolean;
    }
  | {
      kind: "zeroex-v4";
      info: orders.zeroExV4.OrderInfo;
      validateBidValue?: boolean;
    }
  | {
      kind: "foundation";
      info: orders.foundation.OrderInfo;
      validateBidValue?: boolean;
    }
  | {
      kind: "x2y2";
      info: orders.x2y2.OrderInfo;
      validateBidValue?: boolean;
    }
  | {
      kind: "seaport";
      info: orders.seaport.OrderInfo;
      validateBidValue?: boolean;
    }
  | {
      kind: "seaport-v1.4";
      info: orders.seaportV14.OrderInfo;
      validateBidValue?: boolean;
    }
  | {
      kind: "cryptopunks";
      info: orders.cryptopunks.OrderInfo;
      validateBidValue?: boolean;
    }
  | {
      kind: "zora-v3";
      info: orders.zora.OrderInfo;
      validateBidValue?: boolean;
    }
  | {
      kind: "sudoswap";
      info: orders.sudoswap.OrderInfo;
      validateBidValue?: boolean;
    }
  | {
      kind: "universe";
      info: orders.universe.OrderInfo;
      validateBidValue?: boolean;
    }
  | {
      kind: "rarible";
      info: orders.rarible.OrderInfo;
      validateBidValue?: boolean;
    }
  | {
      kind: "forward";
      info: orders.forward.OrderInfo;
<<<<<<< HEAD
      validateBidValue?: boolean;
    }
  | {
      kind: "infinity";
      info: orders.infinity.OrderInfo;
=======
>>>>>>> 1d37644d
      validateBidValue?: boolean;
    }
  | {
      kind: "flow";
      info: orders.flow.OrderInfo;
      validateBidValue?: boolean;
    }
  | {
      kind: "blur";
      info: orders.blur.ListingOrderInfo;
      validateBidValue?: boolean;
    }
  | {
      kind: "blur-bid";
      info: orders.blur.BidOrderInfo;
      validateBidValue?: boolean;
    }
  | {
      kind: "manifold";
      info: orders.manifold.OrderInfo;
      validateBidValue?: boolean;
    }
  | {
      kind: "element";
      info: orders.element.OrderInfo;
      validateBidValue?: boolean;
    }
  | {
      kind: "nftx";
      info: orders.nftx.OrderInfo;
      validateBidValue?: boolean;
    }
  | {
      kind: "superrare";
      info: orders.superrare.OrderInfo;
<<<<<<< HEAD
=======
      validateBidValue?: boolean;
    }
  | {
      kind: "looks-rare-v2";
      info: orders.looksRareV2.OrderInfo;
>>>>>>> 1d37644d
      validateBidValue?: boolean;
    };

export const jobProcessor = async (job: Job) => {
  const { kind, info, validateBidValue } = job.data as GenericOrderInfo;

  let result: { status: string; delay?: number }[] = [];
  try {
    switch (kind) {
      case "x2y2": {
        result = await orders.x2y2.save([info]);
        break;
      }

      case "element": {
        result = await orders.element.save([info]);
        break;
      }

      case "foundation": {
        result = await orders.foundation.save([info]);
        break;
      }

      case "forward": {
        result = await orders.forward.save([info]);
        break;
      }

      case "cryptopunks": {
        result = await orders.cryptopunks.save([info]);
        break;
      }

      case "zora-v3": {
        result = await orders.zora.save([info]);
        break;
      }

      case "looks-rare": {
        result = await orders.looksRare.save([info]);
        break;
      }

      case "seaport": {
        result = await orders.seaport.save([info], validateBidValue);
        break;
      }

      case "seaport-v1.4": {
        result = await orders.seaportV14.save([info], validateBidValue);
        break;
      }

      case "sudoswap": {
        result = await orders.sudoswap.save([info]);
        break;
      }

      case "zeroex-v4": {
        result = await orders.zeroExV4.save([info]);
        break;
      }

      case "universe": {
        result = await orders.universe.save([info]);
        break;
      }

      case "rarible": {
        result = await orders.rarible.save([info]);
        break;
      }

<<<<<<< HEAD
      case "infinity": {
        result = await orders.infinity.save([info]);
        break;
      }

      case "flow": {
        result = await orders.flow.save([info]);
        break;
      }

      case "blur": {
        result = await orders.blur.saveListings([info]);
        break;
      }

=======
      case "flow": {
        result = await orders.flow.save([info]);
        break;
      }

      case "blur": {
        result = await orders.blur.saveListings([info]);
        break;
      }

>>>>>>> 1d37644d
      case "blur-bid": {
        result = await orders.blur.saveBids([info]);
        break;
      }

      case "manifold": {
        result = await orders.manifold.save([info]);
        break;
      }

      case "nftx": {
        result = await orders.nftx.save([info]);
        break;
      }

      case "superrare": {
        result = await orders.superrare.save([info]);
        break;
      }

      case "looks-rare-v2": {
        result = await orders.looksRareV2.save([info]);
        break;
      }
    }
  } catch (error) {
    logger.error(job.queueName, `Failed to process order ${JSON.stringify(job.data)}: ${error}`);
    throw error;
  }

  if (result.length && result[0].status === "delayed") {
    await addToQueue([job.data], false, result[0].delay);
  } else {
    logger.debug(job.queueName, `[${kind}] Order save result: ${JSON.stringify(result)}`);
  }
};

export const addToQueue = async (
  orderInfos: GenericOrderInfo[],
  prioritized = false,
  delay = 0
) => {
  await queue.addBulk(
    orderInfos.map((orderInfo) => ({
      name: randomUUID(),
      data: orderInfo,
      opts: {
        priority: prioritized ? 1 : undefined,
        delay: delay ? delay * 1000 : undefined,
      },
    }))
  );
};<|MERGE_RESOLUTION|>--- conflicted
+++ resolved
@@ -143,14 +143,6 @@
   | {
       kind: "forward";
       info: orders.forward.OrderInfo;
-<<<<<<< HEAD
-      validateBidValue?: boolean;
-    }
-  | {
-      kind: "infinity";
-      info: orders.infinity.OrderInfo;
-=======
->>>>>>> 1d37644d
       validateBidValue?: boolean;
     }
   | {
@@ -186,14 +178,11 @@
   | {
       kind: "superrare";
       info: orders.superrare.OrderInfo;
-<<<<<<< HEAD
-=======
       validateBidValue?: boolean;
     }
   | {
       kind: "looks-rare-v2";
       info: orders.looksRareV2.OrderInfo;
->>>>>>> 1d37644d
       validateBidValue?: boolean;
     };
 
@@ -268,12 +257,6 @@
         break;
       }
 
-<<<<<<< HEAD
-      case "infinity": {
-        result = await orders.infinity.save([info]);
-        break;
-      }
-
       case "flow": {
         result = await orders.flow.save([info]);
         break;
@@ -284,18 +267,6 @@
         break;
       }
 
-=======
-      case "flow": {
-        result = await orders.flow.save([info]);
-        break;
-      }
-
-      case "blur": {
-        result = await orders.blur.saveListings([info]);
-        break;
-      }
-
->>>>>>> 1d37644d
       case "blur-bid": {
         result = await orders.blur.saveBids([info]);
         break;
