--- conflicted
+++ resolved
@@ -11,11 +11,7 @@
 export class EventsSyncRealtimeJob extends AbstractRabbitMqJobHandler {
   queueName = "events-sync-realtime";
   maxRetries = 30;
-<<<<<<< HEAD
-  concurrency = [80001, 137].includes(config.chainId) ? 2 : 5;
-=======
   concurrency = [80001, 137].includes(config.chainId) ? 1 : 5;
->>>>>>> 89afdd52
   consumerTimeout = 60 * 1000;
   backoff = {
     type: "fixed",
