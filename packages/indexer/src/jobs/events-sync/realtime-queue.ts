import { Queue, QueueScheduler, Worker } from "bullmq";
import { randomUUID } from "crypto";

import { logger } from "@/common/logger";
import { baseProvider } from "@/common/provider";
import { acquireLock, redis, releaseLock } from "@/common/redis";
import { config } from "@/config/index";
import { getNetworkSettings } from "@/config/network";
import { syncEvents } from "@/events-sync/index";
import * as eventsSyncBackfill from "@/jobs/events-sync/backfill-queue";
import tracer from "@/common/tracer";
import _ from "lodash";

const QUEUE_NAME = "events-sync-realtime";

export const queue = new Queue(QUEUE_NAME, {
  connection: redis.duplicate(),
  defaultJobOptions: {
    // In order to be as lean as possible, leave retrying
    // any failed processes to be done by subsequent jobs
    removeOnComplete: true,
    removeOnFail: true,
    timeout: 60000,
  },
});
new QueueScheduler(QUEUE_NAME, { connection: redis.duplicate() });

// BACKGROUND WORKER ONLY
if (config.doBackgroundWork) {
  const worker = new Worker(
    QUEUE_NAME,
    async () => {
      await tracer.trace("processEvent", { resource: "eventsSyncRealtime" }, async () => {
        try {
          // On some chains prevent multiple syncs at the same time
          if (_.includes([137, 42161], config.chainId) && !(await acquireLock(QUEUE_NAME, 300))) {
            return;
          }

          // We allow syncing of up to `maxBlocks` blocks behind the head
          // of the blockchain. If we lag behind more than that, then all
          // previous blocks that we cannot cover here will be relayed to
          // the backfill queue.
          const maxBlocks = getNetworkSettings().realtimeSyncMaxBlockLag;

          const headBlock = await baseProvider.getBlockNumber();

          // Fetch the last synced blocked
          let localBlock = Number(await redis.get(`${QUEUE_NAME}-last-block`));
          if (localBlock >= headBlock) {
            // Nothing to sync
            return;
          }

          if (localBlock === 0) {
            localBlock = headBlock;
          } else {
            localBlock++;
          }

          const fromBlock = Math.max(localBlock, headBlock - maxBlocks + 1);
          logger.info(
            QUEUE_NAME,
            `Events realtime syncing block range [${fromBlock}, ${headBlock}]`
          );

          await syncEvents(fromBlock, headBlock);

          // Send any remaining blocks to the backfill queue
          if (localBlock < fromBlock) {
            logger.info(
              QUEUE_NAME,
              `Out of sync: local block ${localBlock} and upstream block ${fromBlock} total missing ${
                fromBlock - localBlock
              }`
            );
            await eventsSyncBackfill.addToQueue(localBlock, fromBlock - 1);
          }

          // To avoid missing any events, save the last synced block with a delay
          // in order to ensure that the latest blocks will get queried more than
          // once, which is exactly what we are looking for (since events for the
          // latest blocks might be missing due to upstream chain reorgs):
          // https://ethereum.stackexchange.com/questions/109660/eth-getlogs-and-some-missing-logs
          await redis.set(
            `${QUEUE_NAME}-last-block`,
            headBlock - getNetworkSettings().lastBlockLatency
          );
        } catch (error) {
          logger.error(QUEUE_NAME, `Events realtime syncing failed: ${error}`);
          throw error;
        }
      });
    },
    { connection: redis.duplicate(), concurrency: 5 }
  );

  worker.on("completed", async () => {
<<<<<<< HEAD
    if (config.chainId === 137) {
=======
    if (_.includes([137, 42161], config.chainId)) {
>>>>>>> e142b805
      await releaseLock(QUEUE_NAME);
    }
  });

  worker.on("error", (error) => {
    logger.error(QUEUE_NAME, `Worker errored: ${error}`);
  });
}

export const addToQueue = async () => {
  await queue.add(randomUUID(), {});
};<|MERGE_RESOLUTION|>--- conflicted
+++ resolved
@@ -96,11 +96,7 @@
   );
 
   worker.on("completed", async () => {
-<<<<<<< HEAD
-    if (config.chainId === 137) {
-=======
     if (_.includes([137, 42161], config.chainId)) {
->>>>>>> e142b805
       await releaseLock(QUEUE_NAME);
     }
   });
