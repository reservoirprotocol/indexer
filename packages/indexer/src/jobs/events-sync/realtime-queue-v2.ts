--- conflicted
+++ resolved
@@ -32,8 +32,6 @@
     async (job) => {
       try {
         const { block } = job.data as { block: number };
-
-<<<<<<< HEAD
         // lets set the latest block to the block we are syncing if it is higher than the current latest block by 1. If it is higher than 1, we create a job to sync the missing blocks
         // if its lower than the current latest block, we dont update the latest block in redis, but we still sync the block (this is for when we are catching up on missed blocks, or when we are syncing a block that is older than the current latest block)
         const latestBlock = await redis.get("latest-block-realtime");
@@ -54,8 +52,6 @@
           await redis.set("latest-block-realtime", block);
         }
 
-=======
->>>>>>> aaf13c57
         await syncEvents(block);
         await checkForOrphanedBlock(block);
       } catch (error) {
