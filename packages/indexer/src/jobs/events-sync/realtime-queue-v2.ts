import { Queue, QueueScheduler, Worker } from "bullmq";
import { randomUUID } from "crypto";

import { logger } from "@/common/logger";
import { redis } from "@/common/redis";
import { config } from "@/config/index";
<<<<<<< HEAD
import { syncEvents } from "@/events-sync/syncEventsV2";
import { baseProvider } from "@/common/provider";
=======
import { checkForOrphanedBlock, syncEvents } from "@/events-sync/syncEventsV2";
>>>>>>> a6bd16bc

const QUEUE_NAME = "events-sync-realtime-v2";

export let supports_eth_getBlockReceipts = false;
export let supports_eth_getBlockTrace = false;

const checkSupports = async () => {
  // try to call eth_getBlockReceipts
  try {
    await baseProvider.send("eth_getBlockReceipts", ["0x0"]);
    supports_eth_getBlockReceipts = true;
  } catch (error) {
    supports_eth_getBlockReceipts = false;
  }

  // try to call eth_getBlockTrace
  try {
    await baseProvider.send("debug_traceBlockByNumber", ["0x0", { tracer: "callTracer" }]);
    supports_eth_getBlockTrace = true;
  } catch (error) {
    supports_eth_getBlockTrace = false;
  }
};

export const queue = new Queue(QUEUE_NAME, {
  connection: redis.duplicate(),
  defaultJobOptions: {
    // In order to be as lean as possible, leave retrying
    // any failed processes to be done by subsequent jobs

    attempts: 30,
    backoff: {
      type: "fixed",
      delay: 100,
    },
    removeOnComplete: 1000,
    removeOnFail: 1000,
  },
});
new QueueScheduler(QUEUE_NAME, { connection: redis.duplicate() });

// BACKGROUND WORKER ONLY
if (config.doBackgroundWork && config.enableRealtimeProcessing) {
  checkSupports();
  const worker = new Worker(
    QUEUE_NAME,
    async (job) => {
      try {
        const { block } = job.data as { block: number };
        // lets set the latest block to the block we are syncing if it is higher than the current latest block by 1. If it is higher than 1, we create a job to sync the missing blocks
        // if its lower than the current latest block, we dont update the latest block in redis, but we still sync the block (this is for when we are catching up on missed blocks, or when we are syncing a block that is older than the current latest block)
        const latestBlock = await redis.get("latest-block-realtime");
        if (latestBlock) {
          const latestBlockNumber = Number(latestBlock);
          if (block > latestBlockNumber) {
            await redis.set("latest-block-realtime", block);
            if (block - latestBlockNumber > 1) {
              // if we are missing more than 1 block, we need to sync the missing blocks
              for (let i = latestBlockNumber + 1; i < block; i++) {
                logger.info("sync-events-v2", `Found missing block: ${i}`);
                await addToQueue({ block: i });
              }
            }
          }
        } else {
          await redis.set("latest-block-realtime", block);
        }

        await syncEvents(block);
        await checkForOrphanedBlock(block);
      } catch (error) {
        logger.warn(QUEUE_NAME, `Events realtime syncing failed: ${error}`);
        throw error;
      }
    },
    { connection: redis.duplicate(), concurrency: 15 }
  );

  worker.on("error", (error) => {
    logger.warn(QUEUE_NAME, `Worker errored: ${error}`);
  });
}

export const addToQueue = async ({ block }: { block: number }) => {
  await queue.add(randomUUID(), { block });
};<|MERGE_RESOLUTION|>--- conflicted
+++ resolved
@@ -4,12 +4,8 @@
 import { logger } from "@/common/logger";
 import { redis } from "@/common/redis";
 import { config } from "@/config/index";
-<<<<<<< HEAD
-import { syncEvents } from "@/events-sync/syncEventsV2";
 import { baseProvider } from "@/common/provider";
-=======
 import { checkForOrphanedBlock, syncEvents } from "@/events-sync/syncEventsV2";
->>>>>>> a6bd16bc
 
 const QUEUE_NAME = "events-sync-realtime-v2";
 
