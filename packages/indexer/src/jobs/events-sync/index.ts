import cron from "node-cron";

import { logger } from "@/common/logger";
import { safeWebSocketSubscription } from "@/common/provider";
import { redlock } from "@/common/redis";
import { config } from "@/config/index";
import { getNetworkSettings } from "@/config/network";
import * as realtimeEventsSync from "@/jobs/events-sync/realtime-queue";

// For syncing events we have two separate job queues. One is for
// handling backfilling of past event while the other one handles
// realtime syncing of events. The reason for having these two be
// separated is that we don't want any ongoing backfilling action
// to delay realtime syncing (which tries to catch up to the head
// of the blockchain). Apart from these, we also have several job
// queues (that are single-threaded) which act as writing buffers
// for queries that are prone to database deadlocks (these are ft
// and nft transfer events writes which can run into deadlocks on
// concurrent upserts of the balances):
// https://stackoverflow.com/questions/46366324/postgres-deadlocks-on-concurrent-upserts

import "@/jobs/events-sync/backfill-queue";
import "@/jobs/events-sync/block-check-queue";
import "@/jobs/events-sync/process/backfill";
import "@/jobs/events-sync/process/realtime";
import "@/jobs/events-sync/realtime-queue";
import "@/jobs/events-sync/realtime-queue-v2";
import "@/jobs/events-sync/write-buffers/ft-transfers";
import "@/jobs/events-sync/write-buffers/nft-transfers";
import { realtimeQueueV2Job } from "@/jobs/events-sync/realtime-queue-v2-job";

// BACKGROUND WORKER ONLY
if (config.doBackgroundWork && config.catchup) {
  const networkSettings = getNetworkSettings();

  // Keep up with the head of the blockchain by polling for new blocks every once in a while
  cron.schedule(
    `*/${networkSettings.realtimeSyncFrequencySeconds} * * * * *`,
    async () =>
      await redlock
        .acquire(
          ["events-sync-catchup-lock"],
          (networkSettings.realtimeSyncFrequencySeconds - 1) * 1000
        )
        .then(async () => {
          try {
            await realtimeEventsSync.addToQueue();
            logger.info("events-sync-catchup", "Catching up events");
          } catch (error) {
            logger.error("events-sync-catchup", `Failed to catch up events: ${error}`);
          }
        })
        .catch(() => {
          // Skip on any errors
        })
  );

  // MASTER ONLY
  if (config.master && networkSettings.enableWebSocket) {
    // Besides the manual polling of events via the above cron job
    // we're also integrating WebSocket subscriptions to fetch the
    // latest events as soon as they're hapenning on-chain. We are
    // still keeping the manual polling though to ensure no events
    // are being missed.
    safeWebSocketSubscription(async (provider) => {
      provider.on("block", async (block) => {
        logger.info("events-sync-catchup", `Detected new block ${block}`);

        try {
          await realtimeEventsSync.addToQueue();
<<<<<<< HEAD
          if (config.chainId === 1) {
            await realtimeQueueV2Job.addToQueue({ block });
=======
          if (config.enableRealtimeV2BlockQueue) {
            await realtimeEventsSyncV2.addToQueue({ block });
>>>>>>> 68b9b1ce
          }
        } catch (error) {
          logger.error("events-sync-catchup", `Failed to catch up events: ${error}`);
        }
      });
    });
  }
}<|MERGE_RESOLUTION|>--- conflicted
+++ resolved
@@ -68,13 +68,8 @@
 
         try {
           await realtimeEventsSync.addToQueue();
-<<<<<<< HEAD
-          if (config.chainId === 1) {
+          if (config.enableRealtimeV2BlockQueue) {
             await realtimeQueueV2Job.addToQueue({ block });
-=======
-          if (config.enableRealtimeV2BlockQueue) {
-            await realtimeEventsSyncV2.addToQueue({ block });
->>>>>>> 68b9b1ce
           }
         } catch (error) {
           logger.error("events-sync-catchup", `Failed to catch up events: ${error}`);
