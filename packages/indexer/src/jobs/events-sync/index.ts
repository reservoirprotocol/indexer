--- conflicted
+++ resolved
@@ -1,7 +1,7 @@
 import cron from "node-cron";
 
 import { logger } from "@/common/logger";
-import { safeWebSocketSubscription } from "@/common/provider";
+import { baseProvider, safeWebSocketSubscription } from "@/common/provider";
 import { redlock } from "@/common/redis";
 import { config } from "@/config/index";
 import { getNetworkSettings } from "@/config/network";
@@ -38,14 +38,10 @@
         )
         .then(async () => {
           try {
-<<<<<<< HEAD
-            return;
-=======
             if (!config.master || !networkSettings.enableWebSocket) {
               const block = await baseProvider.getBlockNumber();
               await realtimeEventsSyncV2.addToQueue({ block });
             }
->>>>>>> 4d74d75b
             logger.info("events-sync-catchup", "Catching up events");
           } catch (error) {
             logger.error("events-sync-catchup", `Failed to catch up events: ${error}`);
