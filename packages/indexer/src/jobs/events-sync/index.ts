--- conflicted
+++ resolved
@@ -5,11 +5,7 @@
 import { redlock } from "@/common/redis";
 import { config } from "@/config/index";
 import { getNetworkSettings } from "@/config/network";
-<<<<<<< HEAD
-import * as realtimeEventsSync from "@/jobs/events-sync/realtime-queue";
-=======
 import { eventsSyncRealtimeJob } from "@/jobs/events-sync/events-sync-realtime-job";
->>>>>>> 4624a6da
 
 // For syncing events we have two separate job queues. One is for
 // handling backfilling of past event while the other one handles
@@ -38,15 +34,10 @@
         )
         .then(async () => {
           try {
-<<<<<<< HEAD
-            const block = await baseProvider.getBlockNumber();
-            await realtimeEventsSync.addToQueue({ block });
-=======
             if (!config.master || !networkSettings.enableWebSocket) {
               const block = await baseProvider.getBlockNumber();
               await eventsSyncRealtimeJob.addToQueue({ block });
             }
->>>>>>> 4624a6da
             logger.info("events-sync-catchup", "Catching up events");
           } catch (error) {
             logger.error("events-sync-catchup", `Failed to catch up events: ${error}`);
@@ -69,11 +60,7 @@
         logger.info("events-sync-catchup", `Detected new block ${block}`);
 
         try {
-<<<<<<< HEAD
-          await realtimeEventsSync.addToQueue({ block });
-=======
           await eventsSyncRealtimeJob.addToQueue({ block });
->>>>>>> 4624a6da
         } catch (error) {
           logger.error("events-sync-catchup", `Failed to catch up events: ${error}`);
         }
