import cron from "node-cron";

import { logger } from "@/common/logger";
import { safeWebSocketSubscription } from "@/common/provider";
import { redlock } from "@/common/redis";
import { config } from "@/config/index";
import { getNetworkSettings } from "@/config/network";
import * as realtimeEventsSync from "@/jobs/events-sync/realtime-queue";
<<<<<<< HEAD
// import * as realtimeEventsSyncV2 from "@/jobs/events-sync/realtime-queue-v2";
=======
import * as realtimeEventsSyncV2 from "@/jobs/events-sync/realtime-queue-v2";
>>>>>>> 4b516194

// For syncing events we have two separate job queues. One is for
// handling backfilling of past event while the other one handles
// realtime syncing of events. The reason for having these two be
// separated is that we don't want any ongoing backfilling action
// to delay realtime syncing (which tries to catch up to the head
// of the blockchain). Apart from these, we also have several job
// queues (that are single-threaded) which act as writing buffers
// for queries that are prone to database deadlocks (these are ft
// and nft transfer events writes which can run into deadlocks on
// concurrent upserts of the balances):
// https://stackoverflow.com/questions/46366324/postgres-deadlocks-on-concurrent-upserts

import "@/jobs/events-sync/backfill-queue";
import "@/jobs/events-sync/block-check-queue";
import "@/jobs/events-sync/process/backfill";
import "@/jobs/events-sync/process/realtime";
import "@/jobs/events-sync/realtime-queue";
import "@/jobs/events-sync/realtime-queue-v2";
import "@/jobs/events-sync/write-buffers/ft-transfers";
import "@/jobs/events-sync/write-buffers/nft-transfers";

// BACKGROUND WORKER ONLY
if (config.doBackgroundWork && config.catchup) {
  const networkSettings = getNetworkSettings();

  // Keep up with the head of the blockchain by polling for new blocks every once in a while
  cron.schedule(
    `*/${networkSettings.realtimeSyncFrequencySeconds} * * * * *`,
    async () =>
      await redlock
        .acquire(
          ["events-sync-catchup-lock"],
          (networkSettings.realtimeSyncFrequencySeconds - 1) * 1000
        )
        .then(async () => {
          try {
            await realtimeEventsSync.addToQueue();
            logger.info("events-sync-catchup", "Catching up events");
          } catch (error) {
            logger.error("events-sync-catchup", `Failed to catch up events: ${error}`);
          }
        })
        .catch(() => {
          // Skip on any errors
        })
  );

  // MASTER ONLY
  if (config.master && networkSettings.enableWebSocket) {
    // Besides the manual polling of events via the above cron job
    // we're also integrating WebSocket subscriptions to fetch the
    // latest events as soon as they're hapenning on-chain. We are
    // still keeping the manual polling though to ensure no events
    // are being missed.
    safeWebSocketSubscription(async (provider) => {
      provider.on("block", async (block) => {
        logger.info("events-sync-catchup", `Detected new block ${block}`);

        try {
          await realtimeEventsSync.addToQueue();
<<<<<<< HEAD
          // await realtimeEventsSyncV2.addToQueue({ block });
=======
          if (config.chainId === 1) {
            await realtimeEventsSyncV2.addToQueue({ block });
          }
>>>>>>> 4b516194
        } catch (error) {
          logger.error("events-sync-catchup", `Failed to catch up events: ${error}`);
        }
      });
    });
  }
}<|MERGE_RESOLUTION|>--- conflicted
+++ resolved
@@ -6,11 +6,7 @@
 import { config } from "@/config/index";
 import { getNetworkSettings } from "@/config/network";
 import * as realtimeEventsSync from "@/jobs/events-sync/realtime-queue";
-<<<<<<< HEAD
-// import * as realtimeEventsSyncV2 from "@/jobs/events-sync/realtime-queue-v2";
-=======
 import * as realtimeEventsSyncV2 from "@/jobs/events-sync/realtime-queue-v2";
->>>>>>> 4b516194
 
 // For syncing events we have two separate job queues. One is for
 // handling backfilling of past event while the other one handles
@@ -72,13 +68,9 @@
 
         try {
           await realtimeEventsSync.addToQueue();
-<<<<<<< HEAD
-          // await realtimeEventsSyncV2.addToQueue({ block });
-=======
           if (config.chainId === 1) {
             await realtimeEventsSyncV2.addToQueue({ block });
           }
->>>>>>> 4b516194
         } catch (error) {
           logger.error("events-sync-catchup", `Failed to catch up events: ${error}`);
         }
