/* eslint-disable @typescript-eslint/no-explicit-any */

import _ from "lodash";
import { Queue, QueueScheduler, Worker } from "bullmq";
import { randomUUID } from "crypto";

import { logger } from "@/common/logger";
import { redis } from "@/common/redis";
import { config } from "@/config/index";

import { sub, set, getUnixTime, add } from "date-fns";
import { Collections } from "@/models/collections";
import { CollectionsEntity } from "@/models/collections/collections-entity";
import { redb } from "@/common/db";
import { fromBuffer } from "@/common/utils";
<<<<<<< HEAD
=======
import {
  collectionMetadataQueueJob,
  CollectionMetadataInfo,
} from "@/jobs/collection-updates/collection-metadata-queue-job";
>>>>>>> 14ae8c11

const QUEUE_NAME = "collections-refresh-queue";

export const queue = new Queue(QUEUE_NAME, {
  connection: redis.duplicate(),
  defaultJobOptions: {
    attempts: 10,
    removeOnComplete: 1000,
    removeOnFail: 1000,
    timeout: 120000,
  },
});
new QueueScheduler(QUEUE_NAME, { connection: redis.duplicate() });

// BACKGROUND WORKER ONLY
if (config.doBackgroundWork) {
  const worker = new Worker(
    QUEUE_NAME,
    async () => {
      let collections: CollectionsEntity[] = [];

      // Get all collections minted 24 hours ago
      const yesterday = sub(new Date(), {
        days: 1,
      });

      const yesterdayStart = getUnixTime(set(yesterday, { hours: 0, minutes: 0, seconds: 0 }));
      const yesterdayEnd = getUnixTime(set(new Date(), { hours: 0, minutes: 0, seconds: 0 }));
      collections = collections.concat(
        await Collections.getCollectionsMintedBetween(yesterdayStart, yesterdayEnd)
      );

      // Get all collections minted 7 days ago
      const oneWeekAgo = sub(new Date(), {
        days: 7,
      });

      const oneWeekAgoStart = getUnixTime(set(oneWeekAgo, { hours: 0, minutes: 0, seconds: 0 }));
      const oneWeekAgoEnd = getUnixTime(
        set(add(oneWeekAgo, { days: 1 }), { hours: 0, minutes: 0, seconds: 0 })
      );

      collections = collections.concat(
        await Collections.getCollectionsMintedBetween(oneWeekAgoStart, oneWeekAgoEnd)
      );

      // Get top collections by volume
      collections = collections.concat(await Collections.getTopCollectionsByVolume());

      const collectionIds = _.map(collections, (collection) => collection.id);

      const results = await redb.manyOrNone(
        `
                SELECT
                  collections.contract,
                  collections.community,
                  t.token_id
                FROM collections
                JOIN LATERAL (
                    SELECT t.token_id
                    FROM tokens t
                    WHERE t.collection_id = collections.id
                    LIMIT 1
                ) t ON TRUE
                WHERE collections.id IN ($/collectionIds:list/)
              `,
        { collectionIds }
      );

      const infos = _.map(
        results,
        (result) =>
          ({
            contract: fromBuffer(result.contract),
            community: result.community,
            tokenId: result.token_id,
          } as CollectionMetadataInfo)
      );

<<<<<<< HEAD
      await collectionUpdatesMetadata.addToQueueBulk(infos, 0, QUEUE_NAME);
=======
      logger.info(
        QUEUE_NAME,
        JSON.stringify({
          topic: "debug",
          collectionsCount: collections.length,
          resultsCount: results.length,
        })
      );

      await collectionMetadataQueueJob.addToQueueBulk(infos, 0, QUEUE_NAME);
>>>>>>> 14ae8c11
    },
    { connection: redis.duplicate(), concurrency: 1 }
  );

  worker.on("error", (error) => {
    logger.error(QUEUE_NAME, `Worker errored: ${error}`);
  });
}

export const addToQueue = async () => {
  await queue.add(randomUUID(), {});
};<|MERGE_RESOLUTION|>--- conflicted
+++ resolved
@@ -13,13 +13,10 @@
 import { CollectionsEntity } from "@/models/collections/collections-entity";
 import { redb } from "@/common/db";
 import { fromBuffer } from "@/common/utils";
-<<<<<<< HEAD
-=======
 import {
   collectionMetadataQueueJob,
   CollectionMetadataInfo,
 } from "@/jobs/collection-updates/collection-metadata-queue-job";
->>>>>>> 14ae8c11
 
 const QUEUE_NAME = "collections-refresh-queue";
 
@@ -99,9 +96,6 @@
           } as CollectionMetadataInfo)
       );
 
-<<<<<<< HEAD
-      await collectionUpdatesMetadata.addToQueueBulk(infos, 0, QUEUE_NAME);
-=======
       logger.info(
         QUEUE_NAME,
         JSON.stringify({
@@ -112,7 +106,6 @@
       );
 
       await collectionMetadataQueueJob.addToQueueBulk(infos, 0, QUEUE_NAME);
->>>>>>> 14ae8c11
     },
     { connection: redis.duplicate(), concurrency: 1 }
   );
