/* eslint-disable @typescript-eslint/no-explicit-any */

import _ from "lodash";
import { Queue, QueueScheduler, Worker } from "bullmq";
import { randomUUID } from "crypto";

import { logger } from "@/common/logger";
import { redis } from "@/common/redis";
import { config } from "@/config/index";

import { sub, set, getUnixTime, add } from "date-fns";
import { Collections } from "@/models/collections";
import { CollectionsEntity } from "@/models/collections/collections-entity";
import { redb } from "@/common/db";
import {
  CollectionMetadataInfo,
<<<<<<< HEAD
  metadataQueueJob,
} from "@/jobs/collection-updates/metadata-queue-job";
=======
  collectionMetadataQueueJob,
} from "@/jobs/collection-updates/collection-metadata-queue-job";
>>>>>>> 3f1ad654

const QUEUE_NAME = "collections-refresh-queue";

export const queue = new Queue(QUEUE_NAME, {
  connection: redis.duplicate(),
  defaultJobOptions: {
    attempts: 10,
    removeOnComplete: 1000,
    removeOnFail: 1000,
    timeout: 120000,
  },
});
new QueueScheduler(QUEUE_NAME, { connection: redis.duplicate() });

// BACKGROUND WORKER ONLY
if (config.doBackgroundWork) {
  const worker = new Worker(
    QUEUE_NAME,
    async () => {
      let collections: CollectionsEntity[] = [];

      // Get all collections minted 24 hours ago
      const yesterday = sub(new Date(), {
        days: 1,
      });

      const yesterdayStart = getUnixTime(set(yesterday, { hours: 0, minutes: 0, seconds: 0 }));
      const yesterdayEnd = getUnixTime(set(new Date(), { hours: 0, minutes: 0, seconds: 0 }));
      collections = collections.concat(
        await Collections.getCollectionsMintedBetween(yesterdayStart, yesterdayEnd)
      );

      // Get all collections minted 7 days ago
      const oneWeekAgo = sub(new Date(), {
        days: 7,
      });

      const oneWeekAgoStart = getUnixTime(set(oneWeekAgo, { hours: 0, minutes: 0, seconds: 0 }));
      const oneWeekAgoEnd = getUnixTime(
        set(add(oneWeekAgo, { days: 1 }), { hours: 0, minutes: 0, seconds: 0 })
      );

      collections = collections.concat(
        await Collections.getCollectionsMintedBetween(oneWeekAgoStart, oneWeekAgoEnd)
      );

      // Get top collections by volume
      collections = collections.concat(await Collections.getTopCollectionsByVolume());

      const collectionIds = _.map(collections, (collection) => collection.id);

      const results = await redb.manyOrNone(
        `
                SELECT
                  collections.contract,
                  collections.community,
                  t.token_id
                FROM collections
                JOIN LATERAL (
                    SELECT t.token_id
                    FROM tokens t
                    WHERE t.collection_id = collections.id
                    LIMIT 1
                ) t ON TRUE
                WHERE collections.id IN ($/collectionIds:list/)
              `,
        { collectionIds }
      );

      const infos = _.map(
        results,
        (result) =>
          ({
            contract: result.contract,
            community: result.community,
            tokenId: result,
          } as CollectionMetadataInfo)
      );

      logger.info(
        QUEUE_NAME,
        JSON.stringify({
          topic: "debug",
          collectionsCount: collections.length,
          resultsCount: results.length,
        })
      );

<<<<<<< HEAD
      await metadataQueueJob.addToQueueBulk(infos);
=======
      await collectionMetadataQueueJob.addToQueueBulk(infos);
>>>>>>> 3f1ad654
    },
    { connection: redis.duplicate(), concurrency: 1 }
  );

  worker.on("error", (error) => {
    logger.error(QUEUE_NAME, `Worker errored: ${error}`);
  });
}

export const addToQueue = async () => {
  await queue.add(randomUUID(), {});
};<|MERGE_RESOLUTION|>--- conflicted
+++ resolved
@@ -14,13 +14,8 @@
 import { redb } from "@/common/db";
 import {
   CollectionMetadataInfo,
-<<<<<<< HEAD
-  metadataQueueJob,
-} from "@/jobs/collection-updates/metadata-queue-job";
-=======
   collectionMetadataQueueJob,
 } from "@/jobs/collection-updates/collection-metadata-queue-job";
->>>>>>> 3f1ad654
 
 const QUEUE_NAME = "collections-refresh-queue";
 
@@ -109,11 +104,7 @@
         })
       );
 
-<<<<<<< HEAD
-      await metadataQueueJob.addToQueueBulk(infos);
-=======
       await collectionMetadataQueueJob.addToQueueBulk(infos);
->>>>>>> 3f1ad654
     },
     { connection: redis.duplicate(), concurrency: 1 }
   );
