<<<<<<< HEAD
import { config } from "@/config/index";
=======
import { IndexerTokensHandler } from "@/jobs/cdc/topics/indexer-tokens";
>>>>>>> 87f24c68
import { KafkaEventHandler } from "./KafkaEventHandler";
import { IndexerFillEventsHandler } from "@/jobs/cdc/topics/indexer-fill-events";
import { IndexerApprovalEventsHandler } from "@/jobs/cdc/topics/indexer-nft-approvals";
import { IndexerTransferEventsHandler } from "@/jobs/cdc/topics/indexer-nft-transfer-events";
import { IndexerOrdersHandler } from "@/jobs/cdc/topics/indexer-orders";

export const TopicHandlers: KafkaEventHandler[] = [
<<<<<<< HEAD
=======
  new IndexerTokensHandler(),
  new IndexerOrdersHandler(),
>>>>>>> 87f24c68
  new IndexerTransferEventsHandler(),
  new IndexerApprovalEventsHandler(),
  new IndexerFillEventsHandler(),
];

if (!config.doOldOrderWebsocketWork) {
  TopicHandlers.push(new IndexerOrdersHandler());
}<|MERGE_RESOLUTION|>--- conflicted
+++ resolved
@@ -1,8 +1,4 @@
-<<<<<<< HEAD
 import { config } from "@/config/index";
-=======
-import { IndexerTokensHandler } from "@/jobs/cdc/topics/indexer-tokens";
->>>>>>> 87f24c68
 import { KafkaEventHandler } from "./KafkaEventHandler";
 import { IndexerFillEventsHandler } from "@/jobs/cdc/topics/indexer-fill-events";
 import { IndexerApprovalEventsHandler } from "@/jobs/cdc/topics/indexer-nft-approvals";
@@ -10,11 +6,7 @@
 import { IndexerOrdersHandler } from "@/jobs/cdc/topics/indexer-orders";
 
 export const TopicHandlers: KafkaEventHandler[] = [
-<<<<<<< HEAD
-=======
-  new IndexerTokensHandler(),
   new IndexerOrdersHandler(),
->>>>>>> 87f24c68
   new IndexerTransferEventsHandler(),
   new IndexerApprovalEventsHandler(),
   new IndexerFillEventsHandler(),
