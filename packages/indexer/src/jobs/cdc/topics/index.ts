--- conflicted
+++ resolved
@@ -1,7 +1,4 @@
-<<<<<<< HEAD
-=======
 import { config } from "@/config/index";
->>>>>>> eeade520
 import { KafkaEventHandler } from "./KafkaEventHandler";
 import { IndexerFillEventsHandler } from "@/jobs/cdc/topics/indexer-fill-events";
 import { IndexerApprovalEventsHandler } from "@/jobs/cdc/topics/indexer-nft-approvals";
@@ -10,20 +7,13 @@
 import { IndexerTokensHandler } from "@/jobs/cdc/topics/indexer-tokens";
 
 export const TopicHandlers: KafkaEventHandler[] = [
-<<<<<<< HEAD
   new IndexerOrdersHandler(),
   new IndexerTransferEventsHandler(),
   new IndexerApprovalEventsHandler(),
   new IndexerFillEventsHandler(),
   new IndexerTokensHandler(),
 ];
-=======
-  new IndexerTransferEventsHandler(),
-  new IndexerApprovalEventsHandler(),
-  new IndexerFillEventsHandler(),
-];
 
 if (!config.doOldOrderWebsocketWork) {
   TopicHandlers.push(new IndexerOrdersHandler());
-}
->>>>>>> eeade520
+}