--- conflicted
+++ resolved
@@ -60,22 +60,6 @@
     }
 
     try {
-<<<<<<< HEAD
-      const flagStatusChanged = payload.before.is_flagged !== payload.after.is_flagged;
-      const rarityRankChanged = payload.before.rarity_rank !== payload.after.rarity_rank;
-
-      if (flagStatusChanged || rarityRankChanged) {
-        logger.info(
-          "kafka-event-handler",
-          JSON.stringify({
-            topic: "debugAskIndex",
-            message: `Handle token change.`,
-            payload,
-          })
-        );
-
-        await refreshAsksTokenJob.addToQueue(payload.after.contract, payload.after.token_id);
-=======
       if (payload.after.floor_sell_id) {
         const flagStatusChanged = payload.before.is_flagged !== payload.after.is_flagged;
         const rarityRankChanged = payload.before.rarity_rank !== payload.after.rarity_rank;
@@ -92,7 +76,6 @@
 
           await refreshAsksTokenJob.addToQueue(payload.after.contract, payload.after.token_id);
         }
->>>>>>> d8952a88
       }
     } catch (error) {
       logger.error(
