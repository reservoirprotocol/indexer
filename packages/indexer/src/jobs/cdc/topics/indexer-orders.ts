--- conflicted
+++ resolved
@@ -5,16 +5,13 @@
   WebsocketEventKind,
   WebsocketEventRouter,
 } from "@/jobs/websocket-events/websocket-event-router";
-<<<<<<< HEAD
 import {
   EventKind,
   processTokenListingEventJob,
 } from "@/jobs/token-listings/process-token-listing-event-job";
-=======
 import { Collections } from "@/models/collections";
 import { metadataIndexFetchJob } from "@/jobs/metadata-index/metadata-fetch-job";
 import { config } from "@/config/index";
->>>>>>> 76012eb3
 
 export class IndexerOrdersHandler extends KafkaEventHandler {
   topicName = "indexer.public.orders";
