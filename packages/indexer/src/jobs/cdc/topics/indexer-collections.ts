--- conflicted
+++ resolved
@@ -62,10 +62,7 @@
     });
 
     try {
-<<<<<<< HEAD
-=======
       logger.info("top-selling-collections", `updating ${payload.after.id}`);
->>>>>>> 0a6b69c6
       const collectionKey = `collection-cache:v5:${payload.after.id}`;
 
       const cachedCollection = await redis.get(collectionKey);
