/* eslint-disable @typescript-eslint/no-explicit-any */
import { KafkaEventHandler } from "./KafkaEventHandler";
import { redis } from "@/common/redis";
import { config } from "@/config/index";
import { fromBuffer } from "@/common/utils";
import * as Sdk from "@reservoir0x/sdk";

import {
  WebsocketEventKind,
  WebsocketEventRouter,
} from "@/jobs/websocket-events/websocket-event-router";
import { redb } from "@/common/db";
import { logger } from "@/common/logger";
import { refreshAsksCollectionJob } from "@/jobs/asks/refresh-asks-collection-job";
// import { refreshActivitiesCollectionMetadataJob } from "@/jobs/activities/refresh-activities-collection-metadata-job";
import {
  EventKind,
  processCollectionEventJob,
} from "@/jobs/elasticsearch/collections/process-collection-event-job";

export class IndexerCollectionsHandler extends KafkaEventHandler {
  topicName = "indexer.public.collections";

  protected async handleInsert(payload: any): Promise<void> {
    if (!payload.after) {
      return;
    }

    await WebsocketEventRouter({
      eventInfo: {
        before: payload.before,
        after: payload.after,
        trigger: "insert",
      },
      eventKind: WebsocketEventKind.CollectionEvent,
    });

    // Update the elasticsearch collections index
    await processCollectionEventJob.addToQueue([
      {
        kind: EventKind.newCollection,
        data: {
          id: payload.after.id,
        },
      },
    ]);
  }

  protected async handleUpdate(payload: any): Promise<void> {
    if (!payload.after) {
      return;
    }

    await WebsocketEventRouter({
      eventInfo: {
        before: payload.before,
        after: payload.after,
        trigger: "update",
      },
      eventKind: WebsocketEventKind.CollectionEvent,
    });

    try {
      const collectionKey = `collection-cache:v2:${payload.after.id}`;

      const cachedCollection = await redis.get(collectionKey);

      if (cachedCollection !== null) {
        // If the collection exists, fetch the on_sale_count
        const collectionMetadataQuery = `
          SELECT
            count_query.on_sale_count,
            orders.currency AS floor_sell_currency,
            orders.currency_normalized_value AS normalized_floor_sell_currency_value,
            orders.currency_value AS floor_sell_currency_value
          FROM (
            SELECT
              COUNT(*) AS on_sale_count
              FROM tokens
              WHERE tokens.collection_id = $/collectionId/
              AND tokens.floor_sell_value IS NOT NULL
          ) AS count_query 
          LEFT JOIN orders ON orders.id = $/askOrderId/;
        `;

        const result = await redb.one(collectionMetadataQuery, {
          collectionId: payload.after.id,
          askOrderId: payload.after.floor_sell_id,
        });

        const { contract, metadata, ...updatedCollection } = payload.after;

        const updatedPayload = {
          ...updatedCollection,
          contract: fromBuffer(contract),
          floor_sell_currency: result.floor_sell_currency
            ? fromBuffer(result.floor_sell_currency)
            : Sdk.Common.Addresses.Native[config.chainId],
          metadata: JSON.parse(metadata),
          on_sale_count: result.on_sale_count,
          normalized_floor_sell_currency_value: result.normalized_floor_sell_currency_value,
          floor_sell_currency_value: result.floor_sell_currency_value,
        };

        await redis.set(collectionKey, JSON.stringify(updatedPayload), "XX");
      }

      const spamStatusChanged = payload.before.is_spam !== payload.after.is_spam;

      // Update the elasticsearch activities index
<<<<<<< HEAD
      // if (spamStatusChanged) {
      //   await refreshActivitiesCollectionMetadataJob.addToQueue({
      //     collectionId: payload.after.id,
      //   });
      // }
=======
      if (spamStatusChanged) {
        await refreshActivitiesCollectionMetadataJob.addToQueue({
          collectionId: payload.after.id,
          context: "spamStatusChanged",
        });
      }
>>>>>>> 6485e1e0

      // Update the elasticsearch asks index
      if (payload.after.floor_sell_id && spamStatusChanged) {
        await refreshAsksCollectionJob.addToQueue(payload.after.id);
      }

      // Update the elasticsearch collections index
      await processCollectionEventJob.addToQueue([
        {
          kind: EventKind.collectionUpdated,
          data: {
            id: payload.after.id,
          },
        },
      ]);
    } catch (err) {
      logger.error(
        "top-selling-collections",
        `failed to update collection ${payload.after.id}, ${err}`
      );
    }
  }

  protected async handleDelete(): Promise<void> {
    // probably do nothing here
  }
}<|MERGE_RESOLUTION|>--- conflicted
+++ resolved
@@ -12,7 +12,7 @@
 import { redb } from "@/common/db";
 import { logger } from "@/common/logger";
 import { refreshAsksCollectionJob } from "@/jobs/asks/refresh-asks-collection-job";
-// import { refreshActivitiesCollectionMetadataJob } from "@/jobs/activities/refresh-activities-collection-metadata-job";
+import { refreshActivitiesCollectionMetadataJob } from "@/jobs/activities/refresh-activities-collection-metadata-job";
 import {
   EventKind,
   processCollectionEventJob,
@@ -108,20 +108,12 @@
       const spamStatusChanged = payload.before.is_spam !== payload.after.is_spam;
 
       // Update the elasticsearch activities index
-<<<<<<< HEAD
-      // if (spamStatusChanged) {
-      //   await refreshActivitiesCollectionMetadataJob.addToQueue({
-      //     collectionId: payload.after.id,
-      //   });
-      // }
-=======
       if (spamStatusChanged) {
         await refreshActivitiesCollectionMetadataJob.addToQueue({
           collectionId: payload.after.id,
           context: "spamStatusChanged",
         });
       }
->>>>>>> 6485e1e0
 
       // Update the elasticsearch asks index
       if (payload.after.floor_sell_id && spamStatusChanged) {
