/* eslint-disable @typescript-eslint/no-explicit-any */
import { KafkaEventHandler } from "./KafkaEventHandler";
import { redis } from "@/common/redis";

// import { logger } from "@/common/logger";
import {
  WebsocketEventKind,
  WebsocketEventRouter,
} from "@/jobs/websocket-events/websocket-event-router";
import { redb } from "@/common/db";

export class IndexerCollectionsHandler extends KafkaEventHandler {
  topicName = "indexer.public.collections";

  protected async handleInsert(payload: any): Promise<void> {
    if (!payload.after) {
      return;
    }

    await WebsocketEventRouter({
      eventInfo: {
        before: payload.before,
        after: payload.after,
        trigger: "insert",
      },
      eventKind: WebsocketEventKind.CollectionEvent,
    });
  }

  protected async handleUpdate(payload: any): Promise<void> {
    if (!payload.after) {
      return;
    }

    await WebsocketEventRouter({
      eventInfo: {
        before: payload.before,
        after: payload.after,
        trigger: "update",
      },
      eventKind: WebsocketEventKind.CollectionEvent,
    });
<<<<<<< HEAD
    // logger.info("top-selling-collections", `updating collection ${payload.after.id}`);
=======
>>>>>>> c2f0986b

    try {
      logger.info("top-selling-collections", `updating collection ${payload.after.id}`);

      const collectionKey = `collection-cache:v1:${payload.after.id}`;

      const cachedCollection = await redis.get(collectionKey);

      if (cachedCollection !== null) {
        // If the collection exists, fetch the on_sale_count
        const listedCountQuery = `
        SELECT
          COUNT(*) AS on_sale_count
        FROM tokens
        WHERE tokens.collection_id = $/collectionId/
          AND tokens.floor_sell_value IS NOT NULL
      `;

        const listCountResult = await redb.one(listedCountQuery, {
          collectionId: payload.after.id,
        });
        const listCount = listCountResult.on_sale_count;

        const updatedPayload = {
          ...payload.after,
          on_sale_count: listCount,
        };

        await redis.set(collectionKey, JSON.stringify(updatedPayload), "XX");
      }

<<<<<<< HEAD
    // logger.info("top-selling-collections", `updated collection ${payload.after.id}`);
=======
      logger.info("top-selling-collections", `updated collection ${payload.after.id}`);
    } catch (err) {
      logger.error(
        "top-selling-collections",
        `failed to update collection ${payload.after.id}, ${err}`
      );
    }
>>>>>>> c2f0986b
  }

  protected async handleDelete(): Promise<void> {
    // probably do nothing here
  }
}<|MERGE_RESOLUTION|>--- conflicted
+++ resolved
@@ -8,6 +8,7 @@
   WebsocketEventRouter,
 } from "@/jobs/websocket-events/websocket-event-router";
 import { redb } from "@/common/db";
+import { logger } from "@/common/logger";
 
 export class IndexerCollectionsHandler extends KafkaEventHandler {
   topicName = "indexer.public.collections";
@@ -40,13 +41,9 @@
       },
       eventKind: WebsocketEventKind.CollectionEvent,
     });
-<<<<<<< HEAD
-    // logger.info("top-selling-collections", `updating collection ${payload.after.id}`);
-=======
->>>>>>> c2f0986b
 
     try {
-      logger.info("top-selling-collections", `updating collection ${payload.after.id}`);
+      // logger.info("top-selling-collections", `updating collection ${payload.after.id}`);
 
       const collectionKey = `collection-cache:v1:${payload.after.id}`;
 
@@ -75,17 +72,13 @@
         await redis.set(collectionKey, JSON.stringify(updatedPayload), "XX");
       }
 
-<<<<<<< HEAD
-    // logger.info("top-selling-collections", `updated collection ${payload.after.id}`);
-=======
-      logger.info("top-selling-collections", `updated collection ${payload.after.id}`);
+      // logger.info("top-selling-collections", `updated collection ${payload.after.id}`);
     } catch (err) {
       logger.error(
         "top-selling-collections",
         `failed to update collection ${payload.after.id}, ${err}`
       );
     }
->>>>>>> c2f0986b
   }
 
   protected async handleDelete(): Promise<void> {
