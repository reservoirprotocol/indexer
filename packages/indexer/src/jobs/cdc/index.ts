import { Kafka, Producer, logLevel } from "kafkajs";

import { config } from "@/config/index";
import { TopicHandlers } from "@/jobs/cdc/topics";
import { logger } from "@/common/logger";

const kafka = new Kafka({
  clientId: config.kafkaClientId,
  brokers: config.kafkaBrokers,
  logLevel: logLevel.ERROR,
});

export let producer: Producer;
export const consumer = kafka.consumer({
  groupId: config.kafkaConsumerGroupId,
  maxBytesPerPartition: config.kafkaMaxBytesPerPartition || 1048576, // (default is 1MB)
});

export async function startKafkaProducer(): Promise<void> {
  producer = kafka.producer();
  logger.info(`kafka-producer`, "Starting Kafka producer");
  await producer.connect();

<<<<<<< HEAD
=======
  try {
    await new Promise((resolve, reject) => {
      producer.on("producer.connect", async () => {
        logger.info(`kafka-producer`, "Producer connected");
        resolve(true);
      });

      setTimeout(() => {
        reject("Producer connection timeout");
      }, 60000);
    });
  } catch (e) {
    logger.error(`kafka-producer`, `Error connecting to producer, error=${e}`);
    await startKafkaProducer();
    return;
  }

>>>>>>> 6996a4a5
  producer.on("producer.disconnect", async (error) => {
    logger.error(`kafka-producer`, `Producer disconnected, error=${error}`);
    await restartKafkaProducer();
  });
}

export async function startKafkaConsumer(): Promise<void> {
  logger.info(`kafka-consumer`, "Starting Kafka consumer");
  await consumer.connect();

  const topicsToSubscribe = TopicHandlers.map((topicHandler) => {
    return topicHandler.getTopics();
  }).flat();

  logger.info(`kafka-consumer`, `Subscribing to topics=${JSON.stringify(topicsToSubscribe)}`);

  // Do this one at a time, as sometimes the consumer will re-create a topic that already exists if we use the method to subscribe to all topics at once and
  // one of the topics do not exist.
  await Promise.all(
    topicsToSubscribe.map(async (topic) => {
      await consumer.subscribe({ topic });
    })
  );

  await consumer.run({
    partitionsConsumedConcurrently: config.kafkaPartitionsConsumedConcurrently,

    eachBatchAutoResolve: true,

    eachBatch: async ({ batch, resolveOffset, heartbeat }) => {
      const messagePromises = batch.messages.map(async (message) => {
        try {
          const event = JSON.parse(message.value!.toString("utf8"));

          if (batch.topic.endsWith("-dead-letter")) {
            logger.info(
              `kafka-consumer`,
              `Dead letter topic=${batch.topic}, message=${JSON.stringify(event)}`
            );
            return;
          }

          for (const handler of TopicHandlers) {
            if (handler.getTopics().includes(batch.topic)) {
              if (!event.retryCount) {
                event.retryCount = 0;
              }

              await handler.handle(event, message.offset);
              break;
            }
          }

          await resolveOffset(message.offset);
        } catch (error) {
          try {
            logger.error(
              `kafka-consumer`,
              `Error handling topic=${batch.topic}, error=${error}, payload=${JSON.stringify(
                message
              )}`
            );

            // const newMessage = {
            //   error: JSON.stringify(error),
            //   value: message.value,
            // };

            // await producer.send({
            //   topic: `${batch.topic}-dead-letter`,
            //   messages: [newMessage],
            // });
          } catch (error) {
            logger.error(
              `kafka-consumer`,
              `Error sending to dead letter topic=${batch.topic}, error=${error}}`
            );
          }
        }
      });

      await Promise.all(messagePromises);
      await heartbeat();
    },
  });

  consumer.on("consumer.crash", async (error) => {
    logger.error(`kafka-consumer`, `Consumer crashed, error=${error}`);
    await restartKafkaConsumer();
  });

  consumer.on("consumer.disconnect", async (error) => {
    logger.error(`kafka-consumer`, `Consumer disconnected, error=${error}`);
    await restartKafkaConsumer();
  });
}

// This can be used to restart the Kafka consumer, for example if the consumer is disconnected, or if we need to subscribe to new topics as
// we cannot subscribe to new topics while the consumer is running.
export async function restartKafkaConsumer(): Promise<void> {
  try {
    await consumer.disconnect();
  } catch (error) {
    logger.error(`kafka-consumer`, `Error disconnecting consumer, error=${error}`);
  }
  await startKafkaConsumer();
}

export async function restartKafkaProducer(): Promise<void> {
  try {
    await producer.disconnect();
  } catch (error) {
    logger.error(`kafka-producer`, `Error disconnecting producer, error=${error}`);
  }
  await startKafkaProducer();
}<|MERGE_RESOLUTION|>--- conflicted
+++ resolved
@@ -21,8 +21,6 @@
   logger.info(`kafka-producer`, "Starting Kafka producer");
   await producer.connect();
 
-<<<<<<< HEAD
-=======
   try {
     await new Promise((resolve, reject) => {
       producer.on("producer.connect", async () => {
@@ -40,7 +38,6 @@
     return;
   }
 
->>>>>>> 6996a4a5
   producer.on("producer.disconnect", async (error) => {
     logger.error(`kafka-producer`, `Producer disconnected, error=${error}`);
     await restartKafkaProducer();
