--- conflicted
+++ resolved
@@ -9,11 +9,7 @@
 
 import { ArchiveInterface } from "@/jobs/data-archive/archive-classes/archive-interface";
 import { PendingExpiredBidActivitiesQueue } from "@/elasticsearch/indexes/activities/pending-expired-bid-activities-queue";
-<<<<<<< HEAD
-import { logger } from "@/common/logger";
-=======
 import { deleteArchivedExpiredBidActivitiesJob } from "@/jobs/activities/delete-archived-expired-bid-activities-job";
->>>>>>> 4912f8bf
 
 export class ArchiveBidOrders implements ArchiveInterface {
   static tableName = "orders";
@@ -146,11 +142,7 @@
 
       logger.info(
         "archive-bid-orders",
-<<<<<<< HEAD
-        `Worker started. deletedOrdersCount=${JSON.stringify(deletedOrdersResult?.length)}`
-=======
         `Bids deleted. deletedOrdersCount=${JSON.stringify(deletedOrdersResult?.length)}`
->>>>>>> 4912f8bf
       );
 
       if (deletedOrdersResult.length) {
@@ -159,11 +151,8 @@
         await pendingExpiredBidActivitiesQueue.add(
           deletedOrdersResult.map((deletedOrder) => deletedOrder.id)
         );
-<<<<<<< HEAD
-=======
 
         await deleteArchivedExpiredBidActivitiesJob.addToQueue();
->>>>>>> 4912f8bf
       }
     } while (deletedOrdersResult.length === limit);
   }
