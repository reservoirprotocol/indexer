--- conflicted
+++ resolved
@@ -45,22 +45,6 @@
       );
     }
 
-<<<<<<< HEAD
-    logger.info(
-      this.queueName,
-      JSON.stringify({
-        topic: "debugTokenUpdate",
-        message: `Update token. contract=${contract}, tokenId=${tokenId}`,
-        token: `${contract}:${tokenId}`,
-        tokenSupply: token?.supply,
-        tokenRemainingSupply: token?.remainingSupply,
-        totalSupply,
-        remainingSupply: Math.min(totalSupply, totalRemainingSupply),
-      })
-    );
-
-=======
->>>>>>> 64a7c185
     await idb.none(
       `
               UPDATE tokens SET
