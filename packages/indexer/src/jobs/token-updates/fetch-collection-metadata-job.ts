import { idb, pgp, PgPromiseQuery } from "@/common/db";
import { toBuffer } from "@/common/utils";
import { AbstractRabbitMqJobHandler, BackoffStrategy } from "@/jobs/abstract-rabbit-mq-job-handler";
import { logger } from "@/common/logger";
import MetadataProviderRouter from "@/metadata/metadata-provider-router";
import _ from "lodash";
import { recalcTokenCountQueueJob } from "@/jobs/collection-updates/recalc-token-count-queue-job";
import { recalcOwnerCountQueueJob } from "@/jobs/collection-updates/recalc-owner-count-queue-job";
import { config } from "@/config/index";
import { getNetworkSettings } from "@/config/network";
import * as royalties from "@/utils/royalties";
import * as marketplaceFees from "@/utils/marketplace-fees";
import { nonFlaggedFloorQueueJob } from "@/jobs/collection-updates/non-flagged-floor-queue-job";
import { collectionNormalizedJob } from "@/jobs/collection-updates/collection-normalized-floor-queue-job";
import { collectionFloorJob } from "@/jobs/collection-updates/collection-floor-queue-job";
import { metadataIndexFetchJob } from "@/jobs/metadata-index/metadata-fetch-job";

export type FetchCollectionMetadataJobPayload = {
  contract: string;
  tokenId: string;
  mintedTimestamp?: number;
  newCollection?: boolean;
  oldCollectionId?: string;
  allowFallbackCollectionMetadata?: boolean;
  context?: string;
};

export class FetchCollectionMetadataJob extends AbstractRabbitMqJobHandler {
  queueName = "token-updates-fetch-collection-metadata-queue";
  maxRetries = 10;
  concurrency = 5;
  backoff = {
    type: "exponential",
    delay: 20000,
  } as BackoffStrategy;

  protected async process(payload: FetchCollectionMetadataJobPayload) {
    const { contract, tokenId, mintedTimestamp, newCollection, oldCollectionId } = payload;

    try {
      // Fetch collection metadata
      let collection = await MetadataProviderRouter.getCollectionMetadata(contract, tokenId, "", {
        allowFallback: true,
      });

<<<<<<< HEAD
      if (newCollection && collection?.isFallback) {
        collection = await MetadataProviderRouter.getCollectionMetadata(contract, tokenId, "", {
          allowFallback: false,
          indexingMethod: "simplehash",
        });
=======
      if (
        ![
          "0x95a2c45003b86235bb3e05b6f3b8b7781e562f2b",
          "0xd7f566aeba20453e9bab7ea2fd737bfaec70cc69",
        ].includes(contract)
      ) {
        if (newCollection && collection?.isFallback) {
          collection = await MetadataApi.getCollectionMetadata(contract, tokenId, "", {
            allowFallback: false,
            indexingMethod: "simplehash",
          });
        }
>>>>>>> a8df34bc
      }

      let tokenIdRange: string | null = null;
      if (collection.tokenIdRange) {
        tokenIdRange = `numrange(${collection.tokenIdRange[0]}, ${collection.tokenIdRange[1]}, '[]')`;
      } else if (collection.id === contract) {
        tokenIdRange = `'(,)'::numrange`;
      }

      // For covering the case where the token id range is null
      const tokenIdRangeParam = tokenIdRange ? "$/tokenIdRange:raw/" : "$/tokenIdRange/";

      const queries: PgPromiseQuery[] = [];
      queries.push({
        query: `
            INSERT INTO "collections" (
              "id",
              "slug",
              "name",
              "community",
              "metadata",
              "contract",
              "token_id_range",
              "token_set_id",
              "minted_timestamp",
              "payment_tokens",
              "creator"
            ) VALUES (
              $/id/,
              $/slug/,
              $/name/,
              $/community/,
              $/metadata:json/,
              $/contract/,
              ${tokenIdRangeParam},
              $/tokenSetId/,
              $/mintedTimestamp/,
              $/paymentTokens/,
              $/creator/
            ) ON CONFLICT DO NOTHING;
          `,
        values: {
          id: collection.id,
          slug: collection.slug,
          name: collection.name,
          community: collection.community,
          metadata: collection.metadata,
          contract: toBuffer(collection.contract),
          tokenIdRange,
          tokenSetId: collection.tokenSetId,
          mintedTimestamp: mintedTimestamp ?? null,
          paymentTokens: collection.paymentTokens ? { opensea: collection.paymentTokens } : {},
          creator: collection.creator ? toBuffer(collection.creator) : null,
        },
      });

      let tokenFilter = `AND "token_id" <@ ${tokenIdRangeParam}`;
      if (newCollection || _.isNull(tokenIdRange)) {
        tokenFilter = `AND "token_id" = $/tokenId/`;
      }

      // Since this is the first time we run into this collection,
      // we update all tokens that match its token definition
      queries.push({
        query: `
                UPDATE "tokens"
                SET "collection_id" = $/collection/,
                    "updated_at" = now()
                WHERE "contract" = $/contract/
                ${tokenFilter}
            `,
        values: {
          contract: toBuffer(collection.contract),
          tokenIdRange,
          tokenId,
          collection: collection.id,
        },
      });

      // Write the collection to the database
      await idb.none(pgp.helpers.concat(queries));

      // Schedule a job to re-count tokens in the collection
      await recalcTokenCountQueueJob.addToQueue({ collection: collection.id });
      await recalcOwnerCountQueueJob.addToQueue([
        { context: this.queueName, kind: "collectionId", data: { collectionId: collection.id } },
      ]);

      // If token has moved collections, update the old collection's token count
      if (oldCollectionId) {
        await recalcTokenCountQueueJob.addToQueue({
          collection: oldCollectionId,
          force: true,
        });
      }

      // If this is a new collection, recalculate floor price
      if (collection?.id && newCollection) {
        const floorAskInfo = {
          kind: "revalidation",
          contract,
          tokenId,
          txHash: null,
          txTimestamp: null,
        };

        await Promise.all([
          collectionFloorJob.addToQueue([floorAskInfo]),
          nonFlaggedFloorQueueJob.addToQueue([floorAskInfo]),
          collectionNormalizedJob.addToQueue([floorAskInfo]),
        ]);
      }

      if (collection?.id && !config.disableRealtimeMetadataRefresh) {
        await metadataIndexFetchJob.addToQueue(
          [
            {
              kind: "single-token",
              data: {
                method: metadataIndexFetchJob.getIndexingMethod(collection.community),
                contract,
                tokenId,
                collection: collection.id,
              },
              context: this.queueName,
            },
          ],
          true,
          getNetworkSettings().metadataMintDelay
        );
      }

      // Refresh all royalty specs and the default royalties
      await royalties.refreshAllRoyaltySpecs(
        collection.id,
        collection.royalties as royalties.Royalty[] | undefined,
        collection.openseaRoyalties as royalties.Royalty[] | undefined,
        this.queueName
      );
      await royalties.refreshDefaultRoyalties(collection.id);

      // Refresh marketplace fees
      await marketplaceFees.updateMarketplaceFeeSpec(
        collection.id,
        "opensea",
        collection.openseaFees as royalties.Royalty[] | undefined
      );
    } catch (error) {
      logger.error(
        this.queueName,
        `Failed to fetch collection metadata ${JSON.stringify(payload)}: ${error}`
      );
      throw error;
    }
  }

  public async addToQueue(infos: FetchCollectionMetadataJobPayload[], jobId = "") {
    await this.sendBatch(
      infos.map((info) => {
        if (jobId === "") {
          // For contracts with multiple collections, we have to include the token in order the fetch the right collection
          jobId = getNetworkSettings().multiCollectionContracts.includes(info.contract)
            ? `${info.contract}-${info.tokenId}`
            : info.contract;
        }

        info.allowFallbackCollectionMetadata = info.allowFallbackCollectionMetadata ?? true;

        return {
          payload: info,
          jobId,
        };
      })
    );
  }
}

export const fetchCollectionMetadataJob = new FetchCollectionMetadataJob();<|MERGE_RESOLUTION|>--- conflicted
+++ resolved
@@ -43,13 +43,6 @@
         allowFallback: true,
       });
 
-<<<<<<< HEAD
-      if (newCollection && collection?.isFallback) {
-        collection = await MetadataProviderRouter.getCollectionMetadata(contract, tokenId, "", {
-          allowFallback: false,
-          indexingMethod: "simplehash",
-        });
-=======
       if (
         ![
           "0x95a2c45003b86235bb3e05b6f3b8b7781e562f2b",
@@ -57,12 +50,11 @@
         ].includes(contract)
       ) {
         if (newCollection && collection?.isFallback) {
-          collection = await MetadataApi.getCollectionMetadata(contract, tokenId, "", {
+          collection = await MetadataProviderRouter.getCollectionMetadata(contract, tokenId, "", {
             allowFallback: false,
             indexingMethod: "simplehash",
           });
         }
->>>>>>> a8df34bc
       }
 
       let tokenIdRange: string | null = null;
