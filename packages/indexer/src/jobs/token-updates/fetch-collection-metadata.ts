/* eslint-disable @typescript-eslint/no-explicit-any */

import { Job, Queue, QueueScheduler, Worker } from "bullmq";
import _ from "lodash";

import { PgPromiseQuery, idb, pgp } from "@/common/db";
import { logger } from "@/common/logger";
import { redis } from "@/common/redis";
import { toBuffer } from "@/common/utils";
import { config } from "@/config/index";
import { getNetworkSettings } from "@/config/network";
import * as metadataIndexFetch from "@/jobs/metadata-index/fetch-queue";
import MetadataApi from "@/utils/metadata-api";
import * as royalties from "@/utils/royalties";
import * as marketplaceFees from "@/utils/marketplace-fees";

import * as collectionRecalcTokenCount from "@/jobs/collection-updates/recalc-token-count-queue";
import * as collectionUpdatesFloorAsk from "@/jobs/collection-updates/floor-queue";
import * as collectionUpdatesNonFlaggedFloorAsk from "@/jobs/collection-updates/non-flagged-floor-queue";
import * as collectionUpdatesNormalizedFloorAsk from "@/jobs/collection-updates/normalized-floor-queue";

const QUEUE_NAME = "token-updates-fetch-collection-metadata-queue";

export const queue = new Queue(QUEUE_NAME, {
  connection: redis.duplicate(),
  defaultJobOptions: {
    attempts: 10,
    backoff: {
      type: "exponential",
      delay: 20000,
    },
    removeOnComplete: 10,
    removeOnFail: 10000,
    timeout: 60000,
  },
});
new QueueScheduler(QUEUE_NAME, { connection: redis.duplicate() });

// BACKGROUND WORKER ONLY
if (config.doBackgroundWork) {
  const worker = new Worker(
    QUEUE_NAME,
    async (job: Job) => {
      const { contract, tokenId, mintedTimestamp, newCollection, oldCollectionId } =
        job.data as FetchCollectionMetadataInfo;

      try {
        // Fetch collection metadata
        const collection = await MetadataApi.getCollectionMetadata(contract, tokenId, "", {
          allowFallback: !newCollection,
        });

        let tokenIdRange: string | null = null;
        if (collection.tokenIdRange) {
          tokenIdRange = `numrange(${collection.tokenIdRange[0]}, ${collection.tokenIdRange[1]}, '[]')`;
        } else if (collection.id === contract) {
          tokenIdRange = `'(,)'::numrange`;
        }

        // For covering the case where the token id range is null
        const tokenIdRangeParam = tokenIdRange ? "$/tokenIdRange:raw/" : "$/tokenIdRange/";

        const queries: PgPromiseQuery[] = [];
        queries.push({
          query: `
              INSERT INTO "collections" (
                "id",
                "slug",
                "name",
                "community",
                "metadata",
                "contract",
                "token_id_range",
                "token_set_id",
                "minted_timestamp"
              ) VALUES (
                $/id/,
                $/slug/,
                $/name/,
                $/community/,
                $/metadata:json/,
                $/contract/,
                ${tokenIdRangeParam},
                $/tokenSetId/,
                $/mintedTimestamp/
              ) ON CONFLICT DO NOTHING;
            `,
          values: {
            id: collection.id,
            slug: collection.slug,
            name: collection.name,
            community: collection.community,
            metadata: collection.metadata,
            contract: toBuffer(collection.contract),
            tokenIdRange,
            tokenSetId: collection.tokenSetId,
            mintedTimestamp,
          },
        });

        let tokenFilter = `AND "token_id" <@ ${tokenIdRangeParam}`;
        if (newCollection || _.isNull(tokenIdRange)) {
          tokenFilter = `AND "token_id" = $/tokenId/`;
        }

        // Since this is the first time we run into this collection,
        // we update all tokens that match its token definition
        queries.push({
          query: `
                UPDATE "tokens"
                SET "collection_id" = $/collection/,
                    "updated_at" = now()
                WHERE "contract" = $/contract/
                ${tokenFilter}
            `,
          values: {
            contract: toBuffer(collection.contract),
            tokenIdRange,
            tokenId,
            collection: collection.id,
          },
        });

        // Write the collection to the database
        await idb.none(pgp.helpers.concat(queries));

        // Schedule a job to re-count tokens in the collection
        await collectionRecalcTokenCount.addToQueue(collection.id);

        // If token has moved collections, update the old collection's token count
        if (oldCollectionId) {
<<<<<<< HEAD
          logger.info(QUEUE_NAME, `Adding collection ${oldCollectionId} to recalc queue`);
          await collectionRecalcTokenCount.addToQueue(oldCollectionId);
=======
          await collectionRecalcTokenCount.addToQueue(oldCollectionId, true);
>>>>>>> bfb46de6
        }

        // If this is a new collection, recalculate floor price
        if (collection?.id && newCollection) {
          const floorAskInfo = {
            kind: "revalidation",
            contract,
            tokenId,
            txHash: null,
            txTimestamp: null,
          };

          await Promise.all([
            collectionUpdatesFloorAsk.addToQueue([floorAskInfo]),
            collectionUpdatesNonFlaggedFloorAsk.addToQueue([floorAskInfo]),
            collectionUpdatesNormalizedFloorAsk.addToQueue([floorAskInfo]),
          ]);
        }

        if (collection?.id && !config.disableRealtimeMetadataRefresh) {
          await metadataIndexFetch.addToQueue(
            [
              {
                kind: "single-token",
                data: {
                  method: metadataIndexFetch.getIndexingMethod(collection.community),
                  contract,
                  tokenId,
                  collection: collection.id,
                },
              },
            ],
            true,
            getNetworkSettings().metadataMintDelay
          );
        }

        // Refresh all royalty specs and the default royalties
        await royalties.refreshAllRoyaltySpecs(
          collection.id,
          collection.royalties as royalties.Royalty[] | undefined,
          collection.openseaRoyalties as royalties.Royalty[] | undefined
        );
        await royalties.refreshDefaultRoyalties(collection.id);

        // Refresh marketplace fees
        await marketplaceFees.updateMarketplaceFeeSpec(
          collection.id,
          "opensea",
          collection.openseaFees as royalties.Royalty[] | undefined
        );
      } catch (error) {
        logger.error(
          QUEUE_NAME,
          `Failed to fetch collection metadata ${JSON.stringify(job.data)}: ${error}`
        );
        throw error;
      }
    },
    { connection: redis.duplicate(), concurrency: 5 }
  );
  worker.on("error", (error) => {
    logger.error(QUEUE_NAME, `Worker errored: ${error}`);
  });
}

export type FetchCollectionMetadataInfo = {
  contract: string;
  tokenId: string;
  mintedTimestamp: number;
  newCollection?: boolean;
  oldCollectionId?: string;
};

export const addToQueue = async (infos: FetchCollectionMetadataInfo[], jobId = "") => {
  await queue.addBulk(
    infos.map((info) => {
      if (jobId === "") {
        // For contracts with multiple collections, we have to include the token in order the fetch the right collection
        jobId = getNetworkSettings().multiCollectionContracts.includes(info.contract)
          ? `${info.contract}-${info.tokenId}`
          : info.contract;
      }

      logger.info(QUEUE_NAME, `Adding to queue with info ${JSON.stringify(info)}`);

      return {
        name: jobId,
        data: info,
        opts: {
          // Deterministic job id so that we don't perform duplicated work
          jobId,
        },
      };
    })
  );
};<|MERGE_RESOLUTION|>--- conflicted
+++ resolved
@@ -129,12 +129,7 @@
 
         // If token has moved collections, update the old collection's token count
         if (oldCollectionId) {
-<<<<<<< HEAD
-          logger.info(QUEUE_NAME, `Adding collection ${oldCollectionId} to recalc queue`);
-          await collectionRecalcTokenCount.addToQueue(oldCollectionId);
-=======
           await collectionRecalcTokenCount.addToQueue(oldCollectionId, true);
->>>>>>> bfb46de6
         }
 
         // If this is a new collection, recalculate floor price
@@ -219,8 +214,6 @@
           : info.contract;
       }
 
-      logger.info(QUEUE_NAME, `Adding to queue with info ${JSON.stringify(info)}`);
-
       return {
         name: jobId,
         data: info,
