/* eslint-disable @typescript-eslint/no-explicit-any */

import { Job, Queue, QueueScheduler, Worker } from "bullmq";
import _ from "lodash";

import { PgPromiseQuery, idb, pgp } from "@/common/db";
import { logger } from "@/common/logger";
import { redis } from "@/common/redis";
import { toBuffer } from "@/common/utils";
import { config } from "@/config/index";
import { getNetworkSettings } from "@/config/network";
import * as metadataIndexFetch from "@/jobs/metadata-index/fetch-queue";
import MetadataApi from "@/utils/metadata-api";
import * as royalties from "@/utils/royalties";
import * as marketplaceFees from "@/utils/marketplace-fees";

import * as collectionRecalcTokenCount from "@/jobs/collection-updates/recalc-token-count-queue";
import * as collectionRecalcOwnerCount from "@/jobs/collection-updates/recalc-owner-count-queue";
import * as collectionUpdatesFloorAsk from "@/jobs/collection-updates/floor-queue";
import * as collectionUpdatesNonFlaggedFloorAsk from "@/jobs/collection-updates/non-flagged-floor-queue";
import * as collectionUpdatesNormalizedFloorAsk from "@/jobs/collection-updates/normalized-floor-queue";

const QUEUE_NAME = "token-updates-fetch-collection-metadata-queue";

export const queue = new Queue(QUEUE_NAME, {
  connection: redis.duplicate(),
  defaultJobOptions: {
    attempts: 10,
    backoff: {
      type: "exponential",
      delay: 20000,
    },
    removeOnComplete: 10,
    removeOnFail: 10000,
    timeout: 60000,
  },
});
new QueueScheduler(QUEUE_NAME, { connection: redis.duplicate() });

// BACKGROUND WORKER ONLY
if (config.doBackgroundWork) {
  const worker = new Worker(
    QUEUE_NAME,
    async (job: Job) => {
      const { contract, tokenId, mintedTimestamp, newCollection, oldCollectionId } =
        job.data as FetchCollectionMetadataInfo;

<<<<<<< HEAD
=======
      if (contract === "0x82c7a8f707110f5fbb16184a5933e9f78a34c6ab") {
        logger.info(
          QUEUE_NAME,
          JSON.stringify({
            topic: "debug-emblem-vault",
            message: "Start",
            jobData: job.data,
          })
        );
      }

      if (isNaN(Number(tokenId))) {
        logger.error(
          QUEUE_NAME,
          JSON.stringify({
            message: "Invalid tokenId",
            jobData: job.data,
          })
        );
      }

>>>>>>> 942e42ae
      try {
        // Fetch collection metadata
        const collection = await MetadataApi.getCollectionMetadata(contract, tokenId, "", {
          allowFallback: !newCollection,
        });

        let tokenIdRange: string | null = null;
        if (collection.tokenIdRange) {
          tokenIdRange = `numrange(${collection.tokenIdRange[0]}, ${collection.tokenIdRange[1]}, '[]')`;
        } else if (collection.id === contract) {
          tokenIdRange = `'(,)'::numrange`;
        }

        // For covering the case where the token id range is null
        const tokenIdRangeParam = tokenIdRange ? "$/tokenIdRange:raw/" : "$/tokenIdRange/";

        const queries: PgPromiseQuery[] = [];
        queries.push({
          query: `
            INSERT INTO "collections" (
              "id",
              "slug",
              "name",
              "community",
              "metadata",
              "contract",
              "token_id_range",
              "token_set_id",
              "minted_timestamp"
            ) VALUES (
              $/id/,
              $/slug/,
              $/name/,
              $/community/,
              $/metadata:json/,
              $/contract/,
              ${tokenIdRangeParam},
              $/tokenSetId/,
              $/mintedTimestamp/
            ) ON CONFLICT DO NOTHING;
          `,
          values: {
            id: collection.id,
            slug: collection.slug,
            name: collection.name,
            community: collection.community,
            metadata: collection.metadata,
            contract: toBuffer(collection.contract),
            tokenIdRange,
            tokenSetId: collection.tokenSetId,
            mintedTimestamp: mintedTimestamp ?? null,
          },
        });

        let tokenFilter = `AND "token_id" <@ ${tokenIdRangeParam}`;
        if (newCollection || _.isNull(tokenIdRange)) {
          tokenFilter = `AND "token_id" = $/tokenId/`;
        }

        // Since this is the first time we run into this collection,
        // we update all tokens that match its token definition
        queries.push({
          query: `
                UPDATE "tokens"
                SET "collection_id" = $/collection/,
                    "updated_at" = now()
                WHERE "contract" = $/contract/
                ${tokenFilter}
            `,
          values: {
            contract: toBuffer(collection.contract),
            tokenIdRange,
            tokenId,
            collection: collection.id,
          },
        });

        // Write the collection to the database
        await idb.none(pgp.helpers.concat(queries));

        // Schedule a job to re-count tokens in the collection
        await collectionRecalcTokenCount.addToQueue(collection.id);
        await collectionRecalcOwnerCount.addToQueue([
          { context: QUEUE_NAME, kind: "collectionId", data: { collectionId: collection.id } },
        ]);

        // If token has moved collections, update the old collection's token count
        if (oldCollectionId) {
          await collectionRecalcTokenCount.addToQueue(oldCollectionId, true);
        }

        // If this is a new collection, recalculate floor price
        if (collection?.id && newCollection) {
          const floorAskInfo = {
            kind: "revalidation",
            contract,
            tokenId,
            txHash: null,
            txTimestamp: null,
          };

          await Promise.all([
            collectionUpdatesFloorAsk.addToQueue([floorAskInfo]),
            collectionUpdatesNonFlaggedFloorAsk.addToQueue([floorAskInfo]),
            collectionUpdatesNormalizedFloorAsk.addToQueue([floorAskInfo]),
          ]);
        }

        if (collection?.id && !config.disableRealtimeMetadataRefresh) {
          await metadataIndexFetch.addToQueue(
            [
              {
                kind: "single-token",
                data: {
                  method: metadataIndexFetch.getIndexingMethod(collection.community),
                  contract,
                  tokenId,
                  collection: collection.id,
                },
              },
            ],
            true,
            getNetworkSettings().metadataMintDelay
          );
        }

        // Refresh all royalty specs and the default royalties
        await royalties.refreshAllRoyaltySpecs(
          collection.id,
          collection.royalties as royalties.Royalty[] | undefined,
          collection.openseaRoyalties as royalties.Royalty[] | undefined
        );
        await royalties.refreshDefaultRoyalties(collection.id);

        // Refresh marketplace fees
        await marketplaceFees.updateMarketplaceFeeSpec(
          collection.id,
          "opensea",
          collection.openseaFees as royalties.Royalty[] | undefined
        );
      } catch (error) {
        logger.error(
          QUEUE_NAME,
          `Failed to fetch collection metadata ${JSON.stringify(job.data)}: ${error}`
        );
        throw error;
      }
    },
    { connection: redis.duplicate(), concurrency: 5 }
  );
  worker.on("error", (error) => {
    logger.error(QUEUE_NAME, `Worker errored: ${error}`);
  });
}

export type FetchCollectionMetadataInfo = {
  contract: string;
  tokenId: string;
  mintedTimestamp?: number;
  newCollection?: boolean;
  oldCollectionId?: string;
  allowFallbackCollectionMetadata?: boolean;
  context?: string;
};

export const addToQueue = async (infos: FetchCollectionMetadataInfo[], jobId = "") => {
  await queue.addBulk(
    infos.map((info) => {
      if (jobId === "") {
        // For contracts with multiple collections, we have to include the token in order the fetch the right collection
        jobId = getNetworkSettings().multiCollectionContracts.includes(info.contract)
          ? `${info.contract}-${info.tokenId}`
          : info.contract;
      }

      info.allowFallbackCollectionMetadata = info.allowFallbackCollectionMetadata ?? true;

      return {
        name: jobId,
        data: info,
        opts: {
          // Deterministic job id so that we don't perform duplicated work
          jobId,
        },
      };
    })
  );
};<|MERGE_RESOLUTION|>--- conflicted
+++ resolved
@@ -45,19 +45,6 @@
       const { contract, tokenId, mintedTimestamp, newCollection, oldCollectionId } =
         job.data as FetchCollectionMetadataInfo;
 
-<<<<<<< HEAD
-=======
-      if (contract === "0x82c7a8f707110f5fbb16184a5933e9f78a34c6ab") {
-        logger.info(
-          QUEUE_NAME,
-          JSON.stringify({
-            topic: "debug-emblem-vault",
-            message: "Start",
-            jobData: job.data,
-          })
-        );
-      }
-
       if (isNaN(Number(tokenId))) {
         logger.error(
           QUEUE_NAME,
@@ -68,7 +55,6 @@
         );
       }
 
->>>>>>> 942e42ae
       try {
         // Fetch collection metadata
         const collection = await MetadataApi.getCollectionMetadata(contract, tokenId, "", {
