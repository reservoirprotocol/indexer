import { logger } from "@/common/logger";
import { config } from "@/config/index";

import { AbstractRabbitMqJobHandler, BackoffStrategy } from "@/jobs/abstract-rabbit-mq-job-handler";
import { metadataIndexWriteJob } from "@/jobs/metadata-index/metadata-write-job";
import { onchainMetadataProvider } from "@/metadata/providers/onchain-metadata-provider";
import { RequestWasThrottledError } from "@/metadata/providers/utils";
import { metadataIndexFetchJob } from "@/jobs/metadata-index/metadata-fetch-job";
import { metadataImageUploadJob } from "./metadata-image-upload-job";

export type OnchainMetadataProcessTokenUriJobPayload = {
  contract: string;
  tokenId: string;
  uri: string;
};

export default class OnchainMetadataProcessTokenUriJob extends AbstractRabbitMqJobHandler {
  queueName = "onchain-metadata-index-process-token-uri-queue";
  maxRetries = 3;
  concurrency = 15;
  timeout = 5 * 60 * 1000;
  backoff = {
    type: "exponential",
    delay: 20000,
  } as BackoffStrategy;

  protected async process(payload: OnchainMetadataProcessTokenUriJobPayload) {
    const { contract, tokenId, uri } = payload;
    let fallbackAllowed = true;

    try {
      const metadata = await onchainMetadataProvider.getTokensMetadata([
        { contract, tokenId, uri },
      ]);

      if (metadata.length) {
        if (metadata[0].imageUrl?.startsWith("data:")) {
<<<<<<< HEAD
          await metadataImageUploadJob.addToQueue({
            contract,
            tokenId,
            imageURI: metadata[0].imageUrl,
          });
          metadata[0].imageUrl = null;
=======
          if (config.fallbackMetadataIndexingMethod) {
            logger.info(
              this.queueName,
              `Fallback - Image Encoding. contract=${contract}, tokenId=${tokenId}, fallbackMetadataIndexingMethod=${config.fallbackMetadataIndexingMethod}`
            );

            await metadataIndexFetchJob.addToQueue(
              [
                {
                  kind: "single-token",
                  data: {
                    method: config.fallbackMetadataIndexingMethod,
                    contract,
                    tokenId,
                    collection: contract,
                  },
                },
              ],
              true,
              5
            );
            return;
          } else {
            metadata[0].imageUrl = null;
          }
>>>>>>> de20ebe7
        }

        await metadataIndexWriteJob.addToQueue(metadata);
      } else {
        logger.warn(
          this.queueName,
          `No metadata found. contract=${contract}, tokenId=${tokenId}, uri=${uri}`
        );
      }
    } catch (e) {
      if (e instanceof RequestWasThrottledError) {
        logger.warn(
          this.queueName,
          `Request was throttled. contract=${contract}, tokenId=${tokenId}, uri=${uri}`
        );

        // if this is the last retry, we don't throw to retry, and instead we fall back to simplehash
        if (Number(this.rabbitMqMessage?.retryCount) < this.maxRetries) {
          throw e; // throw to retry
        }
      }

      fallbackAllowed = !["404"].includes(`${e}`);

      logger.warn(
        this.queueName,
        JSON.stringify({
          message: `Error. contract=${contract}, tokenId=${tokenId}, uri=${uri}, error=${e}, fallbackMetadataIndexingMethod=${config.fallbackMetadataIndexingMethod}`,
          contract,
          tokenId,
          error: `${e}`,
        })
      );
    }

    if (!fallbackAllowed || !config.fallbackMetadataIndexingMethod) {
      return;
    }

    logger.info(
      this.queueName,
      `Fallback - Get Metadata Error. contract=${contract}, tokenId=${tokenId}, fallbackMetadataIndexingMethod=${config.fallbackMetadataIndexingMethod}`
    );

    // for whatever reason, we didn't find the metadata, we fall back to simplehash
    await metadataIndexFetchJob.addToQueue(
      [
        {
          kind: "single-token",
          data: {
            method: config.fallbackMetadataIndexingMethod,
            contract,
            tokenId,
            collection: contract,
          },
        },
      ],
      true,
      5
    );
  }

  public async addToQueue(params: OnchainMetadataProcessTokenUriJobPayload, delay = 0) {
    await this.send({ payload: params }, delay);
  }

  public async addToQueueBulk(params: OnchainMetadataProcessTokenUriJobPayload[]) {
    await this.sendBatch(
      params.map((param) => {
        return { payload: param };
      })
    );
  }
}

export const onchainMetadataProcessTokenUriJob = new OnchainMetadataProcessTokenUriJob();<|MERGE_RESOLUTION|>--- conflicted
+++ resolved
@@ -35,42 +35,15 @@
 
       if (metadata.length) {
         if (metadata[0].imageUrl?.startsWith("data:")) {
-<<<<<<< HEAD
           await metadataImageUploadJob.addToQueue({
             contract,
             tokenId,
             imageURI: metadata[0].imageUrl,
           });
           metadata[0].imageUrl = null;
-=======
-          if (config.fallbackMetadataIndexingMethod) {
-            logger.info(
-              this.queueName,
-              `Fallback - Image Encoding. contract=${contract}, tokenId=${tokenId}, fallbackMetadataIndexingMethod=${config.fallbackMetadataIndexingMethod}`
-            );
-
-            await metadataIndexFetchJob.addToQueue(
-              [
-                {
-                  kind: "single-token",
-                  data: {
-                    method: config.fallbackMetadataIndexingMethod,
-                    contract,
-                    tokenId,
-                    collection: contract,
-                  },
-                },
-              ],
-              true,
-              5
-            );
-            return;
-          } else {
-            metadata[0].imageUrl = null;
-          }
->>>>>>> de20ebe7
+        } else {
+          metadata[0].imageUrl = null;
         }
-
         await metadataIndexWriteJob.addToQueue(metadata);
       } else {
         logger.warn(
