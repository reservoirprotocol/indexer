/* eslint-disable @typescript-eslint/no-explicit-any */

import { logger } from "@/common/logger";
import { config } from "@/config/index";

import { AbstractRabbitMqJobHandler, BackoffStrategy } from "@/jobs/abstract-rabbit-mq-job-handler";
import { metadataIndexWriteJob } from "@/jobs/metadata-index/metadata-write-job";
import { onchainMetadataProvider } from "@/metadata/providers/onchain-metadata-provider";
import {
  RequestWasThrottledError,
  TokenUriNotFoundError,
  TokenUriRequestForbiddenError,
  TokenUriRequestTimeoutError,
} from "@/metadata/providers/utils";
import { metadataIndexFetchJob } from "@/jobs/metadata-index/metadata-fetch-job";
import { redis } from "@/common/redis";

export type OnchainMetadataProcessTokenUriJobPayload = {
  contract: string;
  tokenId: string;
  uri: string;
};

export default class OnchainMetadataProcessTokenUriJob extends AbstractRabbitMqJobHandler {
  queueName = "onchain-metadata-index-process-token-uri-queue";
  maxRetries = 5;
  concurrency = 30;
  timeout = 5 * 60 * 1000;
  backoff = {
    type: "exponential",
    delay: 5000,
  } as BackoffStrategy;
  disableErrorLogs = true;

  public async process(payload: OnchainMetadataProcessTokenUriJobPayload) {
    const { contract, tokenId, uri } = payload;
    const retryCount = Number(this.rabbitMqMessage?.retryCount);

    let tokenMetadataIndexingDebug = 0;

    if ([1, 137, 11155111].includes(config.chainId)) {
      tokenMetadataIndexingDebug = await redis.sismember(
        "metadata-indexing-debug-contracts",
        contract
      );

      if (tokenMetadataIndexingDebug) {
        logger.info(
          this.queueName,
          JSON.stringify({
            topic: "tokenMetadataIndexingDebug",
            message: `Start. contract=${contract}, tokenId=${tokenId}, uri=${uri}, fallbackMetadataIndexingMethod=${config.fallbackMetadataIndexingMethod}`,
            payload,
          })
        );
      }
    }

    let fallbackError;

    try {
      const metadata = await onchainMetadataProvider.getTokensMetadata([
        { contract, tokenId, uri },
      ]);

      if (metadata.length) {
        if (tokenMetadataIndexingDebug) {
          logger.info(
            this.queueName,
            JSON.stringify({
              topic: "debugMissingTokenImages",
              message: `getTokensMetadata. contract=${contract}, tokenId=${tokenId}, uri=${uri}`,
              payload,
              metadata: JSON.stringify(metadata),
            })
          );
        }

        if (metadata[0].imageUrl?.startsWith("data:")) {
          if (config.fallbackMetadataIndexingMethod) {
            logger.warn(
              this.queueName,
              JSON.stringify({
                topic: tokenMetadataIndexingDebug
                  ? "debugMissingTokenImages"
                  : "simpleHashFallbackDebug",
                message: `Fallback - Image Encoding. contract=${contract}, tokenId=${tokenId}, fallbackMetadataIndexingMethod=${config.fallbackMetadataIndexingMethod}`,
              })
            );

            await metadataIndexFetchJob.addToQueue(
              [
                {
                  kind: "single-token",
                  data: {
                    method: config.fallbackMetadataIndexingMethod,
                    contract,
                    tokenId,
                    collection: contract,
                    isFallback: true,
                  },
                  context: "onchain-fallback-image-encoding",
                },
              ],
              true,
              30
            );

            return;
          } else {
            metadata[0].imageUrl = null;
          }
        }

        // if missing imageMimeType/mediaMimeTyp, we fallback to simplehash
        if (
          (metadata[0].imageUrl && !metadata[0].imageMimeType) ||
          (metadata[0].mediaUrl && !metadata[0].mediaMimeType)
        ) {
          if (config.fallbackMetadataIndexingMethod) {
            logger.warn(
              this.queueName,
              JSON.stringify({
                topic: tokenMetadataIndexingDebug
                  ? "tokenMetadataIndexingDebug"
                  : "simpleHashFallbackDebug",
                message: `Fallback - Missing Mime Type. contract=${contract}, tokenId=${tokenId}, fallbackMetadataIndexingMethod=${config.fallbackMetadataIndexingMethod}`,
                contract,
                metadata: JSON.stringify(metadata[0]),
                reason: "Missing Mime Type",
              })
            );

            await metadataIndexFetchJob.addToQueue(
              [
                {
                  kind: "single-token",
                  data: {
                    method: config.fallbackMetadataIndexingMethod,
                    contract,
                    tokenId,
                    collection: contract,
                    isFallback: true,
                  },
                  context: "onchain-fallback-missing-mime-type",
                },
              ],
              true,
              30
            );

            return;
          }
        }

        // if the imageMimeType/mediaMimeType is gif, we fallback to simplehash
        if (
          metadata[0].imageMimeType === "image/gif" ||
          metadata[0].mediaMimeType === "image/gif"
        ) {
          if (config.fallbackMetadataIndexingMethod) {
            logger.warn(
              this.queueName,
              JSON.stringify({
                topic: tokenMetadataIndexingDebug
                  ? "tokenMetadataIndexingDebug"
                  : "simpleHashFallbackDebug",
                message: `Fallback - GIF. contract=${contract}, tokenId=${tokenId}, fallbackMetadataIndexingMethod=${config.fallbackMetadataIndexingMethod}`,
                contract,
                reason: "GIF",
              })
            );

            await metadataIndexFetchJob.addToQueue(
              [
                {
                  kind: "single-token",
                  data: {
                    method: config.fallbackMetadataIndexingMethod,
                    contract,
                    tokenId,
                    collection: contract,
                    isFallback: true,
                  },
                  context: "onchain-fallback-gif",
                },
              ],
              true,
              30
            );

            return;
          }
        }

        if (tokenMetadataIndexingDebug) {
          logger.info(
            this.queueName,
            JSON.stringify({
              topic: "tokenMetadataIndexingDebug",
              message: `metadataIndexWriteJob. contract=${contract}, tokenId=${tokenId}, uri=${uri}, fallbackMetadataIndexingMethod=${config.fallbackMetadataIndexingMethod}`,
              metadata: JSON.stringify(metadata),
            })
          );
        }

        await metadataIndexWriteJob.addToQueue(metadata);
        return;
      } else {
        logger.warn(
          this.queueName,
          `No metadata found. contract=${contract}, tokenId=${tokenId}, uri=${uri}`
        );
      }
    } catch (error) {
      if (
        error instanceof RequestWasThrottledError ||
        error instanceof TokenUriRequestTimeoutError ||
        error instanceof TokenUriNotFoundError ||
        error instanceof TokenUriRequestForbiddenError
      ) {
        // if this is the last retry, we don't throw to retry, and instead we fall back to simplehash
        if (retryCount < this.maxRetries) {
          throw error; // throw to retry
        }
      }

      fallbackError = `${(error as any).message}`;

      if (fallbackError === "Not found") {
        try {
          const urlParts = uri.split("/");
          const tokenIdPart = urlParts[urlParts.length - 1];

          if (parseInt(tokenIdPart, 16) == Number(tokenId)) {
            const newUri = uri.replace(tokenIdPart, tokenId);

            await onchainMetadataProcessTokenUriJob.addToQueue({
              contract,
              tokenId,
              uri: newUri,
            });

            return;
          }
        } catch (error) {
          logger.error(
            this.queueName,
            JSON.stringify({
              topic: "simpleHashFallbackDebug",
              message: `Not found Error - Error Parsing TokenId. contract=${contract}, tokenId=${tokenId}, uri=${uri}`,
              payload,
              error,
            })
          );
        }
      }

<<<<<<< HEAD
      const simplehashFallbackFailures = await redis.get(
        `simplehash-fallback-failures:${contract}`
      );

      if (simplehashFallbackFailures) {
        const simplehashFallbackFailuresCount = Number(simplehashFallbackFailures);

        if (simplehashFallbackFailuresCount >= 1000) {
          logger.warn(
            this.queueName,
            JSON.stringify({
              topic: "simpleHashFallbackDebug",
              message: `Skip Fallback - Too Many Failures. contract=${contract}, tokenId=${tokenId}, uri=${uri}`,
              payload,
              simplehashFallbackFailuresCount,
            })
          );

          // return;
        }
=======
      try {
        const simplehashFallbackFailures = await redis.get(
          `simplehash-fallback-failures:${contract}`
        );

        if (simplehashFallbackFailures) {
          const simplehashFallbackFailuresCount = Number(simplehashFallbackFailures);

          if (simplehashFallbackFailuresCount >= 100) {
            logger.info(
              this.queueName,
              JSON.stringify({
                topic: "simpleHashFallbackDebug",
                message: `Skip Fallback - Too Many Failures. contract=${contract}, tokenId=${tokenId}, uri=${uri}`,
                payload,
                simplehashFallbackFailuresCount,
              })
            );

            return;
          }
        }
      } catch (error) {
        logger.error(
          this.queueName,
          JSON.stringify({
            topic: "simpleHashFallbackDebug",
            message: `Skip Fallback Error. contract=${contract}, tokenId=${tokenId}, uri=${uri}, error=${error}`,
            contract,
            tokenId,
            error,
          })
        );
>>>>>>> 3e218165
      }

      logger.warn(
        this.queueName,
        JSON.stringify({
          topic: tokenMetadataIndexingDebug
            ? "tokenMetadataIndexingDebug"
            : "simpleHashFallbackDebug",
          message: `Error. contract=${contract}, tokenId=${tokenId}, uri=${uri}, retryCount=${retryCount}, error=${error}`,
          contract,
          tokenId,
          error: fallbackError,
        })
      );
    }

    if (!config.fallbackMetadataIndexingMethod) {
      return;
    }

    if (fallbackError === "Invalid URI") {
      logger.info(
        this.queueName,
        JSON.stringify({
          topic: "simpleHashFallbackDebug",
          message: `Skip Fallback. contract=${contract}, tokenId=${tokenId}, uri=${uri}`,
          payload,
        })
      );

      return;
    }

    logger.info(
      this.queueName,
      JSON.stringify({
        topic: "simpleHashFallbackDebug",
        message: `Fallback - Get Metadata Error. contract=${contract}, tokenId=${tokenId}, uri=${uri}, fallbackMetadataIndexingMethod=${config.fallbackMetadataIndexingMethod}`,
        payload,
        reason: "Get Metadata Error",
        error: fallbackError,
        retryCount,
        maxRetriesReached: retryCount >= this.maxRetries,
      })
    );

    await redis.hset(
      "simplehash-fallback-debug-tokens-v2",
      `${contract}:${tokenId}`,
      `${fallbackError}`
    );

    // for whatever reason, we didn't find the metadata, we fall back to simplehash
    await metadataIndexFetchJob.addToQueue(
      [
        {
          kind: "single-token",
          data: {
            method: config.fallbackMetadataIndexingMethod,
            contract,
            tokenId,
            collection: contract,
            isFallback: true,
          },
          context: "onchain-fallback-get-metadata-error",
        },
      ],
      true,
      30
    );
  }

  public async addToQueue(params: OnchainMetadataProcessTokenUriJobPayload, delay = 0) {
    await this.send({ payload: params }, delay);
  }

  public async addToQueueBulk(params: OnchainMetadataProcessTokenUriJobPayload[]) {
    await this.sendBatch(
      params.map((param) => {
        return { payload: param };
      })
    );
  }
}

export const onchainMetadataProcessTokenUriJob = new OnchainMetadataProcessTokenUriJob();<|MERGE_RESOLUTION|>--- conflicted
+++ resolved
@@ -256,28 +256,6 @@
         }
       }
 
-<<<<<<< HEAD
-      const simplehashFallbackFailures = await redis.get(
-        `simplehash-fallback-failures:${contract}`
-      );
-
-      if (simplehashFallbackFailures) {
-        const simplehashFallbackFailuresCount = Number(simplehashFallbackFailures);
-
-        if (simplehashFallbackFailuresCount >= 1000) {
-          logger.warn(
-            this.queueName,
-            JSON.stringify({
-              topic: "simpleHashFallbackDebug",
-              message: `Skip Fallback - Too Many Failures. contract=${contract}, tokenId=${tokenId}, uri=${uri}`,
-              payload,
-              simplehashFallbackFailuresCount,
-            })
-          );
-
-          // return;
-        }
-=======
       try {
         const simplehashFallbackFailures = await redis.get(
           `simplehash-fallback-failures:${contract}`
@@ -311,7 +289,6 @@
             error,
           })
         );
->>>>>>> 3e218165
       }
 
       logger.warn(
