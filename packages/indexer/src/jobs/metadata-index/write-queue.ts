/* eslint-disable @typescript-eslint/no-explicit-any */

import { Job, Queue, QueueScheduler, Worker } from "bullmq";
import { getUnixTime } from "date-fns";
import _ from "lodash";

import { idb, ridb } from "@/common/db";
import { logger } from "@/common/logger";
import { redis } from "@/common/redis";
import { toBuffer } from "@/common/utils";
import { config } from "@/config/index";

import * as flagStatusUpdate from "@/jobs/flag-status/update";
import * as updateActivitiesCollection from "@/jobs/elasticsearch/update-activities-collection";
import * as refreshActivitiesTokenMetadata from "@/jobs/elasticsearch/refresh-activities-token-metadata";

import PgPromise from "pg-promise";
import { updateActivities } from "@/jobs/activities/utils";
import { fetchCollectionMetadataJob } from "@/jobs/token-updates/fetch-collection-metadata-job";
import { resyncAttributeKeyCountsJob } from "@/jobs/update-attribute/resync-attribute-key-counts-job";
import { resyncAttributeValueCountsJob } from "@/jobs/update-attribute/resync-attribute-value-counts-job";
import { resyncAttributeCountsJob } from "@/jobs/update-attribute/update-attribute-counts-job";
import { rarityQueueJob } from "@/jobs/collection-updates/rarity-queue-job";
import { updateCollectionActivityJob } from "@/jobs/collection-updates/update-collection-activity-job";
import { updateCollectionDailyVolumeJob } from "@/jobs/collection-updates/update-collection-daily-volume-job";
import { updateCollectionUserActivityJob } from "@/jobs/collection-updates/update-collection-user-activity-job";

const QUEUE_NAME = "metadata-index-write-queue";

export const queue = new Queue(QUEUE_NAME, {
  connection: redis.duplicate(),
  defaultJobOptions: {
    attempts: 10,
    backoff: {
      type: "exponential",
      delay: 5000,
    },
    removeOnComplete: 1000,
    removeOnFail: 1000,
    timeout: 60000,
  },
});
new QueueScheduler(QUEUE_NAME, { connection: redis.duplicate() });

// BACKGROUND WORKER ONLY
if (config.doBackgroundWork) {
  const worker = new Worker(
    QUEUE_NAME,
    async (job: Job) => {
      const tokenAttributeCounter = {};
      const {
        collection,
        contract,
        tokenId,
        name,
        description,
        originalMetadata,
        imageUrl,
        imageOriginalUrl,
        imageProperties,
        animationOriginalUrl,
        metadataOriginalUrl,
        mediaUrl,
        flagged,
        attributes,
      } = job.data as TokenMetadataInfo;

      try {
        // Update the token's metadata
        const result = await idb.oneOrNone(
          `
            UPDATE tokens SET
              name = $/name/,
              description = $/description/,
              image = $/image/,
              metadata = $/metadata:json/,
              media = $/media/,
              updated_at = now(),
              collection_id = collection_id,
              created_at = created_at
            WHERE tokens.contract = $/contract/
            AND tokens.token_id = $/tokenId/
            RETURNING collection_id, created_at, (
                  SELECT
                  json_build_object(
                    'name', tokens.name,
                    'image', tokens.image,
                    'media', tokens.media
                  )
                  FROM tokens
                  WHERE tokens.contract = $/contract/
                  AND tokens.token_id = $/tokenId/
                ) AS old_metadata
          `,
          {
            contract: toBuffer(contract),
            tokenId,
            name: name || null,
            description: description || null,
            image: imageUrl || null,
            metadata:
              {
                original_metadata: originalMetadata || null,
                image_original_url: imageOriginalUrl || null,
                image_properties: imageProperties || null,
                animation_original_url: animationOriginalUrl || null,
                metadata_original_url: metadataOriginalUrl || null,
              } || {},
            media: mediaUrl || null,
          }
        );

        // Skip if there is no associated entry in the `tokens` table
        if (!result) {
          return;
        }

        if (
          config.doElasticsearchWork &&
          (result.old_metadata.name != name ||
            result.old_metadata.image != imageUrl ||
            result.old_metadata.media != mediaUrl)
        ) {
<<<<<<< HEAD
=======
          logger.info(
            QUEUE_NAME,
            JSON.stringify({
              message: `Metadata changed. collection=${collection}, contract=${contract}, tokenId=${tokenId}`,
              jobData: job.data,
              result,
            })
          );

>>>>>>> 584c19d4
          await refreshActivitiesTokenMetadata.addToQueue(contract, tokenId);
        }

        // If the new collection ID is different from the collection ID currently stored
        if (
          result.collection_id !=
            "0x495f947276749ce646f68ac8c248420045cb7b5e:opensea-os-shared-storefront-collection" &&
          result.collection_id != collection
        ) {
          logger.info(
            QUEUE_NAME,
            `New collection ${collection} for contract=${contract}, tokenId=${tokenId}, old collection=${result.collection_id}`
          );

          if (updateActivities(contract)) {
            // Update the activities to the new collection
            await updateCollectionActivityJob.addToQueue({
              newCollectionId: collection,
              oldCollectionId: result.collection_id,
              contract,
              tokenId,
            });

            await updateCollectionUserActivityJob.addToQueue({
              newCollectionId: collection,
              oldCollectionId: result.collection_id,
              contract,
              tokenId,
            });

            // Trigger a delayed job to recalc the daily volumes
            await updateCollectionDailyVolumeJob.addToQueue({
              newCollectionId: collection,
              contract,
            });

            if (config.doElasticsearchWork) {
              await updateActivitiesCollection.addToQueue(
                contract,
                tokenId,
                collection,
                result.collection_id
              );
            }
          }

          // Set the new collection and update the token association
          await fetchCollectionMetadataJob.addToQueue(
            [
              {
                contract,
                tokenId,
                mintedTimestamp: getUnixTime(new Date(result.created_at)),
                newCollection: true,
                oldCollectionId: result.collection_id,
                context: "write-queue",
              },
            ],
            `${contract}:${tokenId}`
          );

          return;
        }

        if (flagged != null) {
          await flagStatusUpdate.addToQueue([
            {
              contract,
              tokenId,
              isFlagged: Boolean(flagged),
            },
          ]);
        }

        // Fetch all existing keys
        const addedTokenAttributes = [];
        const attributeIds = [];
        const attributeKeysIds = await ridb.manyOrNone(
          `
            SELECT key, id, info
            FROM attribute_keys
            WHERE collection_id = $/collection/
            AND key IN ('${_.join(
              _.map(attributes, (a) => PgPromise.as.value(a.key)),
              "','"
            )}')
          `,
          { collection }
        );

        const attributeKeysIdsMap = new Map(
          _.map(attributeKeysIds, (a) => [a.key, { id: a.id, info: a.info }])
        );

        // Token attributes
        for (const { key, value, kind, rank } of attributes) {
          if (
            attributeKeysIdsMap.has(key) &&
            kind == "number" &&
            (_.isNull(attributeKeysIdsMap.get(key)?.info) ||
              attributeKeysIdsMap.get(key)?.info.min_range > value ||
              attributeKeysIdsMap.get(key)?.info.max_range < value)
          ) {
            // If number type try to update range as well and return the ID
            const infoUpdate = `
              CASE WHEN info IS NULL THEN 
                    jsonb_object(array['min_range', 'max_range'], array[$/value/, $/value/]::text[])
                  ELSE
                    info || jsonb_object(array['min_range', 'max_range'], array[
                          CASE
                              WHEN (info->>'min_range')::numeric > $/value/::numeric THEN $/value/::numeric
                              ELSE (info->>'min_range')::numeric
                          END,
                          CASE
                              WHEN (info->>'max_range')::numeric < $/value/::numeric THEN $/value/::numeric
                              ELSE (info->>'max_range')::numeric
                          END
                    ]::text[])
              END
            `;

            await idb.oneOrNone(
              `
                UPDATE attribute_keys
                SET info = ${infoUpdate}
                WHERE collection_id = $/collection/
                AND key = $/key/
              `,
              {
                collection,
                key: String(key),
                value,
              }
            );
          }

          // This is a new key, insert it and return the ID
          if (!attributeKeysIdsMap.has(key)) {
            let info = null;
            if (kind == "number") {
              info = { min_range: Number(value), max_range: Number(value) };
            }

            // If no attribute key is available, then save it and refetch
            const attributeKeyResult = await idb.oneOrNone(
              `
                INSERT INTO "attribute_keys" (
                  "collection_id",
                  "key",
                  "kind",
                  "rank",
                  "info"
                ) VALUES (
                  $/collection/,
                  $/key/,
                  $/kind/,
                  $/rank/,
                  $/info/
                )
                ON CONFLICT DO NOTHING
                RETURNING "id"
              `,
              {
                collection,
                key: String(key),
                kind,
                rank: rank || null,
                info,
              }
            );

            if (!attributeKeyResult?.id) {
              // Otherwise, fail (and retry)
              throw new Error(`Could not fetch/save attribute key "${key}"`);
            }

            // Add the new key and id to the map
            attributeKeysIdsMap.set(key, { id: attributeKeyResult.id, info });
          }

          // Fetch the attribute from the database (will succeed in the common case)
          let attributeResult = await ridb.oneOrNone(
            `
              SELECT id, COALESCE(array_length(sample_images, 1), 0) AS "sample_images_length"
              FROM attributes
              WHERE attribute_key_id = $/attributeKeyId/
              AND value = $/value/
            `,
            {
              attributeKeyId: attributeKeysIdsMap.get(key)?.id,
              value: String(value),
            }
          );

          if (!attributeResult?.id) {
            // If no attribute is not available, then save it and refetch
            attributeResult = await idb.oneOrNone(
              `
                WITH "x" AS (
                  INSERT INTO "attributes" (
                    "attribute_key_id",
                    "value",
                    "sell_updated_at",
                    "buy_updated_at",
                    "collection_id",
                    "kind",
                    "key"
                  ) VALUES (
                    $/attributeKeyId/,
                    $/value/,
                    NOW(),
                    NOW(),
                    $/collection/,
                    $/kind/,
                    $/key/
                  )
                  ON CONFLICT DO NOTHING
                  RETURNING "id"
                )
                
                UPDATE attribute_keys
                SET attribute_count = "attribute_count" + (SELECT COUNT(*) FROM "x")
                WHERE id = $/attributeKeyId/
                RETURNING (SELECT x.id FROM "x"), "attribute_count"
              `,
              {
                attributeKeyId: attributeKeysIdsMap.get(key)?.id,
                value: String(value),
                collection,
                kind,
                key: String(key),
              }
            );
          }

          if (!attributeResult?.id) {
            // Otherwise, fail (and retry)
            throw new Error(`Could not fetch/save attribute "${value}"`);
          }

          attributeIds.push(attributeResult.id);

          let sampleImageUpdate = "";
          if (imageUrl && attributeResult.sample_images_length < 4) {
            sampleImageUpdate = `
              UPDATE attributes
              SET sample_images = array_prepend($/image/, sample_images)
              WHERE id = $/attributeId/
              AND (sample_images IS NULL OR array_length(sample_images, 1) < 4)
              AND array_position(sample_images, $/image/) IS NULL;`;
          }

          // Associate the attribute with the token
          const tokenAttributeResult = await idb.oneOrNone(
            `
              ${sampleImageUpdate}
              INSERT INTO "token_attributes" (
                "contract",
                "token_id",
                "attribute_id",
                "collection_id",
                "key",
                "value"
              ) VALUES (
                $/contract/,
                $/tokenId/,
                $/attributeId/,
                $/collection/,
                $/key/,
                $/value/
              )
              ON CONFLICT DO NOTHING
              RETURNING key, value, attribute_id;
            `,
            {
              contract: toBuffer(contract),
              tokenId,
              attributeId: attributeResult.id,
              image: imageUrl || null,
              collection,
              key: String(key),
              value: String(value),
            }
          );

          if (tokenAttributeResult) {
            addedTokenAttributes.push(tokenAttributeResult);
            (tokenAttributeCounter as any)[attributeResult.id] = 1;
          }
        }

        let attributeIdsFilter = "";

        if (attributeIds.length) {
          attributeIdsFilter = `AND attribute_id NOT IN ($/attributeIds:raw/)`;
        }

        // Clear deleted token attributes
        const removedTokenAttributes = await idb.manyOrNone(
          `WITH x AS (
                    DELETE FROM token_attributes
                    WHERE contract = $/contract/
                    AND token_id = $/tokenId/
                    ${attributeIdsFilter}
                    RETURNING contract, token_id, attribute_id, collection_id, key, value, created_at
                   )
                   INSERT INTO removed_token_attributes SELECT * FROM x
                   ON CONFLICT (contract,token_id,attribute_id) DO UPDATE SET deleted_at = now()
                   RETURNING key, value, attribute_id;`,
          {
            contract: toBuffer(contract),
            tokenId,
            attributeIds: _.join(attributeIds, ","),
          }
        );

        // Schedule attribute refresh
        _.forEach(removedTokenAttributes, (attribute) => {
          (tokenAttributeCounter as any)[attribute.attribute_id] = -1;
        });

        const attributesToRefresh = addedTokenAttributes.concat(removedTokenAttributes);

        // Schedule attribute refresh
        _.forEach(attributesToRefresh, (attribute) => {
          resyncAttributeKeyCountsJob.addToQueue({ collection, key: attribute.key });
          resyncAttributeValueCountsJob.addToQueue({
            collection,
            key: attribute.key,
            value: attribute.value,
          });
        });

        // If any attributes changed
        if (!_.isEmpty(attributesToRefresh)) {
          await rarityQueueJob.addToQueue({ collectionId: collection }); // Recalculate the collection rarity
        }

        if (!_.isEmpty(tokenAttributeCounter)) {
          await resyncAttributeCountsJob.addToQueue({ tokenAttributeCounter });
        }

        // Mark the token as having metadata indexed.
        await idb.none(
          `
            UPDATE tokens SET metadata_indexed = TRUE, updated_at = now()
            WHERE tokens.contract = $/contract/
              AND tokens.token_id = $/tokenId/
              AND tokens.metadata_indexed IS DISTINCT FROM TRUE
          `,
          {
            contract: toBuffer(contract),
            tokenId,
          }
        );
      } catch (error) {
        logger.error(
          QUEUE_NAME,
          `Failed to process token metadata info ${JSON.stringify(job.data)}: ${error}`
        );
        throw error;
      }
    },
    { connection: redis.duplicate(), concurrency: 30 }
  );
  worker.on("error", (error) => {
    logger.error(QUEUE_NAME, `Worker errored: ${error}`);
  });
}

export type TokenMetadataInfo = {
  collection: string;
  contract: string;
  tokenId: string;
  name?: string;
  description?: string;
  originalMetadata?: JSON;
  imageUrl?: string;
  imageOriginalUrl?: string;
  imageProperties?: {
    width?: number;
    height?: number;
    size?: number;
    mime_type?: string;
  };
  animationOriginalUrl?: string;
  metadataOriginalUrl?: string;
  mediaUrl?: string;
  flagged?: boolean;
  attributes: {
    key: string;
    value: string;
    kind: "string" | "number" | "date" | "range";
    rank?: number;
  }[];
};

export const addToQueue = async (tokenMetadataInfos: TokenMetadataInfo[]) => {
  await queue.addBulk(
    tokenMetadataInfos
      .map((tokenMetadataInfo) => ({
        name: `${tokenMetadataInfo.contract}-${tokenMetadataInfo.tokenId}`,
        data: tokenMetadataInfo,
      }))
      .filter(({ data }) => data.collection && data.contract && data.tokenId && data.attributes)
  );
};<|MERGE_RESOLUTION|>--- conflicted
+++ resolved
@@ -121,8 +121,6 @@
             result.old_metadata.image != imageUrl ||
             result.old_metadata.media != mediaUrl)
         ) {
-<<<<<<< HEAD
-=======
           logger.info(
             QUEUE_NAME,
             JSON.stringify({
@@ -132,7 +130,6 @@
             })
           );
 
->>>>>>> 584c19d4
           await refreshActivitiesTokenMetadata.addToQueue(contract, tokenId);
         }
 
