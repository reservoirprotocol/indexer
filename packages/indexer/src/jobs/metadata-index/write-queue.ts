--- conflicted
+++ resolved
@@ -115,25 +115,6 @@
           return;
         }
 
-<<<<<<< HEAD
-        // if (
-        //   config.doElasticsearchWork &&
-        //   (result.old_metadata.name != name ||
-        //     result.old_metadata.image != imageUrl ||
-        //     result.old_metadata.media != mediaUrl)
-        // ) {
-        //   logger.info(
-        //     QUEUE_NAME,
-        //     JSON.stringify({
-        //       message: `Metadata changed. collection=${collection}, contract=${contract}, tokenId=${tokenId}`,
-        //       jobData: job.data,
-        //       result,
-        //     })
-        //   );
-        //
-        //   await refreshActivitiesTokenMetadata.addToQueue(contract, tokenId);
-        // }
-=======
         if (
           config.doElasticsearchWork &&
           (result.old_metadata.name != name ||
@@ -151,7 +132,6 @@
 
           await refreshActivitiesTokenMetadata.addToQueue(contract, tokenId);
         }
->>>>>>> 3f1ad654
 
         // If the new collection ID is different from the collection ID currently stored
         if (
