/* eslint-disable @typescript-eslint/no-explicit-any */

import { Job, Queue, QueueScheduler, Worker } from "bullmq";
import { getUnixTime } from "date-fns";
import _ from "lodash";

import { idb, ridb } from "@/common/db";
import { logger } from "@/common/logger";
import { redis } from "@/common/redis";
import { toBuffer } from "@/common/utils";
import { config } from "@/config/index";

import * as resyncAttributeKeyCounts from "@/jobs/update-attribute/resync-attribute-key-counts";
import * as resyncAttributeValueCounts from "@/jobs/update-attribute/resync-attribute-value-counts";
import * as rarityQueue from "@/jobs/collection-updates/rarity-queue";
import * as fetchCollectionMetadata from "@/jobs/token-updates/fetch-collection-metadata";
import * as flagStatusUpdate from "@/jobs/flag-status/update";
import * as updateCollectionActivity from "@/jobs/collection-updates/update-collection-activity";
import * as updateCollectionUserActivity from "@/jobs/collection-updates/update-collection-user-activity";
import * as updateCollectionDailyVolume from "@/jobs/collection-updates/update-collection-daily-volume";
import * as updateAttributeCounts from "@/jobs/update-attribute/update-attribute-counts";
import PgPromise from "pg-promise";
import { updateActivities } from "@/jobs/activities/utils";

const QUEUE_NAME = "metadata-index-write-queue";

export const queue = new Queue(QUEUE_NAME, {
  connection: redis.duplicate(),
  defaultJobOptions: {
    attempts: 10,
    backoff: {
      type: "exponential",
      delay: 5000,
    },
    removeOnComplete: 1000,
    removeOnFail: 1000,
    timeout: 60000,
  },
});
new QueueScheduler(QUEUE_NAME, { connection: redis.duplicate() });

// BACKGROUND WORKER ONLY
if (config.doBackgroundWork) {
  const worker = new Worker(
    QUEUE_NAME,
    async (job: Job) => {
      const tokenAttributeCounter = {};
      const {
        collection,
        contract,
        tokenId,
        name,
        description,
        imageUrl,
        mediaUrl,
        flagged,
        attributes,
      } = job.data as TokenMetadataInfo;

      try {
        // Update the token's metadata
        const result = await idb.oneOrNone(
          `
            UPDATE tokens SET
              name = $/name/,
              description = $/description/,
              image = $/image/,
              media = $/media/,
              updated_at = now(),
              collection_id = collection_id,
              created_at = created_at
            WHERE tokens.contract = $/contract/
            AND tokens.token_id = $/tokenId/
            RETURNING collection_id, created_at
          `,
          {
            contract: toBuffer(contract),
            tokenId,
            name: name || null,
            description: description || null,
            image: imageUrl || null,
            media: mediaUrl || null,
          }
        );

        // Skip if there is no associated entry in the `tokens` table
        if (!result) {
          return;
        }

        // If the new collection ID is different from the collection ID currently stored
        if (
          result.collection_id !=
            "0x495f947276749ce646f68ac8c248420045cb7b5e:opensea-os-shared-storefront-collection" &&
          result.collection_id != collection
        ) {
          logger.info(
            QUEUE_NAME,
            `New collection ${collection} for contract=${contract}, tokenId=${tokenId}, old collection=${result.collection_id}`
          );

          if (updateActivities(contract)) {
            // Update the activities to the new collection
            await updateCollectionActivity.addToQueue(
              collection,
              result.collection_id,
              contract,
              tokenId
            );

            await updateCollectionUserActivity.addToQueue(
              collection,
              result.collection_id,
              contract,
              tokenId
            );

            // Trigger a delayed job to recalc the daily volumes
            await updateCollectionDailyVolume.addToQueue(collection, contract);
          }

          // Set the new collection and update the token association
          await fetchCollectionMetadata.addToQueue(
            [
              {
                contract,
                tokenId,
                mintedTimestamp: getUnixTime(new Date(result.created_at)),
                newCollection: true,
              },
            ],
            `${contract}:${tokenId}`
          );

          return;
        }

<<<<<<< HEAD
        if (flagged != undefined) {
=======
        if (flagged != null) {
>>>>>>> c2d35a08
          await flagStatusUpdate.addToQueue([
            {
              contract,
              tokenId,
              isFlagged: Boolean(flagged),
            },
          ]);
        }

        // Fetch all existing keys
        const addedTokenAttributes = [];
        const attributeIds = [];
        const attributeKeysIds = await ridb.manyOrNone(
          `
            SELECT key, id, info
            FROM attribute_keys
            WHERE collection_id = $/collection/
            AND key IN ('${_.join(
              _.map(attributes, (a) => PgPromise.as.value(a.key)),
              "','"
            )}')
          `,
          { collection }
        );

        const attributeKeysIdsMap = new Map(
          _.map(attributeKeysIds, (a) => [a.key, { id: a.id, info: a.info }])
        );

        // Token attributes
        for (const { key, value, kind, rank } of attributes) {
          if (
            attributeKeysIdsMap.has(key) &&
            kind == "number" &&
            (_.isNull(attributeKeysIdsMap.get(key)?.info) ||
              attributeKeysIdsMap.get(key)?.info.min_range > value ||
              attributeKeysIdsMap.get(key)?.info.max_range < value)
          ) {
            // If number type try to update range as well and return the ID
            const infoUpdate = `
              CASE WHEN info IS NULL THEN 
                    jsonb_object(array['min_range', 'max_range'], array[$/value/, $/value/]::text[])
                  ELSE
                    info || jsonb_object(array['min_range', 'max_range'], array[
                          CASE
                              WHEN (info->>'min_range')::numeric > $/value/::numeric THEN $/value/::numeric
                              ELSE (info->>'min_range')::numeric
                          END,
                          CASE
                              WHEN (info->>'max_range')::numeric < $/value/::numeric THEN $/value/::numeric
                              ELSE (info->>'max_range')::numeric
                          END
                    ]::text[])
              END
            `;

            await idb.oneOrNone(
              `
                UPDATE attribute_keys
                SET info = ${infoUpdate}
                WHERE collection_id = $/collection/
                AND key = $/key/
              `,
              {
                collection,
                key: String(key),
                value,
              }
            );
          }

          // This is a new key, insert it and return the ID
          if (!attributeKeysIdsMap.has(key)) {
            let info = null;
            if (kind == "number") {
              info = { min_range: Number(value), max_range: Number(value) };
            }

            // If no attribute key is available, then save it and refetch
            const attributeKeyResult = await idb.oneOrNone(
              `
                INSERT INTO "attribute_keys" (
                  "collection_id",
                  "key",
                  "kind",
                  "rank",
                  "info"
                ) VALUES (
                  $/collection/,
                  $/key/,
                  $/kind/,
                  $/rank/,
                  $/info/
                )
                ON CONFLICT DO NOTHING
                RETURNING "id"
              `,
              {
                collection,
                key: String(key),
                kind,
                rank: rank || null,
                info,
              }
            );

            if (!attributeKeyResult?.id) {
              // Otherwise, fail (and retry)
              throw new Error(`Could not fetch/save attribute key "${key}"`);
            }

            // Add the new key and id to the map
            attributeKeysIdsMap.set(key, { id: attributeKeyResult.id, info });
          }

          // Fetch the attribute from the database (will succeed in the common case)
          let attributeResult = await ridb.oneOrNone(
            `
              SELECT id, COALESCE(array_length(sample_images, 1), 0) AS "sample_images_length"
              FROM attributes
              WHERE attribute_key_id = $/attributeKeyId/
              AND value = $/value/
            `,
            {
              attributeKeyId: attributeKeysIdsMap.get(key)?.id,
              value: String(value),
            }
          );

          if (!attributeResult?.id) {
            // If no attribute is not available, then save it and refetch
            attributeResult = await idb.oneOrNone(
              `
                WITH "x" AS (
                  INSERT INTO "attributes" (
                    "attribute_key_id",
                    "value",
                    "sell_updated_at",
                    "buy_updated_at",
                    "collection_id",
                    "kind",
                    "key"
                  ) VALUES (
                    $/attributeKeyId/,
                    $/value/,
                    NOW(),
                    NOW(),
                    $/collection/,
                    $/kind/,
                    $/key/
                  )
                  ON CONFLICT DO NOTHING
                  RETURNING "id"
                )
                
                UPDATE attribute_keys
                SET attribute_count = "attribute_count" + (SELECT COUNT(*) FROM "x")
                WHERE id = $/attributeKeyId/
                RETURNING (SELECT x.id FROM "x"), "attribute_count"
              `,
              {
                attributeKeyId: attributeKeysIdsMap.get(key)?.id,
                value: String(value),
                collection,
                kind,
                key: String(key),
              }
            );
          }

          if (!attributeResult?.id) {
            // Otherwise, fail (and retry)
            throw new Error(`Could not fetch/save attribute "${value}"`);
          }

          attributeIds.push(attributeResult.id);

          let sampleImageUpdate = "";
          if (imageUrl && attributeResult.sample_images_length < 4) {
            sampleImageUpdate = `
              UPDATE attributes
              SET sample_images = array_prepend($/image/, sample_images)
              WHERE id = $/attributeId/
              AND (sample_images IS NULL OR array_length(sample_images, 1) < 4)
              AND array_position(sample_images, $/image/) IS NULL;`;
          }

          // Associate the attribute with the token
          const tokenAttributeResult = await idb.oneOrNone(
            `
              ${sampleImageUpdate}
              INSERT INTO "token_attributes" (
                "contract",
                "token_id",
                "attribute_id",
                "collection_id",
                "key",
                "value"
              ) VALUES (
                $/contract/,
                $/tokenId/,
                $/attributeId/,
                $/collection/,
                $/key/,
                $/value/
              )
              ON CONFLICT DO NOTHING
              RETURNING key, value, attribute_id;
            `,
            {
              contract: toBuffer(contract),
              tokenId,
              attributeId: attributeResult.id,
              image: imageUrl || null,
              collection,
              key: String(key),
              value: String(value),
            }
          );

          if (tokenAttributeResult) {
            addedTokenAttributes.push(tokenAttributeResult);
            (tokenAttributeCounter as any)[attributeResult.id] = 1;
          }
        }

        let attributeIdsFilter = "";

        if (attributeIds.length) {
          attributeIdsFilter = `AND attribute_id NOT IN ($/attributeIds:raw/)`;
        }

        // Clear deleted token attributes
        const removedTokenAttributes = await idb.manyOrNone(
          `WITH x AS (
                    DELETE FROM token_attributes
                    WHERE contract = $/contract/
                    AND token_id = $/tokenId/
                    ${attributeIdsFilter}
                    RETURNING contract, token_id, attribute_id, collection_id, key, value, created_at
                   )
                   INSERT INTO removed_token_attributes SELECT * FROM x
                   ON CONFLICT (contract,token_id,attribute_id) DO UPDATE SET deleted_at = now()
                   RETURNING key, value, attribute_id;`,
          {
            contract: toBuffer(contract),
            tokenId,
            attributeIds: _.join(attributeIds, ","),
          }
        );

        // Schedule attribute refresh
        _.forEach(removedTokenAttributes, (attribute) => {
          (tokenAttributeCounter as any)[attribute.attribute_id] = -1;
        });

        const attributesToRefresh = addedTokenAttributes.concat(removedTokenAttributes);

        // Schedule attribute refresh
        _.forEach(attributesToRefresh, (attribute) => {
          resyncAttributeKeyCounts.addToQueue(collection, attribute.key);
          resyncAttributeValueCounts.addToQueue(collection, attribute.key, attribute.value);
        });

        // If any attributes changed
        if (!_.isEmpty(attributesToRefresh)) {
          await rarityQueue.addToQueue(collection); // Recalculate the collection rarity
        }

        if (!_.isEmpty(tokenAttributeCounter)) {
          await updateAttributeCounts.addToQueue(tokenAttributeCounter);
        }

        // Mark the token as having metadata indexed.
        await idb.none(
          `
            UPDATE tokens SET metadata_indexed = TRUE, updated_at = now()
            WHERE tokens.contract = $/contract/
              AND tokens.token_id = $/tokenId/
              AND tokens.metadata_indexed IS DISTINCT FROM TRUE
          `,
          {
            contract: toBuffer(contract),
            tokenId,
          }
        );
      } catch (error) {
        logger.error(
          QUEUE_NAME,
          `Failed to process token metadata info ${JSON.stringify(job.data)}: ${error}`
        );
        throw error;
      }
    },
    { connection: redis.duplicate(), concurrency: 30 }
  );
  worker.on("error", (error) => {
    logger.error(QUEUE_NAME, `Worker errored: ${error}`);
  });
}

export type TokenMetadataInfo = {
  collection: string;
  contract: string;
  tokenId: string;
  name?: string;
  description?: string;
  imageUrl?: string;
  mediaUrl?: string;
  flagged?: boolean;
  attributes: {
    key: string;
    value: string;
    kind: "string" | "number" | "date" | "range";
    rank?: number;
  }[];
};

export const addToQueue = async (tokenMetadataInfos: TokenMetadataInfo[]) => {
  await queue.addBulk(
    tokenMetadataInfos
      .map((tokenMetadataInfo) => ({
        name: `${tokenMetadataInfo.contract}-${tokenMetadataInfo.tokenId}`,
        data: tokenMetadataInfo,
      }))
      .filter(({ data }) => data.collection && data.contract && data.tokenId && data.attributes)
  );
};<|MERGE_RESOLUTION|>--- conflicted
+++ resolved
@@ -135,11 +135,7 @@
           return;
         }
 
-<<<<<<< HEAD
-        if (flagged != undefined) {
-=======
         if (flagged != null) {
->>>>>>> c2d35a08
           await flagStatusUpdate.addToQueue([
             {
               contract,
