/* eslint-disable @typescript-eslint/no-explicit-any */

import { Job, Queue, QueueScheduler, Worker } from "bullmq";
import { getUnixTime } from "date-fns";
import _ from "lodash";

import { idb, ridb } from "@/common/db";
import { logger } from "@/common/logger";
import { redis } from "@/common/redis";
import { toBuffer } from "@/common/utils";
import { config } from "@/config/index";

import * as flagStatusUpdate from "@/jobs/flag-status/update";
<<<<<<< HEAD
import * as updateCollectionActivity from "@/jobs/collection-updates/update-collection-activity";
import * as updateCollectionUserActivity from "@/jobs/collection-updates/update-collection-user-activity";
import * as updateCollectionDailyVolume from "@/jobs/collection-updates/update-collection-daily-volume";
import * as updateActivitiesCollection from "@/jobs/elasticsearch/update-activities-collection";

=======
>>>>>>> dd8692fd
import PgPromise from "pg-promise";
import { updateActivities } from "@/jobs/activities/utils";
import { fetchCollectionMetadataJob } from "@/jobs/token-updates/fetch-collection-metadata-job";
import { resyncAttributeKeyCountsJob } from "@/jobs/update-attribute/resync-attribute-key-counts-job";
import { resyncAttributeValueCountsJob } from "@/jobs/update-attribute/resync-attribute-value-counts-job";
import { resyncAttributeCountsJob } from "@/jobs/update-attribute/update-attribute-counts-job";
import { rarityQueueJob } from "@/jobs/collection-updates/rarity-queue-job";
import { updateCollectionActivityJob } from "@/jobs/collection-updates/update-collection-activity-job";
import { updateCollectionDailyVolumeJob } from "@/jobs/collection-updates/update-collection-daily-volume-job";
import { updateCollectionUserActivityJob } from "@/jobs/collection-updates/update-collection-user-activity-job";

const QUEUE_NAME = "metadata-index-write-queue";

export const queue = new Queue(QUEUE_NAME, {
  connection: redis.duplicate(),
  defaultJobOptions: {
    attempts: 10,
    backoff: {
      type: "exponential",
      delay: 5000,
    },
    removeOnComplete: 1000,
    removeOnFail: 1000,
    timeout: 60000,
  },
});
new QueueScheduler(QUEUE_NAME, { connection: redis.duplicate() });

// BACKGROUND WORKER ONLY
if (config.doBackgroundWork) {
  const worker = new Worker(
    QUEUE_NAME,
    async (job: Job) => {
      const tokenAttributeCounter = {};
      const {
        collection,
        contract,
        tokenId,
        name,
        description,
        imageUrl,
        mediaUrl,
        flagged,
        attributes,
      } = job.data as TokenMetadataInfo;

      try {
        // Update the token's metadata
        const result = await idb.oneOrNone(
          `
            UPDATE tokens SET
              name = $/name/,
              description = $/description/,
              image = $/image/,
              media = $/media/,
              updated_at = now(),
              collection_id = collection_id,
              created_at = created_at
            WHERE tokens.contract = $/contract/
            AND tokens.token_id = $/tokenId/
            RETURNING collection_id, created_at
          `,
          {
            contract: toBuffer(contract),
            tokenId,
            name: name || null,
            description: description || null,
            image: imageUrl || null,
            media: mediaUrl || null,
          }
        );

        // Skip if there is no associated entry in the `tokens` table
        if (!result) {
          return;
        }

        // If the new collection ID is different from the collection ID currently stored
        if (
          result.collection_id !=
            "0x495f947276749ce646f68ac8c248420045cb7b5e:opensea-os-shared-storefront-collection" &&
          result.collection_id != collection
        ) {
          logger.info(
            QUEUE_NAME,
            `New collection ${collection} for contract=${contract}, tokenId=${tokenId}, old collection=${result.collection_id}`
          );

          if (updateActivities(contract)) {
            // Update the activities to the new collection
            await updateCollectionActivityJob.addToQueue({
              newCollectionId: collection,
              oldCollectionId: result.collection_id,
              contract,
              tokenId,
            });

            await updateCollectionUserActivityJob.addToQueue({
              newCollectionId: collection,
              oldCollectionId: result.collection_id,
              contract,
              tokenId,
            });

            // Trigger a delayed job to recalc the daily volumes
<<<<<<< HEAD
            await updateCollectionDailyVolume.addToQueue(collection, contract);

            if (config.doElasticsearchWork) {
              await updateActivitiesCollection.addToQueue(
                contract,
                tokenId,
                collection,
                result.collection_id
              );
            }
=======
            await updateCollectionDailyVolumeJob.addToQueue({
              newCollectionId: collection,
              contract,
            });
>>>>>>> dd8692fd
          }

          // Set the new collection and update the token association
          await fetchCollectionMetadataJob.addToQueue(
            [
              {
                contract,
                tokenId,
                mintedTimestamp: getUnixTime(new Date(result.created_at)),
                newCollection: true,
                oldCollectionId: result.collection_id,
              },
            ],
            `${contract}:${tokenId}`
          );

          return;
        }

        if (flagged != null) {
          await flagStatusUpdate.addToQueue([
            {
              contract,
              tokenId,
              isFlagged: Boolean(flagged),
            },
          ]);
        }

        // Fetch all existing keys
        const addedTokenAttributes = [];
        const attributeIds = [];
        const attributeKeysIds = await ridb.manyOrNone(
          `
            SELECT key, id, info
            FROM attribute_keys
            WHERE collection_id = $/collection/
            AND key IN ('${_.join(
              _.map(attributes, (a) => PgPromise.as.value(a.key)),
              "','"
            )}')
          `,
          { collection }
        );

        const attributeKeysIdsMap = new Map(
          _.map(attributeKeysIds, (a) => [a.key, { id: a.id, info: a.info }])
        );

        // Token attributes
        for (const { key, value, kind, rank } of attributes) {
          if (
            attributeKeysIdsMap.has(key) &&
            kind == "number" &&
            (_.isNull(attributeKeysIdsMap.get(key)?.info) ||
              attributeKeysIdsMap.get(key)?.info.min_range > value ||
              attributeKeysIdsMap.get(key)?.info.max_range < value)
          ) {
            // If number type try to update range as well and return the ID
            const infoUpdate = `
              CASE WHEN info IS NULL THEN 
                    jsonb_object(array['min_range', 'max_range'], array[$/value/, $/value/]::text[])
                  ELSE
                    info || jsonb_object(array['min_range', 'max_range'], array[
                          CASE
                              WHEN (info->>'min_range')::numeric > $/value/::numeric THEN $/value/::numeric
                              ELSE (info->>'min_range')::numeric
                          END,
                          CASE
                              WHEN (info->>'max_range')::numeric < $/value/::numeric THEN $/value/::numeric
                              ELSE (info->>'max_range')::numeric
                          END
                    ]::text[])
              END
            `;

            await idb.oneOrNone(
              `
                UPDATE attribute_keys
                SET info = ${infoUpdate}
                WHERE collection_id = $/collection/
                AND key = $/key/
              `,
              {
                collection,
                key: String(key),
                value,
              }
            );
          }

          // This is a new key, insert it and return the ID
          if (!attributeKeysIdsMap.has(key)) {
            let info = null;
            if (kind == "number") {
              info = { min_range: Number(value), max_range: Number(value) };
            }

            // If no attribute key is available, then save it and refetch
            const attributeKeyResult = await idb.oneOrNone(
              `
                INSERT INTO "attribute_keys" (
                  "collection_id",
                  "key",
                  "kind",
                  "rank",
                  "info"
                ) VALUES (
                  $/collection/,
                  $/key/,
                  $/kind/,
                  $/rank/,
                  $/info/
                )
                ON CONFLICT DO NOTHING
                RETURNING "id"
              `,
              {
                collection,
                key: String(key),
                kind,
                rank: rank || null,
                info,
              }
            );

            if (!attributeKeyResult?.id) {
              // Otherwise, fail (and retry)
              throw new Error(`Could not fetch/save attribute key "${key}"`);
            }

            // Add the new key and id to the map
            attributeKeysIdsMap.set(key, { id: attributeKeyResult.id, info });
          }

          // Fetch the attribute from the database (will succeed in the common case)
          let attributeResult = await ridb.oneOrNone(
            `
              SELECT id, COALESCE(array_length(sample_images, 1), 0) AS "sample_images_length"
              FROM attributes
              WHERE attribute_key_id = $/attributeKeyId/
              AND value = $/value/
            `,
            {
              attributeKeyId: attributeKeysIdsMap.get(key)?.id,
              value: String(value),
            }
          );

          if (!attributeResult?.id) {
            // If no attribute is not available, then save it and refetch
            attributeResult = await idb.oneOrNone(
              `
                WITH "x" AS (
                  INSERT INTO "attributes" (
                    "attribute_key_id",
                    "value",
                    "sell_updated_at",
                    "buy_updated_at",
                    "collection_id",
                    "kind",
                    "key"
                  ) VALUES (
                    $/attributeKeyId/,
                    $/value/,
                    NOW(),
                    NOW(),
                    $/collection/,
                    $/kind/,
                    $/key/
                  )
                  ON CONFLICT DO NOTHING
                  RETURNING "id"
                )
                
                UPDATE attribute_keys
                SET attribute_count = "attribute_count" + (SELECT COUNT(*) FROM "x")
                WHERE id = $/attributeKeyId/
                RETURNING (SELECT x.id FROM "x"), "attribute_count"
              `,
              {
                attributeKeyId: attributeKeysIdsMap.get(key)?.id,
                value: String(value),
                collection,
                kind,
                key: String(key),
              }
            );
          }

          if (!attributeResult?.id) {
            // Otherwise, fail (and retry)
            throw new Error(`Could not fetch/save attribute "${value}"`);
          }

          attributeIds.push(attributeResult.id);

          let sampleImageUpdate = "";
          if (imageUrl && attributeResult.sample_images_length < 4) {
            sampleImageUpdate = `
              UPDATE attributes
              SET sample_images = array_prepend($/image/, sample_images)
              WHERE id = $/attributeId/
              AND (sample_images IS NULL OR array_length(sample_images, 1) < 4)
              AND array_position(sample_images, $/image/) IS NULL;`;
          }

          // Associate the attribute with the token
          const tokenAttributeResult = await idb.oneOrNone(
            `
              ${sampleImageUpdate}
              INSERT INTO "token_attributes" (
                "contract",
                "token_id",
                "attribute_id",
                "collection_id",
                "key",
                "value"
              ) VALUES (
                $/contract/,
                $/tokenId/,
                $/attributeId/,
                $/collection/,
                $/key/,
                $/value/
              )
              ON CONFLICT DO NOTHING
              RETURNING key, value, attribute_id;
            `,
            {
              contract: toBuffer(contract),
              tokenId,
              attributeId: attributeResult.id,
              image: imageUrl || null,
              collection,
              key: String(key),
              value: String(value),
            }
          );

          if (tokenAttributeResult) {
            addedTokenAttributes.push(tokenAttributeResult);
            (tokenAttributeCounter as any)[attributeResult.id] = 1;
          }
        }

        let attributeIdsFilter = "";

        if (attributeIds.length) {
          attributeIdsFilter = `AND attribute_id NOT IN ($/attributeIds:raw/)`;
        }

        // Clear deleted token attributes
        const removedTokenAttributes = await idb.manyOrNone(
          `WITH x AS (
                    DELETE FROM token_attributes
                    WHERE contract = $/contract/
                    AND token_id = $/tokenId/
                    ${attributeIdsFilter}
                    RETURNING contract, token_id, attribute_id, collection_id, key, value, created_at
                   )
                   INSERT INTO removed_token_attributes SELECT * FROM x
                   ON CONFLICT (contract,token_id,attribute_id) DO UPDATE SET deleted_at = now()
                   RETURNING key, value, attribute_id;`,
          {
            contract: toBuffer(contract),
            tokenId,
            attributeIds: _.join(attributeIds, ","),
          }
        );

        // Schedule attribute refresh
        _.forEach(removedTokenAttributes, (attribute) => {
          (tokenAttributeCounter as any)[attribute.attribute_id] = -1;
        });

        const attributesToRefresh = addedTokenAttributes.concat(removedTokenAttributes);

        // Schedule attribute refresh
        _.forEach(attributesToRefresh, (attribute) => {
          resyncAttributeKeyCountsJob.addToQueue({ collection, key: attribute.key });
          resyncAttributeValueCountsJob.addToQueue({
            collection,
            key: attribute.key,
            value: attribute.value,
          });
        });

        // If any attributes changed
        if (!_.isEmpty(attributesToRefresh)) {
          await rarityQueueJob.addToQueue({ collectionId: collection }); // Recalculate the collection rarity
        }

        if (!_.isEmpty(tokenAttributeCounter)) {
          await resyncAttributeCountsJob.addToQueue({ tokenAttributeCounter });
        }

        // Mark the token as having metadata indexed.
        await idb.none(
          `
            UPDATE tokens SET metadata_indexed = TRUE, updated_at = now()
            WHERE tokens.contract = $/contract/
              AND tokens.token_id = $/tokenId/
              AND tokens.metadata_indexed IS DISTINCT FROM TRUE
          `,
          {
            contract: toBuffer(contract),
            tokenId,
          }
        );
      } catch (error) {
        logger.error(
          QUEUE_NAME,
          `Failed to process token metadata info ${JSON.stringify(job.data)}: ${error}`
        );
        throw error;
      }
    },
    { connection: redis.duplicate(), concurrency: 30 }
  );
  worker.on("error", (error) => {
    logger.error(QUEUE_NAME, `Worker errored: ${error}`);
  });
}

export type TokenMetadataInfo = {
  collection: string;
  contract: string;
  tokenId: string;
  name?: string;
  description?: string;
  imageUrl?: string;
  mediaUrl?: string;
  flagged?: boolean;
  attributes: {
    key: string;
    value: string;
    kind: "string" | "number" | "date" | "range";
    rank?: number;
  }[];
};

export const addToQueue = async (tokenMetadataInfos: TokenMetadataInfo[]) => {
  await queue.addBulk(
    tokenMetadataInfos
      .map((tokenMetadataInfo) => ({
        name: `${tokenMetadataInfo.contract}-${tokenMetadataInfo.tokenId}`,
        data: tokenMetadataInfo,
      }))
      .filter(({ data }) => data.collection && data.contract && data.tokenId && data.attributes)
  );
};<|MERGE_RESOLUTION|>--- conflicted
+++ resolved
@@ -11,14 +11,8 @@
 import { config } from "@/config/index";
 
 import * as flagStatusUpdate from "@/jobs/flag-status/update";
-<<<<<<< HEAD
-import * as updateCollectionActivity from "@/jobs/collection-updates/update-collection-activity";
-import * as updateCollectionUserActivity from "@/jobs/collection-updates/update-collection-user-activity";
-import * as updateCollectionDailyVolume from "@/jobs/collection-updates/update-collection-daily-volume";
 import * as updateActivitiesCollection from "@/jobs/elasticsearch/update-activities-collection";
 
-=======
->>>>>>> dd8692fd
 import PgPromise from "pg-promise";
 import { updateActivities } from "@/jobs/activities/utils";
 import { fetchCollectionMetadataJob } from "@/jobs/token-updates/fetch-collection-metadata-job";
@@ -124,8 +118,10 @@
             });
 
             // Trigger a delayed job to recalc the daily volumes
-<<<<<<< HEAD
-            await updateCollectionDailyVolume.addToQueue(collection, contract);
+            await updateCollectionDailyVolumeJob.addToQueue({
+              newCollectionId: collection,
+              contract,
+            });
 
             if (config.doElasticsearchWork) {
               await updateActivitiesCollection.addToQueue(
@@ -135,12 +131,6 @@
                 result.collection_id
               );
             }
-=======
-            await updateCollectionDailyVolumeJob.addToQueue({
-              newCollectionId: collection,
-              contract,
-            });
->>>>>>> dd8692fd
           }
 
           // Set the new collection and update the token association
