/* eslint-disable @typescript-eslint/no-explicit-any */

import { Job, Queue, QueueScheduler, Worker } from "bullmq";
import { getUnixTime } from "date-fns";
import _ from "lodash";

import { idb, ridb } from "@/common/db";
import { logger } from "@/common/logger";
import { redis } from "@/common/redis";
import { toBuffer } from "@/common/utils";
import { config } from "@/config/index";

import * as flagStatusUpdate from "@/jobs/flag-status/update";
<<<<<<< HEAD
=======
import * as updateCollectionActivity from "@/jobs/collection-updates/update-collection-activity";
import * as updateCollectionUserActivity from "@/jobs/collection-updates/update-collection-user-activity";
import * as updateCollectionDailyVolume from "@/jobs/collection-updates/update-collection-daily-volume";
import * as updateAttributeCounts from "@/jobs/update-attribute/update-attribute-counts";
>>>>>>> f0a574fe
import * as updateActivitiesCollection from "@/jobs/elasticsearch/update-activities-collection";

import PgPromise from "pg-promise";
import { updateActivities } from "@/jobs/activities/utils";
import { fetchCollectionMetadataJob } from "@/jobs/token-updates/fetch-collection-metadata-job";
import { resyncAttributeKeyCountsJob } from "@/jobs/update-attribute/resync-attribute-key-counts-job";
import { resyncAttributeValueCountsJob } from "@/jobs/update-attribute/resync-attribute-value-counts-job";
import { resyncAttributeCountsJob } from "@/jobs/update-attribute/update-attribute-counts-job";
import { rarityQueueJob } from "@/jobs/collection-updates/rarity-queue-job";
import { updateCollectionActivityJob } from "@/jobs/collection-updates/update-collection-activity-job";
import { updateCollectionDailyVolumeJob } from "@/jobs/collection-updates/update-collection-daily-volume-job";
import { updateCollectionUserActivityJob } from "@/jobs/collection-updates/update-collection-user-activity-job";

const QUEUE_NAME = "metadata-index-write-queue";

export const queue = new Queue(QUEUE_NAME, {
  connection: redis.duplicate(),
  defaultJobOptions: {
    attempts: 10,
    backoff: {
      type: "exponential",
      delay: 5000,
    },
    removeOnComplete: 1000,
    removeOnFail: 1000,
    timeout: 60000,
  },
});
new QueueScheduler(QUEUE_NAME, { connection: redis.duplicate() });

// BACKGROUND WORKER ONLY
if (config.doBackgroundWork) {
  const worker = new Worker(
    QUEUE_NAME,
    async (job: Job) => {
      const tokenAttributeCounter = {};
      const {
        collection,
        contract,
        tokenId,
        name,
        description,
        originalMetadata,
        imageUrl,
        imageOriginalUrl,
        imageProperties,
        animationOriginalUrl,
        metadataOriginalUrl,
        mediaUrl,
        flagged,
        attributes,
      } = job.data as TokenMetadataInfo;

      try {
        // Update the token's metadata
        const result = await idb.oneOrNone(
          `
            UPDATE tokens SET
              name = $/name/,
              description = $/description/,
              image = $/image/,
              metadata = $/metadata:json/,
              media = $/media/,
              updated_at = now(),
              collection_id = collection_id,
              created_at = created_at
            WHERE tokens.contract = $/contract/
            AND tokens.token_id = $/tokenId/
            RETURNING collection_id, created_at
          `,
          {
            contract: toBuffer(contract),
            tokenId,
            name: name || null,
            description: description || null,
            image: imageUrl || null,
            metadata:
              {
                original_metadata: originalMetadata || null,
                image_original_url: imageOriginalUrl || null,
                image_properties: imageProperties || null,
                animation_original_url: animationOriginalUrl || null,
                metadata_original_url: metadataOriginalUrl || null,
              } || {},
            media: mediaUrl || null,
          }
        );

        // Skip if there is no associated entry in the `tokens` table
        if (!result) {
          return;
        }

        // If the new collection ID is different from the collection ID currently stored
        if (
          result.collection_id !=
            "0x495f947276749ce646f68ac8c248420045cb7b5e:opensea-os-shared-storefront-collection" &&
          result.collection_id != collection
        ) {
          logger.info(
            QUEUE_NAME,
            `New collection ${collection} for contract=${contract}, tokenId=${tokenId}, old collection=${result.collection_id}`
          );

          if (updateActivities(contract)) {
            // Update the activities to the new collection
            await updateCollectionActivityJob.addToQueue({
              newCollectionId: collection,
              oldCollectionId: result.collection_id,
              contract,
              tokenId,
            });

            await updateCollectionUserActivityJob.addToQueue({
              newCollectionId: collection,
              oldCollectionId: result.collection_id,
              contract,
              tokenId,
            });

            // Trigger a delayed job to recalc the daily volumes
<<<<<<< HEAD
            await updateCollectionDailyVolumeJob.addToQueue({
              newCollectionId: collection,
              contract,
            });
=======
            await updateCollectionDailyVolume.addToQueue(collection, contract);
>>>>>>> f0a574fe

            if (config.doElasticsearchWork) {
              await updateActivitiesCollection.addToQueue(
                contract,
                tokenId,
                collection,
                result.collection_id
              );
            }
          }

          // Set the new collection and update the token association
          await fetchCollectionMetadataJob.addToQueue(
            [
              {
                contract,
                tokenId,
                mintedTimestamp: getUnixTime(new Date(result.created_at)),
                newCollection: true,
                oldCollectionId: result.collection_id,
              },
            ],
            `${contract}:${tokenId}`
          );

          return;
        }

        if (flagged != null) {
          await flagStatusUpdate.addToQueue([
            {
              contract,
              tokenId,
              isFlagged: Boolean(flagged),
            },
          ]);
        }

        // Fetch all existing keys
        const addedTokenAttributes = [];
        const attributeIds = [];
        const attributeKeysIds = await ridb.manyOrNone(
          `
            SELECT key, id, info
            FROM attribute_keys
            WHERE collection_id = $/collection/
            AND key IN ('${_.join(
              _.map(attributes, (a) => PgPromise.as.value(a.key)),
              "','"
            )}')
          `,
          { collection }
        );

        const attributeKeysIdsMap = new Map(
          _.map(attributeKeysIds, (a) => [a.key, { id: a.id, info: a.info }])
        );

        // Token attributes
        for (const { key, value, kind, rank } of attributes) {
          if (
            attributeKeysIdsMap.has(key) &&
            kind == "number" &&
            (_.isNull(attributeKeysIdsMap.get(key)?.info) ||
              attributeKeysIdsMap.get(key)?.info.min_range > value ||
              attributeKeysIdsMap.get(key)?.info.max_range < value)
          ) {
            // If number type try to update range as well and return the ID
            const infoUpdate = `
              CASE WHEN info IS NULL THEN 
                    jsonb_object(array['min_range', 'max_range'], array[$/value/, $/value/]::text[])
                  ELSE
                    info || jsonb_object(array['min_range', 'max_range'], array[
                          CASE
                              WHEN (info->>'min_range')::numeric > $/value/::numeric THEN $/value/::numeric
                              ELSE (info->>'min_range')::numeric
                          END,
                          CASE
                              WHEN (info->>'max_range')::numeric < $/value/::numeric THEN $/value/::numeric
                              ELSE (info->>'max_range')::numeric
                          END
                    ]::text[])
              END
            `;

            await idb.oneOrNone(
              `
                UPDATE attribute_keys
                SET info = ${infoUpdate}
                WHERE collection_id = $/collection/
                AND key = $/key/
              `,
              {
                collection,
                key: String(key),
                value,
              }
            );
          }

          // This is a new key, insert it and return the ID
          if (!attributeKeysIdsMap.has(key)) {
            let info = null;
            if (kind == "number") {
              info = { min_range: Number(value), max_range: Number(value) };
            }

            // If no attribute key is available, then save it and refetch
            const attributeKeyResult = await idb.oneOrNone(
              `
                INSERT INTO "attribute_keys" (
                  "collection_id",
                  "key",
                  "kind",
                  "rank",
                  "info"
                ) VALUES (
                  $/collection/,
                  $/key/,
                  $/kind/,
                  $/rank/,
                  $/info/
                )
                ON CONFLICT DO NOTHING
                RETURNING "id"
              `,
              {
                collection,
                key: String(key),
                kind,
                rank: rank || null,
                info,
              }
            );

            if (!attributeKeyResult?.id) {
              // Otherwise, fail (and retry)
              throw new Error(`Could not fetch/save attribute key "${key}"`);
            }

            // Add the new key and id to the map
            attributeKeysIdsMap.set(key, { id: attributeKeyResult.id, info });
          }

          // Fetch the attribute from the database (will succeed in the common case)
          let attributeResult = await ridb.oneOrNone(
            `
              SELECT id, COALESCE(array_length(sample_images, 1), 0) AS "sample_images_length"
              FROM attributes
              WHERE attribute_key_id = $/attributeKeyId/
              AND value = $/value/
            `,
            {
              attributeKeyId: attributeKeysIdsMap.get(key)?.id,
              value: String(value),
            }
          );

          if (!attributeResult?.id) {
            // If no attribute is not available, then save it and refetch
            attributeResult = await idb.oneOrNone(
              `
                WITH "x" AS (
                  INSERT INTO "attributes" (
                    "attribute_key_id",
                    "value",
                    "sell_updated_at",
                    "buy_updated_at",
                    "collection_id",
                    "kind",
                    "key"
                  ) VALUES (
                    $/attributeKeyId/,
                    $/value/,
                    NOW(),
                    NOW(),
                    $/collection/,
                    $/kind/,
                    $/key/
                  )
                  ON CONFLICT DO NOTHING
                  RETURNING "id"
                )
                
                UPDATE attribute_keys
                SET attribute_count = "attribute_count" + (SELECT COUNT(*) FROM "x")
                WHERE id = $/attributeKeyId/
                RETURNING (SELECT x.id FROM "x"), "attribute_count"
              `,
              {
                attributeKeyId: attributeKeysIdsMap.get(key)?.id,
                value: String(value),
                collection,
                kind,
                key: String(key),
              }
            );
          }

          if (!attributeResult?.id) {
            // Otherwise, fail (and retry)
            throw new Error(`Could not fetch/save attribute "${value}"`);
          }

          attributeIds.push(attributeResult.id);

          let sampleImageUpdate = "";
          if (imageUrl && attributeResult.sample_images_length < 4) {
            sampleImageUpdate = `
              UPDATE attributes
              SET sample_images = array_prepend($/image/, sample_images)
              WHERE id = $/attributeId/
              AND (sample_images IS NULL OR array_length(sample_images, 1) < 4)
              AND array_position(sample_images, $/image/) IS NULL;`;
          }

          // Associate the attribute with the token
          const tokenAttributeResult = await idb.oneOrNone(
            `
              ${sampleImageUpdate}
              INSERT INTO "token_attributes" (
                "contract",
                "token_id",
                "attribute_id",
                "collection_id",
                "key",
                "value"
              ) VALUES (
                $/contract/,
                $/tokenId/,
                $/attributeId/,
                $/collection/,
                $/key/,
                $/value/
              )
              ON CONFLICT DO NOTHING
              RETURNING key, value, attribute_id;
            `,
            {
              contract: toBuffer(contract),
              tokenId,
              attributeId: attributeResult.id,
              image: imageUrl || null,
              collection,
              key: String(key),
              value: String(value),
            }
          );

          if (tokenAttributeResult) {
            addedTokenAttributes.push(tokenAttributeResult);
            (tokenAttributeCounter as any)[attributeResult.id] = 1;
          }
        }

        let attributeIdsFilter = "";

        if (attributeIds.length) {
          attributeIdsFilter = `AND attribute_id NOT IN ($/attributeIds:raw/)`;
        }

        // Clear deleted token attributes
        const removedTokenAttributes = await idb.manyOrNone(
          `WITH x AS (
                    DELETE FROM token_attributes
                    WHERE contract = $/contract/
                    AND token_id = $/tokenId/
                    ${attributeIdsFilter}
                    RETURNING contract, token_id, attribute_id, collection_id, key, value, created_at
                   )
                   INSERT INTO removed_token_attributes SELECT * FROM x
                   ON CONFLICT (contract,token_id,attribute_id) DO UPDATE SET deleted_at = now()
                   RETURNING key, value, attribute_id;`,
          {
            contract: toBuffer(contract),
            tokenId,
            attributeIds: _.join(attributeIds, ","),
          }
        );

        // Schedule attribute refresh
        _.forEach(removedTokenAttributes, (attribute) => {
          (tokenAttributeCounter as any)[attribute.attribute_id] = -1;
        });

        const attributesToRefresh = addedTokenAttributes.concat(removedTokenAttributes);

        // Schedule attribute refresh
        _.forEach(attributesToRefresh, (attribute) => {
          resyncAttributeKeyCountsJob.addToQueue({ collection, key: attribute.key });
          resyncAttributeValueCountsJob.addToQueue({
            collection,
            key: attribute.key,
            value: attribute.value,
          });
        });

        // If any attributes changed
        if (!_.isEmpty(attributesToRefresh)) {
          await rarityQueueJob.addToQueue({ collectionId: collection }); // Recalculate the collection rarity
        }

        if (!_.isEmpty(tokenAttributeCounter)) {
          await resyncAttributeCountsJob.addToQueue({ tokenAttributeCounter });
        }

        // Mark the token as having metadata indexed.
        await idb.none(
          `
            UPDATE tokens SET metadata_indexed = TRUE, updated_at = now()
            WHERE tokens.contract = $/contract/
              AND tokens.token_id = $/tokenId/
              AND tokens.metadata_indexed IS DISTINCT FROM TRUE
          `,
          {
            contract: toBuffer(contract),
            tokenId,
          }
        );
      } catch (error) {
        logger.error(
          QUEUE_NAME,
          `Failed to process token metadata info ${JSON.stringify(job.data)}: ${error}`
        );
        throw error;
      }
    },
    { connection: redis.duplicate(), concurrency: 30 }
  );
  worker.on("error", (error) => {
    logger.error(QUEUE_NAME, `Worker errored: ${error}`);
  });
}

export type TokenMetadataInfo = {
  collection: string;
  contract: string;
  tokenId: string;
  name?: string;
  description?: string;
  originalMetadata?: JSON;
  imageUrl?: string;
  imageOriginalUrl?: string;
  imageProperties?: {
    width?: number;
    height?: number;
    size?: number;
    mime_type?: string;
  };
  animationOriginalUrl?: string;
  metadataOriginalUrl?: string;
  mediaUrl?: string;
  flagged?: boolean;
  attributes: {
    key: string;
    value: string;
    kind: "string" | "number" | "date" | "range";
    rank?: number;
  }[];
};

export const addToQueue = async (tokenMetadataInfos: TokenMetadataInfo[]) => {
  await queue.addBulk(
    tokenMetadataInfos
      .map((tokenMetadataInfo) => ({
        name: `${tokenMetadataInfo.contract}-${tokenMetadataInfo.tokenId}`,
        data: tokenMetadataInfo,
      }))
      .filter(({ data }) => data.collection && data.contract && data.tokenId && data.attributes)
  );
};<|MERGE_RESOLUTION|>--- conflicted
+++ resolved
@@ -11,13 +11,6 @@
 import { config } from "@/config/index";
 
 import * as flagStatusUpdate from "@/jobs/flag-status/update";
-<<<<<<< HEAD
-=======
-import * as updateCollectionActivity from "@/jobs/collection-updates/update-collection-activity";
-import * as updateCollectionUserActivity from "@/jobs/collection-updates/update-collection-user-activity";
-import * as updateCollectionDailyVolume from "@/jobs/collection-updates/update-collection-daily-volume";
-import * as updateAttributeCounts from "@/jobs/update-attribute/update-attribute-counts";
->>>>>>> f0a574fe
 import * as updateActivitiesCollection from "@/jobs/elasticsearch/update-activities-collection";
 
 import PgPromise from "pg-promise";
@@ -139,14 +132,10 @@
             });
 
             // Trigger a delayed job to recalc the daily volumes
-<<<<<<< HEAD
             await updateCollectionDailyVolumeJob.addToQueue({
               newCollectionId: collection,
               contract,
             });
-=======
-            await updateCollectionDailyVolume.addToQueue(collection, contract);
->>>>>>> f0a574fe
 
             if (config.doElasticsearchWork) {
               await updateActivitiesCollection.addToQueue(
