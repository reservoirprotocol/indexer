/* eslint-disable @typescript-eslint/no-explicit-any */

import { AbstractRabbitMqJobHandler, BackoffStrategy } from "@/jobs/abstract-rabbit-mq-job-handler";
import _ from "lodash";
import { config } from "@/config/index";
import { logger } from "@/common/logger";
import { idb, ridb } from "@/common/db";
import { toBuffer } from "@/common/utils";
import { refreshActivitiesTokenMetadataJob } from "@/jobs/activities/refresh-activities-token-metadata-job";
import { updateCollectionDailyVolumeJob } from "@/jobs/collection-updates/update-collection-daily-volume-job";
import { replaceActivitiesCollectionJob } from "@/jobs/activities/replace-activities-collection-job";
import { fetchCollectionMetadataJob } from "@/jobs/token-updates/fetch-collection-metadata-job";
import { getUnixTime } from "date-fns";
import { flagStatusUpdateJob } from "@/jobs/flag-status/flag-status-update-job";
import PgPromise from "pg-promise";
import { resyncAttributeKeyCountsJob } from "@/jobs/update-attribute/resync-attribute-key-counts-job";
import { resyncAttributeValueCountsJob } from "@/jobs/update-attribute/resync-attribute-value-counts-job";
import { rarityQueueJob } from "@/jobs/collection-updates/rarity-queue-job";
import { resyncAttributeCountsJob } from "@/jobs/update-attribute/update-attribute-counts-job";

export type MetadataIndexWriteJobPayload = {
  collection: string;
  contract: string;
  tokenId: string;
  name?: string;
  description?: string;
  originalMetadata?: JSON;
  imageUrl?: string;
  imageOriginalUrl?: string;
  imageProperties?: {
    width?: number;
    height?: number;
    size?: number;
    mime_type?: string;
  };
  animationOriginalUrl?: string;
  metadataOriginalUrl?: string;
  mediaUrl?: string;
  flagged?: boolean;
  isCopyrightInfringement?: boolean;
  attributes: {
    key: string;
    value: string;
    kind: "string" | "number" | "date" | "range";
    rank?: number;
  }[];
};

export class MetadataIndexWriteJob extends AbstractRabbitMqJobHandler {
  queueName = "metadata-index-write-queue";
  maxRetries = 10;
  concurrency = 30;
  lazyMode = true;
  backoff = {
    type: "exponential",
    delay: 20000,
  } as BackoffStrategy;

  protected async process(payload: MetadataIndexWriteJobPayload) {
    const tokenAttributeCounter = {};

    const {
      collection,
      contract,
      tokenId,
      name,
      description,
      originalMetadata,
      imageUrl,
      imageOriginalUrl,
      imageProperties,
      animationOriginalUrl,
      metadataOriginalUrl,
      mediaUrl,
      flagged,
      isCopyrightInfringement,
      attributes,
    } = payload;

    try {
      // Update the token's metadata
      const result = await idb.oneOrNone(
        `
            UPDATE tokens SET
              name = $/name/,
              description = $/description/,
              image = $/image/,
              metadata = $/metadata:json/,
              media = $/media/,
              updated_at = now(),
              collection_id = collection_id,
              created_at = created_at
            WHERE tokens.contract = $/contract/
            AND tokens.token_id = $/tokenId/
            RETURNING collection_id, created_at, (
                  SELECT
                  json_build_object(
                    'name', tokens.name,
                    'image', tokens.image,
                    'media', tokens.media
                  )
                  FROM tokens
                  WHERE tokens.contract = $/contract/
                  AND tokens.token_id = $/tokenId/
                ) AS old_metadata
          `,
        {
          contract: toBuffer(contract),
          tokenId,
          name: name || null,
          description: description || null,
          image: imageUrl || null,
          metadata:
            {
              original_metadata: originalMetadata || null,
              image_original_url: imageOriginalUrl || null,
              image_properties: imageProperties || null,
              animation_original_url: animationOriginalUrl || null,
              metadata_original_url: metadataOriginalUrl || null,
            } || {},
          media: mediaUrl || null,
        }
      );

      // Skip if there is no associated entry in the `tokens` table
      if (!result) {
        return;
      }

      if (
<<<<<<< HEAD
=======
        isCopyrightInfringement ||
>>>>>>> b89e3201
        result.old_metadata.name != name ||
        result.old_metadata.image != imageUrl ||
        result.old_metadata.media != mediaUrl
      ) {
        logger.info(
          this.queueName,
          JSON.stringify({
            topic: "debugCopyrightInfringement",
            message: "Token metadata updated",
            resultOldMetadata: result.old_metadata,
            payload,
          })
        );

        await refreshActivitiesTokenMetadataJob.addToQueue({
          contract,
          tokenId,
          collectionId: collection,
          tokenUpdateData: {
            name: name || null,
            image: imageUrl || null,
            media: mediaUrl || null,
          },
        });
      }

      // If the new collection ID is different from the collection ID currently stored
      if (
        result.collection_id !=
          "0x495f947276749ce646f68ac8c248420045cb7b5e:opensea-os-shared-storefront-collection" &&
        result.collection_id != collection
      ) {
        logger.info(
          this.queueName,
          `New collection ${collection} for contract=${contract}, tokenId=${tokenId}, old collection=${result.collection_id}`
        );

        if (this.updateActivities(contract)) {
          // Trigger a delayed job to recalc the daily volumes
          await updateCollectionDailyVolumeJob.addToQueue({
            newCollectionId: collection,
            contract,
          });

          // Update the activities to the new collection
          await replaceActivitiesCollectionJob.addToQueue({
            contract,
            tokenId,
            newCollectionId: collection,
            oldCollectionId: result.collection_id,
          });
        }

        // Set the new collection and update the token association
        await fetchCollectionMetadataJob.addToQueue(
          [
            {
              contract,
              tokenId,
              mintedTimestamp: getUnixTime(new Date(result.created_at)),
              newCollection: true,
              oldCollectionId: result.collection_id,
              context: "write-queue",
            },
          ],
          `${contract}:${tokenId}`
        );

        return;
      }

      if (flagged != null) {
        await flagStatusUpdateJob.addToQueue([
          {
            contract,
            tokenId,
            isFlagged: Boolean(flagged),
          },
        ]);
      }

      // Fetch all existing keys
      const addedTokenAttributes = [];
      const attributeIds = [];
      const attributeKeysIds = await ridb.manyOrNone(
        `
            SELECT key, id, info
            FROM attribute_keys
            WHERE collection_id = $/collection/
            AND key IN ('${_.join(
              _.map(attributes, (a) => PgPromise.as.value(a.key)),
              "','"
            )}')
          `,
        { collection }
      );

      const attributeKeysIdsMap = new Map(
        _.map(attributeKeysIds, (a) => [a.key, { id: a.id, info: a.info }])
      );

      // Token attributes
      for (const { key, value, kind, rank } of attributes) {
        if (
          attributeKeysIdsMap.has(key) &&
          kind == "number" &&
          (_.isNull(attributeKeysIdsMap.get(key)?.info) ||
            attributeKeysIdsMap.get(key)?.info.min_range > value ||
            attributeKeysIdsMap.get(key)?.info.max_range < value)
        ) {
          // If number type try to update range as well and return the ID
          const infoUpdate = `
              CASE WHEN info IS NULL THEN 
                    jsonb_object(array['min_range', 'max_range'], array[$/value/, $/value/]::text[])
                  ELSE
                    info || jsonb_object(array['min_range', 'max_range'], array[
                          CASE
                              WHEN (info->>'min_range')::numeric > $/value/::numeric THEN $/value/::numeric
                              ELSE (info->>'min_range')::numeric
                          END,
                          CASE
                              WHEN (info->>'max_range')::numeric < $/value/::numeric THEN $/value/::numeric
                              ELSE (info->>'max_range')::numeric
                          END
                    ]::text[])
              END
            `;

          await idb.oneOrNone(
            `
                UPDATE attribute_keys
                SET info = ${infoUpdate}
                WHERE collection_id = $/collection/
                AND key = $/key/
              `,
            {
              collection,
              key: String(key),
              value,
            }
          );
        }

        // This is a new key, insert it and return the ID
        if (!attributeKeysIdsMap.has(key)) {
          let info = null;
          if (kind == "number") {
            info = { min_range: Number(value), max_range: Number(value) };
          }

          // If no attribute key is available, then save it and refetch
          const attributeKeyResult = await idb.oneOrNone(
            `
                INSERT INTO "attribute_keys" (
                  "collection_id",
                  "key",
                  "kind",
                  "rank",
                  "info"
                ) VALUES (
                  $/collection/,
                  $/key/,
                  $/kind/,
                  $/rank/,
                  $/info/
                )
                ON CONFLICT DO NOTHING
                RETURNING "id"
              `,
            {
              collection,
              key: String(key),
              kind,
              rank: rank || null,
              info,
            }
          );

          if (!attributeKeyResult?.id) {
            // Otherwise, fail (and retry)
            throw new Error(`Could not fetch/save attribute key "${key}"`);
          }

          // Add the new key and id to the map
          attributeKeysIdsMap.set(key, { id: attributeKeyResult.id, info });
        }

        // Fetch the attribute from the database (will succeed in the common case)
        let attributeResult = await ridb.oneOrNone(
          `
              SELECT id, COALESCE(array_length(sample_images, 1), 0) AS "sample_images_length"
              FROM attributes
              WHERE attribute_key_id = $/attributeKeyId/
              AND value = $/value/
            `,
          {
            attributeKeyId: attributeKeysIdsMap.get(key)?.id,
            value: String(value),
          }
        );

        if (!attributeResult?.id) {
          // If no attribute is not available, then save it and refetch
          attributeResult = await idb.oneOrNone(
            `
                WITH "x" AS (
                  INSERT INTO "attributes" (
                    "attribute_key_id",
                    "value",
                    "sell_updated_at",
                    "buy_updated_at",
                    "collection_id",
                    "kind",
                    "key"
                  ) VALUES (
                    $/attributeKeyId/,
                    $/value/,
                    NOW(),
                    NOW(),
                    $/collection/,
                    $/kind/,
                    $/key/
                  )
                  ON CONFLICT DO NOTHING
                  RETURNING "id"
                )
                
                UPDATE attribute_keys
                SET attribute_count = "attribute_count" + (SELECT COUNT(*) FROM "x")
                WHERE id = $/attributeKeyId/
                RETURNING (SELECT x.id FROM "x"), "attribute_count"
              `,
            {
              attributeKeyId: attributeKeysIdsMap.get(key)?.id,
              value: String(value),
              collection,
              kind,
              key: String(key),
            }
          );
        }

        if (!attributeResult?.id) {
          // Otherwise, fail (and retry)
          throw new Error(`Could not fetch/save attribute "${value}"`);
        }

        attributeIds.push(attributeResult.id);

        let sampleImageUpdate = "";
        if (imageUrl && attributeResult.sample_images_length < 4) {
          sampleImageUpdate = `
              UPDATE attributes
              SET sample_images = array_prepend($/image/, sample_images)
              WHERE id = $/attributeId/
              AND (sample_images IS NULL OR array_length(sample_images, 1) < 4)
              AND array_position(sample_images, $/image/) IS NULL;`;
        }

        // Associate the attribute with the token
        const tokenAttributeResult = await idb.oneOrNone(
          `
              ${sampleImageUpdate}
              INSERT INTO "token_attributes" (
                "contract",
                "token_id",
                "attribute_id",
                "collection_id",
                "key",
                "value"
              ) VALUES (
                $/contract/,
                $/tokenId/,
                $/attributeId/,
                $/collection/,
                $/key/,
                $/value/
              )
              ON CONFLICT DO NOTHING
              RETURNING key, value, attribute_id;
            `,
          {
            contract: toBuffer(contract),
            tokenId,
            attributeId: attributeResult.id,
            image: imageUrl || null,
            collection,
            key: String(key),
            value: String(value),
          }
        );

        if (tokenAttributeResult) {
          addedTokenAttributes.push(tokenAttributeResult);
          (tokenAttributeCounter as any)[attributeResult.id] = 1;
        }
      }

      let attributeIdsFilter = "";

      if (attributeIds.length) {
        attributeIdsFilter = `AND attribute_id NOT IN ($/attributeIds:raw/)`;
      }

      // Clear deleted token attributes
      const removedTokenAttributes = await idb.manyOrNone(
        `WITH x AS (
                    DELETE FROM token_attributes
                    WHERE contract = $/contract/
                    AND token_id = $/tokenId/
                    ${attributeIdsFilter}
                    RETURNING contract, token_id, attribute_id, collection_id, key, value, created_at
                   )
                   INSERT INTO removed_token_attributes SELECT * FROM x
                   ON CONFLICT (contract,token_id,attribute_id) DO UPDATE SET deleted_at = now()
                   RETURNING key, value, attribute_id;`,
        {
          contract: toBuffer(contract),
          tokenId,
          attributeIds: _.join(attributeIds, ","),
        }
      );

      // Schedule attribute refresh
      _.forEach(removedTokenAttributes, (attribute) => {
        (tokenAttributeCounter as any)[attribute.attribute_id] = -1;
      });

      const attributesToRefresh = addedTokenAttributes.concat(removedTokenAttributes);

      // Schedule attribute refresh
      _.forEach(attributesToRefresh, (attribute) => {
        resyncAttributeKeyCountsJob.addToQueue({ collection, key: attribute.key });
        resyncAttributeValueCountsJob.addToQueue({
          collection,
          key: attribute.key,
          value: attribute.value,
        });
      });

      // If any attributes changed
      if (!_.isEmpty(attributesToRefresh)) {
        await rarityQueueJob.addToQueue({ collectionId: collection }); // Recalculate the collection rarity
      }

      if (!_.isEmpty(tokenAttributeCounter)) {
        await resyncAttributeCountsJob.addToQueue({ tokenAttributeCounter });
      }

      // Mark the token as having metadata indexed.
      await idb.none(
        `
            UPDATE tokens SET metadata_indexed = TRUE, updated_at = now()
            WHERE tokens.contract = $/contract/
              AND tokens.token_id = $/tokenId/
              AND tokens.metadata_indexed IS DISTINCT FROM TRUE
          `,
        {
          contract: toBuffer(contract),
          tokenId,
        }
      );
    } catch (error) {
      logger.error(
        this.queueName,
        `Failed to process token metadata info ${JSON.stringify(payload)}: ${error}`
      );
      throw error;
    }
  }

  public updateActivities(contract: string) {
    if (config.chainId === 1) {
      return _.indexOf(["0x82c7a8f707110f5fbb16184a5933e9f78a34c6ab"], contract) === -1;
    }

    return true;
  }

  public async addToQueue(tokenMetadataInfos: MetadataIndexWriteJobPayload[]) {
    await this.sendBatch(
      tokenMetadataInfos
        .map((tokenMetadataInfo) => ({
          payload: tokenMetadataInfo,
        }))
        .filter(
          ({ payload }) =>
            payload.collection && payload.contract && payload.tokenId && payload.attributes
        )
    );
  }
}

export const metadataIndexWriteJob = new MetadataIndexWriteJob();<|MERGE_RESOLUTION|>--- conflicted
+++ resolved
@@ -128,10 +128,7 @@
       }
 
       if (
-<<<<<<< HEAD
-=======
         isCopyrightInfringement ||
->>>>>>> b89e3201
         result.old_metadata.name != name ||
         result.old_metadata.image != imageUrl ||
         result.old_metadata.media != mediaUrl
