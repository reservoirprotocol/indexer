import { redb } from "@/common/db";
import { fromBuffer, toBuffer } from "@/common/utils";
import { AbstractRabbitMqJobHandler, BackoffStrategy } from "@/jobs/abstract-rabbit-mq-job-handler";
import _ from "lodash";
import { config } from "@/config/index";
import { PendingRefreshTokens, RefreshTokens } from "@/models/pending-refresh-tokens";
import { logger } from "@/common/logger";
import { AddressZero } from "@ethersproject/constants";
import { metadataIndexProcessJob } from "@/jobs/metadata-index/metadata-process-job";
import { onchainMetadataFetchTokenUriJob } from "@/jobs/metadata-index/onchain-metadata-fetch-token-uri-job";
import { isOpenseaSlugSharedContract } from "@/metadata/extend";
import { redis } from "@/common/redis";

export type MetadataIndexFetchJobPayload =
  | {
      kind: "full-collection";
      data: {
        method: string;
        collection: string;
        continuation?: string;
      };
      context?: string;
    }
  | {
      kind: "single-token";
      data: {
        method: string;
        collection: string;
        contract: string;
        tokenId: string;
      };
      context?: string;
    };

export default class MetadataIndexFetchJob extends AbstractRabbitMqJobHandler {
  queueName = "metadata-index-fetch-queue";
  maxRetries = 10;
  concurrency = 5;
  timeout = 60000;
  priorityQueue = true;
  backoff = {
    type: "exponential",
    delay: 20000,
  } as BackoffStrategy;

  public async process(payload: MetadataIndexFetchJobPayload) {
    // Do nothing if the indexer is running in liquidity-only mode
    if (config.liquidityOnly) {
      return;
    }

    const debugMissingTokenImages = await redis.sismember(
      "missing-token-image-contracts",
      payload.data.collection
    );

    if (debugMissingTokenImages) {
      logger.info(
        this.queueName,
        JSON.stringify({
          topic: "debugMissingTokenImages",
          message: `Start. collection=${payload.data.collection}, tokenId=${
            payload.kind === "single-token" ? payload.data.tokenId : ""
          }`,
          payload,
        })
      );
    }

    const { kind, data } = payload;
    const prioritized = !_.isUndefined(this.rabbitMqMessage?.prioritized);
    const limit = 1000;
    let refreshTokens: RefreshTokens[] = [];

    if (
      [
        "0x23581767a106ae21c074b2276d25e5c3e136a68b",
        "0x4481507cc228fa19d203bd42110d679571f7912e",
        "0xbc4ca0eda7647a8ab7c2061c2e118a18a936f13d",
        "0x4b15a9c28034dc83db40cd810001427d3bd7163d",
        "0xa28d6a8eb65a41f3958f1de62cbfca20b817e66a",
        "0xb660c6dc8b18e7541a493a9014d0525575184bd7",
        "0x9e9fbde7c7a83c43913bddc8779158f1368f0413",
<<<<<<< HEAD
=======
        "0xba5e05cb26b78eda3a2f8e3b3814726305dcac83",
>>>>>>> da34193b
      ].includes(payload.data.collection)
    ) {
      data.method = "simplehash";
    }

    if (kind === "full-collection") {
      logger.info(
        this.queueName,
        JSON.stringify({
          message: `Full collection. collection=${payload.data.collection}`,
          data,
          prioritized,
        })
      );

      // Get batch of tokens for the collection
      const [contract, tokenId] = data.continuation
        ? data.continuation.split(":")
        : [AddressZero, "0"];
      refreshTokens = await this.getTokensForCollection(data.collection, contract, tokenId, limit);

      // If no more tokens found
      if (_.isEmpty(refreshTokens)) {
        logger.warn(this.queueName, `No more tokens found for collection: ${data.collection}`);
        return;
      }

      // If there are potentially more tokens to refresh
      if (_.size(refreshTokens) == limit) {
        const lastToken = refreshTokens[limit - 1];
        const continuation = `${lastToken.contract}:${lastToken.tokenId}`;

        logger.info(
          this.queueName,
          JSON.stringify({
            message: `Trigger token sync continuation. collection=${payload.data.collection}, continuation=${continuation}`,
            data,
            prioritized,
          })
        );

        await this.addToQueue(
          [
            {
              kind,
              data: {
                ...data,
                continuation,
              },
            },
          ],
          prioritized
        );
      }
    } else if (kind === "single-token") {
      if (isOpenseaSlugSharedContract(payload.data.contract)) {
        data.method = "simplehash";
      }

      // Create the single token from the params
      refreshTokens.push({
        collection: data.collection,
        contract: data.contract,
        tokenId: data.tokenId,
      });
    }

    // Add the tokens to the list
    const pendingRefreshTokens = new PendingRefreshTokens(data.method);
    await pendingRefreshTokens.add(refreshTokens, prioritized);

    if (data.method === "onchain") {
      await onchainMetadataFetchTokenUriJob.addToQueue();
    } else {
      await metadataIndexProcessJob.addToQueue({ method: data.method });
    }
  }

  public async getTokensForCollection(
    collection: string,
    contract: string,
    tokenId: string,
    limit: number
  ) {
    const tokens = await redb.manyOrNone(
      `SELECT tokens.contract, tokens.token_id
            FROM tokens
            WHERE tokens.collection_id = $/collection/
            AND (tokens.contract, tokens.token_id) > ($/contract/, $/tokenId/)
            LIMIT ${limit}`,
      {
        collection: collection,
        contract: toBuffer(contract),
        tokenId: tokenId,
      }
    );

    return tokens.map((t) => {
      return { collection, contract: fromBuffer(t.contract), tokenId: t.token_id } as RefreshTokens;
    });
  }

  public getIndexingMethod(community?: string | null) {
    switch (community) {
      case "sound.xyz":
        return "soundxyz";
    }

    return config.metadataIndexingMethod;
  }

  public async addToQueue(
    metadataIndexInfos: MetadataIndexFetchJobPayload[],
    prioritized = false,
    delayInSeconds = 0
  ) {
    await this.sendBatch(
      metadataIndexInfos.map((metadataIndexInfo) => ({
        payload: metadataIndexInfo,
        delay: delayInSeconds * 1000,
        priority: prioritized ? 1 : 0,
      }))
    );
  }
}

export const metadataIndexFetchJob = new MetadataIndexFetchJob();<|MERGE_RESOLUTION|>--- conflicted
+++ resolved
@@ -81,10 +81,7 @@
         "0xa28d6a8eb65a41f3958f1de62cbfca20b817e66a",
         "0xb660c6dc8b18e7541a493a9014d0525575184bd7",
         "0x9e9fbde7c7a83c43913bddc8779158f1368f0413",
-<<<<<<< HEAD
-=======
         "0xba5e05cb26b78eda3a2f8e3b3814726305dcac83",
->>>>>>> da34193b
       ].includes(payload.data.collection)
     ) {
       data.method = "simplehash";
