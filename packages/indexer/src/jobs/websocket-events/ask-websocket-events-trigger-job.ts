import { logger } from "@/common/logger";
import { config } from "@/config/index";
import { publishWebsocketEvent } from "@/common/websocketPublisher";
import { AbstractRabbitMqJobHandler, BackoffStrategy } from "@/jobs/abstract-rabbit-mq-job-handler";
import { Orders } from "@/utils/orders";
import { idb } from "@/common/db";
import { Sources } from "@/models/sources";
import { SourcesEntity } from "@/models/sources/sources-entity";
import { getNetAmount } from "@/common/utils";
import { getJoiPriceObject } from "@/common/joi";
import _ from "lodash";
import * as Sdk from "@reservoir0x/sdk";

export type AskWebsocketEventsTriggerQueueJobPayload = {
  data: OrderWebsocketEventInfo;
};

const changedMapping = {
  fillability_status: "status",
  approval_status: "status",
  quantity_filled: "quantityFilled",
  quantity_remaining: "quantityRemaining",
  expiration: "expiration",
  price: "price.gross.amount",
};

export class AskWebsocketEventsTriggerQueueJob extends AbstractRabbitMqJobHandler {
  queueName = "ask-websocket-events-trigger-queue";
  maxRetries = 5;
  concurrency = 10;
  consumerTimeout = 60000;
  backoff = {
    type: "exponential",
    delay: 1000,
  } as BackoffStrategy;

  protected async process(payload: AskWebsocketEventsTriggerQueueJobPayload) {
    const { data } = payload;

    try {
      const changed = [];

      const eventType = data.trigger === "insert" ? "ask.created" : "ask.updated";

      if (data.trigger === "update" && data.before) {
        for (const key in changedMapping) {
          if (data.before[key as keyof OrderInfo] !== data.after[key as keyof OrderInfo]) {
            changed.push(changedMapping[key as keyof typeof changedMapping]);
          }
        }

        if (!changed.length) {
          logger.info(
            this.queueName,
            `No changes detected for event. before=${JSON.stringify(
              data.before
            )}, after=${JSON.stringify(data.after)}`
          );

          // return;
        }
      }

      const criteriaBuildQuery = Orders.buildCriteriaQuery("orders", "token_set_id", true);

      const rawResult = await idb.oneOrNone(
        `
            SELECT
              (${criteriaBuildQuery}) AS criteria
            FROM orders
            WHERE orders.id = $/orderId/
          `,
        { orderId: data.after.id }
      );

      const sources = await Sources.getInstance();

      let source: SourcesEntity | undefined;

      if (data.after.token_set_id?.startsWith("token")) {
        const [, contract, tokenId] = data.after.token_set_id.split(":");
        source = sources.get(Number(data.after.source_id_int), contract, tokenId);
      } else {
        source = sources.get(Number(data.after.source_id_int));
      }

      const formatValidBetween = (validBetween: string) => {
        try {
          const parsed = JSON.parse(validBetween.replace("infinity", "null"));
          return {
            validFrom: new Date(parsed[0]).getTime(),
            validUntil: new Date(parsed[1]).getTime(),
          };
        } catch (error) {
          return {
            validFrom: null,
            validUntil: null,
          };
        }
      };

      const result = {
        id: data.after.id,
        kind: data.after.kind,
        side: data.after.side,
        status: data.after.status,
        tokenSetId: data.after.token_set_id,
        tokenSetSchemaHash: data.after.token_set_schema_hash,
        nonce: data.after.nonce,
        contract: data.after.contract,
        maker: data.after.maker,
        taker: data.after.taker,
        price: await getJoiPriceObject(
          {
            gross: {
              amount: data.after.currency_price ?? data.after.price,
              nativeAmount: data.after.price,
            },
            net: {
              amount: getNetAmount(
                data.after.currency_price ?? data.after.price,
                _.min([data.after.fee_bps, 10000]) ?? data.after.fee_bps
              ),
              nativeAmount: getNetAmount(
                data.after.price,
                _.min([data.after.fee_bps, 10000]) ?? data.after.fee_bps
              ),
            },
          },
          data.after.currency
            ? data.after.currency
            : data.after.side === "sell"
            ? Sdk.Common.Addresses.Native[config.chainId]
            : Sdk.Common.Addresses.WNative[config.chainId],
          undefined
        ),
        ...formatValidBetween(data.after.valid_between),
        quantityFilled: Number(data.after.quantity_filled),
        quantityRemaining: Number(data.after.quantity_remaining),
        criteria: rawResult.criteria,
        source: {
          id: source?.address,
          domain: source?.domain,
          name: source?.getTitle(),
          icon: source?.getIcon(),
          url: source?.metadata.url,
        },
        feeBps: Number(data.after.fee_bps.toString()),
        feeBreakdown: data.after.fee_breakdown ? JSON.parse(data.after.fee_breakdown) : undefined,
        expiration: data.after.expiration,
        isReservoir: data.after.is_reservoir,
        isDynamic: Boolean(data.after.dynamic || data.after.kind === "sudoswap"),
        createdAt: new Date(data.after.created_at).toISOString(),
        updatedAt: new Date(data.after.updated_at).toISOString(),
        originatedAt: new Date(data.after.originated_at).toISOString(),
<<<<<<< HEAD
        rawData: data.after.raw_data,
=======
        rawData: data.after.raw_data ? JSON.parse(data.after.raw_data) : undefined,
>>>>>>> 950cfae6
      };

      await publishWebsocketEvent({
        event: eventType,
        tags: {
          contract: data.after.contract,
          source: source?.domain || "unknown",
          maker: data.after.maker,
          taker: data.after.taker,
        },
        changed,
        data: result,
        offset: data.offset,
      });
    } catch (error) {
      logger.error(
        this.queueName,
        `Error processing websocket event. data=${JSON.stringify(data)}, error=${JSON.stringify(
          error
        )}`
      );

      throw error;
    }
  }

  public async addToQueue(events: AskWebsocketEventsTriggerQueueJobPayload[]) {
    if (!config.doWebsocketServerWork) {
      return;
    }

    await this.sendBatch(
      events.map((event) => ({
        payload: event,
      }))
    );
  }
}

export type EventInfo = {
  data: OrderWebsocketEventInfo;
};

interface OrderInfo {
  id: string;
  kind: string;
  side: string;
  status: string;
  token_set_id: string;
  token_set_schema_hash: string;
  contract: string;
  maker: string;
  taker: string;
  currency: string;
  price: string;
  currency_price: string;
  nonce: string;
  dynamic: boolean;
  valid_between: string;

  source_id_int: number;
  quantity_filled: string;
  quantity_remaining: string;
  fee_bps: number;

  fee_breakdown: string;
  expiration: string;
  is_reservoir: boolean | null;
  raw_data: string;
  created_at: string;
  originated_at: string;
  updated_at: string;
  fillability_status: string;
  approval_status: string;
}

export type OrderWebsocketEventInfo = {
  before: OrderInfo;
  after: OrderInfo;
  trigger: "insert" | "update";
  offset: string;
};

export const askWebsocketEventsTriggerQueueJob = new AskWebsocketEventsTriggerQueueJob();<|MERGE_RESOLUTION|>--- conflicted
+++ resolved
@@ -153,11 +153,7 @@
         createdAt: new Date(data.after.created_at).toISOString(),
         updatedAt: new Date(data.after.updated_at).toISOString(),
         originatedAt: new Date(data.after.originated_at).toISOString(),
-<<<<<<< HEAD
-        rawData: data.after.raw_data,
-=======
         rawData: data.after.raw_data ? JSON.parse(data.after.raw_data) : undefined,
->>>>>>> 950cfae6
       };
 
       await publishWebsocketEvent({
