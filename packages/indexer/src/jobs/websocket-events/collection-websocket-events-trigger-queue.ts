--- conflicted
+++ resolved
@@ -64,8 +64,6 @@
             "c"."floor_sell_value",
             "c"."token_count",
             "c"."owner_count",
-<<<<<<< HEAD
-=======
             "c"."floor_sell_id",
             "c"."floor_sell_value",
             "c"."floor_sell_maker",
@@ -81,7 +79,6 @@
             "c"."non_flagged_floor_sell_maker",
             least(2147483647::NUMERIC, date_part('epoch', lower("c"."non_flagged_floor_sell_valid_between")))::INT AS "non_flagged_floor_sell_valid_from",
             least(2147483647::NUMERIC, coalesce(nullif(date_part('epoch', upper("c"."non_flagged_floor_sell_valid_between")), 'Infinity'),0))::INT AS "non_flagged_floor_sell_valid_until",
->>>>>>> e53cab13
             "c"."top_buy_id",
             "c"."top_buy_value",
             "c"."top_buy_maker",
@@ -152,8 +149,6 @@
                     : null,
                 },
                 ownerCount: Number(r.owner_count),
-<<<<<<< HEAD
-=======
                 floorAsk: {
                   id: r.floor_sell_id,
                   price: r.floor_sell_id ? formatEth(r.floor_sell_value) : null,
@@ -187,7 +182,6 @@
                     ? r.non_flagged_floor_sell_valid_until
                     : null,
                 },
->>>>>>> e53cab13
               }
         );
 
