--- conflicted
+++ resolved
@@ -4,10 +4,7 @@
 import { getNetworkName } from "@/config/network";
 import { publishEventToKafkaStreamJob } from "@/jobs/websocket-events/publish-event-to-kafka-stream-job";
 import { config } from "@/config/index";
-<<<<<<< HEAD
-=======
 import { logger } from "@/common/logger";
->>>>>>> d8314573
 
 export interface KafkaEvent {
   event: string;
@@ -88,8 +85,6 @@
   const published = kafkaStreamProducer.publish(topic, event, partitionKey);
 
   if (!published) {
-<<<<<<< HEAD
-=======
     logger.info(
       "publishKafkaEvent",
       JSON.stringify({
@@ -99,7 +94,6 @@
       })
     );
 
->>>>>>> d8314573
     await publishEventToKafkaStreamJob.addToQueue([{ event }]);
   }
 };
