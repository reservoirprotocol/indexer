--- conflicted
+++ resolved
@@ -330,11 +330,7 @@
         }
       }
 
-<<<<<<< HEAD
-      const baseMessage = {
-=======
       const event = {
->>>>>>> 83d26e94
         event: eventType,
         changed,
         data: {
@@ -509,21 +505,13 @@
       };
 
       await publishWebsocketEvent({
-<<<<<<< HEAD
-        ...baseMessage,
-=======
         ...event,
->>>>>>> 83d26e94
         tags: {
           id,
         },
       });
 
-<<<<<<< HEAD
-      await publishKafkaEvent(baseMessage);
-=======
       await publishKafkaEvent(event);
->>>>>>> 83d26e94
     } catch (error) {
       logger.error(
         this.queueName,
