--- conflicted
+++ resolved
@@ -150,42 +150,18 @@
         }
 
         if (!changed.length) {
-<<<<<<< HEAD
-          if (config.chainId === Network.EthereumSepolia) {
-            try {
-              for (const key in data.after) {
-                const beforeValue = data.before[key as keyof CollectionInfo];
-                const afterValue = data.after[key as keyof CollectionInfo];
-=======
           try {
             for (const key in data.after) {
               const beforeValue = data.before[key as keyof CollectionInfo];
               const afterValue = data.after[key as keyof CollectionInfo];
->>>>>>> 0cde791e
 
               if (beforeValue !== afterValue) {
                 changed.push(key as keyof CollectionInfo);
               }
             }
 
-<<<<<<< HEAD
-              logger.info(
-                this.queueName,
-                JSON.stringify({
-                  topic: "debugCollectionUpdates",
-                  message: `No changes detected for collection. contract=${data.after.contract}, collectionId=${data.after.id}`,
-                  data,
-                  changed,
-                  changedJson: JSON.stringify(changed),
-                  hasChanged: changed.length > 0,
-                })
-              );
-            } catch (error) {
-              logger.error(
-=======
             if (changed.length === 1) {
               logger.info(
->>>>>>> 0cde791e
                 this.queueName,
                 JSON.stringify({
                   topic: "debugCollectionUpdates",
