--- conflicted
+++ resolved
@@ -8,12 +8,9 @@
 import { redis } from "@/common/redis";
 import { Sources } from "@/models/sources";
 import { formatValidBetween } from "@/jobs/websocket-events/utils";
-<<<<<<< HEAD
 import { getJoiPriceObject } from "@/common/joi";
 import * as Sdk from "@reservoir0x/sdk";
-=======
 import * as kafkaStreamProducer from "@/common/kafka-stream-producer";
->>>>>>> d041a7ec
 
 interface CollectionInfo {
   id: string;
