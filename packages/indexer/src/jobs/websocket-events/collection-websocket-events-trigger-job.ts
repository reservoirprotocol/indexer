--- conflicted
+++ resolved
@@ -7,11 +7,7 @@
 import { idb } from "@/common/db";
 import { redis } from "@/common/redis";
 import { Sources } from "@/models/sources";
-<<<<<<< HEAD
-import { formatValidBetween } from "@/utils/websockets";
-=======
 import { formatValidBetween } from "@/jobs/websocket-events/utils";
->>>>>>> e629daf8
 
 interface CollectionInfo {
   id: string;
