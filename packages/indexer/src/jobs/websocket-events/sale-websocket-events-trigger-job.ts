import { logger } from "@/common/logger";
import { config } from "@/config/index";
import crypto from "crypto";
import { getJoiSaleObject } from "@/common/joi";

import { toBuffer } from "@/common/utils";
import { publishWebsocketEvent } from "@/common/websocketPublisher";
import { AbstractRabbitMqJobHandler, BackoffStrategy } from "@/jobs/abstract-rabbit-mq-job-handler";
import { OrderKind } from "@/orderbook/orders";
<<<<<<< HEAD
import { Network } from "@reservoir0x/sdk/dist/utils";
import { getTokenMetadata } from "./utils";
=======
>>>>>>> b0f9b18d

export type SaleWebsocketEventsTriggerQueueJobPayload = {
  data: SaleWebsocketEventInfo;
};

const changedMapping = {
  wash_trading_score: "washTradingScore",
  royalty_fee_bps: "fees.royaltyFeeBps",
  marketplace_fee_bps: "fees.marketplaceFeeBps",
  royalty_fee_breakdown: "fees.royaltyFeeBreakdown",
  marketplace_fee_breakdown: "fees.marketplaceFeeBreakdown",
  paid_full_royalty: "fees.paidFullRoyalty",
};

export class SaleWebsocketEventsTriggerQueueJob extends AbstractRabbitMqJobHandler {
  queueName = "sale-websocket-events-trigger-queue";
  maxRetries = 5;
  concurrency = 10;
  timeout = 60000;
  backoff = {
    type: "exponential",
    delay: 1000,
  } as BackoffStrategy;

  static async format(payload: SaleWebsocketEventsTriggerQueueJobPayload) {
    const { data } = payload;
    const r = await getTokenMetadata(data.after.token_id, data.after.contract);
    const result = await getJoiSaleObject({
      prices: {
        gross: {
          amount: data.after.currency_price ?? data.after.price,
          nativeAmount: data.after.price,
          usdAmount: data.after.usd_price,
        },
      },
      fees: {
        royaltyFeeBps: data.after.royalty_fee_bps,
        marketplaceFeeBps: data.after.marketplace_fee_bps,
        paidFullRoyalty: data.after.paid_full_royalty,
        royaltyFeeBreakdown: data.after.royalty_fee_breakdown
          ? JSON.parse(data.after.royalty_fee_breakdown)
          : [],
        marketplaceFeeBreakdown: data.after.marketplace_fee_breakdown
          ? JSON.parse(data.after.marketplace_fee_breakdown)
          : [],
      },
      currencyAddress: toBuffer(data.after.currency),
      timestamp: data.after.timestamp,
      contract: toBuffer(data.after.contract),
      tokenId: data.after.token_id,
      name: r?.name,
      image: r?.image,
      collectionId: r?.collection_id,
      collectionName: r?.collection_name,
      washTradingScore: data.after.wash_trading_score,
      orderId: data.after.order_id,
      orderSourceId: data.after.order_source_id_int,
      orderSide: data.after.order_side,
      orderKind: data.after.order_kind,
      maker: toBuffer(data.after.maker),
      taker: toBuffer(data.after.taker),
      amount: data.after.amount,
      fillSourceId: data.after.fill_source_id,
      block: data.after.block,
      txHash: toBuffer(data.after.tx_hash),
      logIndex: data.after.log_index,
      batchIndex: data.after.batch_index,
      createdAt: new Date(data.after.created_at).toISOString(),
      updatedAt: new Date(data.after.updated_at).toISOString(),
    });

    result.id = crypto
      .createHash("sha256")
      .update(
        `${data.after.tx_hash}${toBuffer(data.after.maker)}${toBuffer(data.after.taker)}${toBuffer(
          data.after.contract
        )}${data.after.token_id}${data.after.price}`
      )
      .digest("hex");

    delete result.saleId;

    let eventType = "";
    const changed = [];
    if (data.trigger === "insert") eventType = "sale.created";
    else if (data.trigger === "update") {
      // if isDeleted is true, then it's a delete event
      if (data.after.is_deleted) eventType = "sale.deleted";
      else {
        eventType = "sale.updated";
        if (data.before) {
          for (const key in changedMapping) {
            if (data.before[key as keyof SaleInfo] !== data.after[key as keyof SaleInfo]) {
              changed.push(changedMapping[key as keyof typeof changedMapping]);
            }
          }

<<<<<<< HEAD
          if (!changed.length) {
            if (config.chainId === Network.Ethereum) {
=======
            if (!changed.length) {
>>>>>>> b0f9b18d
              try {
                for (const key in data.after) {
                  const beforeValue = data.before[key as keyof SaleInfo];
                  const afterValue = data.after[key as keyof SaleInfo];

                  if (beforeValue !== afterValue) {
                    changed.push(key as keyof SaleInfo);
                  }
                }
<<<<<<< HEAD
=======

                logger.info(
                  this.queueName,
                  JSON.stringify({
                    message: `No changes detected for sale. contract=${data.after.contract}, tokenId=${data.after.token_id}`,
                    data,
                    beforeJson: JSON.stringify(data.before),
                    afterJson: JSON.stringify(data.after),
                    changed,
                    changedJson: JSON.stringify(changed),
                    hasChanged: changed.length > 0,
                  })
                );
              } catch (error) {
                logger.error(
                  this.queueName,
                  JSON.stringify({
                    message: `No changes detected for sale error. contract=${data.after.contract}, tokenId=${data.after.token_id}`,
                    data,
                    changed,
                    error,
                  })
                );
              }
>>>>>>> b0f9b18d

                logger.info(
                  "sale-websocket-events-trigger-queue",
                  JSON.stringify({
                    message: `No changes detected for sale. contract=${data.after.contract}, tokenId=${data.after.token_id}`,
                    data,
                    beforeJson: JSON.stringify(data.before),
                    afterJson: JSON.stringify(data.after),
                    changed,
                    changedJson: JSON.stringify(changed),
                    hasChanged: changed.length > 0,
                  })
                );
              } catch (error) {
                logger.error(
                  "sale-websocket-events-trigger-queue",
                  JSON.stringify({
                    message: `No changes detected for sale error. contract=${data.after.contract}, tokenId=${data.after.token_id}`,
                    data,
                    changed,
                    error,
                  })
                );
              }
            }

            return;
          }
        }
      }
    }

    const tags: { [key: string]: string } = {
      contract: data.after.contract,
      maker: data.after.maker,
      taker: data.after.taker,
    };

    if (result.fillSource) {
      tags.fillSource = result.fillSource;
    }

    if (result.orderSource) {
      tags.orderSource = result.orderSource;
    }

    return {
      event: eventType,
      tags,
      changed,
      data: result,
      offset: data.offset,
    };
  }

  protected async process(payload: SaleWebsocketEventsTriggerQueueJobPayload) {
    const { data } = payload;
    try {
      const message = await SaleWebsocketEventsTriggerQueueJob.format(payload);
      if (message) {
        await publishWebsocketEvent(message);
      }
    } catch (error) {
      logger.error(
        this.queueName,
        `Error processing websocket event. data=${JSON.stringify(data)}, error=${JSON.stringify(
          error
        )}`
      );
      throw error;
    }
  }

  public async addToQueue(events: SaleWebsocketEventsTriggerQueueJobPayload[]) {
    if (!config.doWebsocketServerWork) {
      return;
    }

    await this.sendBatch(
      events.map((event) => ({
        payload: event,
      }))
    );
  }
}

export type EventInfo = {
  data: SaleWebsocketEventInfo;
};

interface SaleInfo {
  contract: string;
  token_id: string;
  order_id: string;
  order_side: string;
  order_kind: OrderKind;
  order_source_id_int: number;
  maker: string;
  taker: string;
  amount: number;
  fill_source_id: number;
  block: number;
  block_hash: string;
  tx_hash: string;
  timestamp: number;
  price: string;
  currency: string;
  currency_price: string;
  usd_price: string;
  log_index: number;
  batch_index: number;
  wash_trading_score: number;
  royalty_fee_bps: number;
  marketplace_fee_bps: number;
  royalty_fee_breakdown: string;
  marketplace_fee_breakdown: string;
  paid_full_royalty: boolean;
  is_deleted: boolean;
  updated_at: string;
  created_at: string;
}

export type SaleWebsocketEventInfo = {
  before: SaleInfo;
  after: SaleInfo;
  trigger: "insert" | "update" | "delete";
  offset: string;
};

export const saleWebsocketEventsTriggerQueueJob = new SaleWebsocketEventsTriggerQueueJob();<|MERGE_RESOLUTION|>--- conflicted
+++ resolved
@@ -7,11 +7,7 @@
 import { publishWebsocketEvent } from "@/common/websocketPublisher";
 import { AbstractRabbitMqJobHandler, BackoffStrategy } from "@/jobs/abstract-rabbit-mq-job-handler";
 import { OrderKind } from "@/orderbook/orders";
-<<<<<<< HEAD
-import { Network } from "@reservoir0x/sdk/dist/utils";
 import { getTokenMetadata } from "./utils";
-=======
->>>>>>> b0f9b18d
 
 export type SaleWebsocketEventsTriggerQueueJobPayload = {
   data: SaleWebsocketEventInfo;
@@ -36,85 +32,81 @@
     delay: 1000,
   } as BackoffStrategy;
 
-  static async format(payload: SaleWebsocketEventsTriggerQueueJobPayload) {
+  protected async process(payload: SaleWebsocketEventsTriggerQueueJobPayload) {
     const { data } = payload;
-    const r = await getTokenMetadata(data.after.token_id, data.after.contract);
-    const result = await getJoiSaleObject({
-      prices: {
-        gross: {
-          amount: data.after.currency_price ?? data.after.price,
-          nativeAmount: data.after.price,
-          usdAmount: data.after.usd_price,
+    try {
+      const r = await getTokenMetadata(data.after.token_id, data.after.contract);
+      const result = await getJoiSaleObject({
+        prices: {
+          gross: {
+            amount: data.after.currency_price ?? data.after.price,
+            nativeAmount: data.after.price,
+            usdAmount: data.after.usd_price,
+          },
         },
-      },
-      fees: {
-        royaltyFeeBps: data.after.royalty_fee_bps,
-        marketplaceFeeBps: data.after.marketplace_fee_bps,
-        paidFullRoyalty: data.after.paid_full_royalty,
-        royaltyFeeBreakdown: data.after.royalty_fee_breakdown
-          ? JSON.parse(data.after.royalty_fee_breakdown)
-          : [],
-        marketplaceFeeBreakdown: data.after.marketplace_fee_breakdown
-          ? JSON.parse(data.after.marketplace_fee_breakdown)
-          : [],
-      },
-      currencyAddress: toBuffer(data.after.currency),
-      timestamp: data.after.timestamp,
-      contract: toBuffer(data.after.contract),
-      tokenId: data.after.token_id,
-      name: r?.name,
-      image: r?.image,
-      collectionId: r?.collection_id,
-      collectionName: r?.collection_name,
-      washTradingScore: data.after.wash_trading_score,
-      orderId: data.after.order_id,
-      orderSourceId: data.after.order_source_id_int,
-      orderSide: data.after.order_side,
-      orderKind: data.after.order_kind,
-      maker: toBuffer(data.after.maker),
-      taker: toBuffer(data.after.taker),
-      amount: data.after.amount,
-      fillSourceId: data.after.fill_source_id,
-      block: data.after.block,
-      txHash: toBuffer(data.after.tx_hash),
-      logIndex: data.after.log_index,
-      batchIndex: data.after.batch_index,
-      createdAt: new Date(data.after.created_at).toISOString(),
-      updatedAt: new Date(data.after.updated_at).toISOString(),
-    });
-
-    result.id = crypto
-      .createHash("sha256")
-      .update(
-        `${data.after.tx_hash}${toBuffer(data.after.maker)}${toBuffer(data.after.taker)}${toBuffer(
-          data.after.contract
-        )}${data.after.token_id}${data.after.price}`
-      )
-      .digest("hex");
-
-    delete result.saleId;
-
-    let eventType = "";
-    const changed = [];
-    if (data.trigger === "insert") eventType = "sale.created";
-    else if (data.trigger === "update") {
-      // if isDeleted is true, then it's a delete event
-      if (data.after.is_deleted) eventType = "sale.deleted";
-      else {
-        eventType = "sale.updated";
-        if (data.before) {
-          for (const key in changedMapping) {
-            if (data.before[key as keyof SaleInfo] !== data.after[key as keyof SaleInfo]) {
-              changed.push(changedMapping[key as keyof typeof changedMapping]);
+        fees: {
+          royaltyFeeBps: data.after.royalty_fee_bps,
+          marketplaceFeeBps: data.after.marketplace_fee_bps,
+          paidFullRoyalty: data.after.paid_full_royalty,
+          royaltyFeeBreakdown: data.after.royalty_fee_breakdown
+            ? JSON.parse(data.after.royalty_fee_breakdown)
+            : [],
+          marketplaceFeeBreakdown: data.after.marketplace_fee_breakdown
+            ? JSON.parse(data.after.marketplace_fee_breakdown)
+            : [],
+        },
+        currencyAddress: toBuffer(data.after.currency),
+        timestamp: data.after.timestamp,
+        contract: toBuffer(data.after.contract),
+        tokenId: data.after.token_id,
+        name: r?.name,
+        image: r?.image,
+        collectionId: r?.collection_id,
+        collectionName: r?.collection_name,
+        washTradingScore: data.after.wash_trading_score,
+        orderId: data.after.order_id,
+        orderSourceId: data.after.order_source_id_int,
+        orderSide: data.after.order_side,
+        orderKind: data.after.order_kind,
+        maker: toBuffer(data.after.maker),
+        taker: toBuffer(data.after.taker),
+        amount: data.after.amount,
+        fillSourceId: data.after.fill_source_id,
+        block: data.after.block,
+        txHash: toBuffer(data.after.tx_hash),
+        logIndex: data.after.log_index,
+        batchIndex: data.after.batch_index,
+        createdAt: new Date(data.after.created_at).toISOString(),
+        updatedAt: new Date(data.after.updated_at).toISOString(),
+      });
+
+      result.id = crypto
+        .createHash("sha256")
+        .update(
+          `${data.after.tx_hash}${toBuffer(data.after.maker)}${toBuffer(
+            data.after.taker
+          )}${toBuffer(data.after.contract)}${data.after.token_id}${data.after.price}`
+        )
+        .digest("hex");
+
+      delete result.saleId;
+
+      let eventType = "";
+      const changed = [];
+      if (data.trigger === "insert") eventType = "sale.created";
+      else if (data.trigger === "update") {
+        // if isDeleted is true, then it's a delete event
+        if (data.after.is_deleted) eventType = "sale.deleted";
+        else {
+          eventType = "sale.updated";
+          if (data.before) {
+            for (const key in changedMapping) {
+              if (data.before[key as keyof SaleInfo] !== data.after[key as keyof SaleInfo]) {
+                changed.push(changedMapping[key as keyof typeof changedMapping]);
+              }
             }
-          }
-
-<<<<<<< HEAD
-          if (!changed.length) {
-            if (config.chainId === Network.Ethereum) {
-=======
+
             if (!changed.length) {
->>>>>>> b0f9b18d
               try {
                 for (const key in data.after) {
                   const beforeValue = data.before[key as keyof SaleInfo];
@@ -124,33 +116,6 @@
                     changed.push(key as keyof SaleInfo);
                   }
                 }
-<<<<<<< HEAD
-=======
-
-                logger.info(
-                  this.queueName,
-                  JSON.stringify({
-                    message: `No changes detected for sale. contract=${data.after.contract}, tokenId=${data.after.token_id}`,
-                    data,
-                    beforeJson: JSON.stringify(data.before),
-                    afterJson: JSON.stringify(data.after),
-                    changed,
-                    changedJson: JSON.stringify(changed),
-                    hasChanged: changed.length > 0,
-                  })
-                );
-              } catch (error) {
-                logger.error(
-                  this.queueName,
-                  JSON.stringify({
-                    message: `No changes detected for sale error. contract=${data.after.contract}, tokenId=${data.after.token_id}`,
-                    data,
-                    changed,
-                    error,
-                  })
-                );
-              }
->>>>>>> b0f9b18d
 
                 logger.info(
                   "sale-websocket-events-trigger-queue",
@@ -175,44 +140,34 @@
                   })
                 );
               }
+
+              return;
             }
-
-            return;
           }
         }
       }
-    }
-
-    const tags: { [key: string]: string } = {
-      contract: data.after.contract,
-      maker: data.after.maker,
-      taker: data.after.taker,
-    };
-
-    if (result.fillSource) {
-      tags.fillSource = result.fillSource;
-    }
-
-    if (result.orderSource) {
-      tags.orderSource = result.orderSource;
-    }
-
-    return {
-      event: eventType,
-      tags,
-      changed,
-      data: result,
-      offset: data.offset,
-    };
-  }
-
-  protected async process(payload: SaleWebsocketEventsTriggerQueueJobPayload) {
-    const { data } = payload;
-    try {
-      const message = await SaleWebsocketEventsTriggerQueueJob.format(payload);
-      if (message) {
-        await publishWebsocketEvent(message);
+
+      const tags: { [key: string]: string } = {
+        contract: data.after.contract,
+        maker: data.after.maker,
+        taker: data.after.taker,
+      };
+
+      if (result.fillSource) {
+        tags.fillSource = result.fillSource;
       }
+
+      if (result.orderSource) {
+        tags.orderSource = result.orderSource;
+      }
+
+      await publishWebsocketEvent({
+        event: eventType,
+        tags,
+        changed,
+        data: result,
+        offset: data.offset,
+      });
     } catch (error) {
       logger.error(
         this.queueName,
