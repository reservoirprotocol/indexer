import { logger } from "@/common/logger";
import { config } from "@/config/index";
import _ from "lodash";
import { publishWebsocketEvent } from "@/common/websocketPublisher";
import { idb } from "@/common/db";
<<<<<<< HEAD
import { getJoiPriceObject } from "@/common/joi";
import { fromBuffer, toBuffer } from "@/common/utils";
=======
import { getJoiPriceObject, getJoiSourceObject } from "@/common/joi";
import { toBuffer } from "@/common/utils";
>>>>>>> c8eb6392
import { Assets } from "@/utils/assets";
import * as Sdk from "@reservoir0x/sdk";
import { Sources } from "@/models/sources";
import { AbstractRabbitMqJobHandler } from "@/jobs/abstract-rabbit-mq-job-handler";

export type TokenWebsocketEventsTriggerJobPayload =
  | {
      kind?: "CDCEvent";
      data: TokenCDCEventInfo;
    }
  | {
      kind?: "ForcedChange";
      data: {
        contract: string;
        tokenId: string;
        changed: string[];
      };
    };

const changedMapping = {
  name: "name",
  description: "description",
  image: "image",
  media: "media",
  collection_id: "collection.id",
  floor_sell_id: "market.floorAsk.id",
  floor_sell_value: "market.floorAsk.price.gross.amount",
  rarity_score: "token.rarity",
  rarity_rank: "token.rarityRank",
  is_flagged: "token.isFlagged",
  last_flag_update: "token.lastFlagUpdate",
  last_flag_change: "token.lastFlagChange",
  normalized_floor_sell_id: "market.floorAskNormalized.id",
  normalized_floor_sell_value: "market.floorAskNormalized.price.gross.amount",
  supply: "token.supply",
  remaining_supply: "token.remainingSupply",
};

export class TokenWebsocketEventsTriggerJob extends AbstractRabbitMqJobHandler {
  queueName = "token-websocket-events-trigger-queue";
  maxRetries = 5;
  concurrency = 20;
  lazyMode = true;

  protected async process(payload: TokenWebsocketEventsTriggerJobPayload) {
    const { data, kind } = payload;

    if (kind === "ForcedChange") {
      await this.processForcedChange(data.contract, data.tokenId, data.changed);
    } else {
      await this.processCDCEvent(data as TokenCDCEventInfo);
    }
  }

  async processCDCEvent(data: TokenCDCEventInfo) {
    const contract = data.after.contract;
    const tokenId = data.after.token_id;

    try {
      const baseQuery = `
        SELECT
          con.kind,
          c.name AS collection_name,
          c.slug,
          (c.metadata ->> 'imageUrl')::TEXT AS collection_image,
          (SELECT
            array_agg(
              json_build_object(
                'key', ta.key,
                'kind', attributes.kind,
                'value', ta.value
              )
            )
          FROM token_attributes ta
          JOIN attributes
            ON ta.attribute_id = attributes.id
          WHERE ta.contract = $/contract/
            AND ta.token_id = $/tokenId/
            AND ta.key != ''
        ) AS attributes
        FROM contracts con
        LEFT JOIN collections c ON con.address = c.contract
        WHERE con.address = $/contract/
        ${data.after.collection_id ? "AND c.id = $/collectionId/" : ""}
        LIMIT 1
    `;

      const rawResult = await idb.manyOrNone(baseQuery, {
        contract: toBuffer(contract),
        tokenId,
        collectionId: data.after.collection_id,
      });

      const r = rawResult[0];

      const sources = await Sources.getInstance();

      const floorSellSource = data.after.floor_sell_value
        ? sources.get(Number(data.after.floor_sell_source_id_int), contract, tokenId)
        : undefined;

      // Use default currencies for backwards compatibility with entries
      // that don't have the currencies cached in the tokens table
      const floorAskCurrency = data.after.floor_sell_currency
        ? data.after.floor_sell_currency
        : Sdk.Common.Addresses.Native[config.chainId];

      const normalizedFloorSellSource = data.after.normalized_floor_sell_value
        ? sources.get(Number(data.after.normalized_floor_sell_source_id_int), contract, tokenId)
        : undefined;

      // Use default currencies for backwards compatibility with entries
      // that don't have the currencies cached in the tokens table
      const normalizedFloorAskCurrency = data.after.normalized_floor_sell_currency
        ? data.after.normalized_floor_sell_currency
        : Sdk.Common.Addresses.Native[config.chainId];

      const result = {
        token: {
          contract,
          tokenId,
          name: data.after.name,
          description: data.after.description,
          image: Assets.getLocalAssetsLink(data.after.image),
          media: data.after.media,
          kind: r?.kind,
          isFlagged: Boolean(Number(data.after.is_flagged)),
          lastFlagUpdate: data.after.last_flag_update
            ? new Date(data.after.last_flag_update).toISOString()
            : null,
          lastFlagChange: data.after.last_flag_change
            ? new Date(data.after.last_flag_change).toISOString()
            : null,
          supply: !_.isNull(data.after.supply) ? data.after.supply : null,
          remainingSupply: !_.isNull(data.after.remaining_supply)
            ? data.after.remaining_supply
            : null,
          rarity: data.after.rarity_score,
          rarityRank: data.after.rarity_rank,
          collection: {
            id: data.after.collection_id,
            name: r?.collection_name,
            image: r?.collection_image ? Assets.getLocalAssetsLink(r.collection_image) : null,
            slug: r?.slug,
          },
          attributes: _.map(r.attributes, (attribute) => ({
            key: attribute.key,
            kind: attribute.kind,
            value: attribute.value,
          })),
        },
        market: {
          floorAsk: data.after.floor_sell_value && {
            id: data.after.floor_sell_id,
            price: data.after.floor_sell_id
              ? await getJoiPriceObject(
                  {
                    gross: {
                      amount: data.after.floor_sell_currency_value ?? data.after.floor_sell_value,
                      nativeAmount: data.after.floor_sell_value,
                    },
                  },
                  floorAskCurrency,
                  undefined
                )
              : null,
            maker: data.after.floor_sell_maker ? data.after.floor_sell_maker : null,
            validFrom: data.after.floor_sell_value ? data.after.floor_sell_valid_from : null,
            validUntil: data.after.floor_sell_value ? data.after.floor_sell_valid_to : null,

            source: getJoiSourceObject(floorSellSource),
          },
          floorAskNormalized: data.after.normalized_floor_sell_value && {
            id: data.after.normalized_floor_sell_id,
            price: data.after.normalized_floor_sell_id
              ? await getJoiPriceObject(
                  {
                    gross: {
                      amount:
                        data.after.normalized_floor_sell_currency_value ??
                        data.after.normalized_floor_sell_value,
                      nativeAmount: data.after.normalized_floor_sell_value,
                    },
                  },
                  normalizedFloorAskCurrency,
                  undefined
                )
              : null,
            maker: data.after.normalized_floor_sell_maker
              ? data.after.normalized_floor_sell_maker
              : null,
            validFrom: data.after.normalized_floor_sell_value
              ? data.after.normalized_floor_sell_valid_from
              : null,
            validUntil: data.after.normalized_floor_sell_value
              ? data.after.normalized_floor_sell_valid_to
              : null,
            source: getJoiSourceObject(normalizedFloorSellSource),
          },
        },
        createdAt: new Date(data.after.created_at).toISOString(),
        updatedAt: new Date(data.after.updated_at).toISOString(),
      };

      let eventType = "";
      const changed = [];
      if (data.trigger === "insert") eventType = "token.created";
      else if (data.trigger === "update") {
        eventType = "token.updated";
        if (data.before) {
          for (const key in changedMapping) {
            if (data.before[key as keyof TokenInfo] !== data.after[key as keyof TokenInfo]) {
              changed.push(changedMapping[key as keyof typeof changedMapping]);
            }
          }

          if (!changed.length) {
            // logger.info(
            //   this.queueName,
            //   `No changes detected for event. before=${JSON.stringify(
            //     data.before
            //   )}, after=${JSON.stringify(data.after)}`
            // );
            return;
          }
        }
      }

      logger.info(
        this.queueName,
        JSON.stringify({
          topic: "processCDCEvent",
          message: `Processed cdc event. contract=${contract}, tokenId=${tokenId}`,
          resultJson: JSON.stringify(result),
          token: `${contract}:${tokenId}`,
        })
      );

      await publishWebsocketEvent({
        event: eventType,
        tags: {
          contract: contract,
        },
        changed,
        data: result,
        offset: data.offset,
      });
    } catch (error) {
      logger.error(
        this.queueName,
        JSON.stringify({
          topic: "processCDCEvent",
          message: `Error processing cdc event. contract=${contract}, tokenId=${tokenId}, error=${error}`,
          data,
          error,
        })
      );

      throw error;
    }
  }

  async processForcedChange(contract: string, tokenId: string, changed: string[]) {
    const eventType = "token.updated";

    try {
      const selectFloorData = `
        t.floor_sell_id,
        t.floor_sell_maker,
        t.floor_sell_valid_from,
        t.floor_sell_valid_to,
        t.floor_sell_source_id_int,
        t.floor_sell_value,
        t.floor_sell_currency,
        t.floor_sell_currency_value,
        t.normalized_floor_sell_id,
        t.normalized_floor_sell_maker,
        t.normalized_floor_sell_valid_from,
        t.normalized_floor_sell_valid_to,
        t.normalized_floor_sell_source_id_int,
        t.normalized_floor_sell_value,
        t.normalized_floor_sell_currency,
        t.normalized_floor_sell_currency_value
      `;

      const baseQuery = `
        SELECT
          t.contract,
          t.token_id,
          t.name,
          t.description,
          t.image,
          t.media,
          t.collection_id,
          c.name AS collection_name,
          con.kind,
          ${selectFloorData},
          t.rarity_score,
          t.rarity_rank,
          t.is_flagged,
          t.last_flag_update,
          t.last_flag_change,
          t.created_at,
          t.updated_at,
          t.supply,
          t.remaining_supply,
          c.slug,
          (c.metadata ->> 'imageUrl')::TEXT AS collection_image,
          (SELECT
            array_agg(
              json_build_object(
                'key', ta.key,
                'kind', attributes.kind,
                'value', ta.value
              )
            )
          FROM token_attributes ta
          JOIN attributes
            ON ta.attribute_id = attributes.id
          WHERE ta.contract = $/contract/
            AND ta.token_id = $/tokenId/
            AND ta.key != ''
        ) AS attributes
        FROM tokens t
        LEFT JOIN collections c ON t.collection_id = c.id
        JOIN contracts con ON t.contract = con.address
        WHERE t.contract = $/contract/ AND t.token_id = $/tokenId/
        LIMIT 1
      `;

      const rawResult = await idb.manyOrNone(baseQuery, {
        contract: toBuffer(contract),
        tokenId,
      });

      const r = rawResult[0];

      const sources = await Sources.getInstance();

      const floorSellSource = r.floor_sell_value
        ? sources.get(Number(r.floor_sell_source_id_int), contract, tokenId)
        : undefined;

      // Use default currencies for backwards compatibility with entries
      // that don't have the currencies cached in the tokens table
      const floorAskCurrency = r.floor_sell_currency
        ? fromBuffer(r.floor_sell_currency)
        : Sdk.Common.Addresses.Native[config.chainId];

      const normalizedFloorSellSource = r.normalized_floor_sell_value
        ? sources.get(Number(r.normalized_floor_sell_source_id_int), contract, tokenId)
        : undefined;

      // Use default currencies for backwards compatibility with entries
      // that don't have the currencies cached in the tokens table
      const normalizedFloorAskCurrency = r.normalized_floor_sell_currency
        ? fromBuffer(r.normalized_floor_sell_currency)
        : Sdk.Common.Addresses.Native[config.chainId];

      const result = {
        token: {
          contract,
          tokenId,
          name: r.name,
          description: r.description,
          image: Assets.getLocalAssetsLink(r.image),
          media: r.media,
          kind: r.kind,
          isFlagged: Boolean(Number(r.is_flagged)),
          lastFlagUpdate: r.last_flag_update ? new Date(r.last_flag_update).toISOString() : null,
          lastFlagChange: r.last_flag_change ? new Date(r.last_flag_change).toISOString() : null,
          supply: !_.isNull(r.supply) ? r.supply : null,
          remainingSupply: !_.isNull(r.remaining_supply) ? r.remaining_supply : null,
          rarity: r.rarity_score,
          rarityRank: r.rarity_rank,
          collection: {
            id: r.collection_id,
            name: r.collection_name,
            image: r?.collection_image ? Assets.getLocalAssetsLink(r.collection_image) : null,
            slug: r.slug,
          },
          attributes: _.map(r.attributes, (attribute) => ({
            key: attribute.key,
            kind: attribute.kind,
            value: attribute.value,
          })),
        },
        market: {
          floorAsk: r.floor_sell_value && {
            id: r.floor_sell_id,
            price: r.floor_sell_id
              ? await getJoiPriceObject(
                  {
                    gross: {
                      amount: r.floor_sell_currency_value ?? r.floor_sell_value,
                      nativeAmount: r.floor_sell_value,
                    },
                  },
                  floorAskCurrency,
                  undefined
                )
              : null,
            maker: r.floor_sell_maker ? fromBuffer(r.floor_sell_maker) : null,
            validFrom: r.floor_sell_value ? r.floor_sell_valid_from : null,
            validUntil: r.floor_sell_value ? r.floor_sell_valid_to : null,

            source: {
              id: floorSellSource?.address,
              domain: floorSellSource?.domain,
              name: floorSellSource?.getTitle(),
              icon: floorSellSource?.getIcon(),
              url: floorSellSource?.metadata.url,
            },
          },
          floorAskNormalized: r.normalized_floor_sell_value && {
            id: r.normalized_floor_sell_id,
            price: r.normalized_floor_sell_id
              ? await getJoiPriceObject(
                  {
                    gross: {
                      amount:
                        r.normalized_floor_sell_currency_value ?? r.normalized_floor_sell_value,
                      nativeAmount: r.normalized_floor_sell_value,
                    },
                  },
                  normalizedFloorAskCurrency,
                  undefined
                )
              : null,
            maker: r.normalized_floor_sell_maker ? fromBuffer(r.normalized_floor_sell_maker) : null,
            validFrom: r.normalized_floor_sell_value ? r.normalized_floor_sell_valid_from : null,
            validUntil: r.normalized_floor_sell_value ? r.normalized_floor_sell_valid_to : null,
            source: {
              id: normalizedFloorSellSource?.address,
              domain: normalizedFloorSellSource?.domain,
              name: normalizedFloorSellSource?.getTitle(),
              icon: normalizedFloorSellSource?.getIcon(),
              url: normalizedFloorSellSource?.metadata.url,
            },
          },
          createdAt: new Date(r.created_at).toISOString(),
          updatedAt: new Date(r.updated_at).toISOString(),
        },
      };

      logger.info(
        this.queueName,
        JSON.stringify({
          topic: "processForcedUpdate",
          message: `Publish forced update event. contract=${contract}, tokenId=${tokenId}, changed=${JSON.stringify(
            changed
          )}`,
          resultJson: JSON.stringify(result),
          token: `${contract}:${tokenId}`,
        })
      );

      await publishWebsocketEvent({
        event: eventType,
        tags: {
          contract: contract,
        },
        changed,
        data: result,
      });
    } catch (error) {
      logger.error(
        this.queueName,
        JSON.stringify({
          topic: "processForcedUpdate",
          message: `Error processing forced update event. contract=${contract}, tokenId=${tokenId}, error=${error}`,
          error,
        })
      );

      throw error;
    }
  }

  public async addToQueue(events: TokenWebsocketEventsTriggerJobPayload[]) {
    if (!config.doWebsocketServerWork) {
      return;
    }

    await this.sendBatch(
      events.map((event) => ({
        payload: event,
      }))
    );
  }
}

export type TokenCDCEventInfo = {
  before: TokenInfo;
  after: TokenInfo;
  trigger: "insert" | "update" | "delete";
  offset: string;
};

interface TokenInfo {
  contract: string;
  token_id: string;
  name: string;
  description: string;
  image: string;
  media: string;
  collection_id: string;
  attributes?: string;
  floor_sell_id: string;
  floor_sell_value: string;
  floor_sell_maker: string;
  floor_sell_valid_from: string;
  floor_sell_valid_to: string;
  floor_sell_source_id: string;
  floor_sell_source_id_int: string;
  floor_sell_is_reservoir?: string;
  top_buy_id?: string;
  top_buy_value?: string;
  top_buy_maker?: string;
  last_sell_timestamp?: string;
  last_sell_value?: string;
  last_buy_timestamp?: string;
  last_buy_value?: string;
  last_metadata_sync?: string;
  created_at: string;
  updated_at: string;
  rarity_score: string;
  rarity_rank: string;
  is_flagged: string;
  last_flag_update: string;
  floor_sell_currency: string;
  floor_sell_currency_value: string;
  minted_timestamp?: number;
  normalized_floor_sell_id: string;
  normalized_floor_sell_value?: string;
  normalized_floor_sell_maker: string;
  normalized_floor_sell_valid_from: string;
  normalized_floor_sell_valid_to: string;
  normalized_floor_sell_source_id_int: string;
  normalized_floor_sell_is_reservoir?: string;
  normalized_floor_sell_currency: string;
  normalized_floor_sell_currency_value: string;
  last_flag_change: string;
  supply: string;
  remaining_supply: string;
}

export const tokenWebsocketEventsTriggerJob = new TokenWebsocketEventsTriggerJob();<|MERGE_RESOLUTION|>--- conflicted
+++ resolved
@@ -3,13 +3,8 @@
 import _ from "lodash";
 import { publishWebsocketEvent } from "@/common/websocketPublisher";
 import { idb } from "@/common/db";
-<<<<<<< HEAD
-import { getJoiPriceObject } from "@/common/joi";
+import { getJoiPriceObject, getJoiSourceObject } from "@/common/joi";
 import { fromBuffer, toBuffer } from "@/common/utils";
-=======
-import { getJoiPriceObject, getJoiSourceObject } from "@/common/joi";
-import { toBuffer } from "@/common/utils";
->>>>>>> c8eb6392
 import { Assets } from "@/utils/assets";
 import * as Sdk from "@reservoir0x/sdk";
 import { Sources } from "@/models/sources";
