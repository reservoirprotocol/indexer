import cron from "node-cron";

import { logger } from "@/common/logger";
import { acquireLock } from "@/common/redis";
import { config } from "@/config/index";
import { topSellingCollectionsJob } from "@/jobs/top-selling-collections-cache/save-top-selling-collections-job";

// Function to run the job
async function runJob() {
  try {
<<<<<<< HEAD
    if (await acquireLock("top-selling-collections", 10)) {
=======
    if (await acquireLock("top-selling-collections", 20)) {
>>>>>>> 3057da48
      logger.info("top-selling-collections", "Starting top selling collections job");

      try {
        await topSellingCollectionsJob.addToQueue();
      } catch (error) {
        logger.error("top-selling-collections", `Failed to save top selling collections: ${error}`);
      }
    }
  } catch (error) {
    logger.error(
      "top-selling-collections",
      JSON.stringify({
        msg: error,
      })
    );
  }
}

// BACKGROUND WORKER ONLY
if (config.doBackgroundWork) {
  cron.schedule("*/10 * * * *", runJob);
}<|MERGE_RESOLUTION|>--- conflicted
+++ resolved
@@ -8,11 +8,7 @@
 // Function to run the job
 async function runJob() {
   try {
-<<<<<<< HEAD
-    if (await acquireLock("top-selling-collections", 10)) {
-=======
     if (await acquireLock("top-selling-collections", 20)) {
->>>>>>> 3057da48
       logger.info("top-selling-collections", "Starting top selling collections job");
 
       try {
