--- conflicted
+++ resolved
@@ -9,12 +9,8 @@
 import { logger } from "@/common/logger";
 import _ from "lodash";
 
-<<<<<<< HEAD
 if (Number(process.env.LOCAL_TESTING)) {
-=======
-if (process.env.LOCAL_TESTING) {
   logger.info("JUDEBUG", 'LOCAL_TESTING');
->>>>>>> cd33b1d9
   import("./setup");
 } else {
   logger.info("JUDEBUG", 'NO LOCAL_TESTING');
