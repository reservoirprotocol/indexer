import { config as dotEnvConfig } from "dotenv";
dotEnvConfig();

import "@/jobs/index";
import "@/jobs/cdc/index";
import "@/common/tracer";
import "@/config/polyfills";
import "@/pubsub/index";
import "@/websockets/index";

import { start } from "@/api/index";
import { logger } from "@/common/logger";
import { config } from "@/config/index";
import { getNetworkSettings } from "@/config/network";
import { initIndexes } from "@/elasticsearch/indexes";
import { startKafkaConsumer } from "@/jobs/cdc/index";
import { RabbitMq } from "@/common/rabbit-mq";
import { RabbitMqJobsConsumer } from "@/jobs/index";
import { Sources } from "@/models/sources";

process.on("unhandledRejection", (error) => {
  logger.error("process", `Unhandled rejection: ${error}`);

  // For now, just skip any unhandled errors
  // process.exit(1);
});

const setup = async () => {
  if (process.env.LOCAL_TESTING) {
    return;
  }

  await RabbitMq.connect(); // Connect the rabbitmq
  await RabbitMq.assertQueuesAndExchanges(); // Assert queues and exchanges

  if (config.doKafkaWork) {
    await startKafkaConsumer();
  }

<<<<<<< HEAD
  if ((config.doKafkaWork || config.doBackgroundWork) && config.kafkaBrokers.length > 0) {
    await startKafkaProducer();
  }
=======
  // if ((config.doKafkaWork || config.doBackgroundWork) && config.kafkaBrokers.length > 0) {
  //   await startKafkaProducer();
  // }
>>>>>>> 6996a4a5

  if (config.doBackgroundWork) {
    await Sources.syncSources();
    await RabbitMqJobsConsumer.startRabbitJobsConsumer();

    const networkSettings = getNetworkSettings();
    if (networkSettings.onStartup) {
      await networkSettings.onStartup();
    }
  }

  await Sources.getInstance();
  await Sources.forceDataReload();

  if (config.doElasticsearchWork) {
    await initIndexes();
  }
};

setup().then(() => start());<|MERGE_RESOLUTION|>--- conflicted
+++ resolved
@@ -37,15 +37,9 @@
     await startKafkaConsumer();
   }
 
-<<<<<<< HEAD
-  if ((config.doKafkaWork || config.doBackgroundWork) && config.kafkaBrokers.length > 0) {
-    await startKafkaProducer();
-  }
-=======
   // if ((config.doKafkaWork || config.doBackgroundWork) && config.kafkaBrokers.length > 0) {
   //   await startKafkaProducer();
   // }
->>>>>>> 6996a4a5
 
   if (config.doBackgroundWork) {
     await Sources.syncSources();
