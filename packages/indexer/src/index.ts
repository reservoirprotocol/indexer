import { config as dotEnvConfig } from "dotenv";
dotEnvConfig();

import "@/jobs/cdc/index";
import "@/common/tracer";
import "@/config/polyfills";
import "@/jobs/index";
import "@/pubsub/index";
import "@/websockets/index";

import { start } from "@/api/index";
import { config } from "@/config/index";
import { logger } from "@/common/logger";
import { getNetworkSettings } from "@/config/network";
import { initIndexes } from "@/elasticsearch/indexes";
import { Sources } from "@/models/sources";
import { startKafkaConsumer, startKafkaProducer } from "@/jobs/cdc/index";

process.on("unhandledRejection", (error) => {
  logger.error("process", `Unhandled rejection: ${error}`);

  // For now, just skip any unhandled errors
  // process.exit(1);
});

const setup = async () => {
<<<<<<< HEAD
=======
  if (process.env.LOCAL_TESTING) {
    return;
  }

  // eslint-disable-next-line no-console
>>>>>>> ddec3142
  if (config.doBackgroundWork) {
    await Sources.syncSources();

    const networkSettings = getNetworkSettings();
    if (networkSettings.onStartup) {
      await networkSettings.onStartup();
    }
  }

  await Sources.getInstance();
  if (config.doKafkaWork) {
    startKafkaConsumer();
    startKafkaProducer();
  }

<<<<<<< HEAD
=======
  await Sources.getInstance();
>>>>>>> ddec3142
  await Sources.forceDataReload();

  if (config.doElasticsearchWork) {
    await initIndexes();
  }
};

setup().then(() => start());<|MERGE_RESOLUTION|>--- conflicted
+++ resolved
@@ -24,14 +24,11 @@
 });
 
 const setup = async () => {
-<<<<<<< HEAD
-=======
   if (process.env.LOCAL_TESTING) {
     return;
   }
 
-  // eslint-disable-next-line no-console
->>>>>>> ddec3142
+
   if (config.doBackgroundWork) {
     await Sources.syncSources();
 
@@ -42,16 +39,12 @@
   }
 
   await Sources.getInstance();
+  await Sources.forceDataReload();
+  
   if (config.doKafkaWork) {
     startKafkaConsumer();
     startKafkaProducer();
   }
-
-<<<<<<< HEAD
-=======
-  await Sources.getInstance();
->>>>>>> ddec3142
-  await Sources.forceDataReload();
 
   if (config.doElasticsearchWork) {
     await initIndexes();
