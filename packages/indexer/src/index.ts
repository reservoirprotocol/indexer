--- conflicted
+++ resolved
@@ -38,23 +38,14 @@
     }
   }
 
-<<<<<<< HEAD
-  await Sources.getInstance();
-  await Sources.forceDataReload();
-
-=======
->>>>>>> 2fc54182
   if (config.doKafkaWork) {
     startKafkaConsumer();
     startKafkaProducer();
   }
 
-<<<<<<< HEAD
-=======
   await Sources.getInstance();
   await Sources.forceDataReload();
 
->>>>>>> 2fc54182
   if (config.doElasticsearchWork) {
     await initIndexes();
   }
