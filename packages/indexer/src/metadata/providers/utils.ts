import { logger } from "@/common/logger";
import { Collection, MapEntry, Metadata } from "../types";
import { config } from "@/config/index";

export const normalizeLink = (link: string) => {
  if (link && link.startsWith("ipfs://")) {
    return `https://ipfs.io/ipfs/${link.slice(7)}`;
  }

  return link;
};

export const normalizeMetadata = (collection: Collection): Metadata => {
  if (!collection) {
    return {};
  }

  const map: Record<string, MapEntry> = {
    discord: {
      key: "discordUrl",
    },
    discord_url: {
      key: "discordUrl",
    },
    twitter_username: {
      key: "twitterUsername",
      normalize: (value: string) => {
        // if the value is a url, return the username
        if (value?.includes("twitter.com")) {
          return value.split("/")[3];
        }

        return value;
      },
    },
    twitter: {
      key: "twitterUrl",
      normalize: (value: string) => {
        if (value?.includes("twitter.com")) {
          return value;
        }
        // if the value is a username, return the url
        return `https://twitter.com/${value}`;
      },
    },
    telegram: {
      key: "telegramUrl",
      normalize: (value: string) => {
        if (value?.includes("t.me")) {
          return value;
        }

        return `https://t.me/${value}`;
      },
    },
    instagram: {
      key: "instagramUrl",
      normalize: (value: string) => {
        if (value?.includes("instagram.com")) {
          return value;
        }
        return `https://instagram.com/${value}`;
      },
    },
    medium: {
      key: "mediumUrl",
    },
    github: {
      key: "githubUrl",
    },
    website: {
      key: "externalUrl",
      normalize: (value: string) => normalizeLink(value),
    },
    website_url: {
      key: "externalUrl",
      normalize: (value: string) => normalizeLink(value),
    },
    external_url: {
      key: "externalUrl",
      normalize: (value: string) => normalizeLink(value),
    },
    external_link: {
      key: "externalUrl",
      normalize: (value: string) => normalizeLink(value),
    },
    project_url: {
      // From Opensea V2 APIs
      key: "externalUrl",
      normalize: (value: string) => normalizeLink(value),
    },
    image: {
      key: "imageUrl",
      normalize: (value: string) => normalizeLink(value),
    },
    image_url: {
      key: "imageUrl",
      normalize: (value: string) => normalizeLink(value),
    },
    cover_image: {
      key: "bannerImageUrl",
      normalize: (value: string) => normalizeLink(value),
    },
    banner_image_url: {
      key: "bannerImageUrl",
      normalize: (value: string) => normalizeLink(value),
    },
    safelist_request_status: {
      key: "safelistRequestStatus",
    },
    safelist_status: {
      // From Opensea V2 APIs
      key: "safelistRequestStatus",
    },
    name: {
      key: "name",
    },
    description: {
      key: "description",
    },
  };

  const metadata: Metadata = {};
  if (collection?.social_urls) {
    Object.keys(collection.social_urls).forEach((key) => {
      const mapKey = map[key];
      if (mapKey) {
        if (mapKey.normalize && collection.social_urls && collection.social_urls[key]) {
          metadata[mapKey.key] = mapKey.normalize(collection.social_urls[key]);
        } else if (collection.social_urls && collection.social_urls[key]) {
          metadata[mapKey.key] = collection.social_urls[key];
        }
      }
    });
  }

  // // do the above via the map
  Object.keys(map).forEach((key) => {
    const mapKey = map[key];
    if (mapKey && key in collection) {
      const collectionKey = collection[key as keyof Collection];
      if (mapKey.normalize && collectionKey) {
        // Check for normalize function before invoking
        const normalizedValue = mapKey.normalize ? mapKey.normalize(collectionKey) : undefined;
        if (normalizedValue) {
          metadata[mapKey.key] = normalizedValue;
        }
      } else {
        metadata[mapKey.key] = collectionKey;
      }
    }
  });

  Object.keys(map).forEach((key) => {
    const mapKey = map[key];
    if (key in collection) {
      const collectionKey = collection[key as keyof Collection];
      if (mapKey.normalize) {
        metadata[mapKey.key] = mapKey.normalize(collectionKey);
      } else {
        metadata[mapKey.key] = collectionKey;
      }
    }
  });

  return metadata;
};

export class RequestWasThrottledError extends Error {
  delay = 0;

  constructor(message: string, delay: number) {
    super(message);
    this.delay = delay;

    Object.setPrototypeOf(this, RequestWasThrottledError.prototype);
  }
}

export class CollectionNotFoundError extends Error {
  constructor(message: string) {
    super(message);

    Object.setPrototypeOf(this, CollectionNotFoundError.prototype);
  }
}

// eslint-disable-next-line @typescript-eslint/no-explicit-any
export function limitFieldSize(value: any) {
<<<<<<< HEAD
  let size = 0;
  if (typeof value === "string") {
    size = new TextEncoder().encode(value).length;
  } else {
    size = new TextEncoder().encode(JSON.stringify(value)).length;
  }

  if (size > config.metadataMaxFieldSizeMB * 1024 * 1024) {
    logger.info(
      "limitFieldSize",
      JSON.stringify({
        size: new TextEncoder().encode(value).length,
        value: value,
      })
    );
  }
  return size > config.metadataMaxFieldSizeMB * 1024 * 1024 ? null : value;
=======
  try {
    let size = 0;
    if (typeof value === "string") {
      size = new TextEncoder().encode(value).length;
    } else {
      size = new TextEncoder().encode(JSON.stringify(value)).length;
    }

    if (size > config.metadataMaxFieldSizeMB * 1024 * 1024) {
      logger.info(
        "limitFieldSize",
        JSON.stringify({
          size: new TextEncoder().encode(value).length,
          value: value,
        })
      );
    }
    return size > config.metadataMaxFieldSizeMB * 1024 * 1024 ? null : value;
  } catch (error) {
    logger.error("limitFieldSize", `Error: ${error}`);
    return value;
  }
>>>>>>> 8815f8a8
}<|MERGE_RESOLUTION|>--- conflicted
+++ resolved
@@ -187,25 +187,6 @@
 
 // eslint-disable-next-line @typescript-eslint/no-explicit-any
 export function limitFieldSize(value: any) {
-<<<<<<< HEAD
-  let size = 0;
-  if (typeof value === "string") {
-    size = new TextEncoder().encode(value).length;
-  } else {
-    size = new TextEncoder().encode(JSON.stringify(value)).length;
-  }
-
-  if (size > config.metadataMaxFieldSizeMB * 1024 * 1024) {
-    logger.info(
-      "limitFieldSize",
-      JSON.stringify({
-        size: new TextEncoder().encode(value).length,
-        value: value,
-      })
-    );
-  }
-  return size > config.metadataMaxFieldSizeMB * 1024 * 1024 ? null : value;
-=======
   try {
     let size = 0;
     if (typeof value === "string") {
@@ -228,5 +209,4 @@
     logger.error("limitFieldSize", `Error: ${error}`);
     return value;
   }
->>>>>>> 8815f8a8
 }