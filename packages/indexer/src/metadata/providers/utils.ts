--- conflicted
+++ resolved
@@ -185,10 +185,6 @@
   }
 }
 
-<<<<<<< HEAD
-// eslint-disable-next-line @typescript-eslint/no-explicit-any
-export function limitFieldSize(value: any, key: string, contract: string, tokenId: string) {
-=======
 export function limitFieldSize(
   // eslint-disable-next-line @typescript-eslint/no-explicit-any
   value: any,
@@ -197,7 +193,6 @@
   tokenId: string,
   method: string
 ) {
->>>>>>> 13a62d8c
   try {
     let size = 0;
     if (typeof value === "string") {
@@ -214,10 +209,7 @@
           key: key,
           contract: contract,
           tokenId: tokenId,
-<<<<<<< HEAD
-=======
           method: method,
->>>>>>> 13a62d8c
           value: value,
         })
       );
@@ -231,10 +223,7 @@
           key: key,
           contract: contract,
           tokenId: tokenId,
-<<<<<<< HEAD
-=======
           method: method,
->>>>>>> 13a62d8c
           value: value,
         })
       );
