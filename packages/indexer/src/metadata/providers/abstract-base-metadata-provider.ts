--- conflicted
+++ resolved
@@ -112,12 +112,8 @@
         parsedMetadata[key as keyof TokenMetadata],
         key,
         parsedMetadata.contract,
-<<<<<<< HEAD
-        parsedMetadata.tokenId
-=======
         parsedMetadata.tokenId,
         this.method
->>>>>>> 13a62d8c
       );
     });
     return parsedMetadata;
