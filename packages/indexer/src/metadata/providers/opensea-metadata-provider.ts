--- conflicted
+++ resolved
@@ -110,15 +110,12 @@
           this.handleError(error);
         });
 
-<<<<<<< HEAD
-=======
       tokensMetadata.push(data.nft);
     }
 
     return tokensMetadata.map(this.parseToken).filter(Boolean);
   }
 
->>>>>>> 6cfc7e56
   async _getTokenFlagStatus(
     contract: string,
     tokenId: string
