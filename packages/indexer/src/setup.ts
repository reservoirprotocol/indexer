/* eslint-disable no-console */

import "@/jobs/index";
import "@/jobs/cdc/index";
import "@/config/polyfills";
import "@/pubsub/index";
import "@/websockets/index";

import { start } from "@/api/index";
import { logger } from "@/common/logger";
import { config } from "@/config/index";
import { getNetworkSettings } from "@/config/network";
import { initIndexes } from "@/elasticsearch/indexes";
import { startKafkaConsumer } from "@/jobs/cdc";
import { RabbitMqJobsConsumer } from "@/jobs/index";
import { FeeRecipients } from "@/models/fee-recipients";
import { Sources } from "@/models/sources";

// eslint-disable-next-line @typescript-eslint/no-explicit-any
process.on("unhandledRejection", (error: any) => {
  logger.error("process", `Unhandled rejection: ${error} (${error.stack})`);

  // For now, just skip any unhandled errors
  // process.exit(1);
});

const setup = async () => {
  if (process.env.LOCAL_TESTING) {
    return;
  }
  const start = new Date().getTime();

  console.log("setup - start");

  if (config.doBackgroundWork) {
    console.log("setup - worker - sync sources", new Date().getTime() - start);

    await Sources.syncSources();
<<<<<<< HEAD
    await FeeRecipients.syncFeeRecipients();
=======

    console.log("setup - worker - startRabbitJobsConsumer", new Date().getTime() - start);

>>>>>>> 02ddb2a3
    await RabbitMqJobsConsumer.startRabbitJobsConsumer();

    const networkSettings = getNetworkSettings();
    if (networkSettings.onStartup) {
      console.log("setup - worker - networkSettings.onStartup", new Date().getTime() - start);

      await networkSettings.onStartup();
    }

    console.log("setup - worker - end", new Date().getTime() - start);
  }

  console.log("setup - Sources.getInstance", new Date().getTime() - start);

  await Sources.getInstance();

  console.log("setup - Sources.forceDataReload", new Date().getTime() - start);

  await Sources.forceDataReload();

  if (config.doElasticsearchWork) {
    console.log("setup - initIndexes", new Date().getTime() - start);

    await initIndexes();
  }

  if (config.doKafkaWork) {
    console.log("setup - startKafkaConsumer", new Date().getTime() - start);

    await startKafkaConsumer();
  }
  console.log("setup - end", new Date().getTime() - start);
};

setup().then(() => start());<|MERGE_RESOLUTION|>--- conflicted
+++ resolved
@@ -36,13 +36,10 @@
     console.log("setup - worker - sync sources", new Date().getTime() - start);
 
     await Sources.syncSources();
-<<<<<<< HEAD
     await FeeRecipients.syncFeeRecipients();
-=======
 
     console.log("setup - worker - startRabbitJobsConsumer", new Date().getTime() - start);
 
->>>>>>> 02ddb2a3
     await RabbitMqJobsConsumer.startRabbitJobsConsumer();
 
     const networkSettings = getNetworkSettings();
