import { Interface } from "@ethersproject/abi";

import * as erc20 from "@/events-sync/data/erc20";
import * as erc721 from "@/events-sync/data/erc721";
import * as erc1155 from "@/events-sync/data/erc1155";

import * as bendDao from "@/events-sync/data/bend-dao";
import * as blur from "@/events-sync/data/blur";
import * as cryptoPunks from "@/events-sync/data/cryptopunks";
import * as decentraland from "@/events-sync/data/decentraland";
import * as element from "@/events-sync/data/element";
import * as foundation from "@/events-sync/data/foundation";
import * as looksRare from "@/events-sync/data/looks-rare";
import * as manifold from "@/events-sync/data/manifold";
import * as nftTrader from "@/events-sync/data/nft-trader";
import * as nftx from "@/events-sync/data/nftx";
import * as nouns from "@/events-sync/data/nouns";
import * as okex from "@/events-sync/data/okex";
import * as quixotic from "@/events-sync/data/quixotic";
import * as rarible from "@/events-sync/data/rarible";
import * as seaport from "@/events-sync/data/seaport";
import * as seaportV14 from "@/events-sync/data/seaport-v1.4";
import * as seaportV15 from "@/events-sync/data/seaport-v1.5";
import * as alienswap from "@/events-sync/data/alienswap";
import * as sudoswap from "@/events-sync/data/sudoswap";
import * as superrare from "@/events-sync/data/superrare";
import * as tofu from "@/events-sync/data/tofu";
import * as treasure from "@/events-sync/data/treasure";
import * as wyvernV2 from "@/events-sync/data/wyvern-v2";
import * as wyvernV23 from "@/events-sync/data/wyvern-v2.3";
import * as x2y2 from "@/events-sync/data/x2y2";
import * as zeroExV2 from "@/events-sync/data/zeroex-v2";
import * as zeroExV3 from "@/events-sync/data/zeroex-v3";
import * as zeroExV4 from "@/events-sync/data/zeroex-v4";
import * as zora from "@/events-sync/data/zora";
import * as looksRareV2 from "@/events-sync/data/looks-rare-v2";
import * as blend from "@/events-sync/data/blend";
import * as sudoswapV2 from "@/events-sync/data/sudoswap-v2";
import * as caviarV1 from "@/events-sync/data/caviar-v1";
import * as paymentProcessor from "@/events-sync/data/payment-processor";
import * as paymentProcessorV2 from "@/events-sync/data/payment-processor-v2";
import * as thirdweb from "@/events-sync/data/thirdweb";
import * as blurV2 from "@/events-sync/data/blur-v2";
import * as seadrop from "@/events-sync/data/seadrop";
import * as erc721c from "@/events-sync/data/erc721c";
import * as joepeg from "@/events-sync/data/joepeg";
import * as metadataUpdate from "@/events-sync/data/metadata-update";
import * as soundxyz from "@/events-sync/data/soundxyz";
import * as createdotfun from "@/events-sync/data/createdotfun";
<<<<<<< HEAD
import * as erc721cV2 from "@/events-sync/data/erc721c-v2";
import * as titlesxyz from "@/events-sync/data/titlesxyz";
import * as artblocks from "@/events-sync/data/artblocks";
import * as highlightxyz from "@/events-sync/data/highlightxyz";
import * as ditto from "@/events-sync/data/ditto";
import * as mooar from "@/events-sync/data/mooar";
=======
import * as hotpot from "@/events-sync/data/hotpot";
>>>>>>> 5d57fb1a

// All events we're syncing should have an associated `EventData`
// entry which dictates the way the event will be parsed and then
// handled (eg. persisted to the database and relayed for further
// processing to any job queues)

// Event kind by protocol/standard
export type EventKind =
  | "erc20"
  | "erc721"
  | "erc1155"
  | "bend-dao"
  | "blur"
  | "cryptopunks"
  | "decentraland"
  | "element"
  | "foundation"
  | "looks-rare"
  | "manifold"
  | "nft-trader"
  | "nftx"
  | "nouns"
  | "okex"
  | "quixotic"
  | "rarible"
  | "seaport"
  | "sudoswap"
  | "superrare"
  | "tofu"
  | "treasure"
  | "wyvern"
  | "x2y2"
  | "zeroex-v2"
  | "zeroex-v3"
  | "zeroex-v4"
  | "zora"
  | "looks-rare-v2"
  | "blend"
  | "sudoswap-v2"
  | "caviar-v1"
  | "payment-processor"
  | "thirdweb"
  | "seadrop"
  | "blur-v2"
  | "erc721c"
  | "joepeg"
  | "metadata-update"
  | "soundxyz"
  | "createdotfun"
<<<<<<< HEAD
  | "payment-processor-v2"
  | "titlesxyz"
  | "artblocks"
  | "erc721c-v2"
  | "ditto"
  | "mooar"
  | "titlesxyz"
  | "ditto"
  | "highlightxyz";
=======
  | "hotpot";
>>>>>>> 5d57fb1a

// Event sub-kind in each of the above protocol/standard
export type EventSubKind =
  | "erc721-transfer"
  | "erc721-like-transfer"
  | "erc721-erc20-like-transfer"
  | "erc721-consecutive-transfer"
  | "erc1155-transfer-single"
  | "erc1155-transfer-batch"
  | "erc721/1155-approval-for-all"
  | "erc20-approval"
  | "erc20-transfer"
  | "weth-deposit"
  | "weth-withdrawal"
  | "wyvern-v2-orders-matched"
  | "wyvern-v2.3-orders-matched"
  | "looks-rare-cancel-all-orders"
  | "looks-rare-cancel-multiple-orders"
  | "looks-rare-taker-ask"
  | "looks-rare-taker-bid"
  | "zeroex-v4-erc721-order-cancelled"
  | "zeroex-v4-erc1155-order-cancelled"
  | "zeroex-v4-erc721-order-filled"
  | "zeroex-v4-erc1155-order-filled"
  | "foundation-buy-price-set"
  | "foundation-buy-price-invalidated"
  | "foundation-buy-price-cancelled"
  | "foundation-buy-price-accepted"
  | "foundation-created-fixed-price-sale"
  | "foundation-add-merkle-root-to-fixed-price-sale"
  | "foundation-offer-accepted"
  | "x2y2-order-cancelled"
  | "x2y2-order-inventory"
  | "seaport-order-cancelled"
  | "seaport-order-filled"
  | "seaport-counter-incremented"
  | "seaport-order-validated"
  | "seaport-channel-updated"
  | "seaport-v1.4-order-cancelled"
  | "seaport-v1.4-order-filled"
  | "seaport-v1.4-orders-matched"
  | "seaport-v1.4-counter-incremented"
  | "seaport-v1.4-order-validated"
  | "seaport-v1.5-order-cancelled"
  | "seaport-v1.5-order-filled"
  | "seaport-v1.5-orders-matched"
  | "seaport-v1.5-counter-incremented"
  | "seaport-v1.5-order-validated"
  | "alienswap-order-cancelled"
  | "alienswap-order-filled"
  | "alienswap-orders-matched"
  | "alienswap-counter-incremented"
  | "alienswap-order-validated"
  | "rarible-match"
  | "rarible-cancel"
  | "rarible-buy-v1"
  | "rarible-match-v2"
  | "element-erc721-sell-order-filled"
  | "element-erc721-sell-order-filled-v2"
  | "element-erc721-buy-order-filled"
  | "element-erc721-buy-order-filled-v2"
  | "element-erc1155-sell-order-filled"
  | "element-erc1155-sell-order-filled-v2"
  | "element-erc1155-buy-order-filled"
  | "element-erc1155-buy-order-filled-v2"
  | "element-erc721-order-cancelled"
  | "element-erc1155-order-cancelled"
  | "element-hash-nonce-incremented"
  | "quixotic-order-filled"
  | "zora-ask-filled"
  | "zora-ask-created"
  | "zora-ask-price-updated"
  | "zora-ask-cancelled"
  | "zora-auction-ended"
  | "zora-sales-config-changed"
  | "zora-updated-token"
  | "zora-mint-comment"
  | "zora-custom-mint-comment"
  | "nouns-auction-settled"
  | "cryptopunks-punk-offered"
  | "cryptopunks-punk-no-longer-for-sale"
  | "cryptopunks-punk-bought"
  | "cryptopunks-punk-transfer"
  | "cryptopunks-assign"
  | "cryptopunks-transfer"
  | "sudoswap-buy"
  | "sudoswap-sell"
  | "sudoswap-token-deposit"
  | "sudoswap-token-withdrawal"
  | "sudoswap-spot-price-update"
  | "sudoswap-delta-update"
  | "sudoswap-new-pair"
  | "nftx-redeemed"
  | "nftx-minted"
  | "nftx-user-staked"
  | "nftx-swapped"
  | "nftx-swap"
  | "nftx-swap-v3"
  | "nftx-mint"
  | "nftx-burn"
  | "nftx-vault-init"
  | "nftx-vault-shutdown"
  | "nftx-eligibility-deployed"
  | "nftx-enable-mint-updated"
  | "nftx-enable-target-redeem-updated"
  | "blur-orders-matched"
  | "blur-order-cancelled"
  | "blur-nonce-incremented"
  | "manifold-purchase"
  | "manifold-modify"
  | "manifold-cancel"
  | "manifold-finalize"
  | "manifold-accept"
  | "manifold-claim-initialized"
  | "manifold-claim-updated"
  | "tofu-inventory-update"
  | "decentraland-sale"
  | "nft-trader-swap"
  | "okex-order-filled"
  | "bend-dao-taker-ask"
  | "bend-dao-taker-bid"
  | "superrare-listing-filled"
  | "superrare-sold"
  | "superrare-accept-offer"
  | "superrare-auction-settled"
  | "superrare-set-sale-price"
  | "zeroex-v2-fill"
  | "zeroex-v3-fill"
  | "treasure-item-sold"
  | "treasure-bid-accepted"
  | "looks-rare-v2-new-bid-ask-nonces"
  | "looks-rare-v2-order-nonces-cancelled"
  | "looks-rare-v2-subset-nonces-cancelled"
  | "looks-rare-v2-taker-ask"
  | "looks-rare-v2-taker-bid"
  | "blend-loan-offer-taken"
  | "blend-repay"
  | "blend-refinance"
  | "blend-buy-locked"
  | "blend-nonce-incremented"
  | "sudoswap-v2-sell-erc721"
  | "sudoswap-v2-sell-erc1155"
  | "sudoswap-v2-buy-erc721"
  | "sudoswap-v2-buy-erc1155"
  | "sudoswap-v2-token-deposit"
  | "sudoswap-v2-token-withdrawal"
  | "sudoswap-v2-nft-withdrawal-erc721"
  | "sudoswap-v2-nft-withdrawal-erc1155"
  | "sudoswap-v2-erc20-deposit"
  | "sudoswap-v2-erc721-deposit"
  | "sudoswap-v2-erc1155-deposit"
  | "sudoswap-v2-spot-price-update"
  | "sudoswap-v2-delta-update"
  | "sudoswap-v2-new-erc721-pair"
  | "sudoswap-v2-new-erc1155-pair"
  | "caviar-v1-create"
  | "caviar-v1-add"
  | "caviar-v1-remove"
  | "caviar-v1-buy"
  | "caviar-v1-sell"
  | "caviar-v1-wrap"
  | "caviar-v1-unwrap"
  | "payment-processor-buy-single-listing"
  | "payment-processor-master-nonce-invalidated"
  | "payment-processor-nonce-invalidated"
  | "payment-processor-sweep-collection-erc1155"
  | "payment-processor-sweep-collection-erc721"
  | "payment-processor-created-or-updated-security-policy"
  | "payment-processor-updated-collection-payment-coin"
  | "payment-processor-updated-collection-security-policy"
  | "thirdweb-claim-conditions-updated-erc721"
  | "thirdweb-claim-conditions-updated-erc1155"
  | "seadrop-public-drop-updated"
  | "blur-v2-execution"
  | "blur-v2-execution-721-packed"
  | "blur-v2-execution-721-taker-fee-packed"
  | "blur-v2-execution-721-maker-fee-packed"
  | "erc721c-verified-eoa-signature"
  | "erc721c-added-to-allowlist"
  | "erc721c-removed-from-allowlist"
  | "joepeg-taker-ask"
  | "joepeg-taker-bid"
  | "erc721c-set-allowlist"
  | "erc721c-set-transfer-security-level"
  | "erc721c-transfer-validator-updated"
  | "metadata-update-single-token-opensea"
  | "metadata-update-batch-tokens-opensea"
  | "metadata-update-uri-opensea"
  | "metadata-update-contract-uri-thirdweb"
  | "metadata-update-zora"
  | "soundxyz-range-edition-mint-created"
  | "soundxyz-merkle-drop-mint-created"
  | "createdotfun-configuration-updated"
<<<<<<< HEAD
  | "payment-processor-v2-buy-listing-erc721"
  | "payment-processor-v2-buy-listing-erc1155"
  | "payment-processor-v2-accept-offer-erc721"
  | "payment-processor-v2-accept-offer-erc1155"
  | "payment-processor-v2-master-nonce-invalidated"
  | "payment-processor-v2-nonce-invalidated"
  | "payment-processor-v2-order-digest-invalidated"
  | "titlesxyz-edition-published"
  | "payment-processor-v2-payment-method-added-to-whitelist"
  | "payment-processor-v2-payment-method-removed-from-whitelist"
  | "payment-processor-v2-updated-collection-level-pricing-boundaries"
  | "payment-processor-v2-updated-collection-payment-settings"
  | "payment-processor-v2-updated-token-level-pricing-boundaries"
  | "payment-processor-v2-trusted-channel-removed-for-collection"
  | "payment-processor-v2-trusted-channel-added-for-collection"
  | "payment-processor-v2-banned-account-removed-for-collection"
  | "payment-processor-v2-banned-account-added-for-collection"
  | "artblocks-project-updated"
  | "artblocks-minter-registered"
  | "artblocks-minter-removed"
  | "artblocks-project-price-update"
  | "artblocks-project-currency-update"
  | "artblocks-project-set-auction-details"
  | "erc721c-v2-added-account-to-list"
  | "erc721c-v2-added-code-hash-to-list"
  | "erc721c-v2-removed-account-from-list"
  | "erc721c-v2-removed-code-hash-from-list"
  | "erc721c-v2-applied-list-to-collection"
  | "ditto-pool-initialized"
  | "mooar-order-filled"
  | "highlightxyz-edition-vector-created"
  | "highlightxyz-series-vector-created"
  | "highlightxyz-vector-updated"
  | "highlightxyz-vector-deleted"
  | "highlightxyz-discrete-da-created"
  | "highlightxyz-mechanic-vector-registered"
  | "highlightxyz-discrete-da-updated";
=======
  | "hotpot-order-filled"
  | "hotpot-order-cancelled";
>>>>>>> 5d57fb1a

export type EventData = {
  kind: EventKind;
  subKind: EventSubKind;
  addresses?: { [address: string]: boolean };
  topic: string;
  numTopics: number;
  abi: Interface;
};

const allEventData = [
  erc20.approval,
  erc20.transfer,
  erc20.deposit,
  erc20.withdrawal,
  erc721.transfer,
  erc721.likeTransfer,
  erc721.erc20LikeTransfer,
  erc721.approvalForAll,
  erc721.consecutiveTransfer,
  erc1155.transferSingle,
  erc1155.transferBatch,
  foundation.buyPriceAccepted,
  foundation.buyPriceCancelled,
  foundation.buyPriceInvalidated,
  foundation.buyPriceSet,
  foundation.offerAccepted,
  foundation.createFixedPriceSale,
  foundation.addMerkleRootToFixedPriceSale,
  looksRare.cancelAllOrders,
  looksRare.cancelMultipleOrders,
  looksRare.takerAsk,
  looksRare.takerBid,
  looksRareV2.newBidAskNonces,
  looksRareV2.orderNoncesCancelled,
  looksRareV2.subsetNoncesCancelled,
  looksRareV2.takerAsk,
  looksRareV2.takerBid,
  seaport.counterIncremented,
  seaport.orderCancelled,
  seaport.orderFulfilled,
  seaport.orderValidated,
  seaport.channelUpdated,
  seaportV14.counterIncremented,
  seaportV14.orderCancelled,
  seaportV14.orderFulfilled,
  seaportV14.ordersMatched,
  seaportV14.orderValidated,
  seaportV15.counterIncremented,
  seaportV15.orderCancelled,
  seaportV15.orderFulfilled,
  seaportV15.ordersMatched,
  seaportV15.orderValidated,
  alienswap.counterIncremented,
  alienswap.orderCancelled,
  alienswap.orderFulfilled,
  alienswap.ordersMatched,
  alienswap.orderValidated,
  wyvernV2.ordersMatched,
  wyvernV23.ordersMatched,
  zeroExV4.erc721OrderCancelled,
  zeroExV4.erc1155OrderCancelled,
  zeroExV4.erc721OrderFilled,
  zeroExV4.erc1155OrderFilled,
  x2y2.orderCancelled,
  x2y2.orderInventory,
  rarible.match,
  rarible.cancel,
  rarible.buyV1,
  rarible.matchV2,
  element.erc721BuyOrderFilled,
  element.erc721BuyOrderFilledV2,
  element.erc721SellOrderFilled,
  element.erc721SellOrderFilledV2,
  element.erc1155BuyOrderFilled,
  element.erc1155BuyOrderFilledV2,
  element.erc1155SellOrderFilled,
  element.erc1155SellOrderFilledV2,
  element.erc721OrderCancelled,
  element.erc1155OrderCancelled,
  element.hashNonceIncremented,
  quixotic.orderFulfilled,
  zora.askFilled,
  zora.askCreated,
  zora.askCancelled,
  zora.askPriceUpdated,
  zora.auctionEnded,
  zora.salesConfigChanged,
  zora.updatedToken,
  zora.mintComment,
  zora.customMintComment,
  nouns.auctionSettled,
  cryptoPunks.punkOffered,
  cryptoPunks.punkNoLongerForSale,
  cryptoPunks.punkBought,
  cryptoPunks.punkTransfer,
  cryptoPunks.assign,
  cryptoPunks.transfer,
  sudoswap.buy,
  sudoswap.sell,
  sudoswap.tokenDeposit,
  sudoswap.tokenWithdrawal,
  sudoswap.spotPriceUpdate,
  sudoswap.deltaUpdate,
  sudoswap.newPair,
  nftx.minted,
  nftx.redeemed,
  nftx.swapped,
  nftx.swap,
  nftx.mint,
  nftx.burn,
  nftx.vaultInit,
  nftx.vaultShutdown,
  nftx.eligibilityDeployed,
  nftx.enableMintUpdated,
  nftx.enableTargetRedeemUpdated,
  blur.ordersMatched,
  blur.orderCancelled,
  blur.nonceIncremented,
  manifold.modify,
  manifold.finalize,
  manifold.purchase,
  manifold.cancel,
  manifold.accept,
  manifold.claimInitialized,
  manifold.claimUpdated,
  tofu.inventoryUpdate,
  decentraland.sale,
  nftTrader.swap,
  okex.orderFulfilled,
  bendDao.takerAsk,
  bendDao.takerBid,
  superrare.listingFilled,
  superrare.listingSold,
  superrare.offerAccept,
  superrare.auctionSettled,
  superrare.setSalePrice,
  zeroExV2.fill,
  zeroExV3.fill,
  treasure.itemSold,
  blend.buyLocked,
  blend.loanOfferTaken,
  blend.refinance,
  blend.repay,
  blend.nonceIncremented,
  sudoswapV2.buyERC1155,
  sudoswapV2.buyERC721,
  sudoswapV2.sellERC721,
  sudoswapV2.sellERC1155,
  sudoswapV2.tokenDeposit,
  sudoswapV2.tokenWithdrawal,
  sudoswapV2.nftWithdrawalERC721,
  sudoswapV2.nftWithdrawalERC1155,
  sudoswapV2.erc20Deposit,
  sudoswapV2.erc721Deposit,
  sudoswapV2.erc1155Deposit,
  sudoswapV2.spotPriceUpdate,
  sudoswapV2.deltaUpdate,
  sudoswapV2.newERC721Pair,
  sudoswapV2.newERC1155Pair,
  treasure.bidAccepted,
  caviarV1.create,
  caviarV1.add,
  caviarV1.remove,
  caviarV1.buy,
  caviarV1.sell,
  caviarV1.wrap,
  caviarV1.unwrap,
  paymentProcessor.buySingleListing,
  paymentProcessor.masterNonceInvalidated,
  paymentProcessor.nonceInvalidated,
  paymentProcessor.sweepCollectionERC1155,
  paymentProcessor.sweepCollectionERC721,
  paymentProcessor.createdOrUpdatedSecurityPolicy,
  paymentProcessor.updatedCollectionSecurityPolicy,
  paymentProcessor.updatedCollectionPaymentCoin,
  thirdweb.claimConditionsUpdatedERC721,
  thirdweb.claimConditionsUpdatedERC1155,
  blurV2.execution,
  blurV2.execution721MakerFeePacked,
  blurV2.execution721Packed,
  blurV2.execution721TakerFeePacked,
  seadrop.publicDropUpdated,
  erc721c.verifiedEOASignature,
  erc721c.addedToAllowlist,
  erc721c.removedFromAllowlist,
  erc721c.transferValidatorUpdated,
  erc721c.setTransferSecurityLevel,
  erc721c.setAllowlist,
  joepeg.takerAsk,
  joepeg.takerBid,
  metadataUpdate.metadataUpdateOpensea,
  metadataUpdate.batchMetadataUpdateOpensea,
  metadataUpdate.metadataUpdateURIOpensea,
  metadataUpdate.contractURIUpdateThirdweb,
  metadataUpdate.metadataUpdateURIZora,
  soundxyz.rangeEditionMintCreated,
  soundxyz.merkleDropMintCreated,
  createdotfun.configurationUpdated,
<<<<<<< HEAD
  paymentProcessorV2.acceptOfferERC1155,
  paymentProcessorV2.acceptOfferERC721,
  paymentProcessorV2.buyListingERC1155,
  paymentProcessorV2.buyListingERC721,
  paymentProcessorV2.masterNonceInvalidated,
  paymentProcessorV2.nonceInvalidated,
  paymentProcessorV2.orderDigestInvalidated,
  titlesxyz.editionPublished,
  paymentProcessorV2.paymentMethodAddedToWhitelist,
  paymentProcessorV2.paymentMethodRemovedFromWhitelist,
  paymentProcessorV2.updatedTokenLevelPricingBoundaries,
  paymentProcessorV2.updatedCollectionLevelPricingBoundaries,
  paymentProcessorV2.updatedCollectionPaymentSettings,
  paymentProcessorV2.trustedChannelAddedForCollection,
  paymentProcessorV2.trustedChannelRemovedForCollection,
  paymentProcessorV2.bannedAccountAddedForCollection,
  paymentProcessorV2.bannedAccountRemovedForCollection,
  artblocks.projectUpdated,
  artblocks.projectMinterRegistered,
  artblocks.projectMinterRemoved,
  artblocks.projectPriceUpdate,
  artblocks.projectCurrentcyUpdate,
  artblocks.projectSetAuctionDetails,
  erc721cV2.addedAccountToList,
  erc721cV2.addedCodeHashToList,
  erc721cV2.removedAccountFromList,
  erc721cV2.removedCodeHashFromList,
  erc721cV2.appliedListToCollection,
  highlightxyz.editonVectorCreated,
  highlightxyz.seriesVectorCreated,
  highlightxyz.vectorUpdated,
  highlightxyz.vectorDeleted,
  highlightxyz.discreteDACreated,
  highlightxyz.mechanicVectorRegistered,
  highlightxyz.mechanicVectorUpdated,
  ditto.dittoPoolInitialized,
  mooar.orderFulfilled,
=======
  hotpot.orderFulfilled,
  hotpot.orderCancelled,
>>>>>>> 5d57fb1a
];

export const getEventData = (events?: string[]) => {
  if (!events) {
    return allEventData;
  } else {
    return allEventData.filter(({ subKind }) => events.some((e) => subKind.startsWith(e)));
  }
};<|MERGE_RESOLUTION|>--- conflicted
+++ resolved
@@ -47,16 +47,13 @@
 import * as metadataUpdate from "@/events-sync/data/metadata-update";
 import * as soundxyz from "@/events-sync/data/soundxyz";
 import * as createdotfun from "@/events-sync/data/createdotfun";
-<<<<<<< HEAD
+import * as hotpot from "@/events-sync/data/hotpot";
 import * as erc721cV2 from "@/events-sync/data/erc721c-v2";
 import * as titlesxyz from "@/events-sync/data/titlesxyz";
 import * as artblocks from "@/events-sync/data/artblocks";
 import * as highlightxyz from "@/events-sync/data/highlightxyz";
 import * as ditto from "@/events-sync/data/ditto";
 import * as mooar from "@/events-sync/data/mooar";
-=======
-import * as hotpot from "@/events-sync/data/hotpot";
->>>>>>> 5d57fb1a
 
 // All events we're syncing should have an associated `EventData`
 // entry which dictates the way the event will be parsed and then
@@ -106,7 +103,7 @@
   | "metadata-update"
   | "soundxyz"
   | "createdotfun"
-<<<<<<< HEAD
+  | "hotpot"
   | "payment-processor-v2"
   | "titlesxyz"
   | "artblocks"
@@ -116,9 +113,6 @@
   | "titlesxyz"
   | "ditto"
   | "highlightxyz";
-=======
-  | "hotpot";
->>>>>>> 5d57fb1a
 
 // Event sub-kind in each of the above protocol/standard
 export type EventSubKind =
@@ -312,7 +306,8 @@
   | "soundxyz-range-edition-mint-created"
   | "soundxyz-merkle-drop-mint-created"
   | "createdotfun-configuration-updated"
-<<<<<<< HEAD
+  | "hotpot-order-filled"
+  | "hotpot-order-cancelled"
   | "payment-processor-v2-buy-listing-erc721"
   | "payment-processor-v2-buy-listing-erc1155"
   | "payment-processor-v2-accept-offer-erc721"
@@ -350,10 +345,6 @@
   | "highlightxyz-discrete-da-created"
   | "highlightxyz-mechanic-vector-registered"
   | "highlightxyz-discrete-da-updated";
-=======
-  | "hotpot-order-filled"
-  | "hotpot-order-cancelled";
->>>>>>> 5d57fb1a
 
 export type EventData = {
   kind: EventKind;
@@ -553,7 +544,8 @@
   soundxyz.rangeEditionMintCreated,
   soundxyz.merkleDropMintCreated,
   createdotfun.configurationUpdated,
-<<<<<<< HEAD
+  hotpot.orderFulfilled,
+  hotpot.orderCancelled,
   paymentProcessorV2.acceptOfferERC1155,
   paymentProcessorV2.acceptOfferERC721,
   paymentProcessorV2.buyListingERC1155,
@@ -591,10 +583,6 @@
   highlightxyz.mechanicVectorUpdated,
   ditto.dittoPoolInitialized,
   mooar.orderFulfilled,
-=======
-  hotpot.orderFulfilled,
-  hotpot.orderCancelled,
->>>>>>> 5d57fb1a
 ];
 
 export const getEventData = (events?: string[]) => {
