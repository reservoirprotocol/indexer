import { Interface } from "@ethersproject/abi";

import * as erc20 from "@/events-sync/data/erc20";
import * as erc721 from "@/events-sync/data/erc721";
import * as erc1155 from "@/events-sync/data/erc1155";

import * as bendDao from "@/events-sync/data/bend-dao";
import * as blur from "@/events-sync/data/blur";
import * as cryptoPunks from "@/events-sync/data/cryptopunks";
import * as decentraland from "@/events-sync/data/decentraland";
import * as element from "@/events-sync/data/element";
import * as flow from "@/events-sync/data/flow";
import * as forward from "@/events-sync/data/forward";
import * as foundation from "@/events-sync/data/foundation";
import * as infinity from "@/events-sync/data/infinity";
import * as looksRare from "@/events-sync/data/looks-rare";
import * as manifold from "@/events-sync/data/manifold";
import * as nftTrader from "@/events-sync/data/nft-trader";
import * as nftx from "@/events-sync/data/nftx";
import * as nouns from "@/events-sync/data/nouns";
import * as okex from "@/events-sync/data/okex";
import * as quixotic from "@/events-sync/data/quixotic";
import * as rarible from "@/events-sync/data/rarible";
import * as seaport from "@/events-sync/data/seaport";
import * as seaportV14 from "@/events-sync/data/seaport-v1.4";
import * as sudoswap from "@/events-sync/data/sudoswap";
import * as superrare from "@/events-sync/data/superrare";
import * as tofu from "@/events-sync/data/tofu";
import * as universe from "@/events-sync/data/universe";
import * as wyvernV2 from "@/events-sync/data/wyvern-v2";
import * as wyvernV23 from "@/events-sync/data/wyvern-v2.3";
import * as x2y2 from "@/events-sync/data/x2y2";
import * as zeroExV4 from "@/events-sync/data/zeroex-v4";
import * as zora from "@/events-sync/data/zora";
import * as zeroExV2 from "@/events-sync/data/zeroex-v2";

// All events we're syncing should have an associated `EventData`
// entry which dictates the way the event will be parsed and then
// handled (eg. persisted to the database and relayed for further
// processing to any job queues)

// Event kind by protocol/standard
export type EventKind =
  | "erc20"
  | "erc721"
  | "erc1155"
  | "bend-dao"
  | "blur"
  | "cryptopunks"
  | "decentraland"
  | "element"
  | "flow"
  | "forward"
  | "foundation"
  | "infinity"
  | "looks-rare"
  | "manifold"
  | "nft-trader"
  | "nftx"
  | "nouns"
  | "okex"
  | "quixotic"
  | "rarible"
  | "seaport"
  | "sudoswap"
  | "superrare"
  | "tofu"
  | "universe"
  | "wyvern"
  | "x2y2"
  | "zeroex-v4"
  | "zora"
  | "zeroex-v2";

// Event sub-kind in each of the above protocol/standard
export type EventSubKind =
  | "erc721-transfer"
  | "erc721-like-transfer"
  | "erc721-erc20-like-transfer"
  | "erc721-consecutive-transfer"
  | "erc1155-transfer-single"
  | "erc1155-transfer-batch"
  | "erc721/1155-approval-for-all"
  | "erc20-approval"
  | "erc20-transfer"
  | "weth-deposit"
  | "weth-withdrawal"
  | "wyvern-v2-orders-matched"
  | "wyvern-v2.3-orders-matched"
  | "looks-rare-cancel-all-orders"
  | "looks-rare-cancel-multiple-orders"
  | "looks-rare-taker-ask"
  | "looks-rare-taker-bid"
  | "zeroex-v4-erc721-order-cancelled"
  | "zeroex-v4-erc1155-order-cancelled"
  | "zeroex-v4-erc721-order-filled"
  | "zeroex-v4-erc1155-order-filled"
  | "foundation-buy-price-set"
  | "foundation-buy-price-invalidated"
  | "foundation-buy-price-cancelled"
  | "foundation-buy-price-accepted"
  | "x2y2-order-cancelled"
  | "x2y2-order-inventory"
  | "seaport-order-cancelled"
  | "seaport-order-filled"
  | "seaport-counter-incremented"
  | "seaport-order-validated"
  | "seaport-v1.4-order-cancelled"
  | "seaport-v1.4-order-filled"
  | "seaport-v1.4-orders-matched"
  | "seaport-v1.4-counter-incremented"
  | "seaport-v1.4-order-validated"
  | "rarible-match"
  | "rarible-cancel"
  | "rarible-buy-v1"
  | "rarible-match-v2"
  | "element-erc721-sell-order-filled"
  | "element-erc721-sell-order-filled-v2"
  | "element-erc721-buy-order-filled"
  | "element-erc721-buy-order-filled-v2"
  | "element-erc1155-sell-order-filled"
  | "element-erc1155-sell-order-filled-v2"
  | "element-erc1155-buy-order-filled"
  | "element-erc1155-buy-order-filled-v2"
  | "element-erc721-order-cancelled"
  | "element-erc1155-order-cancelled"
  | "element-hash-nonce-incremented"
  | "quixotic-order-filled"
  | "zora-ask-filled"
  | "zora-ask-created"
  | "zora-ask-price-updated"
  | "zora-ask-cancelled"
  | "zora-auction-ended"
  | "nouns-auction-settled"
  | "cryptopunks-punk-offered"
  | "cryptopunks-punk-no-longer-for-sale"
  | "cryptopunks-punk-bought"
  | "cryptopunks-punk-transfer"
  | "cryptopunks-assign"
  | "cryptopunks-transfer"
  | "sudoswap-buy"
  | "sudoswap-sell"
  | "sudoswap-token-deposit"
  | "sudoswap-token-withdrawal"
  | "sudoswap-spot-price-update"
  | "sudoswap-delta-update"
  | "sudoswap-new-pair"
  | "universe-match"
  | "universe-cancel"
  | "nftx-redeemed"
  | "nftx-minted"
  | "nftx-user-staked"
  | "nftx-swapped"
  | "nftx-swap"
  | "nftx-vault-init"
  | "nftx-vault-shutdown"
  | "nftx-eligibility-deployed"
  | "nftx-enable-mint-updated"
  | "nftx-enable-target-redeem-updated"
  | "blur-orders-matched"
  | "infinity-match-order-fulfilled"
  | "infinity-take-order-fulfilled"
  | "infinity-cancel-all-orders"
  | "infinity-cancel-multiple-orders"
  | "flow-match-order-fulfilled"
  | "flow-take-order-fulfilled"
  | "flow-cancel-all-orders"
  | "flow-cancel-multiple-orders"
  | "blur-order-cancelled"
  | "blur-nonce-incremented"
  | "forward-order-filled"
  | "forward-order-cancelled"
  | "forward-counter-incremented"
  | "manifold-purchase"
  | "manifold-modify"
  | "manifold-cancel"
  | "manifold-finalize"
  | "manifold-accept"
  | "tofu-inventory-update"
  | "decentraland-sale"
  | "nft-trader-swap"
  | "okex-order-filled"
  | "bend-dao-taker-ask"
  | "bend-dao-taker-bid"
  | "superrare-listing-filled"
  | "superrare-sold"
  | "superrare-accept-offer"
  | "superrare-auction-settled"
  | "zeroex-v2-fill";

export type EventData = {
  kind: EventKind;
  subKind: EventSubKind;
  addresses?: { [address: string]: boolean };
  topic: string;
  numTopics: number;
  abi: Interface;
};

const allEventData = [
  erc20.approval,
  erc20.transfer,
  erc20.deposit,
  erc20.withdrawal,
  erc721.transfer,
  erc721.likeTransfer,
  erc721.erc20LikeTransfer,
  erc721.approvalForAll,
  erc721.consecutiveTransfer,
  erc1155.transferSingle,
  erc1155.transferBatch,
  foundation.buyPriceAccepted,
  foundation.buyPriceCancelled,
  foundation.buyPriceInvalidated,
  foundation.buyPriceSet,
  looksRare.cancelAllOrders,
  looksRare.cancelMultipleOrders,
  looksRare.takerAsk,
  looksRare.takerBid,
  seaport.counterIncremented,
  seaport.orderCancelled,
  seaport.orderFulfilled,
  seaport.orderValidated,
  seaportV14.counterIncremented,
  seaportV14.orderCancelled,
  seaportV14.orderFulfilled,
<<<<<<< HEAD
  seaportV14.orderValidated,
=======
  seaportV14.ordersMatched,
>>>>>>> eb8e3c89
  wyvernV2.ordersMatched,
  wyvernV23.ordersMatched,
  zeroExV4.erc721OrderCancelled,
  zeroExV4.erc1155OrderCancelled,
  zeroExV4.erc721OrderFilled,
  zeroExV4.erc1155OrderFilled,
  x2y2.orderCancelled,
  x2y2.orderInventory,
  rarible.match,
  rarible.cancel,
  rarible.buyV1,
  rarible.matchV2,
  element.erc721BuyOrderFilled,
  element.erc721BuyOrderFilledV2,
  element.erc721SellOrderFilled,
  element.erc721SellOrderFilledV2,
  element.erc1155BuyOrderFilled,
  element.erc1155BuyOrderFilledV2,
  element.erc1155SellOrderFilled,
  element.erc1155SellOrderFilledV2,
  element.erc721OrderCancelled,
  element.erc1155OrderCancelled,
  element.hashNonceIncremented,
  quixotic.orderFulfilled,
  zora.askFilled,
  zora.askCreated,
  zora.askCancelled,
  zora.askPriceUpdated,
  zora.auctionEnded,
  nouns.auctionSettled,
  cryptoPunks.punkOffered,
  cryptoPunks.punkNoLongerForSale,
  cryptoPunks.punkBought,
  cryptoPunks.punkTransfer,
  cryptoPunks.assign,
  cryptoPunks.transfer,
  sudoswap.buy,
  sudoswap.sell,
  sudoswap.tokenDeposit,
  sudoswap.tokenWithdrawal,
  sudoswap.spotPriceUpdate,
  sudoswap.deltaUpdate,
  sudoswap.newPair,
  universe.match,
  universe.cancel,
  nftx.minted,
  nftx.redeemed,
  nftx.swapped,
  nftx.swap,
  nftx.vaultInit,
  nftx.vaultShutdown,
  nftx.eligibilityDeployed,
  nftx.enableMintUpdated,
  nftx.enableTargetRedeemUpdated,
  blur.ordersMatched,
  infinity.matchOrderFulfilled,
  infinity.takeOrderFulfilled,
  infinity.cancelAllOrders,
  infinity.cancelMultipleOrders,
  flow.matchOrderFulfilled,
  flow.takeOrderFulfilled,
  flow.cancelAllOrders,
  flow.cancelMultipleOrders,
  blur.orderCancelled,
  blur.nonceIncremented,
  forward.orderFilled,
  forward.orderCancelled,
  forward.counterIncremented,
  manifold.modify,
  manifold.finalize,
  manifold.purchase,
  manifold.cancel,
  manifold.accept,
  tofu.inventoryUpdate,
  decentraland.sale,
  nftTrader.swap,
  okex.orderFulfilled,
  bendDao.takerAsk,
  bendDao.takerBid,
  superrare.listingFilled,
  superrare.listingSold,
  superrare.offerAccept,
  superrare.auctionSettled,
  zeroExV2.fill,
];

export const getEventData = (events?: string[]) => {
  if (!events) {
    return allEventData;
  } else {
    return allEventData.filter(({ subKind }) => events.some((e) => subKind.startsWith(e)));
  }
};<|MERGE_RESOLUTION|>--- conflicted
+++ resolved
@@ -224,11 +224,7 @@
   seaportV14.counterIncremented,
   seaportV14.orderCancelled,
   seaportV14.orderFulfilled,
-<<<<<<< HEAD
-  seaportV14.orderValidated,
-=======
   seaportV14.ordersMatched,
->>>>>>> eb8e3c89
   wyvernV2.ordersMatched,
   wyvernV23.ordersMatched,
   zeroExV4.erc721OrderCancelled,
