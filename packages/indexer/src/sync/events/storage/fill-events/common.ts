import { idb, pgp } from "@/common/db";
import { logger } from "@/common/logger";
import { toBuffer } from "@/common/utils";
import { DbEvent, Event } from "@/events-sync/storage/fill-events";

export const addEvents = async (events: Event[]) => {
  const fillValues: DbEvent[] = [];
  for (const event of events) {
    fillValues.push({
      address: toBuffer(event.baseEventParams.address),
      block: event.baseEventParams.block,
      block_hash: toBuffer(event.baseEventParams.blockHash),
      tx_hash: toBuffer(event.baseEventParams.txHash),
      tx_index: event.baseEventParams.txIndex,
      log_index: event.baseEventParams.logIndex,
      timestamp: event.baseEventParams.timestamp,
      batch_index: event.baseEventParams.batchIndex,
      order_kind: event.orderKind,
      order_id: event.orderId || null,
      order_side: event.orderSide,
      order_source_id_int: event.orderSourceId || null,
      maker: toBuffer(event.maker),
      taker: toBuffer(event.taker),
      price: event.price,
      contract: toBuffer(event.contract),
      token_id: event.tokenId,
      amount: event.amount,
      aggregator_source_id: event.aggregatorSourceId || null,
      fill_source_id: event.fillSourceId || null,
      wash_trading_score: event.washTradingScore || 0,
      currency: toBuffer(event.currency),
      currency_price: event.currencyPrice || null,
      usd_price: event.usdPrice || null,
      is_primary: event.isPrimary || null,
      royalty_fee_bps: event.royaltyFeeBps || undefined,
      marketplace_fee_bps: event.marketplaceFeeBps || undefined,
      royalty_fee_breakdown: event.royaltyFeeBreakdown || undefined,
      marketplace_fee_breakdown: event.marketplaceFeeBreakdown || undefined,
      paid_full_royalty: event.paidFullRoyalty || undefined,
    });
  }

  const queries: string[] = [];

  if (fillValues.length) {
    const columns = new pgp.helpers.ColumnSet(
      [
        "address",
        "block",
        "block_hash",
        "tx_hash",
        "tx_index",
        "log_index",
        "timestamp",
        "batch_index",
        "order_kind",
        "order_id",
        "order_side",
        "order_source_id_int",
        "maker",
        "taker",
        "price",
        "contract",
        "token_id",
        "amount",
        "aggregator_source_id",
        "fill_source_id",
        "wash_trading_score",
        "currency",
        "currency_price",
        "usd_price",
        "is_primary",
        "royalty_fee_bps",
        "marketplace_fee_bps",
        "paid_full_royalty",
        { name: "royalty_fee_breakdown", mod: ":json" },
        { name: "marketplace_fee_breakdown", mod: ":json" },
      ],
      { table: "fill_events_2" }
    );

    // Atomically insert the fill events and update order statuses
    queries.push(`
      WITH "x" AS (
        INSERT INTO "fill_events_2" (
          "address",
          "block",
          "block_hash",
          "tx_hash",
          "tx_index",
          "log_index",
          "timestamp",
          "batch_index",
          "order_kind",
          "order_id",
          "order_side",
          "order_source_id_int",
          "maker",
          "taker",
          "price",
          "contract",
          "token_id",
          "amount",
          "aggregator_source_id",
          "fill_source_id",
          "wash_trading_score",
          "currency",
          "currency_price",
          "usd_price",
          "is_primary",
          "royalty_fee_bps",
          "marketplace_fee_bps",
          "paid_full_royalty",
          "royalty_fee_breakdown",
          "marketplace_fee_breakdown"
        ) VALUES ${pgp.helpers.values(fillValues, columns)}
        ON CONFLICT DO NOTHING
        RETURNING "order_kind", "order_id", "timestamp", "order_source_id_int"
      )
      INSERT INTO "orders" (
        "id",
        "kind",
        "fillability_status",
        "expiration",
        "source_id_int"
      ) (
        SELECT
          "x"."order_id",
          "x"."order_kind",
          'filled'::order_fillability_status_t,
          to_timestamp("x"."timestamp") AS "expiration",
          "x"."order_source_id_int"
        FROM "x"
        WHERE "x"."order_id" IS NOT NULL
      )
      ON CONFLICT ("id") DO
      UPDATE SET
        "fillability_status" = 'filled',
        "quantity_remaining" = 0,
        "quantity_filled" = 1,
        "expiration" = EXCLUDED."expiration",
        "updated_at" = now()
    `);
  }

  if (queries.length) {
    // No need to buffer through the write queue since there
    // are no chances of database deadlocks in this scenario
    await idb.none(pgp.helpers.concat(queries));

    try {
      // Log fill events ingestion latency
<<<<<<< HEAD
      for (const event of fillValues) {
        logger.info(
          "sales-latency",
          JSON.stringify({
            latency: Math.floor(Date.now() / 1000) - event.timestamp,
          })
        );
=======
      const currentTimestamp = Math.floor(Date.now() / 1000);
      for (const event of fillValues) {
        const latency = currentTimestamp - event.timestamp;
        // Ignore latency > 2 weeks
        if (latency < 60 * 60 * 24 * 14) {
          logger.info(
            "sales-latency",
            JSON.stringify({
              latency,
            })
          );
        }
>>>>>>> 6e403b05
      }
    } catch (error) {
      logger.error("sales-latency", `Failed to log sales latency ${error}`);
    }
  }
};

export const removeEvents = async (block: number, blockHash: string) => {
  // Mark fill events as deleted but skip reverting order status updates
  // since it is not possible to know what to revert to and even if
  // we knew, it might mess up other higher-level order processes.
  await idb.any(
    `
      UPDATE fill_events_2
      SET is_deleted = 1
      WHERE block = $/block/
      AND block_hash = $/blockHash/
    `,
    {
      block,
      blockHash: toBuffer(blockHash),
    }
  );
};<|MERGE_RESOLUTION|>--- conflicted
+++ resolved
@@ -150,15 +150,6 @@
 
     try {
       // Log fill events ingestion latency
-<<<<<<< HEAD
-      for (const event of fillValues) {
-        logger.info(
-          "sales-latency",
-          JSON.stringify({
-            latency: Math.floor(Date.now() / 1000) - event.timestamp,
-          })
-        );
-=======
       const currentTimestamp = Math.floor(Date.now() / 1000);
       for (const event of fillValues) {
         const latency = currentTimestamp - event.timestamp;
@@ -171,7 +162,6 @@
             })
           );
         }
->>>>>>> 6e403b05
       }
     } catch (error) {
       logger.error("sales-latency", `Failed to log sales latency ${error}`);
