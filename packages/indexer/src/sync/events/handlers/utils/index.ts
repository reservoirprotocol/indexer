--- conflicted
+++ resolved
@@ -1,8 +1,4 @@
-import { config } from "@/config/index";
-import { logger } from "@/common/logger";
-
 import { Log } from "@ethersproject/abstract-provider";
-
 import { concat } from "@/common/utils";
 import { EventKind, EventSubKind } from "@/events-sync/data";
 import { assignSourceToFillEvents } from "@/events-sync/handlers/utils/fills";
@@ -16,11 +12,6 @@
   RecalcOwnerCountQueueJobPayload,
 } from "@/jobs/collection-updates/recalc-owner-count-queue-job";
 import { mintQueueJob, MintQueueJobPayload } from "@/jobs/token-updates/mint-queue-job";
-import {
-  WebsocketEventKind,
-  WebsocketEventRouter,
-} from "@/jobs/websocket-events/websocket-event-router";
-
 import {
   processActivityEventJob,
   EventKind as ProcessActivityEventKind,
@@ -144,53 +135,6 @@
   ]);
 
   const endPersistOtherEvents = Date.now();
-
-  try {
-    if (config.doOldOrderWebsocketWork) {
-      await Promise.all([
-<<<<<<< HEAD
-        ...data.nftTransferEvents.map((event) =>
-          WebsocketEventRouter({
-            eventInfo: {
-              address: event.baseEventParams.address,
-              block: event.baseEventParams.block.toString(),
-              timestamp: event.baseEventParams.timestamp.toString(),
-              tx_hash: event.baseEventParams.txHash,
-              tx_index: event.baseEventParams.txIndex.toString(),
-              log_index: event.baseEventParams.logIndex.toString(),
-              batch_index: event.baseEventParams.batchIndex.toString(),
-              to: event.to,
-              from: event.from,
-              amount: event.amount.toString(),
-              token_id: event.tokenId.toString(),
-              created_at: new Date(event.baseEventParams.timestamp).toISOString(),
-              is_deleted: false,
-              offset: "",
-              trigger: "insert",
-            },
-            eventKind: WebsocketEventKind.TransferEvent,
-=======
-        ...allFillEventsForWebsocket.map((event) =>
-          WebsocketEventRouter({
-            eventInfo: {
-              tx_hash: event.baseEventParams.txHash,
-              log_index: event.baseEventParams.logIndex,
-              batch_index: event.baseEventParams.batchIndex,
-              trigger: "insert",
-              offset: "",
-            },
-            eventKind: WebsocketEventKind.SaleEvent,
->>>>>>> 8af60271
-          })
-        ),
-      ]);
-    }
-  } catch (error) {
-    logger.error(
-      "processOnChainData",
-      `Error processing websocket event. error=${JSON.stringify(error)}`
-    );
-  }
 
   // Trigger further processes:
   // - revalidate potentially-affected orders
