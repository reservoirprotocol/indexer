--- conflicted
+++ resolved
@@ -25,10 +25,7 @@
   WebsocketEventKind,
   WebsocketEventRouter,
 } from "@/jobs/websocket-events/websocket-event-router";
-<<<<<<< HEAD
-=======
-
->>>>>>> 6996a4a5
+
 import {
   processActivityEventJob,
   EventKind as ProcessActivityEventKind,
@@ -279,24 +276,17 @@
   // Process transfer activities
   const transferActivityInfos: ProcessActivityEventJobPayload[] = data.nftTransferEvents.map(
     (event) => ({
-<<<<<<< HEAD
-=======
       // context: [
       //   ProcessActivityEventKind.nftTransferEvent,
       //   event.baseEventParams.txHash,
       //   event.baseEventParams.logIndex,
       //   event.baseEventParams.batchIndex,
       // ].join(":"),
->>>>>>> 6996a4a5
       kind: ProcessActivityEventKind.nftTransferEvent,
       data: {
         transactionHash: event.baseEventParams.txHash,
         logIndex: event.baseEventParams.logIndex,
         batchIndex: event.baseEventParams.batchIndex,
-<<<<<<< HEAD
-        blockHash: event.baseEventParams.blockHash,
-=======
->>>>>>> 6996a4a5
       },
     })
   );
