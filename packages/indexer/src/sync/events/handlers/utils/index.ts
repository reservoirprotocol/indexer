import { Log } from "@ethersproject/abstract-provider";

import { concat } from "@/common/utils";
import { EventKind, EventSubKind } from "@/events-sync/data";
import { assignSourceToFillEvents } from "@/events-sync/handlers/utils/fills";
import { BaseEventParams } from "@/events-sync/parser";
import * as es from "@/events-sync/storage";

import * as processActivityEvent from "@/jobs/activities/process-activity-event";
import * as fillUpdates from "@/jobs/fill-updates/queue";
import * as orderUpdatesById from "@/jobs/order-updates/by-id-queue";
import * as orderUpdatesByMaker from "@/jobs/order-updates/by-maker-queue";
import * as orderbookOrders from "@/jobs/orderbook/orders-queue";
import * as tokenUpdatesMint from "@/jobs/token-updates/mint-queue";
import * as fillPostProcess from "@/jobs/fill-updates/fill-post-process";
import { AddressZero } from "@ethersproject/constants";
import { NftTransferEventData } from "@/jobs/activities/transfer-activity";
import { FillEventData } from "@/jobs/activities/sale-activity";
<<<<<<< HEAD
=======
import { logger } from "@/common/logger";
>>>>>>> dfc2a59d

// Semi-parsed and classified event
export type EnhancedEvent = {
  kind: EventKind;
  subKind: EventSubKind;
  baseEventParams: BaseEventParams;
  log: Log;
};

// Data extracted from purely on-chain information
export type OnChainData = {
  // Fills
  fillEvents: es.fills.Event[];
  fillEventsPartial: es.fills.Event[];
  fillEventsOnChain: es.fills.Event[];

  // Cancels
  cancelEvents: es.cancels.Event[];
  cancelEventsOnChain: es.cancels.Event[];
  bulkCancelEvents: es.bulkCancels.Event[];
  nonceCancelEvents: es.nonceCancels.Event[];

  // Approvals
  // Due to some complexities around them, ft approvals are handled
  // differently (eg. ft approvals can decrease implicitly when the
  // spender transfers from the owner's balance, without any events
  // getting emitted)
  nftApprovalEvents: es.nftApprovals.Event[];

  // Transfers
  ftTransferEvents: es.ftTransfers.Event[];
  nftTransferEvents: es.nftTransfers.Event[];

  // For keeping track of mints and last sales
  fillInfos: fillUpdates.FillInfo[];
  mintInfos: tokenUpdatesMint.MintInfo[];

  // For properly keeping orders validated on the go
  orderInfos: orderUpdatesById.OrderInfo[];
  makerInfos: orderUpdatesByMaker.MakerInfo[];

  // Orders
  orders: orderbookOrders.GenericOrderInfo[];
};

export const initOnChainData = (): OnChainData => ({
  fillEvents: [],
  fillEventsOnChain: [],
  fillEventsPartial: [],

  cancelEvents: [],
  cancelEventsOnChain: [],
  bulkCancelEvents: [],
  nonceCancelEvents: [],

  nftApprovalEvents: [],

  ftTransferEvents: [],
  nftTransferEvents: [],

  fillInfos: [],
  mintInfos: [],

  orderInfos: [],
  makerInfos: [],

  orders: [],
});

// Process on-chain data (save to db, trigger any further processes, ...)
export const processOnChainData = async (data: OnChainData, backfill?: boolean) => {
  // Post-process fill events
  const allFillEvents = concat(data.fillEvents, data.fillEventsPartial, data.fillEventsOnChain);
  if (!backfill) {
    await Promise.all([assignSourceToFillEvents(allFillEvents)]);
  }

  // Persist events
  // WARNING! Fills should always come first in order to properly mark
  // the fillability status of orders as 'filled' and not 'no-balance'
  await Promise.all([
    es.fills.addEvents(data.fillEvents),
    es.fills.addEventsPartial(data.fillEventsPartial),
    es.fills.addEventsOnChain(data.fillEventsOnChain),
  ]);
  await Promise.all([
    es.cancels.addEvents(data.cancelEvents),
    es.cancels.addEventsOnChain(data.cancelEventsOnChain),
    es.bulkCancels.addEvents(data.bulkCancelEvents),
    es.nonceCancels.addEvents(data.nonceCancelEvents),
    es.nftApprovals.addEvents(data.nftApprovalEvents),
    es.ftTransfers.addEvents(data.ftTransferEvents, Boolean(backfill)),
    es.nftTransfers.addEvents(data.nftTransferEvents, Boolean(backfill)),
  ]);

  // Trigger further processes:
  // - revalidate potentially-affected orders
  // - store on-chain orders
  if (!backfill) {
    // WARNING! It's very important to guarantee that the previous
    // events are persisted to the database before any of the jobs
    // below are executed. Otherwise, the jobs can potentially use
    // stale data which will cause inconsistencies (eg. orders can
    // have wrong statuses)
    await Promise.all([
      orderUpdatesById.addToQueue(data.orderInfos),
      orderUpdatesByMaker.addToQueue(data.makerInfos),
      orderbookOrders.addToQueue(data.orders),
    ]);
  }

  // Mints and last sales
  await tokenUpdatesMint.addToQueue(data.mintInfos);
  await fillUpdates.addToQueue(data.fillInfos);

  if (allFillEvents.length) {
    await fillPostProcess.addToQueue([allFillEvents]);
  }

  // TODO: Is this the best place to handle activities?

  // Process fill activities
  const fillActivityInfos: processActivityEvent.EventInfo[] = allFillEvents.map((event) => {
    let fromAddress = event.maker;
    let toAddress = event.taker;

    if (event.orderSide === "buy") {
      fromAddress = event.taker;
      toAddress = event.maker;
    }

    return {
      kind: processActivityEvent.EventKind.fillEvent,
      data: {
        contract: event.contract,
        tokenId: event.tokenId,
        fromAddress,
        toAddress,
        price: Number(event.price),
        amount: Number(event.amount),
        transactionHash: event.baseEventParams.txHash,
        logIndex: event.baseEventParams.logIndex,
        batchIndex: event.baseEventParams.batchIndex,
        blockHash: event.baseEventParams.blockHash,
        timestamp: event.baseEventParams.timestamp,
        orderId: event.orderId || "",
        orderSourceIdInt: Number(event.orderSourceId),
      },
    };
  });
  await processActivityEvent.addActivitiesToList(fillActivityInfos);

  // Process transfer activities
  const transferActivityInfos: processActivityEvent.EventInfo[] = data.nftTransferEvents.map(
    (event) => ({
      context: [
        processActivityEvent.EventKind.nftTransferEvent,
        event.baseEventParams.txHash,
        event.baseEventParams.logIndex,
        event.baseEventParams.batchIndex,
      ].join(":"),
      kind: processActivityEvent.EventKind.nftTransferEvent,
      data: {
        contract: event.baseEventParams.address,
        tokenId: event.tokenId,
        fromAddress: event.from,
        toAddress: event.to,
        amount: Number(event.amount),
        transactionHash: event.baseEventParams.txHash,
        logIndex: event.baseEventParams.logIndex,
        batchIndex: event.baseEventParams.batchIndex,
        blockHash: event.baseEventParams.blockHash,
        timestamp: event.baseEventParams.timestamp,
      } as NftTransferEventData,
<<<<<<< HEAD
    })
  );

  const filteredTransferActivityInfos = transferActivityInfos.filter((transferActivityInfo) => {
    const transferActivityInfoData = transferActivityInfo.data as NftTransferEventData;

    if (transferActivityInfoData.fromAddress !== AddressZero) {
      return true;
    }

    return !fillActivityInfos.some((fillActivityInfo) => {
      const fillActivityInfoData = fillActivityInfo.data as FillEventData;

      return (
        fillActivityInfoData.transactionHash === transferActivityInfoData.transactionHash &&
        fillActivityInfoData.logIndex === transferActivityInfoData.logIndex &&
        fillActivityInfoData.batchIndex === transferActivityInfoData.batchIndex
      );
    });
  });

=======
    })
  );

  const filteredTransferActivityInfos = transferActivityInfos.filter((transferActivityInfo) => {
    const transferActivityInfoData = transferActivityInfo.data as NftTransferEventData;

    if (transferActivityInfoData.fromAddress !== AddressZero) {
      return true;
    }

    return !fillActivityInfos.some((fillActivityInfo) => {
      const fillActivityInfoData = fillActivityInfo.data as FillEventData;

      return (
        fillActivityInfoData.transactionHash === transferActivityInfoData.transactionHash &&
        fillActivityInfoData.logIndex === transferActivityInfoData.logIndex &&
        fillActivityInfoData.batchIndex === transferActivityInfoData.batchIndex
      );
    });
  });

  logger.info(
    "elasticsearch-activities",
    JSON.stringify({
      topic: "filter-paid-mints",
      data: {
        transferActivityInfos,
        filteredTransferActivityInfos,
        transferActivityInfosCount: transferActivityInfos.length,
        filteredTransferActivityInfosCount: filteredTransferActivityInfos.length,
      },
    })
  );

>>>>>>> dfc2a59d
  await processActivityEvent.addActivitiesToList(filteredTransferActivityInfos);
};<|MERGE_RESOLUTION|>--- conflicted
+++ resolved
@@ -16,10 +16,7 @@
 import { AddressZero } from "@ethersproject/constants";
 import { NftTransferEventData } from "@/jobs/activities/transfer-activity";
 import { FillEventData } from "@/jobs/activities/sale-activity";
-<<<<<<< HEAD
-=======
 import { logger } from "@/common/logger";
->>>>>>> dfc2a59d
 
 // Semi-parsed and classified event
 export type EnhancedEvent = {
@@ -194,29 +191,6 @@
         blockHash: event.baseEventParams.blockHash,
         timestamp: event.baseEventParams.timestamp,
       } as NftTransferEventData,
-<<<<<<< HEAD
-    })
-  );
-
-  const filteredTransferActivityInfos = transferActivityInfos.filter((transferActivityInfo) => {
-    const transferActivityInfoData = transferActivityInfo.data as NftTransferEventData;
-
-    if (transferActivityInfoData.fromAddress !== AddressZero) {
-      return true;
-    }
-
-    return !fillActivityInfos.some((fillActivityInfo) => {
-      const fillActivityInfoData = fillActivityInfo.data as FillEventData;
-
-      return (
-        fillActivityInfoData.transactionHash === transferActivityInfoData.transactionHash &&
-        fillActivityInfoData.logIndex === transferActivityInfoData.logIndex &&
-        fillActivityInfoData.batchIndex === transferActivityInfoData.batchIndex
-      );
-    });
-  });
-
-=======
     })
   );
 
@@ -251,6 +225,5 @@
     })
   );
 
->>>>>>> dfc2a59d
   await processActivityEvent.addActivitiesToList(filteredTransferActivityInfos);
 };