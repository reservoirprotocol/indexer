import { Log } from "@ethersproject/abstract-provider";

import { concat } from "@/common/utils";
import { EventKind, EventSubKind } from "@/events-sync/data";
import { assignSourceToFillEvents } from "@/events-sync/handlers/utils/fills";
import { BaseEventParams } from "@/events-sync/parser";
import * as es from "@/events-sync/storage";

import * as processActivityEvent from "@/jobs/activities/process-activity-event";
import * as fillUpdates from "@/jobs/fill-updates/queue";
import * as orderUpdatesById from "@/jobs/order-updates/by-id-queue";
import * as orderUpdatesByMaker from "@/jobs/order-updates/by-maker-queue";
import * as orderbookOrders from "@/jobs/orderbook/orders-queue";
import * as tokenUpdatesMint from "@/jobs/token-updates/mint-queue";
import * as fillPostProcess from "@/jobs/fill-updates/fill-post-process";
import { AddressZero } from "@ethersproject/constants";
import { NftTransferEventData } from "@/jobs/activities/transfer-activity";
import { FillEventData } from "@/jobs/activities/sale-activity";
<<<<<<< HEAD
import { logger } from "@/common/logger";
=======
>>>>>>> 3a8b76b4

// Semi-parsed and classified event
export type EnhancedEvent = {
  kind: EventKind;
  subKind: EventSubKind;
  baseEventParams: BaseEventParams;
  log: Log;
};

// Data extracted from purely on-chain information
export type OnChainData = {
  // Fills
  fillEvents: es.fills.Event[];
  fillEventsPartial: es.fills.Event[];
  fillEventsOnChain: es.fills.Event[];

  // Cancels
  cancelEvents: es.cancels.Event[];
  cancelEventsOnChain: es.cancels.Event[];
  bulkCancelEvents: es.bulkCancels.Event[];
  nonceCancelEvents: es.nonceCancels.Event[];

  // Approvals
  // Due to some complexities around them, ft approvals are handled
  // differently (eg. ft approvals can decrease implicitly when the
  // spender transfers from the owner's balance, without any events
  // getting emitted)
  nftApprovalEvents: es.nftApprovals.Event[];

  // Transfers
  ftTransferEvents: es.ftTransfers.Event[];
  nftTransferEvents: es.nftTransfers.Event[];

  // For keeping track of mints and last sales
  fillInfos: fillUpdates.FillInfo[];
  mintInfos: tokenUpdatesMint.MintInfo[];

  // For properly keeping orders validated on the go
  orderInfos: orderUpdatesById.OrderInfo[];
  makerInfos: orderUpdatesByMaker.MakerInfo[];

  // Orders
  orders: orderbookOrders.GenericOrderInfo[];
};

export const initOnChainData = (): OnChainData => ({
  fillEvents: [],
  fillEventsOnChain: [],
  fillEventsPartial: [],

  cancelEvents: [],
  cancelEventsOnChain: [],
  bulkCancelEvents: [],
  nonceCancelEvents: [],

  nftApprovalEvents: [],

  ftTransferEvents: [],
  nftTransferEvents: [],

  fillInfos: [],
  mintInfos: [],

  orderInfos: [],
  makerInfos: [],

  orders: [],
});

// Process on-chain data (save to db, trigger any further processes, ...)
export const processOnChainData = async (data: OnChainData, backfill?: boolean) => {
  // Post-process fill events
  const allFillEvents = concat(data.fillEvents, data.fillEventsPartial, data.fillEventsOnChain);
  if (!backfill) {
    await Promise.all([assignSourceToFillEvents(allFillEvents)]);
  }

  // Persist events
  // WARNING! Fills should always come first in order to properly mark
  // the fillability status of orders as 'filled' and not 'no-balance'
  await Promise.all([
    es.fills.addEvents(data.fillEvents),
    es.fills.addEventsPartial(data.fillEventsPartial),
    es.fills.addEventsOnChain(data.fillEventsOnChain),
  ]);
  await Promise.all([
    es.cancels.addEvents(data.cancelEvents),
    es.cancels.addEventsOnChain(data.cancelEventsOnChain),
    es.bulkCancels.addEvents(data.bulkCancelEvents),
    es.nonceCancels.addEvents(data.nonceCancelEvents),
    es.nftApprovals.addEvents(data.nftApprovalEvents),
    es.ftTransfers.addEvents(data.ftTransferEvents, Boolean(backfill)),
    es.nftTransfers.addEvents(data.nftTransferEvents, Boolean(backfill)),
  ]);

  // Trigger further processes:
  // - revalidate potentially-affected orders
  // - store on-chain orders
  if (!backfill) {
    // WARNING! It's very important to guarantee that the previous
    // events are persisted to the database before any of the jobs
    // below are executed. Otherwise, the jobs can potentially use
    // stale data which will cause inconsistencies (eg. orders can
    // have wrong statuses)
    await Promise.all([
      orderUpdatesById.addToQueue(data.orderInfos),
      orderUpdatesByMaker.addToQueue(data.makerInfos),
      orderbookOrders.addToQueue(data.orders),
    ]);
  }

  // Mints and last sales
  await tokenUpdatesMint.addToQueue(data.mintInfos);
  await fillUpdates.addToQueue(data.fillInfos);

  if (allFillEvents.length) {
    await fillPostProcess.addToQueue([allFillEvents]);
  }

  // TODO: Is this the best place to handle activities?

  // Process fill activities
  const fillActivityInfos: processActivityEvent.EventInfo[] = allFillEvents.map((event) => {
    let fromAddress = event.maker;
    let toAddress = event.taker;

    if (event.orderSide === "buy") {
      fromAddress = event.taker;
      toAddress = event.maker;
    }

    return {
      kind: processActivityEvent.EventKind.fillEvent,
      data: {
        contract: event.contract,
        tokenId: event.tokenId,
        fromAddress,
        toAddress,
        price: Number(event.price),
        amount: Number(event.amount),
        transactionHash: event.baseEventParams.txHash,
        logIndex: event.baseEventParams.logIndex,
        batchIndex: event.baseEventParams.batchIndex,
        blockHash: event.baseEventParams.blockHash,
        timestamp: event.baseEventParams.timestamp,
        orderId: event.orderId || "",
        orderSourceIdInt: Number(event.orderSourceId),
      },
    };
  });
  await processActivityEvent.addActivitiesToList(fillActivityInfos);

  // Process transfer activities
  const transferActivityInfos: processActivityEvent.EventInfo[] = data.nftTransferEvents.map(
    (event) => ({
      context: [
        processActivityEvent.EventKind.nftTransferEvent,
        event.baseEventParams.txHash,
        event.baseEventParams.logIndex,
        event.baseEventParams.batchIndex,
      ].join(":"),
      kind: processActivityEvent.EventKind.nftTransferEvent,
      data: {
        contract: event.baseEventParams.address,
        tokenId: event.tokenId,
        fromAddress: event.from,
        toAddress: event.to,
        amount: Number(event.amount),
        transactionHash: event.baseEventParams.txHash,
        logIndex: event.baseEventParams.logIndex,
        batchIndex: event.baseEventParams.batchIndex,
        blockHash: event.baseEventParams.blockHash,
        timestamp: event.baseEventParams.timestamp,
      } as NftTransferEventData,
<<<<<<< HEAD
    })
  );

  const filteredTransferActivityInfos = transferActivityInfos.filter((transferActivityInfo) => {
    const transferActivityInfoData = transferActivityInfo.data as NftTransferEventData;

    if (transferActivityInfoData.fromAddress !== AddressZero) {
      return true;
    }

    return !fillActivityInfos.some((fillActivityInfo) => {
      const fillActivityInfoData = fillActivityInfo.data as FillEventData;

      return (
        fillActivityInfoData.transactionHash === transferActivityInfoData.transactionHash &&
        fillActivityInfoData.logIndex === transferActivityInfoData.logIndex &&
        fillActivityInfoData.batchIndex === transferActivityInfoData.batchIndex
      );
    });
  });

  logger.info(
    "elasticsearch-activities",
    JSON.stringify({
      topic: "filter-paid-mints",
      data: {
        transferActivityInfos,
        filteredTransferActivityInfos,
        transferActivityInfosCount: transferActivityInfos.length,
        filteredTransferActivityInfosCount: filteredTransferActivityInfos.length,
      },
    })
  );

=======
    })
  );

  const filteredTransferActivityInfos = transferActivityInfos.filter((transferActivityInfo) => {
    const transferActivityInfoData = transferActivityInfo.data as NftTransferEventData;

    if (transferActivityInfoData.fromAddress !== AddressZero) {
      return true;
    }

    return !fillActivityInfos.some((fillActivityInfo) => {
      const fillActivityInfoData = fillActivityInfo.data as FillEventData;

      return (
        fillActivityInfoData.transactionHash === transferActivityInfoData.transactionHash &&
        fillActivityInfoData.logIndex === transferActivityInfoData.logIndex &&
        fillActivityInfoData.batchIndex === transferActivityInfoData.batchIndex
      );
    });
  });

>>>>>>> 3a8b76b4
  await processActivityEvent.addActivitiesToList(filteredTransferActivityInfos);
};<|MERGE_RESOLUTION|>--- conflicted
+++ resolved
@@ -16,10 +16,6 @@
 import { AddressZero } from "@ethersproject/constants";
 import { NftTransferEventData } from "@/jobs/activities/transfer-activity";
 import { FillEventData } from "@/jobs/activities/sale-activity";
-<<<<<<< HEAD
-import { logger } from "@/common/logger";
-=======
->>>>>>> 3a8b76b4
 
 // Semi-parsed and classified event
 export type EnhancedEvent = {
@@ -194,7 +190,6 @@
         blockHash: event.baseEventParams.blockHash,
         timestamp: event.baseEventParams.timestamp,
       } as NftTransferEventData,
-<<<<<<< HEAD
     })
   );
 
@@ -216,41 +211,5 @@
     });
   });
 
-  logger.info(
-    "elasticsearch-activities",
-    JSON.stringify({
-      topic: "filter-paid-mints",
-      data: {
-        transferActivityInfos,
-        filteredTransferActivityInfos,
-        transferActivityInfosCount: transferActivityInfos.length,
-        filteredTransferActivityInfosCount: filteredTransferActivityInfos.length,
-      },
-    })
-  );
-
-=======
-    })
-  );
-
-  const filteredTransferActivityInfos = transferActivityInfos.filter((transferActivityInfo) => {
-    const transferActivityInfoData = transferActivityInfo.data as NftTransferEventData;
-
-    if (transferActivityInfoData.fromAddress !== AddressZero) {
-      return true;
-    }
-
-    return !fillActivityInfos.some((fillActivityInfo) => {
-      const fillActivityInfoData = fillActivityInfo.data as FillEventData;
-
-      return (
-        fillActivityInfoData.transactionHash === transferActivityInfoData.transactionHash &&
-        fillActivityInfoData.logIndex === transferActivityInfoData.logIndex &&
-        fillActivityInfoData.batchIndex === transferActivityInfoData.batchIndex
-      );
-    });
-  });
-
->>>>>>> 3a8b76b4
   await processActivityEvent.addActivitiesToList(filteredTransferActivityInfos);
 };