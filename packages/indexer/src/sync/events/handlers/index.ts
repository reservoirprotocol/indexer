--- conflicted
+++ resolved
@@ -120,11 +120,8 @@
   ["erc721c-v2", (e) => erc721cV2.handleEvents(e)],
   ["titlesxyz", (e, d) => titlesxyz.handleEvents(e, d)],
   ["artblocks", (e, d) => artblocks.handleEvents(e, d)],
-<<<<<<< HEAD
   ["mooar", (e, d) => mooar.handleEvents(e, d)],
-=======
   ["highlightxyz", (e, d) => highlightxyz.handleEvents(e, d)],
->>>>>>> 02e7d593
 ]);
 
 export const processEventsBatch = async (batch: EventsBatch, skipProcessing?: boolean) => {
