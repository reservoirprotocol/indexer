import { logger } from "@/common/logger";
import { EventKind } from "@/events-sync/data";
import {
  EnhancedEvent,
  OnChainData,
  initOnChainData,
  processOnChainData,
} from "@/events-sync/handlers/utils";

import * as erc20 from "@/events-sync/handlers/erc20";
import * as erc721 from "@/events-sync/handlers/erc721";
import * as erc1155 from "@/events-sync/handlers/erc1155";
import * as blur from "@/events-sync/handlers/blur";
import * as cryptopunks from "@/events-sync/handlers/cryptopunks";
import * as decentraland from "@/events-sync/handlers/decentraland";
import * as element from "@/events-sync/handlers/element";
import * as foundation from "@/events-sync/handlers/foundation";
import * as looksrare from "@/events-sync/handlers/looks-rare";
import * as nftx from "@/events-sync/handlers/nftx";
import * as nouns from "@/events-sync/handlers/nouns";
import * as quixotic from "@/events-sync/handlers/quixotic";
import * as seaport from "@/events-sync/handlers/seaport";
import * as sudoswap from "@/events-sync/handlers/sudoswap";
import * as wyvern from "@/events-sync/handlers/wyvern";
import * as x2y2 from "@/events-sync/handlers/x2y2";
import * as zeroExV4 from "@/events-sync/handlers/zeroex-v4";
import * as zora from "@/events-sync/handlers/zora";
import * as universe from "@/events-sync/handlers/universe";
import * as flow from "@/events-sync/handlers/flow";
import * as rarible from "@/events-sync/handlers/rarible";
import * as manifold from "@/events-sync/handlers/manifold";
import * as tofu from "@/events-sync/handlers/tofu";
import * as nftTrader from "@/events-sync/handlers/nft-trader";
import * as okex from "@/events-sync/handlers/okex";
import * as bendDao from "@/events-sync/handlers/bend-dao";
import * as superrare from "@/events-sync/handlers/superrare";
import * as zeroExV2 from "@/events-sync/handlers/zeroex-v2";
import * as zeroExV3 from "@/events-sync/handlers/zeroex-v3";
import * as treasure from "@/events-sync/handlers/treasure";
import * as looksRareV2 from "@/events-sync/handlers/looks-rare-v2";
<<<<<<< HEAD
import * as collectionxyz from "@/events-sync/handlers/collectionxyz";
=======
import * as blend from "@/events-sync/handlers/blend";
>>>>>>> d6ab794e

// A list of events having the same high-level kind
export type EventsByKind = {
  kind: EventKind;
  data: EnhancedEvent[];
};

// A batch of events to get processed together
export type EventsBatch = {
  id: string;
  events: EventsByKind[];
  backfill?: boolean;
};

// Map each high-level event kind to its corresponding handler
export const eventKindToHandler = new Map<
  EventKind,
  (e: EnhancedEvent[], d: OnChainData, backfill?: boolean) => Promise<void>
>([
  ["erc20", (e, d) => erc20.handleEvents(e, d)],
  ["erc721", (e, d) => erc721.handleEvents(e, d)],
  ["erc1155", (e, d) => erc1155.handleEvents(e, d)],
  ["blur", (e, d) => blur.handleEvents(e, d)],
  ["collectionxyz", (e, d) => collectionxyz.handleEvents(e, d)],
  ["cryptopunks", (e, d) => cryptopunks.handleEvents(e, d)],
  ["decentraland", (e, d) => decentraland.handleEvents(e, d)],
  ["element", (e, d) => element.handleEvents(e, d)],
  ["foundation", (e, d) => foundation.handleEvents(e, d)],
  ["looks-rare", (e, d) => looksrare.handleEvents(e, d)],
  ["nftx", (e, d) => nftx.handleEvents(e, d)],
  ["nouns", (e, d) => nouns.handleEvents(e, d)],
  ["quixotic", (e, d) => quixotic.handleEvents(e, d)],
  ["seaport", (e, d) => seaport.handleEvents(e, d)],
  ["sudoswap", (e, d) => sudoswap.handleEvents(e, d)],
  ["wyvern", (e, d) => wyvern.handleEvents(e, d)],
  ["x2y2", (e, d) => x2y2.handleEvents(e, d)],
  ["zeroex-v4", (e, d, b) => zeroExV4.handleEvents(e, d, b)],
  ["zora", (e, d) => zora.handleEvents(e, d)],
  ["universe", (e, d) => universe.handleEvents(e, d)],
  ["rarible", (e, d) => rarible.handleEvents(e, d)],
  ["manifold", (e, d) => manifold.handleEvents(e, d)],
  ["tofu", (e, d) => tofu.handleEvents(e, d)],
  ["nft-trader", (e, d) => nftTrader.handleEvents(e, d)],
  ["okex", (e, d) => okex.handleEvents(e, d)],
  ["bend-dao", (e, d) => bendDao.handleEvents(e, d)],
  ["superrare", (e, d) => superrare.handleEvents(e, d)],
  ["flow", (e, d) => flow.handleEvents(e, d)],
  ["zeroex-v2", (e, d) => zeroExV2.handleEvents(e, d)],
  ["zeroex-v3", (e, d) => zeroExV3.handleEvents(e, d)],
  ["treasure", (e, d) => treasure.handleEvents(e, d)],
  ["looks-rare-v2", (e, d) => looksRareV2.handleEvents(e, d)],
  ["blend", (e, d) => blend.handleEvents(e, d)],
]);

export const processEventsBatch = async (batch: EventsBatch, skipProcessing?: boolean) => {
  const onChainData = initOnChainData();
  await Promise.all(
    batch.events.map(async (events) => {
      if (!events.data.length) {
        return;
      }
      const handler = eventKindToHandler.get(events.kind);
      if (handler) {
        await handler(events.data, onChainData, batch.backfill);
      } else {
        logger.error(
          "process-events-batch",
          JSON.stringify({
            error: "missing-handler-for-event-kind",
            data: `Event kind ${events.kind} is missing a corresponding handler`,
          })
        );
      }
    })
  );

  if (!skipProcessing) {
    await processOnChainData(onChainData, batch.backfill);
  }

  return onChainData;
};<|MERGE_RESOLUTION|>--- conflicted
+++ resolved
@@ -38,11 +38,8 @@
 import * as zeroExV3 from "@/events-sync/handlers/zeroex-v3";
 import * as treasure from "@/events-sync/handlers/treasure";
 import * as looksRareV2 from "@/events-sync/handlers/looks-rare-v2";
-<<<<<<< HEAD
 import * as collectionxyz from "@/events-sync/handlers/collectionxyz";
-=======
 import * as blend from "@/events-sync/handlers/blend";
->>>>>>> d6ab794e
 
 // A list of events having the same high-level kind
 export type EventsByKind = {
