import { AddressZero } from "@ethersproject/constants";
import { bn } from "@/common/utils";

import { baseProvider } from "@/common/provider";

import { Transaction, getTransaction, saveTransactionsV2 } from "@/models/transactions";
import { TransactionReceipt } from "@ethersproject/providers";

import { BlockWithTransactions } from "@ethersproject/abstract-provider";
<<<<<<< HEAD
import { TransactionTrace } from "@/models/transaction-traces";
import { ContractAddress, saveContractAddresses } from "@/models/contract_addresses";
import { CallTrace } from "@georgeroman/evm-tx-simulator/dist/types";
=======
import { getTransactionTraces } from "@/models/transaction-traces";
import { getSourceV1 } from "@reservoir0x/sdk/dist/utils";
import { Interface } from "@ethersproject/abi";
import { SourcesEntity } from "@/models/sources/sources-entity";
import { OrderKind, getOrderSourceByOrderId, getOrderSourceByOrderKind } from "@/orderbook/orders";
import { getRouters } from "@/utils/routers";
import { Sources } from "@/models/sources";
import { extractNestedTx } from "@/events-sync/handlers/attribution";
import { getTransactionLogs } from "@/models/transaction-logs";
>>>>>>> b26f7a4d

export const fetchBlock = async (blockNumber: number) => {
  const block = await baseProvider.getBlockWithTransactions(blockNumber);
  return block;
};

export const saveBlockTransactions = async (
  blockData: BlockWithTransactions,
  transactionReceipts: TransactionReceipt[]
) => {
  // Create transactions array to store
  const transactions = transactionReceipts.map((txReceipt) => {
    const tx = blockData.transactions.find((t) => t.hash === txReceipt.transactionHash);
    if (!tx)
      throw new Error(
        `Could not find transaction ${txReceipt.transactionHash} in block ${blockData.number}`
      );

    // eslint-disable-next-line @typescript-eslint/no-explicit-any
    const txRaw = tx.raw as any;
    const gasPrice = tx.gasPrice?.toString();
    const gasUsed = txRaw?.gas ? bn(txRaw.gas).toString() : undefined;
    const gasFee = gasPrice && gasUsed ? bn(gasPrice).mul(gasUsed).toString() : undefined;

    return {
      hash: tx.hash.toLowerCase(),
      from: tx.from.toLowerCase(),
      to: (tx.to || AddressZero).toLowerCase(),
      value: tx.value.toString(),
      data: tx.data.toLowerCase(),
      blockNumber: blockData.number,
      blockTimestamp: blockData.timestamp,
      gasPrice,
      gasUsed,
      gasFee,
      cumulativeGasUsed: txReceipt.cumulativeGasUsed.toString(),
      contractAddress: txReceipt.contractAddress?.toLowerCase(),
      logsBloom: txReceipt.logsBloom,
      status: txReceipt.status === 1,
      transactionIndex: txReceipt.transactionIndex,
    };
  });

  // Save all transactions within the block
  await saveTransactionsV2(transactions);
};

export const fetchTransaction = async (hash: string) => {
  const tx = await getTransaction(hash);
  return tx;
};

export const fetchTransactionTrace = async (hash: string) => {
  const trace = await getTransactionTraces([hash]);
  return trace[0];
};
export const fetchTransactionTraces = async (hashes: string[]) => {
  const traces = await getTransactionTraces(hashes);
  return traces;
};

export const fetchTransactionLogs = async (hash: string) => {
  const tx = await getTransactionLogs(hash);
  return tx;
};

export const getTracesFromBlock = async (blockNumber: number) => {
  const traces = await baseProvider.send("debug_traceBlockByNumber", [
    blockNumberToHex(blockNumber),
    { tracer: "callTracer" },
  ]);
  return traces;
};

export const getTransactionReceiptsFromBlock = async (blockNumber: number) => {
  const receipts = await baseProvider.send("eth_getBlockReceipts", [blockNumberToHex(blockNumber)]);
  return receipts;
};

export const blockNumberToHex = (blockNumber: number) => {
  return "0x" + blockNumber.toString(16);
};

<<<<<<< HEAD
const processCall = (trace: TransactionTrace, call: CallTrace) => {
  const processedCalls = [];
  if (call.type === "CREATE" || call.type === "CREATE2") {
    processedCalls.push({
      address: call.to,
      deploymentTxHash: trace.hash,
      deploymentSender: call.from,
      deploymentFactory: call?.to || AddressZero,
      bytecode: call.input,
    });
  }

  if (call?.calls) {
    call.calls.forEach((c) => {
      const processedCall = processCall(trace, c);
      if (processedCall) {
        processedCalls.push(processedCall);
      }
    });

    return processedCalls;
  }
};

export const processContractAddresses = async (traces: TransactionTrace[]) => {
  const contractAddresses: ContractAddress[] = [];

  for (const trace of traces) {
    trace.calls.forEach((call) => {
      const processedCall = processCall(trace, call);
      if (processedCall) {
        contractAddresses.push(...processedCall);
      }
    });
  }

  await saveContractAddresses(contractAddresses);
=======
export const extractAttributionData = async (
  txHash: string,
  orderKind: OrderKind,
  options?: {
    address?: string;
    orderId?: string;
  }
) => {
  const sources = await Sources.getInstance();

  let aggregatorSource: SourcesEntity | undefined;
  let fillSource: SourcesEntity | undefined;
  let taker: string | undefined;

  let orderSource: SourcesEntity | undefined;
  if (options?.orderId) {
    // First try to get the order's source by id
    orderSource = await getOrderSourceByOrderId(options.orderId);
  }
  if (!orderSource) {
    // Default to getting the order's source by kind
    orderSource = await getOrderSourceByOrderKind(orderKind, options?.address);
  }

  // Handle internal transactions
  let tx: Pick<Transaction, "hash" | "from" | "to" | "data"> = await fetchTransaction(txHash);
  try {
    const nestedTx = await extractNestedTx(tx, true);
    if (nestedTx) {
      tx = nestedTx;
    }
  } catch {
    // Skip errors
  }

  // Properly set the taker when filling through router contracts
  const routers = await getRouters();

  let router = routers.get(tx.to);
  if (!router) {
    // Handle cases where we transfer directly to the router when filling bids
    if (tx.data.startsWith("0xb88d4fde")) {
      const iface = new Interface([
        "function safeTransferFrom(address from, address to, uint256 tokenId, bytes data)",
      ]);
      const result = iface.decodeFunctionData("safeTransferFrom", tx.data);
      router = routers.get(result.to.toLowerCase());
    } else if (tx.data.startsWith("0xf242432a")) {
      const iface = new Interface([
        "function safeTransferFrom(address from, address to, uint256 id, uint256 value, bytes data)",
      ]);
      const result = iface.decodeFunctionData("safeTransferFrom", tx.data);
      router = routers.get(result.to.toLowerCase());
    }
  }
  if (router) {
    taker = tx.from;
  }

  let source = getSourceV1(tx.data);
  if (!source) {
    const last4Bytes = "0x" + tx.data.slice(-8);
    source = sources.getByDomainHash(last4Bytes)?.domain;
  }

  // Reference: https://github.com/reservoirprotocol/core/issues/22#issuecomment-1191040945
  if (source) {
    // TODO: Properly handle aggregator detection
    if (
      source !== "opensea.io" &&
      source !== "gem.xyz" &&
      source !== "blur.io" &&
      source !== "alphasharks.io" &&
      source !== "magically.gg"
    ) {
      aggregatorSource = await sources.getOrInsert("reservoir.tools");
    } else if (source === "gem.xyz") {
      // Associate Gem direct fills to Gem
      aggregatorSource = await sources.getOrInsert("gem.xyz");
    } else if (source === "blur.io") {
      // Associate Blur direct fills to Blur
      aggregatorSource = await sources.getOrInsert("blur.io");
    } else if (source === "alphasharks.io") {
      // Associate Alphasharks direct fills to Alphasharks
      aggregatorSource = await sources.getOrInsert("alphasharks.io");
    } else if (source === "magically.gg") {
      // Associate Magically direct fills to Magically
      aggregatorSource = await sources.getOrInsert("magically.gg");
    }
    fillSource = await sources.getOrInsert(source);
  } else if (router?.domain === "reservoir.tools") {
    aggregatorSource = router;
  } else if (router) {
    aggregatorSource = router;
    fillSource = router;
  } else {
    fillSource = orderSource;
  }

  const secondSource = sources.getByDomainHash("0x" + tx.data.slice(-16, -8));
  const viaReservoir = secondSource?.domain === "reservoir.tools";
  if (viaReservoir) {
    aggregatorSource = secondSource;
  }

  return {
    orderSource,
    fillSource,
    aggregatorSource,
    taker,
  };
>>>>>>> b26f7a4d
};<|MERGE_RESOLUTION|>--- conflicted
+++ resolved
@@ -7,11 +7,10 @@
 import { TransactionReceipt } from "@ethersproject/providers";
 
 import { BlockWithTransactions } from "@ethersproject/abstract-provider";
-<<<<<<< HEAD
 import { TransactionTrace } from "@/models/transaction-traces";
 import { ContractAddress, saveContractAddresses } from "@/models/contract_addresses";
 import { CallTrace } from "@georgeroman/evm-tx-simulator/dist/types";
-=======
+
 import { getTransactionTraces } from "@/models/transaction-traces";
 import { getSourceV1 } from "@reservoir0x/sdk/dist/utils";
 import { Interface } from "@ethersproject/abi";
@@ -21,7 +20,6 @@
 import { Sources } from "@/models/sources";
 import { extractNestedTx } from "@/events-sync/handlers/attribution";
 import { getTransactionLogs } from "@/models/transaction-logs";
->>>>>>> b26f7a4d
 
 export const fetchBlock = async (blockNumber: number) => {
   const block = await baseProvider.getBlockWithTransactions(blockNumber);
@@ -105,7 +103,6 @@
   return "0x" + blockNumber.toString(16);
 };
 
-<<<<<<< HEAD
 const processCall = (trace: TransactionTrace, call: CallTrace) => {
   const processedCalls = [];
   if (call.type === "CREATE" || call.type === "CREATE2") {
@@ -143,7 +140,8 @@
   }
 
   await saveContractAddresses(contractAddresses);
-=======
+}
+
 export const extractAttributionData = async (
   txHash: string,
   orderKind: OrderKind,
@@ -255,5 +253,4 @@
     aggregatorSource,
     taker,
   };
->>>>>>> b26f7a4d
 };