--- conflicted
+++ resolved
@@ -470,7 +470,6 @@
   const latestBlock = await redis.get("latest-block-realtime");
   if (latestBlock) {
     const latestBlockNumber = Number(latestBlock);
-<<<<<<< HEAD
     if (block - latestBlockNumber > 1) {
       // if we are missing more than 1 block, we need to sync the missing blocks
       for (let i = latestBlockNumber + 1; i <= block; i++) {
@@ -480,18 +479,6 @@
         );
         await eventsSyncRealtimeJob.addToQueue({ block: i });
       }
-
-=======
-    if (block > latestBlockNumber) {
->>>>>>> a8df34bc
-      await redis.set("latest-block-realtime", block);
-      if (block - latestBlockNumber > 1) {
-        // if we are missing more than 1 block, we need to sync the missing blocks
-        for (let i = latestBlockNumber + 1; i < block; i++) {
-          logger.info("sync-events-realtime", `Found missing block: ${i}`);
-          await eventsSyncRealtimeJob.addToQueue({ block: i });
-        }
-      }
     }
   } else {
     await redis.set("latest-block-realtime", block);
