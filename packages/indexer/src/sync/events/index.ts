--- conflicted
+++ resolved
@@ -437,7 +437,7 @@
 
           // Log blocks for which no logs were fetched from the RPC provider
           if (!_.isEmpty(blockNumbersArray)) {
-            logger.warn(
+            logger.debug(
               "sync-events",
               `[${fromBlock}, ${toBlock}] No logs fetched for ${JSON.stringify(blockNumbersArray)}`
             );
@@ -446,7 +446,6 @@
           await blockCheckQueueJob.addBulk(blocksToCheck);
         }
 
-<<<<<<< HEAD
         const endTimeProcessingEvents = now();
 
         logger.info(
@@ -469,13 +468,6 @@
               time: endTimeAddToProcessQueue - startTimeAddToProcessQueue,
             },
           })
-=======
-      // Log blocks for which no logs were fetched from the RPC provider
-      if (!_.isEmpty(blockNumbersArray)) {
-        logger.debug(
-          "sync-events",
-          `[${fromBlock}, ${toBlock}] No logs fetched for ${JSON.stringify(blockNumbersArray)}`
->>>>>>> 0ad9d195
         );
       } catch (error) {
         logger.info("sync-events", `Failed to handle events: ${error}`);
