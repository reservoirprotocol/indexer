--- conflicted
+++ resolved
@@ -411,11 +411,7 @@
       }
 
       const blocksToCheck: BlocksToCheck[] = [];
-<<<<<<< HEAD
-      let blockNumbersArray = _.range(fromBlock, toBlock);
-=======
       let blockNumbersArray = _.range(fromBlock, toBlock + 1);
->>>>>>> 1d37644d
 
       // Put all fetched blocks on a delayed queue
       [...blocksSet.values()].map(async (blockData) => {
