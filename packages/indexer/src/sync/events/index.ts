import { Filter } from "@ethersproject/abstract-provider";
import _, { now } from "lodash";
import pLimit from "p-limit";

import { idb } from "@/common/db";
import { logger } from "@/common/logger";
import { getNetworkSettings } from "@/config/network";
import { baseProvider } from "@/common/provider";
import { EventKind, getEventData } from "@/events-sync/data";
import { EventsBatch, EventsByKind } from "@/events-sync/handlers";
import { EnhancedEvent } from "@/events-sync/handlers/utils";
import { parseEvent } from "@/events-sync/parser";
import * as es from "@/events-sync/storage";
import * as syncEventsUtils from "@/events-sync/utils";
import * as blocksModel from "@/models/blocks";
import getUuidByString from "uuid-by-string";

import * as removeUnsyncedEventsActivities from "@/jobs/activities/remove-unsynced-events-activities";
import * as blockCheck from "@/jobs/events-sync/block-check-queue";
import * as eventsSyncBackfillProcess from "@/jobs/events-sync/process/backfill";
import * as eventsSyncRealtimeProcess from "@/jobs/events-sync/process/realtime";
import { BlocksToCheck } from "@/jobs/events-sync/block-check-queue";

export const extractEventsBatches = async (
  enhancedEvents: EnhancedEvent[],
  backfill: boolean
): Promise<EventsBatch[]> => {
  const limit = pLimit(50);

  // First, associate each event to its corresponding tx
  const txHashToEvents = new Map<string, EnhancedEvent[]>();
  await Promise.all(
    enhancedEvents.map((event) =>
      limit(() => {
        const txHash = event.baseEventParams.txHash;
        if (!txHashToEvents.has(txHash)) {
          txHashToEvents.set(txHash, []);
        }
        txHashToEvents.get(txHash)!.push(event);
      })
    )
  );

  // Then, for each tx split the events by their kind
  const txHashToEventsBatch = new Map<string, EventsBatch>();
  await Promise.all(
    [...txHashToEvents.entries()].map(([txHash, events]) =>
      limit(() => {
        const kindToEvents = new Map<EventKind, EnhancedEvent[]>();
        let blockHash = "";

        for (const event of events) {
          if (!kindToEvents.has(event.kind)) {
            kindToEvents.set(event.kind, []);
          }

          if (!blockHash) {
            blockHash = event.baseEventParams.blockHash;
          }

          kindToEvents.get(event.kind)!.push(event);
        }

        const eventsByKind: EventsByKind[] = [
          {
            kind: "erc20",
            data: kindToEvents.get("erc20") ?? [],
          },
          {
            kind: "erc721",
            data: kindToEvents.get("erc721") ?? [],
          },
          {
            kind: "erc1155",
            data: kindToEvents.get("erc1155") ?? [],
          },
          {
            kind: "blur",
            data: kindToEvents.get("blur") ?? [],
          },
          {
            kind: "cryptopunks",
            data: kindToEvents.get("cryptopunks") ?? [],
          },
          {
            kind: "decentraland",
            data: kindToEvents.get("decentraland") ?? [],
          },
          {
            kind: "element",
            data: kindToEvents.get("element") ?? [],
          },
          {
            kind: "foundation",
            data: kindToEvents.get("foundation") ?? [],
          },
          {
            kind: "looks-rare",
            data: kindToEvents.has("looks-rare")
              ? [
                  ...kindToEvents.get("looks-rare")!,
                  // To properly validate bids, we need some additional events
                  ...events.filter((e) => e.subKind === "erc20-transfer"),
                ]
              : [],
          },
          {
            kind: "nftx",
            data: kindToEvents.get("nftx") ?? [],
          },
          {
            kind: "nouns",
            data: kindToEvents.get("nouns") ?? [],
          },
          {
            kind: "quixotic",
            data: kindToEvents.get("quixotic") ?? [],
          },
          {
            kind: "seaport",
            data: kindToEvents.has("seaport")
              ? [
                  ...kindToEvents.get("seaport")!,
                  // To properly validate bids, we need some additional events
                  ...events.filter((e) => e.subKind === "erc20-transfer"),
                ]
              : [],
          },
          {
            kind: "sudoswap",
            data: kindToEvents.get("sudoswap") ?? [],
          },
          {
            kind: "wyvern",
            data: kindToEvents.has("wyvern")
              ? [
                  ...events.filter((e) => e.subKind === "erc721-transfer"),
                  ...kindToEvents.get("wyvern")!,
                  // To properly validate bids, we need some additional events
                  ...events.filter((e) => e.subKind === "erc20-transfer"),
                ]
              : [],
          },
          {
            kind: "x2y2",
            data: kindToEvents.has("x2y2")
              ? [
                  ...kindToEvents.get("x2y2")!,
                  // To properly validate bids, we need some additional events
                  ...events.filter((e) => e.subKind === "erc20-transfer"),
                ]
              : [],
          },
          {
            kind: "zeroex-v4",
            data: kindToEvents.has("zeroex-v4")
              ? [
                  ...kindToEvents.get("zeroex-v4")!,
                  // To properly validate bids, we need some additional events
                  ...events.filter((e) => e.subKind === "erc20-transfer"),
                ]
              : [],
          },
          {
            kind: "zora",
            data: kindToEvents.get("zora") ?? [],
          },
          {
            kind: "universe",
            data: kindToEvents.get("universe") ?? [],
          },
          {
            kind: "rarible",
            data: kindToEvents.has("rarible")
              ? [
                  ...kindToEvents.get("rarible")!,
                  // To properly validate bids, we need some additional events
                  ...events.filter((e) => e.subKind === "erc20-transfer"),
                ]
              : [],
          },
          {
            kind: "manifold",
            data: kindToEvents.get("manifold") ?? [],
          },
          {
            kind: "tofu",
            data: kindToEvents.get("tofu") ?? [],
          },
          {
            kind: "bend-dao",
            data: kindToEvents.get("bend-dao") ?? [],
          },
          {
            kind: "nft-trader",
            data: kindToEvents.get("nft-trader") ?? [],
          },
          {
            kind: "okex",
            data: kindToEvents.get("okex") ?? [],
          },
          {
            kind: "superrare",
            data: kindToEvents.get("superrare") ?? [],
          },
          {
            kind: "flow",
            data: kindToEvents.has("flow")
              ? [
                  ...kindToEvents.get("flow")!,
                  // To properly validate bids, we need some additional events
                  ...events.filter((e) => e.subKind === "erc20-transfer"),
                ]
              : [],
          },
          {
            kind: "zeroex-v2",
            data: kindToEvents.get("zeroex-v2") ?? [],
          },
          {
            kind: "zeroex-v3",
            data: kindToEvents.get("zeroex-v3") ?? [],
          },
          {
            kind: "treasure",
            data: kindToEvents.get("treasure") ?? [],
          },
          {
            kind: "looks-rare-v2",
            data: kindToEvents.get("looks-rare-v2") ?? [],
          },
          {
<<<<<<< HEAD
            kind: "collectionxyz",
            data: kindToEvents.get("collectionxyz") ?? [],
=======
            kind: "blend",
            data: kindToEvents.get("blend") ?? [],
>>>>>>> d6ab794e
          },
        ];

        txHashToEventsBatch.set(txHash, {
          id: getUuidByString(`${txHash}:${blockHash}`),
          events: eventsByKind,
          backfill,
        });
      })
    )
  );

  return [...txHashToEventsBatch.values()];
};

export const syncEvents = async (
  fromBlock: number,
  toBlock: number,
  options?: {
    // When backfilling, certain processes will be disabled
    backfill?: boolean;
    syncDetails:
      | {
          method: "events";
          events: string[];
        }
      | {
          method: "address";
          // By default, ethers doesn't support filtering by multiple addresses.
          // A workaround for that is included in the V2 indexer, but for now we
          // simply skip it since there aren't many use-cases for filtering that
          // includes multiple addresses:
          // https://github.com/reservoirprotocol/indexer-v2/blob/main/src/syncer/base/index.ts
          address: string;
        };
  }
) => {
  // Cache the blocks for efficiency
  const blocksCache = new Map<number, blocksModel.Block>();
  // Keep track of all handled `${block}-${blockHash}` pairs
  const blocksSet = new Set<string>();

  const backfill = Boolean(options?.backfill);

  // If the block range we're trying to sync is small enough, then fetch everything
  // related to every of those blocks a priori for efficiency. Otherwise, it can be
  // too inefficient to do it and in this case we just proceed (and let any further
  // processes fetch those blocks as needed / if needed).
  const startTimeFetchingBlocks = now();
  if (!backfill && toBlock - fromBlock + 1 <= 32) {
    const existingBlocks = await idb.manyOrNone(
      `
        SELECT blocks.number
        FROM blocks
        WHERE blocks.number IN ($/blocks:list/)
      `,
      { blocks: _.range(fromBlock, toBlock + 1) }
    );

    let blocksToFetch = _.range(fromBlock, toBlock + 1);
    if (existingBlocks) {
      blocksToFetch = _.difference(
        blocksToFetch,
        existingBlocks.map((block) => block.number)
      );
    }

    const limit = pLimit(32);
    await Promise.all(
      blocksToFetch.map((block) => limit(() => syncEventsUtils.fetchBlock(block, true)))
    );
  }
  const endTimeFetchingBlocks = now();

  // Generate the events filter with one of the following options:
  // - fetch all events
  // - fetch a subset of events
  // - fetch all events from a particular address

  // By default, we want to get all events

  let eventFilter: Filter = {
    topics: [[...new Set(getEventData().map(({ topic }) => topic))]],
    fromBlock,
    toBlock,
  };
  if (options?.syncDetails?.method === "events") {
    // Filter to a subset of events
    eventFilter = {
      // Remove any duplicate topics
      topics: [[...new Set(getEventData(options.syncDetails.events).map(({ topic }) => topic))]],
      fromBlock,
      toBlock,
    };
  } else if (options?.syncDetails?.method === "address") {
    // Filter to all events of a particular address
    eventFilter = {
      address: options.syncDetails.address,
      fromBlock,
      toBlock,
    };
  }

  const enhancedEvents: EnhancedEvent[] = [];
  const startTimeFetchingLogs = now();
  await baseProvider.getLogs(eventFilter).then(async (logs) => {
    const endTimeFetchingLogs = now();
    const startTimeProcessingEvents = now();
    const availableEventData = getEventData();

    for (const log of logs) {
      try {
        const baseEventParams = await parseEvent(log, blocksCache);

        // Cache the block data
        if (!blocksCache.has(baseEventParams.block)) {
          // It's very important from a performance perspective to have
          // the block data available before proceeding with the events
          // (otherwise we might have to perform too many db reads)
          blocksCache.set(
            baseEventParams.block,
            await blocksModel.saveBlock({
              number: baseEventParams.block,
              hash: baseEventParams.blockHash,
              timestamp: baseEventParams.timestamp,
            })
          );
        }

        // Keep track of the block
        blocksSet.add(`${log.blockNumber}-${log.blockHash}`);

        // Find first matching event:
        // - matching topic
        // - matching number of topics (eg. indexed fields)
        // - matching address
        const eventData = availableEventData.find(
          ({ addresses, numTopics, topic }) =>
            log.topics[0] === topic &&
            log.topics.length === numTopics &&
            (addresses ? addresses[log.address.toLowerCase()] : true)
        );
        if (eventData) {
          enhancedEvents.push({
            kind: eventData.kind,
            subKind: eventData.subKind,
            baseEventParams,
            log,
          });
        }
      } catch (error) {
        logger.info("sync-events", `Failed to handle events: ${error}`);
        throw error;
      }
    }

    // Process the retrieved events asynchronously
    const eventsBatches = await extractEventsBatches(enhancedEvents, backfill);

    const startTimeAddToProcessQueue = now();
    if (backfill) {
      await eventsSyncBackfillProcess.addToQueue(eventsBatches);
    } else {
      await eventsSyncRealtimeProcess.addToQueue(eventsBatches, true);
    }
    const endTimeAddToProcessQueue = now();

    // Make sure to recheck the ingested blocks with a delay in order to undo any reorgs
    const ns = getNetworkSettings();
    if (!backfill && ns.enableReorgCheck) {
      for (const blockData of blocksSet.values()) {
        const block = Number(blockData.split("-")[0]);
        const blockHash = blockData.split("-")[1];

        // Act right away if the current block is a duplicate
        if ((await blocksModel.getBlocks(block)).length > 1) {
          await blockCheck.addToQueue(block, blockHash, 10);
          await blockCheck.addToQueue(block, blockHash, 30);
        }
      }

      const blocksToCheck: BlocksToCheck[] = [];
      let blockNumbersArray = _.range(fromBlock, toBlock + 1);

      // Put all fetched blocks on a delayed queue
      [...blocksSet.values()].map(async (blockData) => {
        const block = Number(blockData.split("-")[0]);
        const blockHash = blockData.split("-")[1];
        blockNumbersArray = _.difference(blockNumbersArray, [block]);

        ns.reorgCheckFrequency.map((frequency) =>
          blocksToCheck.push({
            block,
            blockHash,
            delay: frequency * 60,
          })
        );
      });

      // Log blocks for which no logs were fetched from the RPC provider
      if (!_.isEmpty(blockNumbersArray)) {
        logger.warn(
          "sync-events",
          `[${fromBlock}, ${toBlock}] No logs fetched for ${JSON.stringify(blockNumbersArray)}`
        );
      }

      await blockCheck.addBulk(blocksToCheck);
    }

    const endTimeProcessingEvents = now();

    logger.info(
      "sync-events-timing-2",
      JSON.stringify({
        message: `Events realtime syncing block range [${fromBlock}, ${toBlock}]`,
        blocks: {
          count: blocksSet.size,
          time: endTimeFetchingBlocks - startTimeFetchingBlocks,
        },
        logs: {
          count: logs.length,
          time: endTimeFetchingLogs - startTimeFetchingLogs,
        },
        events: {
          count: enhancedEvents.length,
          time: endTimeProcessingEvents - startTimeProcessingEvents,
        },
        queue: {
          time: endTimeAddToProcessQueue - startTimeAddToProcessQueue,
        },
      })
    );
  });
};

export const unsyncEvents = async (block: number, blockHash: string) => {
  await Promise.all([
    es.fills.removeEvents(block, blockHash),
    es.bulkCancels.removeEvents(block, blockHash),
    es.nonceCancels.removeEvents(block, blockHash),
    es.cancels.removeEvents(block, blockHash),
    es.ftTransfers.removeEvents(block, blockHash),
    es.nftApprovals.removeEvents(block, blockHash),
    es.nftTransfers.removeEvents(block, blockHash),
    removeUnsyncedEventsActivities.addToQueue(blockHash),
  ]);
};<|MERGE_RESOLUTION|>--- conflicted
+++ resolved
@@ -230,13 +230,12 @@
             data: kindToEvents.get("looks-rare-v2") ?? [],
           },
           {
-<<<<<<< HEAD
             kind: "collectionxyz",
             data: kindToEvents.get("collectionxyz") ?? [],
-=======
+          },
+          {
             kind: "blend",
             data: kindToEvents.get("blend") ?? [],
->>>>>>> d6ab794e
           },
         ];
 
