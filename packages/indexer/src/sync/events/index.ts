--- conflicted
+++ resolved
@@ -483,11 +483,7 @@
   logger.info(
     "sync-events-batch-timing-v2",
     JSON.stringify({
-<<<<<<< HEAD
       message: `Events syncing blocks ${blocks.fromBlock} to ${blocks.toBlock}`,
-=======
-      message: `Events realtime syncing blocks ${blocks.fromBlock} to ${blocks.toBlock}`,
->>>>>>> 50a1c2a3
       blockRange: [blocks.fromBlock, blocks.toBlock],
       syncTime: endSyncTime - startSyncTime,
 
