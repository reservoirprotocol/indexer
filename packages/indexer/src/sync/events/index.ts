/* eslint-disable  @typescript-eslint/no-explicit-any */

import { logger } from "@/common/logger";
import { EventKind, getEventData } from "@/events-sync/data";
import { EventsBatch, EventsByKind, processEventsBatchV2 } from "@/events-sync/handlers";
import { EnhancedEvent } from "@/events-sync/handlers/utils";
import { parseEvent } from "@/events-sync/parser";
import * as es from "@/events-sync/storage";
import * as syncEventsUtils from "@/events-sync/utils";
import * as blocksModel from "@/models/blocks";
import getUuidByString from "uuid-by-string";
import { BlockWithTransactions } from "@ethersproject/abstract-provider";
import { eventsSyncRealtimeJob } from "@/jobs/events-sync/events-sync-realtime-job";

import { removeUnsyncedEventsActivitiesJob } from "@/jobs/activities/remove-unsynced-events-activities-job";
import { deleteTransactionLogs, saveTransactionLogs } from "@/models/transaction-logs";
import {
  TransactionTrace,
  deleteTransactionTraces,
  saveTransactionTraces,
} from "@/models/transaction-traces";
import { TransactionReceipt } from "@ethersproject/providers";
import { baseProvider } from "@/common/provider";
import { redis } from "@/common/redis";
import { deleteBlockTransactions } from "@/models/transactions";

export const extractEventsBatches = (enhancedEvents: EnhancedEvent[]): EventsBatch[] => {
  const txHashToEvents = new Map<string, EnhancedEvent[]>();

  enhancedEvents.forEach((event) => {
    const txHash = event.baseEventParams.txHash;
    if (!txHashToEvents.has(txHash)) {
      txHashToEvents.set(txHash, []);
    }
    txHashToEvents.get(txHash)!.push(event);
  });

  const txHashToEventsBatch = new Map<string, EventsBatch>();

  [...txHashToEvents.entries()].forEach(([txHash, events]) => {
    const kindToEvents = new Map<EventKind, EnhancedEvent[]>();
    let blockHash = "";
    let logIndex = null;
    let batchIndex = null;

    for (const event of events) {
      if (!kindToEvents.has(event.kind)) {
        kindToEvents.set(event.kind, []);
      }

      if (!blockHash) {
        blockHash = event.baseEventParams.blockHash;
        logIndex = event.baseEventParams.logIndex;
        batchIndex = event.baseEventParams.batchIndex;
      }
      kindToEvents.get(event.kind)!.push(event);
    }
    const eventsByKind: EventsByKind[] = [
      {
        kind: "erc20",
        data: kindToEvents.get("erc20") ?? [],
      },
      {
        kind: "erc721",
        data: kindToEvents.get("erc721") ?? [],
      },
      {
        kind: "erc1155",
        data: kindToEvents.get("erc1155") ?? [],
      },
      {
        kind: "blur",
        data: kindToEvents.get("blur") ?? [],
      },
      {
        kind: "cryptopunks",
        data: kindToEvents.get("cryptopunks") ?? [],
      },
      {
        kind: "decentraland",
        data: kindToEvents.get("decentraland") ?? [],
      },
      {
        kind: "element",
        data: kindToEvents.get("element") ?? [],
      },
      {
        kind: "foundation",
        data: kindToEvents.get("foundation") ?? [],
      },
      {
        kind: "looks-rare",
        data: kindToEvents.has("looks-rare")
          ? [
              ...kindToEvents.get("looks-rare")!,
              // To properly validate bids, we need some additional events
              ...events.filter((e) => e.subKind === "erc20-transfer"),
            ]
          : [],
      },
      {
        kind: "nftx",
        data: kindToEvents.get("nftx") ?? [],
      },
      {
        kind: "nouns",
        data: kindToEvents.get("nouns") ?? [],
      },
      {
        kind: "quixotic",
        data: kindToEvents.get("quixotic") ?? [],
      },
      {
        kind: "seaport",
        data: kindToEvents.has("seaport")
          ? [
              ...kindToEvents.get("seaport")!,
              // To properly validate bids, we need some additional events
              ...events.filter((e) => e.subKind === "erc20-transfer"),
            ]
          : [],
      },
      {
        kind: "sudoswap",
        data: kindToEvents.get("sudoswap") ?? [],
      },
      {
        kind: "sudoswap-v2",
        data: kindToEvents.get("sudoswap-v2") ?? [],
      },
      {
        kind: "caviar-v1",
        data: kindToEvents.get("caviar-v1") ?? [],
      },
      {
        kind: "wyvern",
        data: kindToEvents.has("wyvern")
          ? [
              ...events.filter((e) => e.subKind === "erc721-transfer"),
              ...kindToEvents.get("wyvern")!,
              // To properly validate bids, we need some additional events
              ...events.filter((e) => e.subKind === "erc20-transfer"),
            ]
          : [],
      },
      {
        kind: "x2y2",
        data: kindToEvents.has("x2y2")
          ? [
              ...kindToEvents.get("x2y2")!,
              // To properly validate bids, we need some additional events
              ...events.filter((e) => e.subKind === "erc20-transfer"),
            ]
          : [],
      },
      {
        kind: "zeroex-v4",
        data: kindToEvents.has("zeroex-v4")
          ? [
              ...kindToEvents.get("zeroex-v4")!,
              // To properly validate bids, we need some additional events
              ...events.filter((e) => e.subKind === "erc20-transfer"),
            ]
          : [],
      },
      {
        kind: "zora",
        data: kindToEvents.get("zora") ?? [],
      },
      {
        kind: "rarible",
        data: kindToEvents.has("rarible")
          ? [
              ...kindToEvents.get("rarible")!,
              // To properly validate bids, we need some additional events
              ...events.filter((e) => e.subKind === "erc20-transfer"),
            ]
          : [],
      },
      {
        kind: "manifold",
        data: kindToEvents.get("manifold") ?? [],
      },
      {
        kind: "tofu",
        data: kindToEvents.get("tofu") ?? [],
      },
      {
        kind: "bend-dao",
        data: kindToEvents.get("bend-dao") ?? [],
      },
      {
        kind: "nft-trader",
        data: kindToEvents.get("nft-trader") ?? [],
      },
      {
        kind: "okex",
        data: kindToEvents.get("okex") ?? [],
      },
      {
        kind: "superrare",
        data: kindToEvents.get("superrare") ?? [],
      },
      {
        kind: "zeroex-v2",
        data: kindToEvents.get("zeroex-v2") ?? [],
      },
      {
        kind: "zeroex-v3",
        data: kindToEvents.get("zeroex-v3") ?? [],
      },
      {
        kind: "treasure",
        data: kindToEvents.get("treasure") ?? [],
      },
      {
        kind: "looks-rare-v2",
        data: kindToEvents.get("looks-rare-v2") ?? [],
      },
      {
        kind: "blend",
        data: kindToEvents.get("blend") ?? [],
      },
      {
        kind: "collectionxyz",
        data: kindToEvents.get("collectionxyz") ?? [],
      },
      {
        kind: "payment-processor",
        data: kindToEvents.get("payment-processor") ?? [],
      },
      {
        kind: "thirdweb",
        data: kindToEvents.get("thirdweb") ?? [],
      },
      {
        kind: "seadrop",
        data: kindToEvents.get("seadrop") ?? [],
      },
      {
        kind: "blur-v2",
        data: kindToEvents.get("blur-v2") ?? [],
      },
    ];

    txHashToEventsBatch.set(txHash, {
      id: getUuidByString(`${txHash}:${logIndex}:${batchIndex}:${blockHash}`),
      events: eventsByKind,
    });
  });

  return [...txHashToEventsBatch.values()];
};

const getBlockSyncData = async (blockData: BlockWithTransactions) => {
  const [
    { traces, getTransactionTracesTime },
    { transactionReceipts, getTransactionReceiptsTime },
    { saveBlocksTime, endSaveBlocksTime },
  ] = await Promise.all([
    syncEventsUtils._getTransactionTraces(blockData.transactions, blockData.number),
    syncEventsUtils._getTransactionReceiptsFromBlock(blockData),
    blocksModel._saveBlock({
      number: blockData.number,
      hash: blockData.hash,
      timestamp: blockData.timestamp,
    }),
  ]);

  return {
    traces,
    transactionReceipts,
    getTransactionReceiptsTime,
    getTransactionTracesTime,
    saveBlocksTime,
    endSaveBlocksTime,
  };
};

const saveLogsAndTracesAndTransactions = async (
  blockData: BlockWithTransactions,
  transactionReceipts: TransactionReceipt[],
  traces: TransactionTrace[]
) => {
  const transactionLogs: {
    hash: string;
    logs: any[];
  }[] = [];

  const logs = transactionReceipts.map((tx) => tx.logs).flat();

  transactionReceipts.forEach((tx) => {
    const logs = tx.logs.map((log) => ({
      ...log,
      address: log.address.toLowerCase(),
    }));
    transactionLogs.push({
      hash: tx.transactionHash,
      logs,
    });
  });

  const startTime = Date.now();

  await Promise.all([
    saveTransactionLogs(logs.flat()),
    saveTransactionTraces(traces),
    syncEventsUtils._saveBlockTransactions(blockData, transactionReceipts),
    syncEventsUtils.processContractAddresses(traces),
  ]);

  const endTime = Date.now();

  return {
    saveLogsAndTracesAndTransactionsTime: endTime - startTime,
    logs,
  };
};

const processEvents = async (logs: any[], blockData: BlockWithTransactions) => {
  const availableEventData = getEventData();
  let enhancedEvents = logs
    .map((log) => {
      try {
        const baseEventParams = parseEvent(log, blockData.timestamp);
        return availableEventData
          .filter(
            ({ addresses, numTopics, topic }) =>
              log.topics[0] === topic &&
              log.topics.length === numTopics &&
              (addresses ? addresses[log.address.toLowerCase()] : true)
          )
          .map((eventData) => ({
            kind: eventData.kind,
            subKind: eventData.subKind,
            baseEventParams,
            log,
          }));
      } catch (error) {
        logger.error("sync-events-v2", `Failed to handle events: ${error}`);
        throw error;
      }
    })
    .flat();

  enhancedEvents = enhancedEvents.filter((e) => e) as EnhancedEvent[];

  const eventsBatches = extractEventsBatches(enhancedEvents as EnhancedEvent[]);
  const startProcessLogs = Date.now();
  const processEventsLatencies = await processEventsBatchV2(eventsBatches);
  const endProcessLogs = Date.now();

  return {
    processEventsLatencies,
    processLogsTime: endProcessLogs - startProcessLogs,
  };
};

<<<<<<< HEAD
export const syncEvents = async (block: number) => {
=======
export const syncEvents = async (block: number, syncEventsToMainDB = true) => {
>>>>>>> 46514f4a
  try {
    logger.info("sync-events-v2", `Events realtime syncing block ${block}`);
    const startSyncTime = Date.now();
    const blockData = await syncEventsUtils.fetchBlock(block);
<<<<<<< HEAD

    if (!blockData) {
      logger.warn("sync-events-v2", `Block ${block} not found`);
      throw new Error(`Block ${block} not found`);
    }

    const endGetBlockTime = Date.now();

    const {
      traces,
      transactionReceipts,
      getTransactionReceiptsTime,
      getTransactionTracesTime,
      saveBlocksTime,
      endSaveBlocksTime,
    } = await getBlockSyncData(blockData);

    const { saveLogsAndTracesAndTransactionsTime, logs } = await saveLogsAndTracesAndTransactions(
      blockData,
      transactionReceipts,
      traces
    );
    const { processEventsLatencies, processLogsTime } = await processEvents(logs, blockData);

=======

    if (!blockData) {
      logger.warn("sync-events-v2", `Block ${block} not found`);
      throw new Error(`Block ${block} not found`);
    }

    const endGetBlockTime = Date.now();

    const {
      traces,
      transactionReceipts,
      getTransactionReceiptsTime,
      getTransactionTracesTime,
      saveBlocksTime,
      endSaveBlocksTime,
    } = await getBlockSyncData(blockData);

    const { saveLogsAndTracesAndTransactionsTime, logs } = await saveLogsAndTracesAndTransactions(
      blockData,
      transactionReceipts,
      traces
    );
    let processEventLatencies;

    if (syncEventsToMainDB) {
      processEventLatencies = await processEvents(logs, blockData);
    }

>>>>>>> 46514f4a
    const endSyncTime = Date.now();

    const timings = {
      transactions: {
        count: blockData.transactions.length,
        saveLogsAndTracesAndTransactionsTime,
      },
      blocks: {
        count: 1,
        getBlockTime: endGetBlockTime - startSyncTime,
        saveBlocksTime,
        saveLogsAndTracesAndTransactionsTime,
        blockMinedTimestamp: blockData.timestamp,
        startJobTimestamp: startSyncTime,
        getBlockTimestamp: endGetBlockTime,
      },
      receipts: {
        count: transactionReceipts.length,
        getTransactionReceiptsTime,
      },
      traces: {
        count: traces.length,
        getTransactionTracesTime,
        saveLogsAndTracesAndTransactionsTime,
      },
      logs: {
        count: logs.length,
        getTransactionReceiptsTime,
<<<<<<< HEAD
        processLogsTime,
        saveLogsAndTracesAndTransactionsTime,
      },
      processEventsLatencies: processEventsLatencies,
=======
        processLogsTime: processEventLatencies?.processLogsTime ?? 0,
        saveLogsAndTracesAndTransactionsTime,
      },
      processEventsLatencies: processEventLatencies?.processEventsLatencies ?? [],
>>>>>>> 46514f4a
      totalSyncTime: endSyncTime - startSyncTime,
      blockSyncTime: endSaveBlocksTime - startSyncTime,
    };

    logger.info(
      "sync-events-timing-v2",
      JSON.stringify({
        message: `Events realtime syncing block ${block}`,
        block,
        ...timings,
      })
    );
  } catch (error) {
    logger.warn("sync-events-v2", `Events realtime syncing failed: ${error}, block: ${block}`);
    throw error;
  }
};

export const unsyncEvents = async (block: number, blockHash: string) => {
  await Promise.all([
    es.fills.removeEvents(block, blockHash),
    es.bulkCancels.removeEvents(block, blockHash),
    es.nonceCancels.removeEvents(block, blockHash),
    es.cancels.removeEvents(block, blockHash),
    es.ftTransfers.removeEvents(block, blockHash),
    es.nftApprovals.removeEvents(block, blockHash),
    es.nftTransfers.removeEvents(block, blockHash),
    removeUnsyncedEventsActivitiesJob.addToQueue(blockHash),
  ]);
};

export const checkForMissingBlocks = async (block: number) => {
  // lets set the latest block to the block we are syncing if it is higher than the current latest block by 1. If it is higher than 1, we create a job to sync the missing blocks
  // if its lower than the current latest block, we dont update the latest block in redis, but we still sync the block (this is for when we are catching up on missed blocks, or when we are syncing a block that is older than the current latest block)
  const latestBlock = await redis.get("latest-block-realtime");
  if (latestBlock) {
    const latestBlockNumber = Number(latestBlock);
    if (block > latestBlockNumber) {
      await redis.set("latest-block-realtime", block);
      if (block - latestBlockNumber > 1) {
        // if we are missing more than 1 block, we need to sync the missing blocks
        for (let i = latestBlockNumber + 1; i < block; i++) {
          logger.info("sync-events-v2", `Found missing block: ${i}`);
          await eventsSyncRealtimeJob.addToQueue({ block: i });
        }
      }
    }
  } else {
    await redis.set("latest-block-realtime", block);
  }
};

export const checkForOrphanedBlock = async (block: number) => {
  // Check if block number / hash does not match up (orphaned block)
  const upstreamBlockHash = (await baseProvider.getBlock(block)).hash.toLowerCase();

  // get block from db that has number = block and hash != upstreamBlockHash
  const orphanedBlock = await blocksModel.getBlockWithNumber(block, upstreamBlockHash);

  if (!orphanedBlock) return;

  logger.info(
    "events-sync-catchup",
    `Detected orphaned block ${block} with hash ${orphanedBlock.hash} (upstream hash ${upstreamBlockHash})`
  );

  // delete the orphaned block data
  await unsyncEvents(block, orphanedBlock.hash);
  await deleteTransactionTraces(orphanedBlock.hash);
  await deleteTransactionLogs(orphanedBlock.hash);
  await deleteBlockTransactions(orphanedBlock.hash);

  // delete the block data
  await blocksModel.deleteBlock(block, orphanedBlock.hash);
};<|MERGE_RESOLUTION|>--- conflicted
+++ resolved
@@ -356,16 +356,11 @@
   };
 };
 
-<<<<<<< HEAD
-export const syncEvents = async (block: number) => {
-=======
 export const syncEvents = async (block: number, syncEventsToMainDB = true) => {
->>>>>>> 46514f4a
   try {
     logger.info("sync-events-v2", `Events realtime syncing block ${block}`);
     const startSyncTime = Date.now();
     const blockData = await syncEventsUtils.fetchBlock(block);
-<<<<<<< HEAD
 
     if (!blockData) {
       logger.warn("sync-events-v2", `Block ${block} not found`);
@@ -388,38 +383,12 @@
       transactionReceipts,
       traces
     );
-    const { processEventsLatencies, processLogsTime } = await processEvents(logs, blockData);
-
-=======
-
-    if (!blockData) {
-      logger.warn("sync-events-v2", `Block ${block} not found`);
-      throw new Error(`Block ${block} not found`);
-    }
-
-    const endGetBlockTime = Date.now();
-
-    const {
-      traces,
-      transactionReceipts,
-      getTransactionReceiptsTime,
-      getTransactionTracesTime,
-      saveBlocksTime,
-      endSaveBlocksTime,
-    } = await getBlockSyncData(blockData);
-
-    const { saveLogsAndTracesAndTransactionsTime, logs } = await saveLogsAndTracesAndTransactions(
-      blockData,
-      transactionReceipts,
-      traces
-    );
     let processEventLatencies;
 
     if (syncEventsToMainDB) {
       processEventLatencies = await processEvents(logs, blockData);
     }
 
->>>>>>> 46514f4a
     const endSyncTime = Date.now();
 
     const timings = {
@@ -448,17 +417,10 @@
       logs: {
         count: logs.length,
         getTransactionReceiptsTime,
-<<<<<<< HEAD
-        processLogsTime,
-        saveLogsAndTracesAndTransactionsTime,
-      },
-      processEventsLatencies: processEventsLatencies,
-=======
         processLogsTime: processEventLatencies?.processLogsTime ?? 0,
         saveLogsAndTracesAndTransactionsTime,
       },
       processEventsLatencies: processEventLatencies?.processEventsLatencies ?? [],
->>>>>>> 46514f4a
       totalSyncTime: endSyncTime - startSyncTime,
       blockSyncTime: endSaveBlocksTime - startSyncTime,
     };
