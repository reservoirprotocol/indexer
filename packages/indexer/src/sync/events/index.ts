--- conflicted
+++ resolved
@@ -12,26 +12,12 @@
 import getUuidByString from "uuid-by-string";
 import { BlockWithTransactions } from "@ethersproject/abstract-provider";
 
-<<<<<<< HEAD
-import { Block } from "@/models/blocks";
-import { removeUnsyncedEventsActivitiesJob } from "@/jobs/activities/remove-unsynced-events-activities-job";
+import { removeUnsyncedEventsActivitiesJob } from "@/jobs/elasticsearch/activities/remove-unsynced-events-activities-job";
 import { blockCheckJob } from "@/jobs/events-sync/block-check-queue-job";
+import { config } from "@/config/index";
+import _ from "lodash";
 import { eventsSyncRealtimeJob } from "@/jobs/events-sync/events-sync-realtime-job";
 import { redis } from "@/common/redis";
-import { config } from "@/config/index";
-import _ from "lodash";
-=======
-import { removeUnsyncedEventsActivitiesJob } from "@/jobs/elasticsearch/activities/remove-unsynced-events-activities-job";
-import { eventsSyncProcessBackfillJob } from "@/jobs/events-sync/process/events-sync-process-backfill";
-import { blockCheckJob, BlockCheckJobPayload } from "@/jobs/events-sync/block-check-queue-job";
-import { eventsSyncProcessRealtimeJob } from "@/jobs/events-sync/process/events-sync-process-realtime";
-
-export const extractEventsBatches = async (
-  enhancedEvents: EnhancedEvent[],
-  backfill: boolean
-): Promise<EventsBatch[]> => {
-  const limit = pLimit(50);
->>>>>>> b5706414
 
 export const extractEventsBatches = (enhancedEvents: EnhancedEvent[]): EventsBatch[] => {
   const txHashToEvents = new Map<string, EnhancedEvent[]>();
@@ -45,7 +31,6 @@
   });
 
   const txHashToEventsBatch = new Map<string, EventsBatch>();
-<<<<<<< HEAD
 
   [...txHashToEvents.entries()].forEach(([txHash, events]) => {
     const kindToEvents = new Map<EventKind, EnhancedEvent[]>();
@@ -64,482 +49,244 @@
         batchIndex = event.baseEventParams.batchIndex;
       }
 
-      kindToEvents.get(event.kind)!.push(event);
+      const eventsByKind: EventsByKind[] = [
+        {
+          kind: "erc20",
+          data: kindToEvents.get("erc20") ?? [],
+        },
+        {
+          kind: "erc721",
+          data: kindToEvents.get("erc721") ?? [],
+        },
+        {
+          kind: "erc1155",
+          data: kindToEvents.get("erc1155") ?? [],
+        },
+        {
+          kind: "blur",
+          data: kindToEvents.get("blur") ?? [],
+        },
+        {
+          kind: "cryptopunks",
+          data: kindToEvents.get("cryptopunks") ?? [],
+        },
+        {
+          kind: "decentraland",
+          data: kindToEvents.get("decentraland") ?? [],
+        },
+        {
+          kind: "element",
+          data: kindToEvents.get("element") ?? [],
+        },
+        {
+          kind: "foundation",
+          data: kindToEvents.get("foundation") ?? [],
+        },
+        {
+          kind: "looks-rare",
+          data: kindToEvents.has("looks-rare")
+            ? [
+                ...kindToEvents.get("looks-rare")!,
+                // To properly validate bids, we need some additional events
+                ...events.filter((e) => e.subKind === "erc20-transfer"),
+              ]
+            : [],
+        },
+        {
+          kind: "nftx",
+          data: kindToEvents.get("nftx") ?? [],
+        },
+        {
+          kind: "nouns",
+          data: kindToEvents.get("nouns") ?? [],
+        },
+        {
+          kind: "quixotic",
+          data: kindToEvents.get("quixotic") ?? [],
+        },
+        {
+          kind: "seaport",
+          data: kindToEvents.has("seaport")
+            ? [
+                ...kindToEvents.get("seaport")!,
+                // To properly validate bids, we need some additional events
+                ...events.filter((e) => e.subKind === "erc20-transfer"),
+              ]
+            : [],
+        },
+        {
+          kind: "sudoswap",
+          data: kindToEvents.get("sudoswap") ?? [],
+        },
+        {
+          kind: "sudoswap-v2",
+          data: kindToEvents.get("sudoswap-v2") ?? [],
+        },
+        {
+          kind: "midaswap",
+          data: kindToEvents.get("midaswap") ?? [],
+        },
+        {
+          kind: "caviar-v1",
+          data: kindToEvents.get("caviar-v1") ?? [],
+        },
+        {
+          kind: "wyvern",
+          data: kindToEvents.has("wyvern")
+            ? [
+                ...events.filter((e) => e.subKind === "erc721-transfer"),
+                ...kindToEvents.get("wyvern")!,
+                // To properly validate bids, we need some additional events
+                ...events.filter((e) => e.subKind === "erc20-transfer"),
+              ]
+            : [],
+        },
+        {
+          kind: "x2y2",
+          data: kindToEvents.has("x2y2")
+            ? [
+                ...kindToEvents.get("x2y2")!,
+                // To properly validate bids, we need some additional events
+                ...events.filter((e) => e.subKind === "erc20-transfer"),
+              ]
+            : [],
+        },
+        {
+          kind: "zeroex-v4",
+          data: kindToEvents.has("zeroex-v4")
+            ? [
+                ...kindToEvents.get("zeroex-v4")!,
+                // To properly validate bids, we need some additional events
+                ...events.filter((e) => e.subKind === "erc20-transfer"),
+              ]
+            : [],
+        },
+        {
+          kind: "zora",
+          data: kindToEvents.get("zora") ?? [],
+        },
+        {
+          kind: "rarible",
+          data: kindToEvents.has("rarible")
+            ? [
+                ...kindToEvents.get("rarible")!,
+                // To properly validate bids, we need some additional events
+                ...events.filter((e) => e.subKind === "erc20-transfer"),
+              ]
+            : [],
+        },
+        {
+          kind: "manifold",
+          data: kindToEvents.get("manifold") ?? [],
+        },
+        {
+          kind: "tofu",
+          data: kindToEvents.get("tofu") ?? [],
+        },
+        {
+          kind: "bend-dao",
+          data: kindToEvents.get("bend-dao") ?? [],
+        },
+        {
+          kind: "nft-trader",
+          data: kindToEvents.get("nft-trader") ?? [],
+        },
+        {
+          kind: "okex",
+          data: kindToEvents.get("okex") ?? [],
+        },
+        {
+          kind: "superrare",
+          data: kindToEvents.get("superrare") ?? [],
+        },
+        {
+          kind: "zeroex-v2",
+          data: kindToEvents.get("zeroex-v2") ?? [],
+        },
+        {
+          kind: "zeroex-v3",
+          data: kindToEvents.get("zeroex-v3") ?? [],
+        },
+        {
+          kind: "treasure",
+          data: kindToEvents.get("treasure") ?? [],
+        },
+        {
+          kind: "looks-rare-v2",
+          data: kindToEvents.get("looks-rare-v2") ?? [],
+        },
+        {
+          kind: "blend",
+          data: kindToEvents.get("blend") ?? [],
+        },
+        {
+          kind: "collectionxyz",
+          data: kindToEvents.get("collectionxyz") ?? [],
+        },
+        {
+          kind: "payment-processor",
+          data: kindToEvents.get("payment-processor") ?? [],
+        },
+        {
+          kind: "thirdweb",
+          data: kindToEvents.get("thirdweb") ?? [],
+        },
+        {
+          kind: "seadrop",
+          data: kindToEvents.get("seadrop") ?? [],
+        },
+        {
+          kind: "blur-v2",
+          data: kindToEvents.get("blur-v2") ?? [],
+        },
+        {
+          kind: "erc721c",
+          data: kindToEvents.get("erc721c") ?? [],
+        },
+        {
+          kind: "joepeg",
+          data: kindToEvents.get("joepeg") ?? [],
+        },
+        {
+          kind: "metadata-update",
+          data: kindToEvents.get("metadata-update") ?? [],
+        },
+        {
+          kind: "soundxyz",
+          data: kindToEvents.get("soundxyz") ?? [],
+        },
+        {
+          kind: "createdotfun",
+          data: kindToEvents.get("createdotfun") ?? [],
+        },
+        {
+          kind: "payment-processor-v2",
+          data: kindToEvents.get("payment-processor-v2") ?? [],
+        },
+        {
+          kind: "erc721c-v2",
+          data: kindToEvents.get("erc721c-v2") ?? [],
+        },
+        {
+          kind: "titlesxyz",
+          data: kindToEvents.get("titlesxyz") ?? [],
+        },
+        {
+          kind: "artblocks",
+          data: kindToEvents.get("artblocks") ?? [],
+        },
+        {
+          kind: "ditto",
+          data: kindToEvents.get("ditto") ?? [],
+        },
+      ];
+
+      txHashToEventsBatch.set(txHash, {
+        id: getUuidByString(`${txHash}:${logIndex}:${batchIndex}:${blockHash}`),
+        events: eventsByKind,
+      });
     }
-
-    const eventsByKind: EventsByKind[] = [
-      {
-        kind: "erc20",
-        data: kindToEvents.get("erc20") ?? [],
-      },
-      {
-        kind: "erc721",
-        data: kindToEvents.get("erc721") ?? [],
-      },
-      {
-        kind: "erc1155",
-        data: kindToEvents.get("erc1155") ?? [],
-      },
-      {
-        kind: "blur",
-        data: kindToEvents.get("blur") ?? [],
-      },
-      {
-        kind: "cryptopunks",
-        data: kindToEvents.get("cryptopunks") ?? [],
-      },
-      {
-        kind: "decentraland",
-        data: kindToEvents.get("decentraland") ?? [],
-      },
-      {
-        kind: "element",
-        data: kindToEvents.get("element") ?? [],
-      },
-      {
-        kind: "foundation",
-        data: kindToEvents.get("foundation") ?? [],
-      },
-      {
-        kind: "looks-rare",
-        data: kindToEvents.has("looks-rare")
-          ? [
-              ...kindToEvents.get("looks-rare")!,
-              // To properly validate bids, we need some additional events
-              ...events.filter((e) => e.subKind === "erc20-transfer"),
-            ]
-          : [],
-      },
-      {
-        kind: "nftx",
-        data: kindToEvents.get("nftx") ?? [],
-      },
-      {
-        kind: "nouns",
-        data: kindToEvents.get("nouns") ?? [],
-      },
-      {
-        kind: "quixotic",
-        data: kindToEvents.get("quixotic") ?? [],
-      },
-      {
-        kind: "seaport",
-        data: kindToEvents.has("seaport")
-          ? [
-              ...kindToEvents.get("seaport")!,
-              // To properly validate bids, we need some additional events
-              ...events.filter((e) => e.subKind === "erc20-transfer"),
-            ]
-          : [],
-      },
-      {
-        kind: "sudoswap",
-        data: kindToEvents.get("sudoswap") ?? [],
-      },
-      {
-        kind: "sudoswap-v2",
-        data: kindToEvents.get("sudoswap-v2") ?? [],
-      },
-      {
-        kind: "midaswap",
-        data: kindToEvents.get("midaswap") ?? [],
-      },
-      {
-        kind: "wyvern",
-        data: kindToEvents.has("wyvern")
-          ? [
-              ...events.filter((e) => e.subKind === "erc721-transfer"),
-              ...kindToEvents.get("wyvern")!,
-              // To properly validate bids, we need some additional events
-              ...events.filter((e) => e.subKind === "erc20-transfer"),
-            ]
-          : [],
-      },
-      {
-        kind: "x2y2",
-        data: kindToEvents.has("x2y2")
-          ? [
-              ...kindToEvents.get("x2y2")!,
-              // To properly validate bids, we need some additional events
-              ...events.filter((e) => e.subKind === "erc20-transfer"),
-            ]
-          : [],
-      },
-      {
-        kind: "zeroex-v4",
-        data: kindToEvents.has("zeroex-v4")
-          ? [
-              ...kindToEvents.get("zeroex-v4")!,
-              // To properly validate bids, we need some additional events
-              ...events.filter((e) => e.subKind === "erc20-transfer"),
-            ]
-          : [],
-      },
-      {
-        kind: "zora",
-        data: kindToEvents.get("zora") ?? [],
-      },
-      {
-        kind: "rarible",
-        data: kindToEvents.has("rarible")
-          ? [
-              ...kindToEvents.get("rarible")!,
-              // To properly validate bids, we need some additional events
-              ...events.filter((e) => e.subKind === "erc20-transfer"),
-            ]
-          : [],
-      },
-      {
-        kind: "manifold",
-        data: kindToEvents.get("manifold") ?? [],
-      },
-      {
-        kind: "tofu",
-        data: kindToEvents.get("tofu") ?? [],
-      },
-      {
-        kind: "bend-dao",
-        data: kindToEvents.get("bend-dao") ?? [],
-      },
-      {
-        kind: "nft-trader",
-        data: kindToEvents.get("nft-trader") ?? [],
-      },
-      {
-        kind: "okex",
-        data: kindToEvents.get("okex") ?? [],
-      },
-      {
-        kind: "superrare",
-        data: kindToEvents.get("superrare") ?? [],
-      },
-      {
-        kind: "zeroex-v2",
-        data: kindToEvents.get("zeroex-v2") ?? [],
-      },
-      {
-        kind: "zeroex-v3",
-        data: kindToEvents.get("zeroex-v3") ?? [],
-      },
-      {
-        kind: "treasure",
-        data: kindToEvents.get("treasure") ?? [],
-      },
-      {
-        kind: "looks-rare-v2",
-        data: kindToEvents.get("looks-rare-v2") ?? [],
-      },
-      {
-        kind: "blend",
-        data: kindToEvents.get("blend") ?? [],
-      },
-      {
-        kind: "collectionxyz",
-        data: kindToEvents.get("collectionxyz") ?? [],
-      },
-      {
-        kind: "payment-processor",
-        data: kindToEvents.get("payment-processor") ?? [],
-      },
-      {
-        kind: "thirdweb",
-        data: kindToEvents.get("thirdweb") ?? [],
-      },
-      {
-        kind: "seadrop",
-        data: kindToEvents.get("seadrop") ?? [],
-      },
-      {
-        kind: "blur-v2",
-        data: kindToEvents.get("blur-v2") ?? [],
-      },
-      {
-        kind: "caviar-v1",
-        data: kindToEvents.get("caviar-v1") ?? [],
-      },
-      {
-        kind: "erc721c",
-        data: kindToEvents.get("erc721c") ?? [],
-      },
-      {
-        kind: "soundxyz",
-        data: kindToEvents.get("soundxyz") ?? [],
-      },
-      {
-        kind: "createdotfun",
-        data: kindToEvents.get("createdotfun") ?? [],
-      },
-    ];
-
-    txHashToEventsBatch.set(txHash, {
-      id: getUuidByString(`${txHash}:${logIndex}:${batchIndex}:${blockHash}`),
-      events: eventsByKind,
-    });
   });
-=======
-  await Promise.all(
-    [...txHashToEvents.entries()].map(([txHash, events]) =>
-      limit(() => {
-        const kindToEvents = new Map<EventKind, EnhancedEvent[]>();
-        let blockHash = "";
-        let logIndex = null;
-        let batchIndex = null;
-
-        for (const event of events) {
-          if (!kindToEvents.has(event.kind)) {
-            kindToEvents.set(event.kind, []);
-          }
-
-          if (!blockHash) {
-            blockHash = event.baseEventParams.blockHash;
-            logIndex = event.baseEventParams.logIndex;
-            batchIndex = event.baseEventParams.batchIndex;
-          }
-
-          kindToEvents.get(event.kind)!.push(event);
-        }
-
-        const eventsByKind: EventsByKind[] = [
-          {
-            kind: "erc20",
-            data: kindToEvents.get("erc20") ?? [],
-          },
-          {
-            kind: "erc721",
-            data: kindToEvents.get("erc721") ?? [],
-          },
-          {
-            kind: "erc1155",
-            data: kindToEvents.get("erc1155") ?? [],
-          },
-          {
-            kind: "blur",
-            data: kindToEvents.get("blur") ?? [],
-          },
-          {
-            kind: "cryptopunks",
-            data: kindToEvents.get("cryptopunks") ?? [],
-          },
-          {
-            kind: "decentraland",
-            data: kindToEvents.get("decentraland") ?? [],
-          },
-          {
-            kind: "element",
-            data: kindToEvents.get("element") ?? [],
-          },
-          {
-            kind: "foundation",
-            data: kindToEvents.get("foundation") ?? [],
-          },
-          {
-            kind: "looks-rare",
-            data: kindToEvents.has("looks-rare")
-              ? [
-                  ...kindToEvents.get("looks-rare")!,
-                  // To properly validate bids, we need some additional events
-                  ...events.filter((e) => e.subKind === "erc20-transfer"),
-                ]
-              : [],
-          },
-          {
-            kind: "nftx",
-            data: kindToEvents.get("nftx") ?? [],
-          },
-          {
-            kind: "nouns",
-            data: kindToEvents.get("nouns") ?? [],
-          },
-          {
-            kind: "quixotic",
-            data: kindToEvents.get("quixotic") ?? [],
-          },
-          {
-            kind: "seaport",
-            data: kindToEvents.has("seaport")
-              ? [
-                  ...kindToEvents.get("seaport")!,
-                  // To properly validate bids, we need some additional events
-                  ...events.filter((e) => e.subKind === "erc20-transfer"),
-                ]
-              : [],
-          },
-          {
-            kind: "sudoswap",
-            data: kindToEvents.get("sudoswap") ?? [],
-          },
-          {
-            kind: "sudoswap-v2",
-            data: kindToEvents.get("sudoswap-v2") ?? [],
-          },
-          {
-            kind: "midaswap",
-            data: kindToEvents.get("midaswap") ?? [],
-          },
-          {
-            kind: "caviar-v1",
-            data: kindToEvents.get("caviar-v1") ?? [],
-          },
-          {
-            kind: "wyvern",
-            data: kindToEvents.has("wyvern")
-              ? [
-                  ...events.filter((e) => e.subKind === "erc721-transfer"),
-                  ...kindToEvents.get("wyvern")!,
-                  // To properly validate bids, we need some additional events
-                  ...events.filter((e) => e.subKind === "erc20-transfer"),
-                ]
-              : [],
-          },
-          {
-            kind: "x2y2",
-            data: kindToEvents.has("x2y2")
-              ? [
-                  ...kindToEvents.get("x2y2")!,
-                  // To properly validate bids, we need some additional events
-                  ...events.filter((e) => e.subKind === "erc20-transfer"),
-                ]
-              : [],
-          },
-          {
-            kind: "zeroex-v4",
-            data: kindToEvents.has("zeroex-v4")
-              ? [
-                  ...kindToEvents.get("zeroex-v4")!,
-                  // To properly validate bids, we need some additional events
-                  ...events.filter((e) => e.subKind === "erc20-transfer"),
-                ]
-              : [],
-          },
-          {
-            kind: "zora",
-            data: kindToEvents.get("zora") ?? [],
-          },
-          {
-            kind: "rarible",
-            data: kindToEvents.has("rarible")
-              ? [
-                  ...kindToEvents.get("rarible")!,
-                  // To properly validate bids, we need some additional events
-                  ...events.filter((e) => e.subKind === "erc20-transfer"),
-                ]
-              : [],
-          },
-          {
-            kind: "manifold",
-            data: kindToEvents.get("manifold") ?? [],
-          },
-          {
-            kind: "tofu",
-            data: kindToEvents.get("tofu") ?? [],
-          },
-          {
-            kind: "bend-dao",
-            data: kindToEvents.get("bend-dao") ?? [],
-          },
-          {
-            kind: "nft-trader",
-            data: kindToEvents.get("nft-trader") ?? [],
-          },
-          {
-            kind: "okex",
-            data: kindToEvents.get("okex") ?? [],
-          },
-          {
-            kind: "superrare",
-            data: kindToEvents.get("superrare") ?? [],
-          },
-          {
-            kind: "zeroex-v2",
-            data: kindToEvents.get("zeroex-v2") ?? [],
-          },
-          {
-            kind: "zeroex-v3",
-            data: kindToEvents.get("zeroex-v3") ?? [],
-          },
-          {
-            kind: "treasure",
-            data: kindToEvents.get("treasure") ?? [],
-          },
-          {
-            kind: "looks-rare-v2",
-            data: kindToEvents.get("looks-rare-v2") ?? [],
-          },
-          {
-            kind: "blend",
-            data: kindToEvents.get("blend") ?? [],
-          },
-          {
-            kind: "collectionxyz",
-            data: kindToEvents.get("collectionxyz") ?? [],
-          },
-          {
-            kind: "payment-processor",
-            data: kindToEvents.get("payment-processor") ?? [],
-          },
-          {
-            kind: "thirdweb",
-            data: kindToEvents.get("thirdweb") ?? [],
-          },
-          {
-            kind: "seadrop",
-            data: kindToEvents.get("seadrop") ?? [],
-          },
-          {
-            kind: "blur-v2",
-            data: kindToEvents.get("blur-v2") ?? [],
-          },
-          {
-            kind: "erc721c",
-            data: kindToEvents.get("erc721c") ?? [],
-          },
-          {
-            kind: "joepeg",
-            data: kindToEvents.get("joepeg") ?? [],
-          },
-          {
-            kind: "metadata-update",
-            data: kindToEvents.get("metadata-update") ?? [],
-          },
-          {
-            kind: "soundxyz",
-            data: kindToEvents.get("soundxyz") ?? [],
-          },
-          {
-            kind: "createdotfun",
-            data: kindToEvents.get("createdotfun") ?? [],
-          },
-          {
-            kind: "payment-processor-v2",
-            data: kindToEvents.get("payment-processor-v2") ?? [],
-          },
-          {
-            kind: "erc721c-v2",
-            data: kindToEvents.get("erc721c-v2") ?? [],
-          },
-          {
-            kind: "titlesxyz",
-            data: kindToEvents.get("titlesxyz") ?? [],
-          },
-          {
-            kind: "artblocks",
-            data: kindToEvents.get("artblocks") ?? [],
-          },
-          {
-            kind: "ditto",
-            data: kindToEvents.get("ditto") ?? [],
-          },
-        ];
-
-        txHashToEventsBatch.set(txHash, {
-          id: getUuidByString(`${txHash}:${logIndex}:${batchIndex}:${blockHash}`),
-          events: eventsByKind,
-          backfill,
-        });
-      })
-    )
-  );
->>>>>>> b5706414
 
   return [...txHashToEventsBatch.values()];
 };
@@ -554,7 +301,7 @@
   };
 };
 
-const _saveBlock = async (blockData: Block) => {
+const _saveBlock = async (blockData: blocksModel.Block) => {
   const timerStart = Date.now();
   await blocksModel.saveBlock(blockData);
   const timerEnd = Date.now();
