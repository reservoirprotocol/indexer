import { config as dotEnvConfig } from "dotenv";
dotEnvConfig();

<<<<<<< HEAD
import { extractRoyalties } from "@/events-sync/handlers/royalties/core";
import { getRoyalties } from "@/utils/royalties";
import { getFillEventsFromTx } from "../utils/events";
=======
import { assignRoyaltiesToFillEvents } from "@/events-sync/handlers/royalties";
import { getFillEventsFromTx } from "@/events-sync/handlers/royalties/utils";
>>>>>>> 3d3c736c
import { jest, describe, it, expect } from "@jest/globals";
import { getRoyalties } from "@/utils/royalties";

jest.setTimeout(1000 * 1000);

jest.mock("@/utils/royalties");
const mockGetRoyalties = getRoyalties as jest.MockedFunction<typeof getRoyalties>;

jest.setTimeout(1000 * 1000);
jest.mock("@/utils/royalties");

describe("Royalties Router", () => {
  it("router", async () => {
    const { fillEvents } = await getFillEventsFromTx(
      "0x1e998171c0af9f93a2b3bf2999c65bb84b9bf664d91c08cf29f1b9d4fd8d6bc6"
    );

    const testCollectionRoyalties = [
      {
        collection: "0xbc4ca0eda7647a8ab7c2061c2e118a18a936f13d",
        data: [
          {
            bps: 250,
            recipient: "0xaae7ac476b117bccafe2f05f582906be44bc8ff1",
          },
        ],
      },
    ];

    mockGetRoyalties.mockImplementation(async (contract: string) => {
      const matched = testCollectionRoyalties.find((c) => c.collection === contract);
      return matched?.data ?? [];
    });
    const feesList = [
      {
        contract: "0xa319c382a702682129fcbf55d514e61a16f97f9c",
        tokenId: "15000054",
        royaltyFeeBps: 999,
        marketplaceFeeBps: 50,
      },
    ];

    await assignRoyaltiesToFillEvents(fillEvents, false, true);

    for (let index = 0; index < fillEvents.length; index++) {
      const fillEvent = fillEvents[index];
      const matchFee = feesList.find(
        (c) => c.contract === fillEvent.contract && c.tokenId === fillEvent.tokenId
      );
      // console.log("fillEvent", fillEvent)
      if (matchFee) {
        expect(fillEvent.royaltyFeeBps).toEqual(matchFee.royaltyFeeBps);
        expect(fillEvent.marketplaceFeeBps).toEqual(matchFee.marketplaceFeeBps);
      }
    }
  });
});<|MERGE_RESOLUTION|>--- conflicted
+++ resolved
@@ -1,14 +1,8 @@
 import { config as dotEnvConfig } from "dotenv";
 dotEnvConfig();
 
-<<<<<<< HEAD
-import { extractRoyalties } from "@/events-sync/handlers/royalties/core";
-import { getRoyalties } from "@/utils/royalties";
-import { getFillEventsFromTx } from "../utils/events";
-=======
 import { assignRoyaltiesToFillEvents } from "@/events-sync/handlers/royalties";
 import { getFillEventsFromTx } from "@/events-sync/handlers/royalties/utils";
->>>>>>> 3d3c736c
 import { jest, describe, it, expect } from "@jest/globals";
 import { getRoyalties } from "@/utils/royalties";
 
