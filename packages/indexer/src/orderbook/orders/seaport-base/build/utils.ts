--- conflicted
+++ resolved
@@ -32,14 +32,10 @@
 };
 
 export const padSourceToSalt = (salt: string, source?: string) => {
-<<<<<<< HEAD
-  const prefix = getSourceHash(source) + getSourceHash("reservoir.tools");
-=======
   const prefix =
     source === "reservoir.tools"
       ? getSourceHash(source)
       : getSourceHash(source) + getSourceHash("reservoir.tools");
->>>>>>> 2efe2a95
   const saltPaddedTo32Bytes = bn(salt).toHexString().slice(2).padStart(64, "0");
   return bn(`0x${prefix}${saltPaddedTo32Bytes.slice(prefix.length)}`).toString();
 };