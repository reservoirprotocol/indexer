--- conflicted
+++ resolved
@@ -70,11 +70,7 @@
   const exchange = new Sdk.SeaportV14.Exchange(config.chainId);
 
   // Use OpenSea's conduit for sharing approvals (where available)
-<<<<<<< HEAD
-  const conduitKey = Sdk.SeaportV14.Addresses.OpenseaConduitKey[config.chainId];
-=======
   const conduitKey = Sdk.SeaportBase.Addresses.OpenseaConduitKey[config.chainId];
->>>>>>> 65074003
 
   // No zone by default
   let zone = AddressZero;
