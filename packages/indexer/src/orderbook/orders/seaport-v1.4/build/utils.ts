import { AddressZero, HashZero } from "@ethersproject/constants";
import * as Sdk from "@reservoir0x/sdk";
import { BaseBuildParams } from "@reservoir0x/sdk/dist/seaport-v1.4/builders/base";
import { generateSourceBytes, getRandomBytes } from "@reservoir0x/sdk/dist/utils";

import { redb } from "@/common/db";
import { baseProvider } from "@/common/provider";
import { bn, fromBuffer, now } from "@/common/utils";
import { config } from "@/config/index";
import { getCollectionOpenseaFees } from "@/orderbook/orders/seaport/build/utils";
import { logger } from "@/common/logger";

export interface BaseOrderBuildOptions {
  maker: string;
  contract?: string;
  weiPrice: string;
  orderbook: "opensea" | "reservoir";
  useOffChainCancellation?: boolean;
  replaceOrderId?: string;
  orderType?: Sdk.SeaportV14.Types.OrderType;
  currency?: string;
  quantity?: number;
  nonce?: string;
  fee?: number[];
  feeRecipient?: string[];
  listingTime?: number;
  expirationTime?: number;
  salt?: string;
  automatedRoyalties?: boolean;
  royaltyBps?: number;
  excludeFlaggedTokens?: boolean;
  source?: string;
}

type OrderBuildInfo = {
  params: BaseBuildParams;
  kind: "erc721" | "erc1155";
};

export const padSourceToSalt = (source: string, salt: string) => {
  const sourceHash = generateSourceBytes(source);
  const saltHex = bn(salt)._hex.slice(6);
  return bn(`0x${sourceHash}${saltHex}`).toString();
};

export const filterZeroAmounts = (order: Sdk.SeaportV14.Order) => {
  order.params.consideration = order.params.consideration.filter(
    (c) => !(c.startAmount === "0" && c.endAmount === "0")
  );
  order.params.offer = order.params.offer.filter(
    (o) => !(o.startAmount === "0" && o.endAmount === "0")
  );
};

export const getBuildInfo = async (
  options: BaseOrderBuildOptions,
  collection: string,
  side: "sell" | "buy"
): Promise<OrderBuildInfo> => {
  const collectionResult = await redb.oneOrNone(
    `
      SELECT
        contracts.kind,
        collections.royalties,
        collections.new_royalties,
        collections.marketplace_fees,
        collections.contract,
<<<<<<< HEAD
        collections.token_id_range,
=======
>>>>>>> 92da882f
        collections.community
      FROM collections
      JOIN contracts
        ON collections.contract = contracts.address
      WHERE collections.id = $/collection/
      LIMIT 1
    `,
    { collection }
  );
  if (!collectionResult) {
    throw new Error("Could not fetch collection");
  }

  const exchange = new Sdk.SeaportV14.Exchange(config.chainId);

  // Use OpenSea's conduit for sharing approvals (where available)
  const conduitKey = Sdk.SeaportV14.Addresses.OpenseaConduitKey[config.chainId] ?? HashZero;

  // No zone by default
  let zone = AddressZero;
  if (options.useOffChainCancellation) {
    zone = Sdk.SeaportV14.Addresses.CancellationZone[config.chainId];
  }

  const source = options.orderbook === "opensea" ? "opensea.io" : options.source;

  // Generate the salt
  let salt = source
    ? padSourceToSalt(source, options.salt ?? getRandomBytes(16).toString())
    : undefined;
  if (options.replaceOrderId) {
    salt = options.replaceOrderId;
  }

  const buildParams: BaseBuildParams = {
    offerer: options.maker,
    side,
    tokenKind: collectionResult.kind,
    // TODO: Fix types
    contract: options.contract!,
    price: options.weiPrice,
    amount: options.quantity,
    paymentToken: options.currency
      ? options.currency
      : side === "buy"
      ? Sdk.Common.Addresses.Weth[config.chainId]
      : Sdk.Common.Addresses.Eth[config.chainId],
    fees: [],
    zone,
    conduitKey,
    salt,
    startTime: options.listingTime || now() - 1 * 60,
    endTime: options.expirationTime || now() + 6 * 30 * 24 * 3600,
    counter: (await exchange.getCounter(baseProvider, options.maker)).toString(),
    orderType: options.orderType,
  };

  // Keep track of the total amount of fees
  let totalFees = bn(0);

  // Include royalties
  let totalBps = 0;
  if (options.automatedRoyalties) {
    const royalties: { bps: number; recipient: string }[] =
      (options.orderbook === "opensea"
        ? collectionResult.new_royalties?.opensea
        : collectionResult.royalties) ?? [];

    let royaltyBpsToPay = royalties.map(({ bps }) => bps).reduce((a, b) => a + b, 0);
    if (options.royaltyBps !== undefined) {
      // The royalty bps to pay will be min(collectionRoyaltyBps, requestedRoyaltyBps)
      royaltyBpsToPay = Math.min(options.royaltyBps, royaltyBpsToPay);
    }

    for (const r of royalties) {
      if (r.recipient && r.bps > 0) {
        const bps = Math.min(royaltyBpsToPay, r.bps);
        if (bps > 0) {
          royaltyBpsToPay -= bps;
          totalBps += bps;

          const fee = bn(bps).mul(options.weiPrice).div(10000);
          if (fee.gt(0)) {
            buildParams.fees!.push({
              recipient: r.recipient,
              amount: fee.toString(),
            });

            totalFees = totalFees.add(fee);
          }
        }
      }
    }
  }

  if (options.orderbook === "opensea") {
    if (!options.fee || !options.feeRecipient) {
      options.fee = [];
      options.feeRecipient = [];
    }

<<<<<<< HEAD
    const openseaFees = await getCollectionOpenseaFees(
      collection,
      fromBuffer(collectionResult.contract),
      totalBps,
      collectionResult.marketplace_fees?.opensea
    );
=======
    let openseaMarketplaceFees = collectionResult.marketplace_fees?.opensea;

    if (collectionResult.marketplace_fees?.opensea == null) {
      openseaMarketplaceFees = await getCollectionOpenseaFees(
        collection,
        fromBuffer(collectionResult.contract),
        totalBps
      );

      logger.info(
        "getCollectionOpenseaFees",
        `From api. collection=${collection}, openseaMarketplaceFees=${JSON.stringify(
          openseaMarketplaceFees
        )}`
      );
    } else {
      logger.info(
        "getCollectionOpenseaFees",
        `From db. collection=${collection}, openseaMarketplaceFees=${JSON.stringify(
          openseaMarketplaceFees
        )}`
      );
    }
>>>>>>> 92da882f

    for (const [feeRecipient, feeBps] of openseaMarketplaceFees) {
      options.fee.push(feeBps);
      options.feeRecipient.push(feeRecipient);
    }
  }

  if (options.fee && options.feeRecipient) {
    for (let i = 0; i < options.fee.length; i++) {
      if (Number(options.fee[i]) > 0) {
        const fee = bn(options.fee[i]).mul(options.weiPrice).div(10000);
        if (fee.gt(0)) {
          buildParams.fees!.push({
            recipient: options.feeRecipient[i],
            amount: fee.toString(),
          });
          totalFees = totalFees.add(fee);
        }
      }
    }
  }

  // If the order is a listing, subtract the fees from the price.
  // Otherwise, keep them (since the taker will pay them from the
  // amount received from the maker).
  if (side === "sell") {
    buildParams.price = bn(buildParams.price).sub(totalFees);
  } else {
    buildParams.price = bn(buildParams.price);
  }

  return {
    params: buildParams,
    kind: collectionResult.kind,
  };
};<|MERGE_RESOLUTION|>--- conflicted
+++ resolved
@@ -65,10 +65,6 @@
         collections.new_royalties,
         collections.marketplace_fees,
         collections.contract,
-<<<<<<< HEAD
-        collections.token_id_range,
-=======
->>>>>>> 92da882f
         collections.community
       FROM collections
       JOIN contracts
@@ -170,14 +166,6 @@
       options.feeRecipient = [];
     }
 
-<<<<<<< HEAD
-    const openseaFees = await getCollectionOpenseaFees(
-      collection,
-      fromBuffer(collectionResult.contract),
-      totalBps,
-      collectionResult.marketplace_fees?.opensea
-    );
-=======
     let openseaMarketplaceFees = collectionResult.marketplace_fees?.opensea;
 
     if (collectionResult.marketplace_fees?.opensea == null) {
@@ -201,7 +189,6 @@
         )}`
       );
     }
->>>>>>> 92da882f
 
     for (const [feeRecipient, feeBps] of openseaMarketplaceFees) {
       options.fee.push(feeBps);
