--- conflicted
+++ resolved
@@ -18,11 +18,7 @@
 import { Sources } from "@/models/sources";
 import { SourcesEntity } from "@/models/sources/sources-entity";
 import { DbOrder, OrderMetadata, generateSchemaHash } from "@/orderbook/orders/utils";
-<<<<<<< HEAD
-import { offChainCheck } from "@/orderbook/orders/seaport-v1.4/check";
-=======
-import { offChainCheck, offChainCheckPartial } from "@/orderbook/orders/seaport-base/check";
->>>>>>> 95d834e1
+import { offChainCheck } from "@/orderbook/orders/seaport-base/check";
 import * as tokenSet from "@/orderbook/token-sets";
 import { TokenSet } from "@/orderbook/token-sets/token-list";
 import { getUSDAndNativePrices } from "@/utils/prices";
@@ -33,31 +29,14 @@
 import * as ordersUpdateById from "@/jobs/order-updates/by-id-queue";
 import { allPlatformFeeRecipients } from "@/events-sync/handlers/royalties/config";
 
-<<<<<<< HEAD
 export type OrderInfo = {
   kind?: "full";
-  orderParams: Sdk.SeaportV14.Types.OrderComponents;
+  orderParams: Sdk.SeaportBase.Types.OrderComponents;
   metadata: OrderMetadata;
   isReservoir?: boolean;
   isOpenSea?: boolean;
   openSeaOrderParams?: OpenseaOrderParams;
 };
-=======
-export type OrderInfo =
-  | {
-      kind: "full";
-      orderParams: Sdk.SeaportBase.Types.OrderComponents;
-      metadata: OrderMetadata;
-      isReservoir?: boolean;
-      isOpenSea?: boolean;
-      openSeaOrderParams?: PartialOrderComponents;
-    }
-  | {
-      kind: "partial";
-      orderParams: PartialOrderComponents;
-      metadata: OrderMetadata;
-    };
->>>>>>> 95d834e1
 
 export declare type OpenseaOrderParams = {
   kind: OrderKind;
@@ -786,29 +765,15 @@
   await Promise.all(
     orderInfos.map((orderInfo) =>
       limit(async () =>
-<<<<<<< HEAD
         tracer.trace("handleOrder", { resource: "seaportV14Save" }, () =>
           handleOrder(
-            orderInfo.orderParams as Sdk.SeaportV14.Types.OrderComponents,
+            orderInfo.orderParams as Sdk.SeaportBase.Types.OrderComponents,
             orderInfo.metadata,
             orderInfo.isReservoir,
             orderInfo.isOpenSea,
             orderInfo.openSeaOrderParams
           )
         )
-=======
-        orderInfo.kind == "partial"
-          ? handlePartialOrder(orderInfo.orderParams as PartialOrderComponents, orderInfo.metadata)
-          : tracer.trace("handleOrder", { resource: "seaportV14Save" }, () =>
-              handleOrder(
-                orderInfo.orderParams as Sdk.SeaportBase.Types.OrderComponents,
-                orderInfo.metadata,
-                orderInfo.isReservoir,
-                orderInfo.isOpenSea,
-                orderInfo.openSeaOrderParams
-              )
-            )
->>>>>>> 95d834e1
       )
     )
   );
