/* eslint-disable @typescript-eslint/no-explicit-any */

// Exports

export * as cryptopunks from "@/orderbook/orders/cryptopunks";
export * as element from "@/orderbook/orders/element";
export * as foundation from "@/orderbook/orders/foundation";
export * as seaport from "@/orderbook/orders/seaport-v1.1";
export * as seaportV14 from "@/orderbook/orders/seaport-v1.4";
export * as seaportV15 from "@/orderbook/orders/seaport-v1.5";
export * as alienswap from "@/orderbook/orders/alienswap";
export * as sudoswap from "@/orderbook/orders/sudoswap";
export * as x2y2 from "@/orderbook/orders/x2y2";
export * as zeroExV4 from "@/orderbook/orders/zeroex-v4";
export * as zora from "@/orderbook/orders/zora";
export * as blur from "@/orderbook/orders/blur";
export * as rarible from "@/orderbook/orders/rarible";
export * as nftx from "@/orderbook/orders/nftx";
export * as manifold from "@/orderbook/orders/manifold";
export * as superrare from "@/orderbook/orders/superrare";
export * as hotpot from "@/orderbook/orders/hotpot";
export * as looksRareV2 from "@/orderbook/orders/looks-rare-v2";
export * as sudoswapV2 from "@/orderbook/orders/sudoswap-v2";
export * as caviarV1 from "@/orderbook/orders/caviar-v1";
export * as paymentProcessor from "@/orderbook/orders/payment-processor";
export * as paymentProcessorV2 from "@/orderbook/orders/payment-processor-v2";

// Imports

import { HashZero } from "@ethersproject/constants";
import * as Sdk from "@reservoir0x/sdk";
import { Permit } from "@reservoir0x/sdk/dist/router/v6/permit";
import { BidDetails, ListingDetails } from "@reservoir0x/sdk/dist/router/v6/types";

import { inject } from "@/api/index";
import { idb } from "@/common/db";
import { config } from "@/config/index";
import { Sources } from "@/models/sources";
import { SourcesEntity } from "@/models/sources/sources-entity";
import { checkMarketplaceIsFiltered } from "@/utils/marketplace-blacklists";
import * as offchainCancel from "@/utils/offchain-cancel";
import * as paymentProcessorV2Utils from "@/utils/payment-processor-v2";
import * as registry from "@/utils/royalties/registry";

// Whenever a new order kind is added, make sure to also include an
// entry/implementation in the below types/methods in order to have
// the new order available/fillable.

export type OrderKind =
  | "wyvern-v2"
  | "wyvern-v2.3"
  | "looks-rare"
  | "zeroex-v4-erc721"
  | "zeroex-v4-erc1155"
  | "foundation"
  | "x2y2"
  | "seaport"
  | "seaport-v1.4"
  | "seaport-v1.5"
  | "alienswap"
  | "rarible"
  | "element-erc721"
  | "element-erc1155"
  | "quixotic"
  | "nouns"
  | "zora-v3"
  | "mint"
  | "cryptopunks"
  | "sudoswap"
  | "nftx"
  | "blur"
  | "manifold"
  | "tofu-nft"
  | "decentraland"
  | "nft-trader"
  | "okex"
  | "bend-dao"
  | "superrare"
  | "zeroex-v2"
  | "zeroex-v3"
  | "treasure"
  | "looks-rare-v2"
  | "blend"
  | "collectionxyz"
  | "sudoswap-v2"
  | "midaswap"
  | "caviar-v1"
  | "payment-processor"
  | "blur-v2"
  | "joepeg"
<<<<<<< HEAD
  | "payment-processor-v2"
  | "mooar";
=======
  | "hotpot";
>>>>>>> 5d57fb1a

// In case we don't have the source of an order readily available, we use
// a default value where possible (since very often the exchange protocol
// is tightly coupled to a source marketplace and we just assume that the
// bulk of orders from a protocol come from known that marketplace).

const mintsSources = new Map<string, string>();
mintsSources.set("0x059edd72cd353df5106d2b9cc5ab83a52287ac3a", "artblocks.io");
mintsSources.set("0xa7d8d9ef8d8ce8992df33d8b8cf4aebabd5bd270", "artblocks.io");
mintsSources.set("0x57f1887a8bf19b14fc0df6fd9b2acc9af147ea85", "ens.domains");
mintsSources.set("0x495f947276749ce646f68ac8c248420045cb7b5e", "opensea.io");
mintsSources.set("0xc9154424b823b10579895ccbe442d41b9abd96ed", "rarible.com");
mintsSources.set("0xb66a603f4cfe17e3d27b87a8bfcad319856518b8", "rarible.com");
mintsSources.set("0xc143bbfcdbdbed6d454803804752a064a622c1f3", "async.art");
mintsSources.set("0xfbeef911dc5821886e1dda71586d90ed28174b7d", "knownorigin.io");
mintsSources.set("0xb932a70a57673d89f4acffbe830e8ed7f75fb9e0", "superrare.com");

export const getOrderSourceByOrderId = async (
  orderId: string
): Promise<SourcesEntity | undefined> => {
  try {
    const result = await idb.oneOrNone(
      `
        SELECT
          orders.source_id_int
        FROM orders
        WHERE orders.id = $/orderId/
        LIMIT 1
      `,
      { orderId }
    );
    if (result) {
      const sources = await Sources.getInstance();
      return sources.get(result.order_source_id_int);
    }
  } catch {
    // Skip any errors
  }

  // In case nothing matched, return `undefined` by default
};

export const getOrderSourceByOrderKind = async (
  orderKind: OrderKind,
  address?: string
): Promise<SourcesEntity | undefined> => {
  try {
    const sources = await Sources.getInstance();
    switch (orderKind) {
      case "x2y2":
        return sources.getOrInsert("x2y2.io");
      case "foundation":
        return sources.getOrInsert("foundation.app");
      case "looks-rare":
      case "looks-rare-v2":
        return sources.getOrInsert("looksrare.org");
      case "seaport":
      case "seaport-v1.4":
      case "seaport-v1.5":
      case "wyvern-v2":
      case "wyvern-v2.3":
        return sources.getOrInsert("opensea.io");
      case "rarible":
        return sources.getOrInsert("rarible.com");
      case "element-erc721":
      case "element-erc1155":
        return sources.getOrInsert("element.market");
      case "quixotic":
        return sources.getOrInsert("quixotic.io");
      case "zora-v3":
        return sources.getOrInsert("zora.co");
      case "nouns":
        return sources.getOrInsert("nouns.wtf");
      case "cryptopunks":
        return sources.getOrInsert("cryptopunks.app");
      case "sudoswap":
      case "sudoswap-v2":
        return sources.getOrInsert("sudoswap.xyz");
      case "caviar-v1":
        return sources.getOrInsert("caviar.sh");
      case "nftx":
        return sources.getOrInsert("nftx.io");
      case "blur":
      case "blur-v2":
      case "blend":
        return sources.getOrInsert("blur.io");
      case "manifold":
        return sources.getOrInsert("manifold.xyz");
      case "tofu-nft":
        return sources.getOrInsert("tofunft.com");
      case "decentraland":
        return sources.getOrInsert("market.decentraland.org");
      case "nft-trader":
        return sources.getOrInsert("nfttrader.io");
      case "okex":
        return sources.getOrInsert("okx.com");
      case "bend-dao":
        return sources.getOrInsert("benddao.xyz");
      case "superrare":
        return sources.getOrInsert("superrare.com");
      case "alienswap":
        return sources.getOrInsert("alienswap.xyz");
<<<<<<< HEAD
      case "mooar":
        return sources.getOrInsert("mooar.com");
=======
      case "collectionxyz":
        return sources.getOrInsert("collection.xyz");
      case "hotpot":
        return sources.getOrInsert("market.hotpot.gg");
>>>>>>> 5d57fb1a
      case "mint": {
        if (address && mintsSources.has(address)) {
          return sources.getOrInsert(mintsSources.get(address)!);
        }
      }
    }
  } catch {
    // Skip any errors
  }

  // In case nothing matched, return `undefined` by default
};

// Support for filling listings
export const generateListingDetailsV6 = async (
  order: {
    id: string;
    kind: OrderKind;
    currency: string;
    price: string;
    source?: string;
    rawData: any;
    fees?: Sdk.RouterV6.Types.Fee[];
  },
  token: {
    kind: "erc721" | "erc1155";
    contract: string;
    tokenId: string;
    amount?: number;
    isFlagged?: boolean;
  },
  taker: string,
  options?: {
    ppV2TrustedChannel?: string;
  }
): Promise<ListingDetails> => {
  const common = {
    orderId: order.id,
    contractKind: token.kind,
    contract: token.contract,
    tokenId: token.tokenId,
    currency: order.currency,
    price: order.price,
    source: order.source,
    isFlagged: token.isFlagged,
    amount: token.amount ?? 1,
    fees: order.fees ?? [],
  };

  switch (order.kind) {
    case "blur": {
      return {
        kind: "blur",
        ...common,
        order: order.rawData,
      };
    }

    case "cryptopunks": {
      return {
        kind: "cryptopunks",
        ...common,
        order: new Sdk.CryptoPunks.Order(config.chainId, order.rawData),
      };
    }

    case "foundation": {
      return {
        kind: "foundation",
        ...common,
        order: new Sdk.Foundation.Order(config.chainId, order.rawData),
      };
    }

    case "element-erc721":
    case "element-erc1155": {
      return {
        kind: "element",
        ...common,
        order: new Sdk.Element.Order(config.chainId, order.rawData),
      };
    }

    case "looks-rare": {
      return {
        kind: "looks-rare",
        ...common,
        order: new Sdk.LooksRare.Order(config.chainId, order.rawData),
      };
    }

    case "x2y2": {
      return {
        kind: "x2y2",
        ...common,
        order: new Sdk.X2Y2.Order(config.chainId, order.rawData),
      };
    }

    case "zeroex-v4-erc721":
    case "zeroex-v4-erc1155": {
      return {
        kind: "zeroex-v4",
        ...common,
        order: new Sdk.ZeroExV4.Order(config.chainId, order.rawData),
      };
    }

    case "seaport": {
      return {
        kind: "seaport",
        ...common,
        order: new Sdk.SeaportV11.Order(config.chainId, order.rawData),
      };
    }

    case "seaport-v1.4": {
      const sdkOrder = new Sdk.SeaportV14.Order(config.chainId, order.rawData);
      await offchainCancel.seaport.doSignOrder(
        sdkOrder,
        taker,
        sdkOrder.buildMatching({
          tokenId: common.tokenId,
          amount: common.amount ?? 1,
        })
      );

      return {
        kind: "seaport-v1.4",
        ...common,
        order: sdkOrder,
      };
    }

    case "seaport-v1.5": {
      if (order.rawData && !order.rawData.partial) {
        // Make sure on-chain orders have a "defined" signature
        order.rawData.signature = order.rawData.signature ?? "0x";

        const sdkOrder = new Sdk.SeaportV15.Order(config.chainId, order.rawData);
        await offchainCancel.seaport.doSignOrder(
          sdkOrder,
          taker,
          sdkOrder.buildMatching({
            tokenId: common.tokenId,
            amount: common.amount ?? 1,
          })
        );

        return {
          kind: "seaport-v1.5",
          ...common,
          order: sdkOrder,
        };
      } else {
        if (order.rawData.okxOrderId) {
          return {
            kind: "seaport-v1.5-partial-okx",
            ...common,
            order: {
              okxId: order.rawData.okxOrderId,
              id: order.id,
            } as Sdk.SeaportBase.Types.OkxPartialOrder,
          };
        } else {
          return {
            kind: "seaport-v1.5-partial",
            ...common,
            order: {
              contract: token.contract,
              tokenId: token.tokenId,
              id: order.id,
            } as Sdk.SeaportBase.Types.OpenseaPartialOrder,
          };
        }
      }
    }

    case "alienswap": {
      const sdkOrder = new Sdk.Alienswap.Order(config.chainId, order.rawData);
      await offchainCancel.seaport.doSignOrder(
        sdkOrder,
        taker,
        sdkOrder.buildMatching({
          tokenId: common.tokenId,
          amount: common.amount ?? 1,
        })
      );

      return {
        kind: "alienswap",
        ...common,
        order: sdkOrder,
      };
    }

    case "zora-v3": {
      return {
        kind: "zora",
        ...common,
        order: new Sdk.Zora.Order(config.chainId, order.rawData),
      };
    }

    case "rarible": {
      return {
        kind: "rarible",
        ...common,
        order: new Sdk.Rarible.Order(config.chainId, order.rawData),
      };
    }

    case "sudoswap": {
      return {
        kind: "sudoswap",
        ...common,
        order: new Sdk.Sudoswap.Order(config.chainId, order.rawData),
      };
    }

    case "nftx": {
      return {
        kind: "nftx",
        ...common,
        order: new Sdk.Nftx.Order(config.chainId, order.rawData),
      };
    }

    case "manifold": {
      return {
        kind: "manifold",
        ...common,
        order: new Sdk.Manifold.Order(config.chainId, order.rawData),
      };
    }

    case "superrare": {
      return {
        kind: "superrare",
        ...common,
        order: new Sdk.SuperRare.Order(config.chainId, order.rawData),
      };
    }

    case "looks-rare-v2": {
      return {
        kind: "looks-rare-v2",
        ...common,
        order: new Sdk.LooksRareV2.Order(config.chainId, order.rawData),
      };
    }

    case "sudoswap-v2": {
      return {
        kind: "sudoswap-v2",
        ...common,
        order: new Sdk.SudoswapV2.Order(config.chainId, order.rawData),
      };
    }

    case "caviar-v1": {
      return {
        kind: "caviar-v1",
        ...common,
        order: new Sdk.CaviarV1.Order(config.chainId, order.rawData),
      };
    }

    case "payment-processor": {
      return {
        kind: "payment-processor",
        ...common,
        order: new Sdk.PaymentProcessor.Order(config.chainId, order.rawData),
      };
    }

<<<<<<< HEAD
    case "payment-processor-v2": {
      const sdkOrder = new Sdk.PaymentProcessorV2.Order(config.chainId, order.rawData);
      await offchainCancel.paymentProcessorV2.doSignOrder(sdkOrder, taker);

      const extraArgs: any = {};
      const settings = await paymentProcessorV2Utils.getConfigByContract(
        sdkOrder.params.tokenAddress
      );
      if (settings?.blockTradesFromUntrustedChannels) {
        const trustedChannels = await paymentProcessorV2Utils.getTrustedChannels(
          sdkOrder.params.tokenAddress
        );
        if (trustedChannels.length) {
          extraArgs.trustedChannel = trustedChannels[0].channel;
        }
      }

      if (options?.ppV2TrustedChannel) {
        extraArgs.trustedChannel = options.ppV2TrustedChannel;
      }

      return {
        kind: "payment-processor-v2",
        ...common,
        extraArgs,
        order: sdkOrder,
=======
    case "hotpot": {
      return {
        kind: "hotpot",
        ...common,
        order: new Sdk.Hotpot.Order(config.chainId, order.rawData),
>>>>>>> 5d57fb1a
      };
    }

    default: {
      throw new Error("Unsupported order kind");
    }
  }
};

// Support for filling bids
export const generateBidDetailsV6 = async (
  order: {
    id: string;
    kind: OrderKind;
    unitPrice: string;
    rawData: any;
    source?: string;
    fees?: Sdk.RouterV6.Types.Fee[];
    builtInFeeBps?: number;
    isProtected?: boolean;
  },
  token: {
    kind: "erc721" | "erc1155";
    contract: string;
    tokenId: string;
    amount?: number;
    owner?: string;
  },
  taker: string,
  options?: {
    permit?: Permit;
    ppV2TrustedChannel?: string;
  }
): Promise<BidDetails> => {
  const common = {
    orderId: order.id,
    contractKind: token.kind,
    contract: token.contract,
    tokenId: token.tokenId,
    price: order.unitPrice,
    source: order.source,
    amount: token.amount ?? 1,
    owner: token.owner,
    isProtected: order.isProtected,
    fees: order.fees ?? [],
    permit: options?.permit,
  };

  switch (order.kind) {
    case "seaport": {
      const extraArgs: any = {};

      const sdkOrder = new Sdk.SeaportV11.Order(config.chainId, order.rawData);
      if (sdkOrder.params.kind?.includes("token-list")) {
        // When filling a "token-list" order, we also need to pass in the
        // full list of tokens the order was made on (in order to be able
        // to generate a valid merkle proof)
        const tokens = await idb.manyOrNone(
          `
            SELECT
              token_sets_tokens.token_id
            FROM token_sets_tokens
            WHERE token_sets_tokens.token_set_id = (
              SELECT
                orders.token_set_id
              FROM orders
              WHERE orders.id = $/id/
            )
          `,
          { id: sdkOrder.hash() }
        );
        extraArgs.tokenIds = tokens.map(({ token_id }) => token_id);
      }

      return {
        kind: "seaport",
        ...common,
        extraArgs,
        order: sdkOrder,
      };
    }

    case "seaport-v1.4": {
      const extraArgs: any = {};

      const sdkOrder = new Sdk.SeaportV14.Order(config.chainId, order.rawData);
      if (sdkOrder.params.kind?.includes("token-list")) {
        // When filling a "token-list" order, we also need to pass in the
        // full list of tokens the order was made on (in order to be able
        // to generate a valid merkle proof)
        const tokens = await idb.manyOrNone(
          `
            SELECT
              token_sets_tokens.token_id
            FROM token_sets_tokens
            WHERE token_sets_tokens.token_set_id = (
              SELECT
                orders.token_set_id
              FROM orders
              WHERE orders.id = $/id/
            )
          `,
          { id: sdkOrder.hash() }
        );
        extraArgs.tokenIds = tokens.map(({ token_id }) => token_id);
      }

      await offchainCancel.seaport.doSignOrder(
        sdkOrder,
        taker,
        sdkOrder.buildMatching({
          tokenId: common.tokenId,
          amount: common.amount ?? 1,
        })
      );

      return {
        kind: "seaport-v1.4",
        ...common,
        extraArgs,
        order: sdkOrder,
      };
    }

    case "seaport-v1.5": {
      if (order.rawData && !order.rawData.partial) {
        const extraArgs: any = {};

        const sdkOrder = new Sdk.SeaportV15.Order(config.chainId, order.rawData);

        // Make sure on-chain orders have a "defined" signature
        sdkOrder.params.signature = sdkOrder.params.signature ?? "0x";

        if (sdkOrder.params.kind?.includes("token-list")) {
          // When filling a "token-list" order, we also need to pass in the
          // full list of tokens the order was made on (in order to be able
          // to generate a valid merkle proof)
          const tokens = await idb.manyOrNone(
            `
              SELECT
                token_sets_tokens.token_id
              FROM token_sets_tokens
              WHERE token_sets_tokens.token_set_id = (
                SELECT
                  orders.token_set_id
                FROM orders
                WHERE orders.id = $/id/
              )
            `,
            { id: sdkOrder.hash() }
          );
          extraArgs.tokenIds = tokens.map(({ token_id }) => token_id);
        }

        await offchainCancel.seaport.doSignOrder(
          sdkOrder,
          taker,
          sdkOrder.buildMatching({
            tokenId: common.tokenId,
            amount: common.amount ?? 1,
          })
        );

        return {
          kind: "seaport-v1.5",
          ...common,
          extraArgs,
          order: sdkOrder,
        };
      } else {
        return {
          kind: "seaport-v1.5-partial",
          ...common,
          order: {
            contract: token.contract,
            tokenId: token.tokenId,
            id: order.id,
            unitPrice: order.unitPrice,
          } as Sdk.SeaportBase.Types.OpenseaPartialOrder,
        };
      }
    }

    case "alienswap": {
      const extraArgs: any = {};

      const sdkOrder = new Sdk.Alienswap.Order(config.chainId, order.rawData);
      if (sdkOrder.params.kind?.includes("token-list")) {
        // When filling a "token-list" order, we also need to pass in the
        // full list of tokens the order was made on (in order to be able
        // to generate a valid merkle proof)
        const tokens = await idb.manyOrNone(
          `
            SELECT
              token_sets_tokens.token_id
            FROM token_sets_tokens
            WHERE token_sets_tokens.token_set_id = (
              SELECT
                orders.token_set_id
              FROM orders
              WHERE orders.id = $/id/
            )
          `,
          { id: sdkOrder.hash() }
        );
        extraArgs.tokenIds = tokens.map(({ token_id }) => token_id);
      }

      await offchainCancel.seaport.doSignOrder(
        sdkOrder,
        taker,
        sdkOrder.buildMatching({
          tokenId: common.tokenId,
          amount: common.amount ?? 1,
        })
      );

      return {
        kind: "alienswap",
        ...common,
        order: sdkOrder,
        extraArgs,
      };
    }

    case "looks-rare": {
      const sdkOrder = new Sdk.LooksRare.Order(config.chainId, order.rawData);
      return {
        kind: "looks-rare",
        ...common,
        order: sdkOrder,
      };
    }

    case "element-erc721":
    case "element-erc1155": {
      return {
        kind: "element",
        ...common,
        order: new Sdk.Element.Order(config.chainId, order.rawData),
      };
    }

    case "zeroex-v4-erc721":
    case "zeroex-v4-erc1155": {
      const sdkOrder = new Sdk.ZeroExV4.Order(config.chainId, order.rawData);
      return {
        kind: "zeroex-v4",
        ...common,
        order: sdkOrder,
      };
    }

    case "x2y2": {
      const sdkOrder = new Sdk.X2Y2.Order(config.chainId, order.rawData);
      return {
        kind: "x2y2",
        ...common,
        order: sdkOrder,
      };
    }

    case "sudoswap": {
      const sdkOrder = new Sdk.Sudoswap.Order(config.chainId, order.rawData);
      return {
        kind: "sudoswap",
        ...common,
        order: sdkOrder,
      };
    }

    case "nftx": {
      const sdkOrder = new Sdk.Nftx.Order(config.chainId, order.rawData);
      return {
        kind: "nftx",
        ...common,
        order: sdkOrder,
      };
    }

    case "rarible": {
      return {
        kind: "rarible",
        ...common,
        order: new Sdk.Rarible.Order(config.chainId, order.rawData),
      };
    }

    case "blur": {
      const sdkOrder = order.rawData as Sdk.Blur.Types.BlurBidPool;
      return {
        kind: "blur-bid",
        ...common,
        order: sdkOrder,
      };
    }

    case "looks-rare-v2": {
      const sdkOrder = new Sdk.LooksRareV2.Order(config.chainId, order.rawData);
      return {
        kind: "looks-rare-v2",
        ...common,
        order: sdkOrder,
      };
    }

    case "sudoswap-v2": {
      const sdkOrder = new Sdk.SudoswapV2.Order(config.chainId, order.rawData);
      return {
        kind: "sudoswap-v2",
        ...common,
        order: sdkOrder,
      };
    }

    case "caviar-v1": {
      const sdkOrder = new Sdk.CaviarV1.Order(config.chainId, order.rawData);

      const response = await inject({
        method: "GET",
        url: `/oracle/tokens/status/v2?tokens=${token.contract}:${token.tokenId}`,
        headers: {
          "Content-Type": "application/json",
        },
      });

      const { messages } = JSON.parse(response.payload);

      return {
        kind: "caviar-v1",
        ...common,
        order: sdkOrder,
        extraArgs: {
          stolenProof: messages[0].message,
        },
      };
    }

    case "payment-processor": {
      const sdkOrder = new Sdk.PaymentProcessor.Order(config.chainId, order.rawData);
      return {
        kind: "payment-processor",
        ...common,
        order: sdkOrder,
        extraArgs: {
          maxRoyaltyFeeNumerator: await registry
            .getRegistryRoyalties(common.contract, common.tokenId)
            .then((royalties) => royalties.map((r) => r.bps).reduce((a, b) => a + b, 0)),
        },
      };
    }

    case "payment-processor-v2": {
      const sdkOrder = new Sdk.PaymentProcessorV2.Order(config.chainId, order.rawData);
      await offchainCancel.paymentProcessorV2.doSignOrder(sdkOrder, taker);

      const extraArgs: any = {};

      if (sdkOrder.params.kind?.includes("token-set-offer-approval")) {
        // When filling a "token-list" order, we also need to pass in the
        // full list of tokens the order was made on (in order to be able
        // to generate a valid merkle proof)
        const tokens = await idb.manyOrNone(
          `
            SELECT
              token_sets_tokens.token_id
            FROM token_sets_tokens
            WHERE token_sets_tokens.token_set_id = (
              SELECT
                orders.token_set_id
              FROM orders
              WHERE orders.id = $/id/
            )
          `,
          { id: sdkOrder.hash() }
        );
        extraArgs.tokenIds = tokens.map(({ token_id }) => token_id);
      }

      const settings = await paymentProcessorV2Utils.getConfigByContract(
        sdkOrder.params.tokenAddress
      );
      if (settings?.blockTradesFromUntrustedChannels) {
        const trustedChannels = await paymentProcessorV2Utils.getTrustedChannels(
          sdkOrder.params.tokenAddress
        );
        if (trustedChannels.length) {
          extraArgs.trustedChannel = trustedChannels[0].channel;
        }
      }

      if (options?.ppV2TrustedChannel) {
        extraArgs.trustedChannel = options?.ppV2TrustedChannel;
      }

      return {
        kind: "payment-processor-v2",
        ...common,
        order: sdkOrder,
        extraArgs: {
          ...extraArgs,
          maxRoyaltyFeeNumerator: await registry
            .getRegistryRoyalties(common.contract, common.tokenId)
            .then((royalties) => royalties.map((r) => r.bps).reduce((a, b) => a + b, 0)),
        },
      };
    }

    default: {
      throw new Error("Unsupported order kind");
    }
  }
};

// Check the collection's blacklist and override the `orderKind` and `orderbook` in the `params`
export const checkBlacklistAndFallback = async (
  collection: string,
  params: {
    orderKind: OrderKind;
    orderbook: string;
  }
) => {
  // Fallback to Seaport when LooksRare is blocked
  if (["looks-rare-v2"].includes(params.orderKind) && ["looks-rare"].includes(params.orderbook)) {
    const isBlocked = await checkMarketplaceIsFiltered(collection, [
      Sdk.LooksRareV2.Addresses.Exchange[config.chainId],
      Sdk.LooksRareV2.Addresses.TransferManager[config.chainId],
    ]);
    if (isBlocked) {
      params.orderKind = "seaport-v1.5";
    }
  }

  const seaportIsBlocked = await checkMarketplaceIsFiltered(collection, [
    Sdk.SeaportV15.Addresses.Exchange[config.chainId],
    new Sdk.SeaportV15.Exchange(config.chainId).deriveConduit(
      Sdk.SeaportBase.Addresses.OpenseaConduitKey[config.chainId] ?? HashZero
    ),
  ]);

  // Fallback to PaymentProcessor when Seaport is blocked
  if (
    ["seaport-v1.5"].includes(params.orderKind) &&
    ["reservoir"].includes(params.orderbook) &&
    seaportIsBlocked
  ) {
    params.orderKind = "payment-processor";
  }

  // Fallback to Seaport if when PaymentProcessor is blocked
  if (
    ["payment-processor", "payment-processor-v2"].includes(params.orderKind) &&
    ["reservoir"].includes(params.orderbook)
  ) {
    const isBlocked = await checkMarketplaceIsFiltered(collection, [
      Sdk.PaymentProcessor.Addresses.Exchange[config.chainId],
      Sdk.PaymentProcessorV2.Addresses.Exchange[config.chainId],
    ]);

    // https://linear.app/reservoir/issue/PRO-1163/failing-ppv1-purchase
    const isBlockedCustom =
      config.chainId === 137 && collection === "0xdbc52cd5b8eda1a7bcbabb838ca927d23e3673e5";

    if (isBlocked || isBlockedCustom) {
      if (!seaportIsBlocked) {
        params.orderKind = "seaport-v1.5";
      } else {
        throw new Error("Collection is blocking all supported exchanges");
      }
    }
  }
};<|MERGE_RESOLUTION|>--- conflicted
+++ resolved
@@ -88,12 +88,9 @@
   | "payment-processor"
   | "blur-v2"
   | "joepeg"
-<<<<<<< HEAD
+  | "hotpot"
   | "payment-processor-v2"
   | "mooar";
-=======
-  | "hotpot";
->>>>>>> 5d57fb1a
 
 // In case we don't have the source of an order readily available, we use
 // a default value where possible (since very often the exchange protocol
@@ -196,15 +193,10 @@
         return sources.getOrInsert("superrare.com");
       case "alienswap":
         return sources.getOrInsert("alienswap.xyz");
-<<<<<<< HEAD
       case "mooar":
         return sources.getOrInsert("mooar.com");
-=======
-      case "collectionxyz":
-        return sources.getOrInsert("collection.xyz");
       case "hotpot":
         return sources.getOrInsert("market.hotpot.gg");
->>>>>>> 5d57fb1a
       case "mint": {
         if (address && mintsSources.has(address)) {
           return sources.getOrInsert(mintsSources.get(address)!);
@@ -481,7 +473,14 @@
       };
     }
 
-<<<<<<< HEAD
+    case "hotpot": {
+      return {
+        kind: "hotpot",
+        ...common,
+        order: new Sdk.Hotpot.Order(config.chainId, order.rawData),
+      };
+    }
+
     case "payment-processor-v2": {
       const sdkOrder = new Sdk.PaymentProcessorV2.Order(config.chainId, order.rawData);
       await offchainCancel.paymentProcessorV2.doSignOrder(sdkOrder, taker);
@@ -508,13 +507,6 @@
         ...common,
         extraArgs,
         order: sdkOrder,
-=======
-    case "hotpot": {
-      return {
-        kind: "hotpot",
-        ...common,
-        order: new Sdk.Hotpot.Order(config.chainId, order.rawData),
->>>>>>> 5d57fb1a
       };
     }
 
