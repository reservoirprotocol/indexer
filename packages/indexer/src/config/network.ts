--- conflicted
+++ resolved
@@ -1845,11 +1845,10 @@
         realtimeSyncMaxBlockLag: 32,
         realtimeSyncFrequencySeconds: 5,
         lastBlockLatency: 5,
-<<<<<<< HEAD
-        customTokenAddresses: ["0x32a93c3e9a3be8f0fdd0835aba7299cba3624b13"],
-=======
-        customTokenAddresses: ["0xaf57145e0c09a75ca4a2dc65ac80c91920e537ce"],
->>>>>>> 111c3fa9
+        customTokenAddresses: [
+          "0xaf57145e0c09a75ca4a2dc65ac80c91920e537ce",
+          "0x32a93c3e9a3be8f0fdd0835aba7299cba3624b13",
+        ],
         onStartup: async () => {
           // Insert the native currency
           await Promise.all([
