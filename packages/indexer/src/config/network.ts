--- conflicted
+++ resolved
@@ -370,15 +370,9 @@
         metadataMintDelay: 180,
         enableWebSocket: true,
         realtimeSyncMaxBlockLag: 32,
-<<<<<<< HEAD
-        realtimeSyncFrequencySeconds: 10,
-        lastBlockLatency: 10,
-        headBlockDelay: 7,
-=======
         realtimeSyncFrequencySeconds: 5,
         lastBlockLatency: 8,
         headBlockDelay: 5,
->>>>>>> 1d37644d
         backfillBlockBatchSize: 60,
         reorgCheckFrequency: [30],
         subDomain: "api-polygon",
