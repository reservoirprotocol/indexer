--- conflicted
+++ resolved
@@ -410,11 +410,7 @@
             },
           },
         },
-<<<<<<< HEAD
-        copyrightInfringementContracts: ["0x8307112717070e5cd5fad5a393a97f236c3e165c"],
-=======
         copyrightInfringementContracts: ["0xad4f49887473c585d2364d29c3255bb5c00b8ee3"],
->>>>>>> 0c196a06
         onStartup: async () => {
           // Insert the native currency
           await Promise.all([
