--- conflicted
+++ resolved
@@ -421,11 +421,7 @@
       return {
         ...defaultNetworkSettings,
         enableWebSocket: false,
-<<<<<<< HEAD
-        realtimeSyncMaxBlockLag: 28,
-=======
         realtimeSyncMaxBlockLag: 16,
->>>>>>> 65074003
         realtimeSyncFrequencySeconds: 5,
         lastBlockLatency: 5,
         subDomain: "api-arbitrum",
