--- conflicted
+++ resolved
@@ -195,11 +195,7 @@
     bool: {
       must: {
         multi_match: {
-<<<<<<< HEAD
-          query: "bored",
-=======
           query: params.prefix,
->>>>>>> 50d175df
           type: "bool_prefix",
           analyzer: "keyword",
           fields: ["name", "name._2gram", "name._3gram"],
@@ -213,13 +209,10 @@
     },
   };
 
-<<<<<<< HEAD
-=======
   if (isAddress(params.prefix)) {
     (esQuery as any).bool.must.multi_match.fields.push("contract");
   }
 
->>>>>>> 50d175df
   if (params.chains?.length) {
     const chains = params.chains?.map((chainId) => chainId);
 
