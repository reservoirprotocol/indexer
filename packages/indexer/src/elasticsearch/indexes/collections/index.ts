--- conflicted
+++ resolved
@@ -460,21 +460,6 @@
 
       const esResult = await elasticsearch.search<CollectionDocument>(esSearchParams);
 
-<<<<<<< HEAD
-      logger.info(
-        "elasticsearch-collections",
-        JSON.stringify({
-          topic: "autocompleteCollections",
-          message: "Debug",
-          params,
-          esQuery,
-          esSuggest,
-          esResult,
-        })
-      );
-
-=======
->>>>>>> 8cd56c55
       const results: { collection: CollectionDocument; score: number }[] =
         // eslint-disable-next-line @typescript-eslint/ban-ts-comment
         // @ts-ignore
