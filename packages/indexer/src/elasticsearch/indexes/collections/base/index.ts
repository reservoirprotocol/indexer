/* eslint-disable @typescript-eslint/no-explicit-any */

import * as Sdk from "@reservoir0x/sdk";
import { config } from "@/config/index";
import { formatEth, formatUsd, fromBuffer, now } from "@/common/utils";
import { getNetworkName } from "@/config/network";
import { getUSDAndNativePrices } from "@/utils/prices";

import { BuildDocumentData, BaseDocument } from "@/elasticsearch/indexes/base";
import { logger } from "@/common/logger";

export interface CollectionDocument extends BaseDocument {
  id: string;
  contract: string;
  contractSymbol: string;
  name: string;
  slug: string;
  image: string;
  community: string;
  tokenCount: number;
  metadataDisabled: boolean;
  isSpam: boolean;
  isNsfw: boolean;
  imageVersion: number;
  day1Rank?: number | null;
  day1Volume?: string;
  day1VolumeDecimal?: number | null;
  day1VolumeUsd?: number;
  day7Rank?: number | null;
  day7Volume?: string;
  day7VolumeDecimal?: number | null;
  day7VolumeUsd?: number;
  day30Rank?: number | null;
  day30Volume?: string;
  day30VolumeDecimal?: number | null;
  day30VolumeUsd?: number;
  allTimeRank?: number | null;
  allTimeVolume?: string;
  allTimeVolumeDecimal?: number | null;
  allTimeVolumeUsd?: number;
  algoVolumeDecimal?: number | null;
  algoVolumeUsd?: number;
  floorSell?: {
    id?: string;
    value?: string;
    currency?: string;
    currencyPrice?: string;
  };
  openseaVerificationStatus?: string;
  magicedenVerificationStatus?: string;
}

export interface BuildCollectionDocumentData extends BuildDocumentData {
  id: string;
  contract: Buffer;
  contract_symbol: string;
  name: string;
  slug: string;
  image: string;
  image_version?: number;
  created_at: Date;
  community: string;
  token_count: number;
  metadata_disabled: number;
  is_spam: number;
  nsfw_status: number;
  day1_rank: number;
  day7_rank: number;
  day30_rank: number;
  all_time_rank: number;
  day1_volume: string;
  day7_volume: string;
  day30_volume: string;
  all_time_volume: string;
  floor_sell_id?: string;
  floor_sell_value?: string;
  floor_sell_currency?: Buffer;
  floor_sell_currency_price?: string;
  opensea_verification_status?: string;
  magiceden_verification_status?: string;
}

export class CollectionDocumentBuilder {
  public async buildDocument(data: BuildCollectionDocumentData): Promise<CollectionDocument> {
    try {
      const day1VolumeUsd = await this.getUsdPrice(data.day1_volume);
      const day7VolumeUsd = await this.getUsdPrice(data.day7_volume);
      const day30VolumeUsd = await this.getUsdPrice(data.day30_volume);
      const allTimeVolumeUsd = await this.getUsdPrice(data.all_time_volume);

      const day1VolumeDecimal = data.day1_volume ? formatEth(data.day1_volume) : 0;
      const day7VolumeDecimal = data.day7_volume ? formatEth(data.day7_volume) : 0;
      const day30VolumeDecimal = data.day30_volume ? formatEth(data.day30_volume) : 0;
      const allTimeVolumeDecimal = data.all_time_volume ? formatEth(data.all_time_volume) : 0;

      const document = {
        chain: {
          id: config.chainId,
          name: getNetworkName(),
        },
        id: data.id,
        indexedAt: new Date(),
        createdAt: data.created_at,
        contract: fromBuffer(data.contract),
        contractSymbol: data.contract_symbol,
        name: data.name?.trim(),
        suggestV2: this.getSuggest(data),
        suggestV3: this.getSuggestV3(data),
        slug: data.slug,
        image: data.image,
        imageVersion: data.image_version
          ? Math.floor(new Date(data.image_version).getTime() / 1000)
          : undefined,
        community: data.community,
        tokenCount: Number(data.token_count),
        metadataDisabled: Number(data.metadata_disabled) > 0,
        isSpam: Number(data.is_spam) > 0,
        isNsfw: Number(data.nsfw_status) > 0,
        day1Rank: data.day1_rank,
        day1Volume: data.day1_volume,
        day1VolumeDecimal: data.day1_volume ? formatEth(data.day1_volume) : null,
        day1VolumeUsd: day1VolumeUsd,
        day7Rank: data.day7_rank,
        day7Volume: data.day7_volume,
        day7VolumeDecimal: data.day7_volume ? formatEth(data.day7_volume) : null,
        day7VolumeUsd: day7VolumeUsd,
        day30Rank: data.day30_rank,
        day30Volume: data.day30_volume,
        day30VolumeDecimal: data.day30_volume ? formatEth(data.day30_volume) : null,
        day30VolumeUsd: day30VolumeUsd,
        allTimeRank: data.all_time_rank,
        allTimeVolume: data.all_time_volume,
        allTimeVolumeDecimal: data.all_time_volume ? formatEth(data.all_time_volume) : null,
        allTimeVolumeUsd: allTimeVolumeUsd,
        algoVolumeDecimal:
          day1VolumeDecimal * 0.3 +
          day7VolumeDecimal * 0.2 +
          day30VolumeDecimal * 0.06 +
          allTimeVolumeDecimal * 0.04,
        floorSell: data.floor_sell_id
          ? {
              id: data.floor_sell_id,
              value: data.floor_sell_value,
              currency: data.floor_sell_currency ? fromBuffer(data.floor_sell_currency) : undefined,
              currencyPrice: data.floor_sell_currency_price,
            }
          : undefined,
        openseaVerificationStatus: data.opensea_verification_status,
        magicedenVerificationStatus: data.magiceden_verification_status,
      } as CollectionDocument;

      return document;
    } catch (error) {
      logger.error(
        "CollectionDocumentBuilder",
        JSON.stringify({
          message: `buildDocument Error. collectionId=${data.id}, error=${error}`,
          data,
          error,
        })
      );

      throw error;
    }
  }

  async getUsdPrice(price: string): Promise<number> {
    let usdPrice = 0;

    try {
      const prices = await getUSDAndNativePrices(
        Sdk.Common.Addresses.Native[config.chainId],
        price,
        now(),
        {
          onlyUSD: true,
        }
      );

      usdPrice = formatUsd(prices.usdPrice!);
    } catch {
      // SKIP
    }

    return usdPrice;
  }

  getSuggest(data: BuildCollectionDocumentData): any {
    const day1VolumeDecimal = data.day1_volume ? formatEth(data.day1_volume) : 0;
    const day7VolumeDecimal = data.day7_volume ? formatEth(data.day7_volume) : 0;
    const day30VolumeDecimal = data.day30_volume ? formatEth(data.day30_volume) : 0;
    const allTimeVolumeDecimal = data.all_time_volume ? formatEth(data.all_time_volume) : 0;

    let weight =
      day1VolumeDecimal * 0.3 +
      day7VolumeDecimal * 0.2 +
      day30VolumeDecimal * 0.06 +
      allTimeVolumeDecimal * 0.04;

    if (weight > 0) {
      if (Number.isInteger(weight)) {
        weight += 1;
      } else {
        weight = Math.ceil(weight);
      }
    }

    const suggest = [];

    if (data.name) {
      suggest.push({
        input: this.generateInputValues(data),
        weight,
        contexts: {
          filters: [
            `${config.chainId}`,
            `*|${Number(data.is_spam) > 0}`,
            `${config.chainId}|${Number(data.is_spam) > 0}`,
          ],
        },
      });
    }

    if (data.contract_symbol) {
      suggest.push({
        input: [data.contract_symbol],
        weight,
        contexts: {
          filters: [
            `${config.chainId}`,
            `*|${Number(data.is_spam) > 0}`,
            `${config.chainId}|${Number(data.is_spam) > 0}`,
          ],
        },
      });
    }

    return suggest;
  }

  getSuggestV3(data: BuildCollectionDocumentData): any {
    const day1VolumeDecimal = data.day1_volume ? formatEth(data.day1_volume) : 0;
    const day7VolumeDecimal = data.day7_volume ? formatEth(data.day7_volume) : 0;
    const day30VolumeDecimal = data.day30_volume ? formatEth(data.day30_volume) : 0;
    const allTimeVolumeDecimal = data.all_time_volume ? formatEth(data.all_time_volume) : 0;

<<<<<<< HEAD
    let weight =
      day1VolumeDecimal * 0.3 +
      day7VolumeDecimal * 0.2 +
      day30VolumeDecimal * 0.06 +
      allTimeVolumeDecimal * 0.04;

    if (weight > 0) {
      if (Number.isInteger(weight)) {
        weight += 1;
      } else {
        weight = Math.ceil(weight);
      }
    }

=======
    function normalize(volume: number) {
      // Change of base formula for log base 10
      const log10 = (x: number) => Math.log(x) / Math.log(10);
      const result = 1 / (1 + Math.exp(-log10(1 + volume)));

      return result;
    }

    const normalizedVolume =
      normalize(day1VolumeDecimal) * 0.3 +
      normalize(day7VolumeDecimal) * 0.2 +
      normalize(day30VolumeDecimal) * 0.06 +
      normalize(allTimeVolumeDecimal) * 0.04;

    const weight = Math.ceil(normalizedVolume * 1000000000);

>>>>>>> 8cd56c55
    const suggest = [];

    const isVerified =
      data.opensea_verification_status === "verified" ||
      data.magiceden_verification_status === "verified";

    if (data.name) {
      suggest.push({
        input: this.generateInputValues(data),
        weight,
        contexts: {
          filters: [
            `${config.chainId}|*|*`,
            `${config.chainId}|*|${isVerified}`,
            `${config.chainId}|${Number(data.is_spam) > 0}|*`,
            `${config.chainId}|${Number(data.is_spam) > 0}|${isVerified}`,
          ],
        },
      });
    }

    if (data.contract_symbol) {
      suggest.push({
        input: [data.contract_symbol],
        weight,
        contexts: {
          filters: [
            `${config.chainId}|*|*`,
            `${config.chainId}|*|${isVerified}`,
            `${config.chainId}|${Number(data.is_spam) > 0}|*`,
            `${config.chainId}|${Number(data.is_spam) > 0}|${isVerified}`,
          ],
        },
      });
    }

    return suggest;
  }

  generateInputValues(data: BuildCollectionDocumentData): string[] {
    const words = data.name.trim().split(" ");
    const combinations: string[] = [];

    for (let i = 0; i < words.length; i++) {
      const combination = words.slice(i).join(" ");
      combinations.push(combination);
    }

    return combinations;
  }
}<|MERGE_RESOLUTION|>--- conflicted
+++ resolved
@@ -244,22 +244,6 @@
     const day30VolumeDecimal = data.day30_volume ? formatEth(data.day30_volume) : 0;
     const allTimeVolumeDecimal = data.all_time_volume ? formatEth(data.all_time_volume) : 0;
 
-<<<<<<< HEAD
-    let weight =
-      day1VolumeDecimal * 0.3 +
-      day7VolumeDecimal * 0.2 +
-      day30VolumeDecimal * 0.06 +
-      allTimeVolumeDecimal * 0.04;
-
-    if (weight > 0) {
-      if (Number.isInteger(weight)) {
-        weight += 1;
-      } else {
-        weight = Math.ceil(weight);
-      }
-    }
-
-=======
     function normalize(volume: number) {
       // Change of base formula for log base 10
       const log10 = (x: number) => Math.log(x) / Math.log(10);
@@ -276,7 +260,6 @@
 
     const weight = Math.ceil(normalizedVolume * 1000000000);
 
->>>>>>> 8cd56c55
     const suggest = [];
 
     const isVerified =
