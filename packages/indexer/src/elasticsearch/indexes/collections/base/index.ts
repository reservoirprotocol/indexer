/* eslint-disable @typescript-eslint/no-explicit-any */

import * as Sdk from "@reservoir0x/sdk";
import { config } from "@/config/index";
import { formatEth, formatUsd, fromBuffer, now } from "@/common/utils";
import { getNetworkName } from "@/config/network";
import { getUSDAndNativePrices } from "@/utils/prices";

import { BuildDocumentData, BaseDocument } from "@/elasticsearch/indexes/base";
import { logger } from "@/common/logger";

export interface CollectionDocument extends BaseDocument {
  id: string;
  contract: string;
  name: string;
  slug: string;
  image: string;
  community: string;
  tokenCount: number;
  metadataDisabled: boolean;
  isSpam: boolean;
  imageVersion: number;
  allTimeVolume?: string;
  allTimeVolumeDecimal?: number;
  allTimeVolumeUsd?: number;
  floorSell?: {
    id?: string;
    value?: string;
    currency?: string;
    currencyPrice?: string;
  };

  openseaVerificationStatus?: string;
}

export interface BuildCollectionDocumentData extends BuildDocumentData {
  id: string;
  contract: Buffer;
  name: string;
  slug: string;
  image: string;
  image_version?: number;
  created_at: Date;
  community: string;
  token_count: number;
  metadata_disabled: number;
  is_spam: number;
  all_time_volume: string;
  floor_sell_id?: string;
  floor_sell_value?: string;
  floor_sell_currency?: Buffer;
  floor_sell_currency_price?: string;
  opensea_verification_status?: string;
}

export class CollectionDocumentBuilder {
  public async buildDocument(data: BuildCollectionDocumentData): Promise<CollectionDocument> {
    let allTimeVolumeUsd = 0;

    try {
      const prices = await getUSDAndNativePrices(
        Sdk.Common.Addresses.Native[config.chainId],
        data.all_time_volume,
        now(),
        {
          onlyUSD: true,
        }
      );

      allTimeVolumeUsd = formatUsd(prices.usdPrice!);
    } catch (error) {
<<<<<<< HEAD
      logger.error(
=======
      logger.warn(
>>>>>>> c619edbc
        "cdc-indexer-collections",
        JSON.stringify({
          topic: "debugActivitiesErrors",
          message: `No usd value. collectionId=${data.id}, allTimeVolume=${
            data.all_time_volume
          }, currencyAddress=${Sdk.Common.Addresses.Native[config.chainId]}`,
          error,
        })
      );
    }

    const document = {
      chain: {
        id: config.chainId,
        name: getNetworkName(),
      },
      id: data.id,
      indexedAt: new Date(),
      createdAt: data.created_at,
      contract: fromBuffer(data.contract),
      name: data.name,
      slug: data.slug,
      image: data.image,
      community: data.community,
      tokenCount: Number(data.token_count),
      metadataDisabled: Number(data.metadata_disabled) > 0,
      isSpam: Number(data.is_spam) > 0,
      imageVersion: data.image_version,
      allTimeVolume: data.all_time_volume,
      allTimeVolumeDecimal: formatEth(data.all_time_volume),
      allTimeVolumeUsd: allTimeVolumeUsd,
      floorSell: data.floor_sell_id
        ? {
            id: data.floor_sell_id,
            value: data.floor_sell_value,
            currency: data.floor_sell_currency ? fromBuffer(data.floor_sell_currency) : undefined,
            currencyPrice: data.floor_sell_currency_price,
          }
        : undefined,
      openseaVerificationStatus: data.opensea_verification_status,
    } as CollectionDocument;

    return document;
  }
}<|MERGE_RESOLUTION|>--- conflicted
+++ resolved
@@ -69,11 +69,7 @@
 
       allTimeVolumeUsd = formatUsd(prices.usdPrice!);
     } catch (error) {
-<<<<<<< HEAD
-      logger.error(
-=======
       logger.warn(
->>>>>>> c619edbc
         "cdc-indexer-collections",
         JSON.stringify({
           topic: "debugActivitiesErrors",
