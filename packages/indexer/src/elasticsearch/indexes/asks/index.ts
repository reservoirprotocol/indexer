/* eslint-disable @typescript-eslint/no-explicit-any */

import { elasticsearch } from "@/common/elasticsearch";
import { logger } from "@/common/logger";

import { getNetworkName, getNetworkSettings } from "@/config/network";

import * as CONFIG from "@/elasticsearch/indexes/asks/config";
import { AskDocument } from "@/elasticsearch/indexes/asks/base";
import { buildContinuation, splitContinuation } from "@/common/utils";

import {
  AggregationsAggregate,
  QueryDslQueryContainer,
  SearchResponse,
  Sort,
  SortResults,
} from "@elastic/elasticsearch/lib/api/types";

const INDEX_NAME = `${getNetworkName()}.asks`;

export const save = async (asks: AskDocument[], upsert = true): Promise<void> => {
  try {
    const response = await elasticsearch.bulk({
      body: asks.flatMap((ask) => [
        { [upsert ? "index" : "create"]: { _index: INDEX_NAME, _id: ask.id } },
        ask,
      ]),
    });

    if (response.errors) {
      if (upsert) {
        logger.error(
          "elasticsearch-asks",
          JSON.stringify({
            topic: "save-errors",
            upsert,
            data: {
              asks: JSON.stringify(asks),
            },
            response,
          })
        );
      } else {
        logger.debug(
          "elasticsearch-asks",
          JSON.stringify({
            topic: "save-conflicts",
            upsert,
            data: {
              asks: JSON.stringify(asks),
            },
            response,
          })
        );
      }
    }
  } catch (error) {
    logger.error(
      "elasticsearch-asks",
      JSON.stringify({
        topic: "save",
        upsert,
        data: {
          asks: JSON.stringify(asks),
        },
        error,
      })
    );

    throw error;
  }
};

export const getIndexName = (): string => {
  return INDEX_NAME;
};

export const initIndex = async (): Promise<void> => {
  try {
    const indexConfigName =
      getNetworkSettings().elasticsearch?.indexes?.asks?.configName ?? "CONFIG_DEFAULT";

    // eslint-disable-next-line @typescript-eslint/ban-ts-comment
    // @ts-ignore
    const indexConfig = CONFIG[indexConfigName];

    if (await elasticsearch.indices.exists({ index: INDEX_NAME })) {
      logger.info(
        "elasticsearch-asks",
        JSON.stringify({
          topic: "initIndex",
          message: "Index already exists.",
          indexName: INDEX_NAME,
          indexConfig,
        })
      );

      if (getNetworkSettings().elasticsearch?.indexes?.asks?.disableMappingsUpdate) {
        logger.info(
          "elasticsearch-asks",
          JSON.stringify({
            topic: "initIndex",
            message: "Mappings update disabled.",
            indexName: INDEX_NAME,
            indexConfig,
          })
        );

        return;
      }

      const getIndexResponse = await elasticsearch.indices.get({ index: INDEX_NAME });

      const indexName = Object.keys(getIndexResponse)[0];

      const putMappingResponse = await elasticsearch.indices.putMapping({
        index: indexName,
        properties: indexConfig.mappings.properties,
      });

      logger.info(
        "elasticsearch-asks",
        JSON.stringify({
          topic: "initIndex",
          message: "Updated mappings.",
          indexName: INDEX_NAME,
          indexConfig,
          putMappingResponse,
        })
      );
    } else {
      logger.info(
        "elasticsearch-asks",
        JSON.stringify({
          topic: "initIndex",
          message: "Creating Index.",
          indexName: INDEX_NAME,
          indexConfig,
        })
      );

      const params = {
        aliases: {
          [INDEX_NAME]: {},
        },
        index: `${INDEX_NAME}-${Date.now()}`,
        ...indexConfig,
      };

      const createIndexResponse = await elasticsearch.indices.create(params);

      logger.info(
        "elasticsearch-asks",
        JSON.stringify({
          topic: "initIndex",
          message: "Index Created!",
          indexName: INDEX_NAME,
          indexConfig,
          params,
          createIndexResponse,
        })
      );
    }
  } catch (error) {
    logger.error(
      "elasticsearch-asks",
      JSON.stringify({
        topic: "initIndex",
        message: "Error.",
        indexName: INDEX_NAME,
        error,
      })
    );

    throw error;
  }
};

export const searchTokenAsks = async (params: {
  tokens?: { contract: string; tokenId: string }[];
  contracts?: string[];
  collections?: string[];
  currencies?: string[];
  orderKinds?: { operation: "include" | "exclude"; kinds: string[] };
  rarityRank?: { min?: number; max?: number };
  floorAskPrice?: { min?: number; max?: number };
  normalizeRoyalties?: boolean;
  spamTokens?: { operation: "include" | "exclude" };
  flaggedTokens?: { operation: "include" | "exclude" };
  sources?: number[];
  limit?: number;
  continuation?: string | null;
}): Promise<{ asks: AskDocument[]; continuation: string | null }> => {
  const esQuery = {};

  (esQuery as any).bool = { filter: [], must_not: [] };

  if (params.collections?.length) {
    const collections = params.collections.map((collection) => collection.toLowerCase());

    (esQuery as any).bool.filter.push({
      terms: { "collection.id": collections },
    });
  }

  if (params.contracts?.length) {
    const contracts = params.contracts.map((contract) => contract.toLowerCase());

    (esQuery as any).bool.filter.push({
      terms: { contract: contracts },
    });
  }

  if (params.sources?.length) {
    (esQuery as any).bool.filter.push({
      terms: { "order.sourceId": params.sources },
    });
  }

  if (params.currencies?.length) {
    (esQuery as any).bool.filter.push({
      terms: { "order.pricing.currency": params.currencies },
    });
  }

  if (params.orderKinds?.kinds.length) {
    if (params.orderKinds?.operation === "exclude") {
      (esQuery as any).bool.must_not.push({
        terms: { "order.kind": params.orderKinds.kinds },
      });
    } else {
      (esQuery as any).bool.filter.push({
        terms: { "order.kind": params.orderKinds.kinds },
      });
    }
  }

  if (params.tokens?.length) {
    if (params.contracts?.length === 1) {
      (esQuery as any).bool.filter.push({
        terms: { "token.id": params.tokens.map((token) => token.tokenId) },
      });
    } else {
      const tokensFilter = { bool: { should: [] } };

      for (const token of params.tokens) {
        const contract = token.contract.toLowerCase();
        const tokenId = token.tokenId;

        (tokensFilter as any).bool.should.push({
          bool: {
            must: [
              {
                term: { contract },
              },
              {
                term: { ["token.id"]: tokenId },
              },
            ],
          },
        });
      }

      (esQuery as any).bool.filter.push(tokensFilter);
    }
  }

  (esQuery as any).bool.filter.push({
    term: { "order.taker": "0x0000000000000000000000000000000000000000" },
  });

  if (params.flaggedTokens) {
    if (params.flaggedTokens.operation === "exclude") {
      (esQuery as any).bool.must_not.push({
        term: { "token.isFlagged": true },
      });
    } else {
      (esQuery as any).bool.filter.push({
        term: { "token.isFlagged": true },
      });
    }
  }

  if (params.spamTokens) {
    if (params.spamTokens.operation === "exclude") {
      (esQuery as any).bool.must_not.push({
        term: { "token.isSpam": true },
      });
      (esQuery as any).bool.must_not.push({
        term: { "collection.isSpam": true },
      });
    } else {
      (esQuery as any).bool.filter.push({
        term: { "token.isSpam": true },
      });
      (esQuery as any).bool.filter.push({
        term: { "collection.isSpam": true },
      });
    }
  }

  if (params.rarityRank?.min) {
    (esQuery as any).bool.filter.push({
      range: { timestamp: { gte: params.rarityRank?.min } },
    });
  }

  if (params.rarityRank?.max) {
    (esQuery as any).bool.filter.push({
      range: { timestamp: { lte: params.rarityRank?.max } },
    });
  }

  if (params.floorAskPrice?.min) {
    (esQuery as any).bool.filter.push({
      range: {
        [params.normalizeRoyalties
          ? "order.pricing.normalizedValueDecimal"
          : "order.pricing.priceDecimal"]: { gte: params.floorAskPrice?.min },
      },
    });
  }

  if (params.floorAskPrice?.max) {
    (esQuery as any).bool.filter.push({
      range: {
        [params.normalizeRoyalties
          ? "order.pricing.normalizedValueDecimal"
          : "order.pricing.priceDecimal"]: { lte: params.floorAskPrice?.max },
      },
    });
  }

  try {
    const from = params.continuation ? Number(splitContinuation(params.continuation)[0]) : 0;

    const esSearchParams = {
      index: INDEX_NAME,
      query: esQuery,
      sort: [
        params.normalizeRoyalties
          ? {
              "order.pricing.normalizedValueDecimal": {
                order: "asc",
              },
            }
          : {
              "order.pricing.priceDecimal": {
                order: "asc",
              },
            },
        {
          contractAndTokenId: {
            order: "asc",
          },
        },
      ],
      size: params.limit,
      from,
      collapse: {
        field: "contractAndTokenId",
      },
    };

    const esResult = await elasticsearch.search<AskDocument>(esSearchParams);

    logger.info(
      "elasticsearch-asks",
      JSON.stringify({
        topic: "searchTokenAsks",
        message: "Debug result",
        data: {
          esSearchParamsJSON: JSON.stringify(esSearchParams),
        },
      })
    );

    const asks: AskDocument[] = esResult.hits.hits.map((hit) => hit._source!);

    let continuation = null;

    if (esResult.hits.hits.length === params.limit) {
      continuation = buildContinuation(`${params.limit + from}`);
    }

    return { asks, continuation };
  } catch (error) {
    logger.error(
      "elasticsearch-asks",
      JSON.stringify({
        topic: "searchTokenAsks",
        data: {
          params: params,
        },
        error,
      })
    );

    throw error;
  }
};

export const _search = async (
  params: {
    _source?: string[] | undefined;
    query?: QueryDslQueryContainer | undefined;
    sort?: Sort | undefined;
    size?: number | undefined;
    search_after?: SortResults | undefined;
    track_total_hits?: boolean;
  },
  retries = 0,
  debug = false
): Promise<SearchResponse<AskDocument, Record<string, AggregationsAggregate>>> => {
  try {
    params.track_total_hits = params.track_total_hits ?? false;

    const esResult = await elasticsearch.search<AskDocument>({
      index: INDEX_NAME,
      ...params,
    });

    if (retries > 0 || debug) {
      logger.info(
        "elasticsearch-asks",
        JSON.stringify({
          topic: "_search",
          latency: esResult.took,
          paramsJSON: JSON.stringify(params),
          retries,
          esResult: debug ? esResult : undefined,
          params: debug ? params : undefined,
        })
      );
    }

    return esResult;
  } catch (error) {
    const retryableError =
      (error as any).meta?.meta?.aborted ||
      (error as any).meta?.body?.error?.caused_by?.type === "node_not_connected_exception";

    if (retryableError) {
      logger.warn(
        "elasticsearch-asks",
        JSON.stringify({
          topic: "_search",
          message: "Retrying...",
          data: {
            params: JSON.stringify(params),
          },
          error,
          retries,
        })
      );

      if (retries <= 3) {
        retries += 1;
        return _search(params, retries, debug);
      }

      logger.error(
        "elasticsearch-asks",
        JSON.stringify({
          topic: "_search",
          message: "Max retries reached.",
          data: {
            params: JSON.stringify(params),
          },
          error,
          retries,
        })
      );

      throw new Error("Could not perform search.");
    } else {
      logger.error(
        "elasticsearch-asks",
        JSON.stringify({
          topic: "_search",
          message: "Unexpected error.",
          data: {
            params: JSON.stringify(params),
          },
          error,
          retries,
        })
      );
    }

    throw error;
  }
};

export const updateAsksTokenData = async (
  contract: string,
  tokenId: string,
  tokenData: {
    isFlagged: number;
    isSpam: number;
    rarityRank?: number;
  }
): Promise<boolean> => {
  let keepGoing = false;

  const should: any[] = [
    {
      bool: {
        must_not: [
          {
            term: {
              "token.isFlagged": Boolean(tokenData.isFlagged),
            },
          },
        ],
      },
    },
    {
      bool: {
        must_not: [
          {
            term: {
<<<<<<< HEAD
              "token.isSpam": tokenData.isSpam > 0,
=======
              "token.isSpam": Number(tokenData.isSpam) > 0,
>>>>>>> 1fc052b6
            },
          },
        ],
      },
    },
    {
      bool: tokenData.rarityRank
        ? {
            must_not: [
              {
                term: {
                  "token.rarityRank": tokenData.rarityRank,
                },
              },
            ],
          }
        : {
            must: [
              {
                exists: {
                  field: "token.rarityRank",
                },
              },
            ],
          },
    },
  ];

  const query = {
    bool: {
      must: [
        {
          term: {
            contractAndTokenId: `${contract}:${tokenId}`,
          },
        },
      ],
      filter: {
        bool: {
          should,
        },
      },
    },
  };

  try {
    const esResult = await _search(
      {
        _source: ["id"],
        // This is needed due to issue with elasticsearch DSL.
        // eslint-disable-next-line @typescript-eslint/ban-ts-comment
        // @ts-ignore
        query,
        size: 1000,
      },
      0
    );

    const pendingUpdateDocuments: { id: string; index: string }[] = esResult.hits.hits.map(
      (hit) => ({ id: hit._source!.id, index: hit._index })
    );

    if (pendingUpdateDocuments.length) {
      const bulkParams = {
        body: pendingUpdateDocuments.flatMap((document) => [
          { update: { _index: document.index, _id: document.id, retry_on_conflict: 3 } },
          {
            doc: {
              "token.isFlagged": Boolean(tokenData.isFlagged),
              "token.isSpam": tokenData.isSpam > 0,
              "token.rarityRank": tokenData.rarityRank,
            },
          },
        ]),
        filter_path: "items.*.error",
      };

      const response = await elasticsearch.bulk(bulkParams, { ignore: [404] });

      if (response?.errors) {
        keepGoing = response?.items.some((item) => item.update?.status !== 400);

        logger.error(
          "elasticsearch-asks",
          JSON.stringify({
            topic: "updateAsksTokenData",
            message: `Errors in response`,
            data: {
              contract,
              tokenId,
              tokenData,
            },
            bulkParams,
            response,
          })
        );
      } else {
        keepGoing = pendingUpdateDocuments.length === 1000;

        // logger.info(
        //   "elasticsearch-asks",
        //   JSON.stringify({
        //     topic: "updateAsksTokenData",
        //     message: `Success`,
        //     data: {
        //       contract,
        //       tokenId,
        //       tokenData,
        //     },
        //     bulkParams,
        //     response,
        //     keepGoing,
        //   })
        // );
      }
    }
  } catch (error) {
    const retryableError =
      (error as any).meta?.meta?.aborted ||
      (error as any).meta?.body?.error?.caused_by?.type === "node_not_connected_exception";

    if (retryableError) {
      logger.warn(
        "elasticsearch-asks",
        JSON.stringify({
          topic: "updateAsksTokenData",
          message: `Unexpected error`,
          data: {
            contract,
            tokenId,
            tokenData,
          },
          error,
        })
      );

      keepGoing = true;
    } else {
      logger.error(
        "elasticsearch-asks",
        JSON.stringify({
          topic: "updateAsksTokenData",
          message: `Unexpected error`,
          data: {
            contract,
            tokenId,
            tokenData,
          },
          error,
        })
      );

      throw error;
    }
  }

  return keepGoing;
};

export const updateAsksCollectionData = async (
  collectionId: string,
  collectionData: {
    isSpam: number;
  }
): Promise<boolean> => {
  let keepGoing = false;

  const should: any[] = [
    {
      bool: {
        must_not: [
          {
            term: {
              "collection.isSpam": Number(collectionData.isSpam) > 0,
            },
          },
        ],
      },
    },
  ];

  const query = {
    bool: {
      must: [
        {
          term: {
            "collection.id": collectionId,
          },
        },
      ],
      filter: {
        bool: {
          should,
        },
      },
    },
  };

  try {
    const esResult = await _search(
      {
        _source: ["id"],
        // This is needed due to issue with elasticsearch DSL.
        // eslint-disable-next-line @typescript-eslint/ban-ts-comment
        // @ts-ignore
        query,
        size: 1000,
      },
      0
    );

    const pendingUpdateDocuments: { id: string; index: string }[] = esResult.hits.hits.map(
      (hit) => ({ id: hit._source!.id, index: hit._index })
    );

    if (pendingUpdateDocuments.length) {
      const bulkParams = {
        body: pendingUpdateDocuments.flatMap((document) => [
          { update: { _index: document.index, _id: document.id, retry_on_conflict: 3 } },
          {
            doc: {
              "collection.isSpam": Boolean(collectionData.isSpam),
            },
          },
        ]),
        filter_path: "items.*.error",
      };

      const response = await elasticsearch.bulk(bulkParams, { ignore: [404] });

      if (response?.errors) {
        keepGoing = response?.items.some((item) => item.update?.status !== 400);

        logger.error(
          "elasticsearch-asks",
          JSON.stringify({
            topic: "updateAsksCollectionData",
            message: `Errors in response`,
            data: {
              collectionId,
              collectionData,
            },
            bulkParams,
            response,
          })
        );
      } else {
        keepGoing = pendingUpdateDocuments.length === 1000;

        // logger.info(
        //   "elasticsearch-asks",
        //   JSON.stringify({
        //     topic: "updateAsksCollectionData",
        //     message: `Success`,
        //     data: {
        //       collectionId,
        //       collectionData,
        //     },
        //     bulkParams,
        //     response,
        //     keepGoing,
        //   })
        // );
      }
    }
  } catch (error) {
    const retryableError =
      (error as any).meta?.meta?.aborted ||
      (error as any).meta?.body?.error?.caused_by?.type === "node_not_connected_exception";

    if (retryableError) {
      logger.warn(
        "elasticsearch-asks",
        JSON.stringify({
          topic: "updateAsksCollectionData",
          message: `Unexpected error`,
          data: {
            collectionId,
            collectionData,
          },
          error,
        })
      );

      keepGoing = true;
    } else {
      logger.error(
        "elasticsearch-asks",
        JSON.stringify({
          topic: "updateAsksCollectionData",
          message: `Unexpected error`,
          data: {
            collectionId,
            collectionData,
          },
          error,
        })
      );

      throw error;
    }
  }

  return keepGoing;
};<|MERGE_RESOLUTION|>--- conflicted
+++ resolved
@@ -521,11 +521,7 @@
         must_not: [
           {
             term: {
-<<<<<<< HEAD
               "token.isSpam": tokenData.isSpam > 0,
-=======
-              "token.isSpam": Number(tokenData.isSpam) > 0,
->>>>>>> 1fc052b6
             },
           },
         ],
