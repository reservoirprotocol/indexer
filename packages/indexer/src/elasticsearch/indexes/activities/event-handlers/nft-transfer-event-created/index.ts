/* eslint-disable @typescript-eslint/no-explicit-any */
import _ from "lodash";

import { fromBuffer, toBuffer } from "@/common/utils";
import { idb } from "@/common/db";
import { logger } from "@/common/logger";

import { ActivityDocument, ActivityType } from "@/elasticsearch/indexes/activities/base";
import { getActivityHash } from "@/elasticsearch/indexes/activities/utils";
import {
  BaseActivityEventHandler,
  NftTransferEventInfo,
} from "@/elasticsearch/indexes/activities/event-handlers/base";
import { getNetworkSettings } from "@/config/network";

export class NftTransferEventCreatedEventHandler extends BaseActivityEventHandler {
  public txHash: string;
  public logIndex: number;
  public batchIndex: number;

  constructor(txHash: string, logIndex: number, batchIndex: number) {
    super();

    this.txHash = txHash;
    this.logIndex = logIndex;
    this.batchIndex = batchIndex;
  }

  async generateActivity(): Promise<ActivityDocument | null> {
    const data = await idb.oneOrNone(
      `
                ${NftTransferEventCreatedEventHandler.buildBaseQuery()}
                WHERE tx_hash = $/txHash/
                AND log_index = $/logIndex/
                AND batch_index = $/batchIndex/
                LIMIT 1;  
                `,
      {
        txHash: toBuffer(this.txHash),
        logIndex: this.logIndex.toString(),
        batchIndex: this.batchIndex.toString(),
      }
    );

    logger.info(
      "nft-transfer-event-created-event-handler",
      JSON.stringify({
        message: `debug2.`,
        data,
      })
    );

    if (!data) {
      logger.warn(
        "NftTransferEventCreatedEventHandler",
        `failed to generate elastic activity activity. txHash=${this.txHash}, logIndex=${this.logIndex}, logIndex=${this.logIndex}`
      );

      return null;
    }

    return this.buildDocument(data);
  }

  getActivityType(data: any): ActivityType {
    return getNetworkSettings().mintAddresses.includes(fromBuffer(data.from))
      ? ActivityType.mint
      : ActivityType.transfer;
  }

  getActivityId(): string {
    return getActivityHash(this.txHash, this.logIndex.toString(), this.batchIndex.toString());
  }

  public static buildBaseQuery() {
    return `
                SELECT
                  address AS "contract",
                  token_id,
                  "from",
                  "to",
                  amount,
                  tx_hash AS "event_tx_hash",
                  timestamp AS "event_timestamp",
                  block_hash AS "event_block_hash",
                  log_index AS "event_log_index",
                  batch_index AS "event_batch_index",
                  extract(epoch from created_at) AS "created_ts",
                  t.*
                FROM nft_transfer_events
                LEFT JOIN LATERAL (
                    SELECT
                        tokens.name AS "token_name",
                        tokens.image AS "token_image",
                        tokens.media AS "token_media",
                        tokens.is_spam AS "token_is_spam",
                        collections.is_spam AS "collection_is_spam",
                        collections.id AS "collection_id",
                        collections.name AS "collection_name",
                        (collections.metadata ->> 'imageUrl')::TEXT AS "collection_image",
                        collections.image_version AS "collection_image_version",
                        collections.is_minting AS "collection_is_minting"
                    FROM tokens
                    JOIN collections on collections.id = tokens.collection_id
                    WHERE nft_transfer_events.address = tokens.contract
                    AND nft_transfer_events.token_id = tokens.token_id
                 ) t ON TRUE`;
  }

  parseEvent(data: any) {
    data.timestamp = data.event_timestamp;

    const activityType = this.getActivityType(data);

    if (activityType === ActivityType.mint) {
      data.event_collection_is_minting =
        data.collection_is_minting != null ? data.collection_is_minting : undefined;
    }
<<<<<<< HEAD

    logger.info(
      "nft-transfer-event-created-event-handler",
      JSON.stringify({
        message: `debug.`,
        activityType,
        data,
      })
    );
=======
>>>>>>> c78f8fb0
  }

  static async generateActivities(events: NftTransferEventInfo[]): Promise<ActivityDocument[]> {
    const activities: ActivityDocument[] = [];

    const eventsFilter = [];

    for (const event of events) {
      eventsFilter.push(
        `('${_.replace(event.txHash, "0x", "\\x")}', '${event.logIndex}', '${event.batchIndex}')`
      );
    }

    const results = await idb.manyOrNone(
      `
                ${NftTransferEventCreatedEventHandler.buildBaseQuery()}
                WHERE (tx_hash,log_index, batch_index) IN ($/eventsFilter:raw/);  
                `,
      { eventsFilter: _.join(eventsFilter, ",") }
    );

    for (const result of results) {
      logger.info(
        "nft-transfer-event-created-event-handler",
        JSON.stringify({
          message: `debug3.`,
          result,
        })
      );

      try {
        const eventHandler = new NftTransferEventCreatedEventHandler(
          result.event_tx_hash,
          result.event_log_index,
          result.event_batch_index
        );

        const activity = eventHandler.buildDocument(result);

        activities.push(activity);
      } catch (error) {
        logger.error(
          "nft-transfer-event-created-event-handler",
          JSON.stringify({
            topic: "generate-activities",
            message: `Error build document. error=${error}`,
            result,
            error,
          })
        );
      }
    }

    return activities;
  }
}<|MERGE_RESOLUTION|>--- conflicted
+++ resolved
@@ -116,18 +116,6 @@
       data.event_collection_is_minting =
         data.collection_is_minting != null ? data.collection_is_minting : undefined;
     }
-<<<<<<< HEAD
-
-    logger.info(
-      "nft-transfer-event-created-event-handler",
-      JSON.stringify({
-        message: `debug.`,
-        activityType,
-        data,
-      })
-    );
-=======
->>>>>>> c78f8fb0
   }
 
   static async generateActivities(events: NftTransferEventInfo[]): Promise<ActivityDocument[]> {
