--- conflicted
+++ resolved
@@ -95,10 +95,6 @@
   parseEvent(data: any) {
     data.timestamp = data.originated_ts
       ? Math.floor(data.originated_ts)
-<<<<<<< HEAD
-      : data.valid_from ?? Math.floor(data.created_ts);
-=======
       : data.valid_from || Math.floor(data.created_ts);
->>>>>>> e6484471
   }
 }