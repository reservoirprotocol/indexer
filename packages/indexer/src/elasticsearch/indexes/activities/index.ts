/* eslint-disable @typescript-eslint/no-explicit-any */

import { elasticsearch } from "@/common/elasticsearch";

import {
  MappingTypeMapping,
  QueryDslQueryContainer,
  Sort,
} from "@elastic/elasticsearch/lib/api/types";
import { SortResults } from "@elastic/elasticsearch/lib/api/typesWithBodyKey";
import { logger } from "@/common/logger";
import { CollectionsEntity } from "@/models/collections/collections-entity";
import { ActivityDocument, ActivityType } from "@/elasticsearch/indexes/activities/base";
import { getNetworkName } from "@/config/network";
import { config } from "@/config/index";
import _ from "lodash";
import { buildContinuation, splitContinuation } from "@/common/utils";

const INDEX_NAME = `${getNetworkName()}.activities`;

const MAPPINGS: MappingTypeMapping = {
  dynamic: "false",
  properties: {
    id: { type: "keyword" },
    createdAt: { type: "date" },
    type: { type: "keyword" },
    timestamp: { type: "float" },
    name: { type: "keyword" },
    contract: { type: "keyword" },
    fromAddress: { type: "keyword" },
    toAddress: { type: "keyword" },
    amount: { type: "keyword" },
    token: {
      properties: {
        id: { type: "keyword" },
        name: { type: "keyword" },
        image: { type: "keyword" },
        media: { type: "keyword" },
      },
    },
    collection: {
      properties: {
        id: { type: "keyword" },
        name: { type: "keyword" },
        image: { type: "keyword" },
      },
    },
    order: {
      properties: {
        id: { type: "keyword" },
        side: { type: "keyword" },
        sourceId: { type: "integer" },
        criteria: {
          properties: {
            kind: { type: "keyword" },
            data: {
              properties: {
                token: {
                  properties: {
                    tokenId: { type: "keyword" },
                  },
                },
                collection: {
                  properties: {
                    id: { type: "keyword" },
                  },
                },
                attribute: {
                  properties: {
                    key: { type: "keyword" },
                    value: { type: "keyword" },
                  },
                },
              },
            },
          },
        },
      },
    },
    event: {
      properties: {
        timestamp: { type: "float" },
        txHash: { type: "keyword" },
        logIndex: { type: "integer" },
        batchIndex: { type: "integer" },
        blockHash: { type: "keyword" },
      },
    },
    pricing: {
      properties: {
        price: { type: "keyword" },
        currencyPrice: { type: "keyword" },
        usdPrice: { type: "keyword" },
        feeBps: { type: "integer" },
        currency: { type: "keyword" },
        value: { type: "keyword" },
        currencyValue: { type: "keyword" },
        normalizedValue: { type: "keyword" },
        currencyNormalizedValue: { type: "keyword" },
      },
    },
  },
};

export const save = async (activities: ActivityDocument[]): Promise<void> => {
  try {
    const response = await elasticsearch.bulk({
      body: activities.flatMap((activity) => [
        { index: { _index: INDEX_NAME, _id: activity.id } },
        activity,
      ]),
    });

    if (response.errors) {
      logger.error(
        "elasticsearch-activities",
        JSON.stringify({
          topic: "save-errors",
          data: {
            activities: JSON.stringify(activities),
          },
          response,
        })
      );
    }
  } catch (error) {
    logger.error(
      "elasticsearch-activities",
      JSON.stringify({
        topic: "save",
        data: {
          activities: JSON.stringify(activities),
        },
        error,
      })
    );

    throw error;
  }
};

export const search = async (params: {
  types?: ActivityType;
  tokens?: { contract: string; tokenId: string }[];
  contracts?: string[];
  collections?: string[];
  users?: string[];
  sortBy?: "timestamp" | "createdAt";
  limit?: number;
  continuation?: string;
  continuationAsInt?: boolean;
}): Promise<{ activities: ActivityDocument[]; continuation: string | null }> => {
  const esQuery = {};

  (esQuery as any).bool = { filter: [] };

  if (params.types?.length) {
    (esQuery as any).bool.filter.push({ terms: { type: params.types } });
  }

  if (params.collections?.length) {
    (esQuery as any).bool.filter.push({
      terms: { "collection.id": params.collections },
    });
  }

  if (params.contracts?.length) {
    (esQuery as any).bool.filter.push({
      terms: { contract: params.contracts },
    });
  }

  if (params.tokens?.length) {
    const tokensFilter = { bool: { should: [] } };

    for (const token of params.tokens) {
      (tokensFilter as any).bool.should.push({
        bool: {
          must: [
            {
              term: { contract: token.contract },
            },
            {
              term: { ["token.id"]: token.tokenId },
            },
          ],
        },
      });
    }

    (esQuery as any).bool.filter.push(tokensFilter);
  }

  if (params.users?.length) {
    const usersFilter = { bool: { should: [] } };

    (usersFilter as any).bool.should.push({
      terms: { fromAddress: params.users },
    });

    (usersFilter as any).bool.should.push({
      terms: { toAddress: params.users },
    });

    (esQuery as any).bool.filter.push(usersFilter);
  }

  const esSort: any[] = [];

  if (params.sortBy == "timestamp") {
    esSort.push({ timestamp: { order: "desc" } });
  } else {
    esSort.push({ createdAt: { order: "desc" } });
  }

  let searchAfter;

  if (params.continuation) {
    if (params.continuationAsInt) {
      searchAfter = [params.continuation];
    } else {
      searchAfter = [splitContinuation(params.continuation)[0]];
    }
  }

  try {
    const activities = await _search({
      query: esQuery,
      sort: esSort as Sort,
      size: params.limit,
      search_after: searchAfter,
    });

    let continuation = null;

    if (activities.length === params.limit) {
      const lastActivity = _.last(activities);

      if (lastActivity) {
        if (params.continuationAsInt) {
          continuation = `${lastActivity.timestamp}`;
        } else {
          const continuationValue =
            params.sortBy == "timestamp"
              ? lastActivity.timestamp
              : new Date(lastActivity.createdAt).toISOString();
          continuation = buildContinuation(`${continuationValue}`);
        }
      }
    }

    return { activities, continuation };
  } catch (error) {
    logger.error(
      "elasticsearch-activities",
      JSON.stringify({
        topic: "search",
        data: {
          params: params,
        },
        error,
      })
    );

    throw error;
  }
};

const _search = async (params: {
  query?: QueryDslQueryContainer | undefined;
  sort?: Sort | undefined;
  size?: number | undefined;
  search_after?: SortResults | undefined;
  track_total_hits?: boolean;
}): Promise<ActivityDocument[]> => {
  try {
    const esResult = await elasticsearch.search<ActivityDocument>({
      index: INDEX_NAME,
      ...params,
    });

    logger.info(
      "elasticsearch-search-activities",
      JSON.stringify({
<<<<<<< HEAD
        params,
        latency: esResult.took,
        paramsJson: JSON.stringify(params),
=======
        latency: esResult.took,
        params: JSON.stringify(params),
>>>>>>> 38e0c86a
      })
    );

    return esResult.hits.hits.map((hit) => hit._source!);
  } catch (error) {
    logger.error(
      "elasticsearch-activities",
      JSON.stringify({
        topic: "_search",
        data: {
          params: JSON.stringify(params),
        },
        error,
      })
    );

    if ((error as any).meta?.body?.error?.caused_by?.type === "node_not_connected_exception") {
      logger.error(
        "elasticsearch-activities",
        JSON.stringify({
          topic: "node_not_connected_exception",
          data: {
            params: JSON.stringify(params),
          },
          error,
        })
      );

      throw new Error("Could not perform search.");
    }

    throw error;
  }
};

export const initIndex = async (): Promise<void> => {
  try {
    if (await elasticsearch.indices.exists({ index: INDEX_NAME })) {
      const response = await elasticsearch.indices.get({ index: INDEX_NAME });

      const indexName = Object.keys(response)[0];

      logger.info("elasticsearch-activities", "Index exists! Updating Mappings.");

      await elasticsearch.indices.putMapping({
        index: indexName,
        properties: MAPPINGS.properties,
      });
    } else {
      logger.info("elasticsearch-activities", "Creating index!");

      await elasticsearch.indices.create({
        aliases: {
          [INDEX_NAME]: {},
        },
        index: `${INDEX_NAME}-${Date.now()}`,
        mappings: MAPPINGS,
        settings: {
          number_of_shards: config.chainId === 5 ? 4 : 40,
          sort: {
            field: ["timestamp", "createdAt"],
            order: ["desc", "desc"],
          },
        },
      });
    }
  } catch (error) {
    logger.error(
      "elasticsearch-activities",
      JSON.stringify({
        topic: "createIndex",
        error,
      })
    );

    throw error;
  }
};

export const updateActivitiesMissingCollection = async (
  contract: string,
  tokenId: number,
  collection: CollectionsEntity
): Promise<void> => {
  try {
    const query = {
      bool: {
        must_not: [
          {
            exists: {
              field: "collection.id",
            },
          },
        ],
        must: [
          {
            term: {
              contract,
            },
          },
          {
            term: {
              "token.id": tokenId,
            },
          },
        ],
      },
    };

    const response = await elasticsearch.updateByQuery({
      index: INDEX_NAME,
      conflicts: "proceed",
      // This is needed due to issue with elasticsearch DSL.
      // eslint-disable-next-line @typescript-eslint/ban-ts-comment
      // @ts-ignore
      query: query,
      script: {
        source:
          "ctx._source.collection = [:]; ctx._source.collection.id = params.collection_id; ctx._source.collection.name = params.collection_name; ctx._source.collection.image = params.collection_image;",
        params: {
          collection_id: collection.id,
          collection_name: collection.name,
          collection_image: collection.metadata.imageUrl,
        },
      },
    });

    if (response?.failures?.length) {
      logger.error(
        "elasticsearch-activities",
        JSON.stringify({
          topic: "updateActivitiesMissingCollection",
          data: {
            contract,
            tokenId,
            collection,
          },
          query,
          response,
        })
      );
    } else {
      logger.info(
        "elasticsearch-activities",
        JSON.stringify({
          topic: "updateActivitiesMissingCollection",
          data: {
            contract,
            tokenId,
            collection,
          },
          query,
          response,
        })
      );
    }
  } catch (error) {
    logger.error(
      "elasticsearch-activities",
      JSON.stringify({
        topic: "updateActivitiesMissingCollection",
        data: {
          contract,
          tokenId,
          collection,
        },
        error,
      })
    );

    throw error;
  }
};

export const updateActivitiesCollection = async (
  contract: string,
  tokenId: string,
  newCollection: CollectionsEntity,
  oldCollectionId: string
): Promise<void> => {
  try {
    const query = {
      bool: {
        filter: [
          {
            term: {
              "collection.id": oldCollectionId,
            },
          },
          {
            term: {
              contract,
            },
          },
          {
            term: {
              "token.id": tokenId,
            },
          },
        ],
      },
    };

    const response = await elasticsearch.updateByQuery({
      index: INDEX_NAME,
      conflicts: "proceed",
      // This is needed due to issue with elasticsearch DSL.
      // eslint-disable-next-line @typescript-eslint/ban-ts-comment
      // @ts-ignore
      query: query,
      script: {
        source:
          "ctx._source.collection = [:]; ctx._source.collection.id = params.collection_id; ctx._source.collection.name = params.collection_name; ctx._source.collection.image = params.collection_image;",
        params: {
          collection_id: newCollection.id,
          collection_name: newCollection.name,
          collection_image: newCollection.metadata.imageUrl,
        },
      },
    });

    if (response?.failures?.length) {
      logger.error(
        "elasticsearch-activities",
        JSON.stringify({
          topic: "updateActivitiesCollection",
          data: {
            contract,
            tokenId,
            newCollection,
            oldCollectionId,
          },
          query,
          response,
        })
      );
    } else {
      logger.info(
        "elasticsearch-activities",
        JSON.stringify({
          topic: "updateActivitiesCollection",
          data: {
            contract,
            tokenId,
            newCollection,
            oldCollectionId,
          },
          query,
          response,
        })
      );
    }
  } catch (error) {
    logger.error(
      "elasticsearch-activities",
      JSON.stringify({
        topic: "updateActivitiesCollection",
        data: {
          contract,
          tokenId,
          oldCollectionId,
          newCollection,
        },
        error,
      })
    );

    throw error;
  }
};

export const deleteActivitiesByBlockHash = async (blockHash: string): Promise<void> => {
  try {
    const query = {
      bool: {
        must: [
          {
            term: {
              "event.blockHash": blockHash,
            },
          },
        ],
      },
    };

    const response = await elasticsearch.deleteByQuery({
      index: INDEX_NAME,
      conflicts: "proceed",
      // This is needed due to issue with elasticsearch DSL.
      // eslint-disable-next-line @typescript-eslint/ban-ts-comment
      // @ts-ignore
      query: query,
    });

    if (response?.failures?.length) {
      logger.error(
        "elasticsearch-activities",
        JSON.stringify({
          topic: "deleteActivitiesByBlockHash",
          data: {
            blockHash,
          },
          query,
          response,
        })
      );
    } else {
      logger.info(
        "elasticsearch-activities",
        JSON.stringify({
          topic: "deleteActivitiesByBlockHash",
          data: {
            blockHash,
          },
          query,
          response,
        })
      );
    }
  } catch (error) {
    logger.error(
      "elasticsearch-activities",
      JSON.stringify({
        topic: "deleteActivitiesByBlockHash",
        data: {
          blockHash,
        },
        error,
      })
    );

    throw error;
  }
};<|MERGE_RESOLUTION|>--- conflicted
+++ resolved
@@ -282,14 +282,8 @@
     logger.info(
       "elasticsearch-search-activities",
       JSON.stringify({
-<<<<<<< HEAD
-        params,
-        latency: esResult.took,
-        paramsJson: JSON.stringify(params),
-=======
         latency: esResult.took,
         params: JSON.stringify(params),
->>>>>>> 38e0c86a
       })
     );
 
