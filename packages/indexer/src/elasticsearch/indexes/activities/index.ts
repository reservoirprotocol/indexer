/* eslint-disable @typescript-eslint/no-explicit-any */

import { elasticsearch } from "@/common/elasticsearch";

import {
  MappingTypeMapping,
  QueryDslQueryContainer,
  Sort,
} from "@elastic/elasticsearch/lib/api/types";
import { SortResults } from "@elastic/elasticsearch/lib/api/typesWithBodyKey";
import { logger } from "@/common/logger";
import { CollectionsEntity } from "@/models/collections/collections-entity";
import { ActivityDocument, ActivityType } from "@/elasticsearch/indexes/activities/base";
import { getNetworkName } from "@/config/network";
import { config } from "@/config/index";
import _ from "lodash";
import { buildContinuation, splitContinuation } from "@/common/utils";

const INDEX_NAME = `${getNetworkName()}.activities`;

const MAPPINGS: MappingTypeMapping = {
  dynamic: "false",
  properties: {
    id: { type: "keyword" },
    createdAt: { type: "date" },
    type: { type: "keyword" },
    timestamp: { type: "float" },
    name: { type: "keyword" },
    contract: { type: "keyword" },
    fromAddress: { type: "keyword" },
    toAddress: { type: "keyword" },
    amount: { type: "keyword" },
    token: {
      properties: {
        id: { type: "keyword" },
        name: { type: "keyword" },
        image: { type: "keyword" },
        media: { type: "keyword" },
      },
    },
    collection: {
      properties: {
        id: { type: "keyword" },
        name: { type: "keyword" },
        image: { type: "keyword" },
      },
    },
    order: {
      properties: {
        id: { type: "keyword" },
        side: { type: "keyword" },
        sourceId: { type: "integer" },
        criteria: {
          properties: {
            kind: { type: "keyword" },
            data: {
              properties: {
                token: {
                  properties: {
                    tokenId: { type: "keyword" },
                  },
                },
                collection: {
                  properties: {
                    id: { type: "keyword" },
                  },
                },
                attribute: {
                  properties: {
                    key: { type: "keyword" },
                    value: { type: "keyword" },
                  },
                },
              },
            },
          },
        },
      },
    },
    event: {
      properties: {
        timestamp: { type: "float" },
        txHash: { type: "keyword" },
        logIndex: { type: "integer" },
        batchIndex: { type: "integer" },
        blockHash: { type: "keyword" },
      },
    },
    pricing: {
      properties: {
        price: { type: "keyword" },
        currencyPrice: { type: "keyword" },
        usdPrice: { type: "keyword" },
        feeBps: { type: "integer" },
        currency: { type: "keyword" },
        value: { type: "keyword" },
        currencyValue: { type: "keyword" },
        normalizedValue: { type: "keyword" },
        currencyNormalizedValue: { type: "keyword" },
      },
    },
  },
};

export const save = async (activities: ActivityDocument[]): Promise<void> => {
  try {
    const response = await elasticsearch.bulk({
      body: activities.flatMap((activity) => [
        { index: { _index: INDEX_NAME, _id: activity.id } },
        activity,
      ]),
    });

    if (response.errors) {
      logger.error(
        "elasticsearch-activities",
        JSON.stringify({
          topic: "save-errors",
          data: {
            activities: JSON.stringify(activities),
          },
          response,
        })
      );
    }
  } catch (error) {
    logger.error(
      "elasticsearch-activities",
      JSON.stringify({
        topic: "save",
        data: {
          activities: JSON.stringify(activities),
        },
        error,
      })
    );

    throw error;
  }
};

export const search = async (params: {
  types?: ActivityType;
  tokens?: { contract: string; tokenId: string }[];
  contracts?: string[];
  collections?: string[];
  users?: string[];
  sortBy?: "timestamp" | "createdAt";
  limit?: number;
  continuation?: string;
  continuationAsInt?: boolean;
}): Promise<{ activities: ActivityDocument[]; continuation: string | null }> => {
  const esQuery = {};

  (esQuery as any).bool = { filter: [] };

  if (params.types?.length) {
    (esQuery as any).bool.filter.push({ terms: { type: params.types } });
  }

  if (params.collections?.length) {
    const collections = params.collections.map((collection) => collection.toLowerCase());

    (esQuery as any).bool.filter.push({
      terms: { "collection.id": collections },
    });
  }

  if (params.contracts?.length) {
    const contracts = params.contracts.map((contract) => contract.toLowerCase());

    (esQuery as any).bool.filter.push({
      terms: { contract: contracts },
    });
  }

  if (params.tokens?.length) {
    const tokensFilter = { bool: { should: [] } };

    for (const token of params.tokens) {
      const contract = token.contract.toLowerCase();
      const tokenId = token.tokenId;

      (tokensFilter as any).bool.should.push({
        bool: {
          must: [
            {
              term: { contract },
            },
            {
              term: { ["token.id"]: tokenId },
            },
          ],
        },
      });
    }

    (esQuery as any).bool.filter.push(tokensFilter);
  }

  if (params.users?.length) {
    const users = params.users.map((user) => user.toLowerCase());

    const usersFilter = { bool: { should: [] } };

    (usersFilter as any).bool.should.push({
      terms: { fromAddress: users },
    });

    (usersFilter as any).bool.should.push({
      terms: { toAddress: users },
    });

    (esQuery as any).bool.filter.push(usersFilter);
  }

  const esSort: any[] = [];

  if (params.sortBy == "timestamp") {
    esSort.push({ timestamp: { order: "desc" } });
  } else {
    esSort.push({ createdAt: { order: "desc" } });
  }

  let searchAfter;

  if (params.continuation) {
    if (params.continuationAsInt) {
      searchAfter = [params.continuation];
    } else {
      searchAfter = [splitContinuation(params.continuation)[0]];
    }
  }

  try {
    const activities = await _search({
      query: esQuery,
      sort: esSort as Sort,
      size: params.limit,
      search_after: searchAfter,
    });

    let continuation = null;

    if (activities.length === params.limit) {
      const lastActivity = _.last(activities);

      if (lastActivity) {
        if (params.continuationAsInt) {
          continuation = `${lastActivity.timestamp}`;
        } else {
          const continuationValue =
            params.sortBy == "timestamp"
              ? lastActivity.timestamp
              : new Date(lastActivity.createdAt).toISOString();
          continuation = buildContinuation(`${continuationValue}`);
        }
      }
    }

    return { activities, continuation };
  } catch (error) {
    logger.error(
      "elasticsearch-activities",
      JSON.stringify({
        topic: "search",
        data: {
          params: params,
        },
        error,
      })
    );

    throw error;
  }
};

const _search = async (
  params: {
    query?: QueryDslQueryContainer | undefined;
    sort?: Sort | undefined;
    size?: number | undefined;
    search_after?: SortResults | undefined;
    track_total_hits?: boolean;
  },
  retries = 0
): Promise<ActivityDocument[]> => {
  try {
    const esResult = await elasticsearch.search<ActivityDocument>({
      index: INDEX_NAME,
      ...params,
    });

<<<<<<< HEAD
    logger.debug(
      "elasticsearch-search-activities",
      JSON.stringify({
        topic: "_search",
        latency: esResult.took,
        params: JSON.stringify(params),
      })
    );
=======
    const results = esResult.hits.hits.map((hit) => hit._source!);

    if (retries > 0) {
      logger.info(
        "elasticsearch-activities",
        JSON.stringify({
          topic: "_search",
          latency: esResult.took,
          params: JSON.stringify(params),
          retries,
        })
      );
    } else {
      logger.debug(
        "elasticsearch-activities",
        JSON.stringify({
          topic: "_search",
          latency: esResult.took,
          params: JSON.stringify(params),
          retries,
        })
      );
    }
>>>>>>> ece703db

    return results;
  } catch (error) {
    logger.error(
      "elasticsearch-activities",
      JSON.stringify({
        topic: "_search",
        data: {
          params: JSON.stringify(params),
        },
        error,
        retries,
      })
    );

    if ((error as any).meta?.body?.error?.caused_by?.type === "node_not_connected_exception") {
      logger.error(
        "elasticsearch-activities",
        JSON.stringify({
          topic: "_search",
          message: "node_not_connected_exception error",
          data: {
            params: JSON.stringify(params),
          },
          error,
          retries,
        })
      );

      if (retries <= 3) {
        retries += 1;
        return _search(params, retries);
      }

      logger.error(
        "elasticsearch-activities",
        JSON.stringify({
          topic: "_search",
          message: "Max retries reached.",
          data: {
            params: JSON.stringify(params),
          },
          error,
          retries,
        })
      );

      throw new Error("Could not perform search.");
    }

    throw error;
  }
};

export const initIndex = async (): Promise<void> => {
  try {
    if (await elasticsearch.indices.exists({ index: INDEX_NAME })) {
      const response = await elasticsearch.indices.get({ index: INDEX_NAME });

      const indexName = Object.keys(response)[0];

      logger.info("elasticsearch-activities", "Index exists! Updating Mappings.");

      await elasticsearch.indices.putMapping({
        index: indexName,
        properties: MAPPINGS.properties,
      });
    } else {
      logger.info("elasticsearch-activities", "Creating index!");

      await elasticsearch.indices.create({
        aliases: {
          [INDEX_NAME]: {},
        },
        index: `${INDEX_NAME}-${Date.now()}`,
        mappings: MAPPINGS,
        settings: {
          number_of_shards: config.chainId === 5 ? 4 : 40,
          sort: {
            field: ["timestamp", "createdAt"],
            order: ["desc", "desc"],
          },
        },
      });
    }
  } catch (error) {
    logger.error(
      "elasticsearch-activities",
      JSON.stringify({
        topic: "createIndex",
        error,
      })
    );

    throw error;
  }
};

export const updateActivitiesMissingCollection = async (
  contract: string,
  tokenId: number,
  collection: CollectionsEntity
): Promise<void> => {
  const query = {
    bool: {
      must_not: [
        {
          exists: {
            field: "collection.id",
          },
        },
      ],
      must: [
        {
          term: {
            contract: contract.toLowerCase(),
          },
        },
        {
          term: {
            "token.id": tokenId,
          },
        },
      ],
    },
  };

  try {
    const response = await elasticsearch.updateByQuery({
      index: INDEX_NAME,
      conflicts: "proceed",
      // This is needed due to issue with elasticsearch DSL.
      // eslint-disable-next-line @typescript-eslint/ban-ts-comment
      // @ts-ignore
      query: query,
      script: {
        source:
          "ctx._source.collection = [:]; ctx._source.collection.id = params.collection_id; ctx._source.collection.name = params.collection_name; ctx._source.collection.image = params.collection_image;",
        params: {
          collection_id: collection.id,
          collection_name: collection.name,
          collection_image: collection.metadata.imageUrl,
        },
      },
    });

    if (response?.failures?.length) {
      logger.error(
        "elasticsearch-activities",
        JSON.stringify({
          topic: "updateActivitiesMissingCollection",
          data: {
            contract,
            tokenId,
            collection,
          },
          query: JSON.stringify(query),
          response,
        })
      );
    } else {
      logger.info(
        "elasticsearch-activities",
        JSON.stringify({
          topic: "updateActivitiesMissingCollection",
          data: {
            contract,
            tokenId,
            collection,
          },
          query: JSON.stringify(query),
          response,
        })
      );
    }
  } catch (error) {
    logger.error(
      "elasticsearch-activities",
      JSON.stringify({
        topic: "updateActivitiesMissingCollection",
        data: {
          contract,
          tokenId,
          collection,
        },
        error,
      })
    );

    throw error;
  }
};

export const updateActivitiesCollection = async (
  contract: string,
  tokenId: string,
  newCollection: CollectionsEntity,
  oldCollectionId: string
): Promise<void> => {
  const query = {
    bool: {
      must: [
        {
          term: {
            contract: contract.toLowerCase(),
          },
        },
        {
          term: {
            "token.id": tokenId,
          },
        },
      ],
    },
  };

  try {
    const response = await elasticsearch.updateByQuery({
      index: INDEX_NAME,
      conflicts: "proceed",
      // This is needed due to issue with elasticsearch DSL.
      // eslint-disable-next-line @typescript-eslint/ban-ts-comment
      // @ts-ignore
      query,
      script: {
        source:
          "ctx._source.collection = [:]; ctx._source.collection.id = params.collection_id; ctx._source.collection.name = params.collection_name; ctx._source.collection.image = params.collection_image;",
        params: {
          collection_id: newCollection.id,
          collection_name: newCollection.name,
          collection_image: newCollection.metadata.imageUrl,
        },
      },
    });

    if (response?.failures?.length) {
      logger.error(
        "elasticsearch-activities",
        JSON.stringify({
          topic: "updateActivitiesCollection",
          data: {
            contract,
            tokenId,
            newCollection,
            oldCollectionId,
          },
          query: JSON.stringify(query),
          response,
        })
      );
    } else {
      logger.info(
        "elasticsearch-activities",
        JSON.stringify({
          topic: "updateActivitiesCollection",
          data: {
            contract,
            tokenId,
            newCollection,
            oldCollectionId,
          },
          query: JSON.stringify(query),
          response,
        })
      );
    }
  } catch (error) {
    logger.error(
      "elasticsearch-activities",
      JSON.stringify({
        topic: "updateActivitiesCollection",
        data: {
          contract,
          tokenId,
          oldCollectionId,
          newCollection,
        },
        query: JSON.stringify(query),
        error,
      })
    );

    throw error;
  }
};

export const deleteActivitiesByBlockHash = async (blockHash: string): Promise<void> => {
  const query = {
    bool: {
      must: [
        {
          term: {
            "event.blockHash": blockHash,
          },
        },
      ],
    },
  };

  try {
    const response = await elasticsearch.deleteByQuery({
      index: INDEX_NAME,
      conflicts: "proceed",
      // This is needed due to issue with elasticsearch DSL.
      // eslint-disable-next-line @typescript-eslint/ban-ts-comment
      // @ts-ignore
      query: query,
    });

    if (response?.failures?.length) {
      logger.error(
        "elasticsearch-activities",
        JSON.stringify({
          topic: "deleteActivitiesByBlockHash",
          data: {
            blockHash,
          },
          query,
          response,
        })
      );
    } else {
      logger.info(
        "elasticsearch-activities",
        JSON.stringify({
          topic: "deleteActivitiesByBlockHash",
          data: {
            blockHash,
          },
          query,
          response,
        })
      );
    }
  } catch (error) {
    logger.error(
      "elasticsearch-activities",
      JSON.stringify({
        topic: "deleteActivitiesByBlockHash",
        data: {
          blockHash,
        },
        query: JSON.stringify(query),
        error,
      })
    );

    throw error;
  }
};<|MERGE_RESOLUTION|>--- conflicted
+++ resolved
@@ -291,16 +291,6 @@
       ...params,
     });
 
-<<<<<<< HEAD
-    logger.debug(
-      "elasticsearch-search-activities",
-      JSON.stringify({
-        topic: "_search",
-        latency: esResult.took,
-        params: JSON.stringify(params),
-      })
-    );
-=======
     const results = esResult.hits.hits.map((hit) => hit._source!);
 
     if (retries > 0) {
@@ -324,7 +314,6 @@
         })
       );
     }
->>>>>>> ece703db
 
     return results;
   } catch (error) {
