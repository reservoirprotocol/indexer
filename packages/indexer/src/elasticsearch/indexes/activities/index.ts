--- conflicted
+++ resolved
@@ -739,11 +739,7 @@
     const response = await elasticsearch.updateByQuery({
       index: INDEX_NAME,
       conflicts: "proceed",
-<<<<<<< HEAD
-      slices: "auto",
-=======
       max_docs: 1000,
->>>>>>> 3f1ad654
       // This is needed due to issue with elasticsearch DSL.
       // eslint-disable-next-line @typescript-eslint/ban-ts-comment
       // @ts-ignore
