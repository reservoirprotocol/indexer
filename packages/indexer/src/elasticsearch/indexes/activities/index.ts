--- conflicted
+++ resolved
@@ -1,325 +1,458 @@
-/* eslint-disable @typescript-eslint/no-explicit-any */
-
-import { elasticsearch } from "@/common/elasticsearch";
-
-import {
-  AggregationsAggregate,
-  QueryDslQueryContainer,
-  SearchResponse,
-  Sort,
-} from "@elastic/elasticsearch/lib/api/types";
-
-import { SortResults } from "@elastic/elasticsearch/lib/api/typesWithBodyKey";
-import { logger } from "@/common/logger";
-import { CollectionsEntity } from "@/models/collections/collections-entity";
-
-import { redis } from "@/common/redis";
-import {
-  ActivityDocument,
-  ActivityType,
-  CollectionAggregation,
-} from "@/elasticsearch/indexes/activities/base";
-import { getNetworkName, getNetworkSettings } from "@/config/network";
-import _ from "lodash";
-import { buildContinuation, splitContinuation } from "@/common/utils";
-import { backfillActivitiesElasticsearchJob } from "@/jobs/activities/backfill/backfill-activities-elasticsearch-job";
-
-import * as CONFIG from "@/elasticsearch/indexes/activities/config";
-<<<<<<< HEAD
-import { ElasticMintResult } from "@/api/endpoints/collections/get-trending-mints/v1";
-=======
-import { ElasticMintResult } from "@/api/endpoints/collections";
->>>>>>> be7161eb
-
-const INDEX_NAME = `${getNetworkName()}.activities`;
-
-export const save = async (
-  activities: ActivityDocument[],
-  upsert = true,
-  overrideIndexedAt = true
-): Promise<void> => {
-  try {
-    if (overrideIndexedAt) {
-      activities.forEach((activity) => {
-        activity.indexedAt = new Date();
+  /* eslint-disable @typescript-eslint/no-explicit-any */
+
+  import { elasticsearch } from "@/common/elasticsearch";
+
+  import {
+    AggregationsAggregate,
+    QueryDslQueryContainer,
+    SearchResponse,
+    Sort,
+  } from "@elastic/elasticsearch/lib/api/types";
+
+  import { SortResults } from "@elastic/elasticsearch/lib/api/typesWithBodyKey";
+  import { logger } from "@/common/logger";
+  import { CollectionsEntity } from "@/models/collections/collections-entity";
+
+  import { redis } from "@/common/redis";
+  import {
+    ActivityDocument,
+    ActivityType,
+    CollectionAggregation,
+  } from "@/elasticsearch/indexes/activities/base";
+  import { getNetworkName, getNetworkSettings } from "@/config/network";
+  import _ from "lodash";
+  import { buildContinuation, splitContinuation } from "@/common/utils";
+  import { backfillActivitiesElasticsearchJob } from "@/jobs/activities/backfill/backfill-activities-elasticsearch-job";
+
+  import * as CONFIG from "@/elasticsearch/indexes/activities/config";
+  import { ElasticMintResult } from "@/api/endpoints/collections/get-trending-mints/v1";
+
+  const INDEX_NAME = `${getNetworkName()}.activities`;
+
+  export const save = async (
+    activities: ActivityDocument[],
+    upsert = true,
+    overrideIndexedAt = true
+  ): Promise<void> => {
+    try {
+      if (overrideIndexedAt) {
+        activities.forEach((activity) => {
+          activity.indexedAt = new Date();
+        });
+      }
+
+      const response = await elasticsearch.bulk({
+        body: activities.flatMap((activity) => [
+          { [upsert ? "index" : "create"]: { _index: INDEX_NAME, _id: activity.id } },
+          activity,
+        ]),
       });
-    }
-
-    const response = await elasticsearch.bulk({
-      body: activities.flatMap((activity) => [
-        { [upsert ? "index" : "create"]: { _index: INDEX_NAME, _id: activity.id } },
-        activity,
-      ]),
-    });
-
-    if (response.errors) {
-      if (upsert) {
-        logger.error(
-          "elasticsearch-activities",
-          JSON.stringify({
-            message: "save activities errors",
-            topic: "save",
-            upsert,
-            response,
-          })
-        );
+
+      if (response.errors) {
+        if (upsert) {
+          logger.error(
+            "elasticsearch-activities",
+            JSON.stringify({
+              message: "save activities errors",
+              topic: "save",
+              upsert,
+              response,
+            })
+          );
+        }
       }
-    }
-  } catch (error) {
-    logger.error(
-      "elasticsearch-activities",
-      JSON.stringify({
-        message: `error saving activities. error=${error}`,
-        topic: "save",
-        upsert,
-        error,
-      })
-    );
-
-    throw error;
-  }
-};
-
-export const getChainStatsFromActivity = async () => {
-  const now = Date.now();
-
-  // rounds to 5 minute intervals to take advantage of caching
-  const oneDayAgo =
-    (Math.floor((now - 24 * 60 * 60 * 1000) / (5 * 60 * 1000)) * (5 * 60 * 1000)) / 1000;
-  const sevenDaysAgo =
-    (Math.floor((now - 7 * 24 * 60 * 60 * 1000) / (5 * 60 * 1000)) * (5 * 60 * 1000)) / 1000;
-
-  const periods = [
-    {
-      name: "1day",
-      startTime: oneDayAgo,
-    },
-    {
-      name: "7day",
-      startTime: sevenDaysAgo,
-    },
-  ];
-
-  const queries = periods.map(
-    (period) =>
-      ({
-        name: period.name,
-        body: {
-          query: {
-            constant_score: {
-              filter: {
-                bool: {
-                  filter: [
-                    {
-                      terms: {
-                        type: ["sale", "mint"],
-                      },
-                    },
-                    {
-                      range: {
-                        timestamp: {
-                          gte: period.startTime,
-                          format: "epoch_second",
+    } catch (error) {
+      logger.error(
+        "elasticsearch-activities",
+        JSON.stringify({
+          message: `error saving activities. error=${error}`,
+          topic: "save",
+          upsert,
+          error,
+        })
+      );
+
+      throw error;
+    }
+  };
+
+  export const getChainStatsFromActivity = async () => {
+    const now = Date.now();
+
+    // rounds to 5 minute intervals to take advantage of caching
+    const oneDayAgo =
+      (Math.floor((now - 24 * 60 * 60 * 1000) / (5 * 60 * 1000)) * (5 * 60 * 1000)) / 1000;
+    const sevenDaysAgo =
+      (Math.floor((now - 7 * 24 * 60 * 60 * 1000) / (5 * 60 * 1000)) * (5 * 60 * 1000)) / 1000;
+
+    const periods = [
+      {
+        name: "1day",
+        startTime: oneDayAgo,
+      },
+      {
+        name: "7day",
+        startTime: sevenDaysAgo,
+      },
+    ];
+
+    const queries = periods.map(
+      (period) =>
+        ({
+          name: period.name,
+          body: {
+            query: {
+              constant_score: {
+                filter: {
+                  bool: {
+                    filter: [
+                      {
+                        terms: {
+                          type: ["sale", "mint"],
                         },
                       },
+                      {
+                        range: {
+                          timestamp: {
+                            gte: period.startTime,
+                            format: "epoch_second",
+                          },
+                        },
+                      },
+                    ],
+                  },
+                },
+              },
+            },
+            aggs: {
+              sales_by_type: {
+                terms: {
+                  field: "type",
+                },
+                aggs: {
+                  sales_count: {
+                    value_count: {
+                      field: "id",
                     },
-                  ],
+                  },
+                  total_volume: {
+                    sum: { field: "pricing.priceDecimal" },
+                  },
                 },
               },
             },
-          },
-          aggs: {
-            sales_by_type: {
+            size: 0,
+          },
+        } as any)
+    );
+
+    // fetch time periods in parallel
+    const results = (await Promise.all(
+      queries.map((query) => {
+        return elasticsearch
+          .search({
+            index: INDEX_NAME,
+            body: query.body,
+          })
+          .then((result) => ({ name: query.name, result }));
+      })
+    )) as any;
+
+    return results.reduce((stats: any, result: any) => {
+      const buckets = result?.result?.aggregations?.sales_by_type?.buckets as any;
+      const mints = buckets.find((bucket: any) => bucket.key == "mint");
+      const sales = buckets.find((bucket: any) => bucket.key == "sale");
+
+      const mintCount = mints?.sales_count?.value || 0;
+      const saleCount = sales?.sales_count?.value || 0;
+      const mintVolume = mints?.total_volume?.value || 0;
+      const saleVolume = sales?.total_volume?.value || 0;
+
+      return {
+        ...stats,
+        [result.name]: {
+          mintCount,
+          saleCount,
+          totalCount: mintCount + saleCount,
+          mintVolume: _.round(mintVolume, 2),
+          saleVolume: _.round(saleVolume, 2),
+          totalVolume: _.round(mintVolume + saleVolume, 2),
+        },
+      };
+    }, {});
+  };
+
+  export enum TopSellingFillOptions {
+    sale = "sale",
+    mint = "mint",
+    any = "any",
+  }
+
+  const mapBucketToCollection = (bucket: any, includeRecentSales: boolean) => {
+    const data = bucket?.top_collection_hits?.hits?.hits[0]?._source;
+    const collectionData = data.collection;
+
+    const recentSales = bucket?.top_collection_hits?.hits?.hits.map((hit: any) => {
+      const sale = hit._source;
+
+      return {
+        contract: sale.contract,
+        token: sale.token,
+        collection: sale.collection,
+        toAddress: sale.toAddress,
+        type: sale.type,
+        timestamp: sale.timestamp,
+        pricing: sale.pricing,
+      };
+    });
+
+    return {
+      volume: bucket?.total_volume?.value,
+      count: bucket?.total_sales.value,
+      id: collectionData?.id,
+      name: collectionData?.name,
+      image: collectionData?.image,
+      primaryContract: data?.contract,
+      recentSales: includeRecentSales ? recentSales : [],
+    };
+  };
+
+  export const getTopSellingCollections = async (params: {
+    startTime: number;
+    endTime?: number;
+    fillType: TopSellingFillOptions;
+    sortBy?: "volume" | "sales";
+    limit: number;
+    includeRecentSales: boolean;
+  }): Promise<CollectionAggregation[]> => {
+    const { startTime, endTime, fillType, limit, sortBy } = params;
+
+    const { trendingExcludedContracts } = getNetworkSettings();
+
+    const salesQuery = {
+      bool: {
+        filter: [
+          {
+            terms: {
+              type: fillType == "any" ? ["sale", "mint"] : [fillType],
+            },
+          },
+          {
+            range: {
+              timestamp: {
+                gte: startTime,
+                ...(endTime ? { lte: endTime } : {}),
+                format: "epoch_second",
+              },
+            },
+          },
+        ],
+        ...(trendingExcludedContracts && {
+          must_not: [
+            {
               terms: {
-                field: "type",
+                "collection.id": trendingExcludedContracts,
               },
-              aggs: {
-                sales_count: {
-                  value_count: {
-                    field: "id",
+            },
+          ],
+        }),
+      },
+    } as any;
+
+    const sort = sortBy == "volume" ? { total_volume: "desc" } : { total_transactions: "desc" };
+    const collectionAggregation = {
+      collections: {
+        terms: {
+          field: "collection.id",
+          size: limit,
+          order: sort,
+        },
+        aggs: {
+          total_sales: {
+            value_count: {
+              field: "id",
+            },
+          },
+          total_transactions: {
+            cardinality: {
+              field: "event.txHash",
+            },
+          },
+          total_volume: {
+            sum: {
+              field: "pricing.priceDecimal",
+            },
+          },
+
+          top_collection_hits: {
+            top_hits: {
+              _source: {
+                includes: [
+                  "contract",
+                  "collection.name",
+                  "collection.image",
+                  "collection.id",
+                  "name",
+                  "toAddress",
+                  "token.id",
+                  "token.name",
+                  "token.image",
+                  "type",
+                  "timestamp",
+                  "pricing.price",
+                  "pricing.priceDecimal",
+                  "pricing.currencyPrice",
+                  "pricing.usdPrice",
+                  "pricing.feeBps",
+                  "pricing.currency",
+                  "pricing.value",
+                  "pricing.valueDecimal",
+                  "pricing.currencyValue",
+                  "pricing.normalizedValue",
+                  "pricing.normalizedValueDecimal",
+                  "pricing.currencyNormalizedValue",
+                ],
+              },
+              size: params.includeRecentSales ? 8 : 1,
+
+              ...(params.includeRecentSales && {
+                sort: [
+                  {
+                    timestamp: {
+                      order: "desc",
+                    },
                   },
-                },
-                total_volume: {
-                  sum: { field: "pricing.priceDecimal" },
-                },
+                ],
+              }),
+            },
+          },
+        },
+      },
+    } as any;
+
+    const esResult = (await elasticsearch.search({
+      index: INDEX_NAME,
+      size: 0,
+      body: {
+        query: salesQuery,
+        aggs: collectionAggregation,
+      },
+    })) as any;
+
+    return esResult?.aggregations?.collections?.buckets?.map((bucket: any) =>
+      mapBucketToCollection(bucket, params.includeRecentSales)
+    );
+  };
+
+  export const getTrendingMints = async (params: {
+    contracts: string[];
+    startTime: number;
+    limit: number;
+  }): Promise<ElasticMintResult[]> => {
+    const { contracts, startTime, limit } = params;
+
+    const salesQuery = {
+      bool: {
+        filter: [
+          {
+            term: {
+              type: "mint",
+            },
+          },
+          {
+            range: {
+              timestamp: {
+                gte: startTime,
+                format: "epoch_second",
               },
             },
           },
-          size: 0,
+          {
+            terms: {
+              "collection.id": contracts,
+            },
+          },
+        ],
+      },
+    } as any;
+
+    const collectionAggregation = {
+      collections: {
+        terms: {
+          field: "collection.id",
+          size: limit,
+          order: {
+            total_mints: "desc",
+          },
         },
-      } as any)
-  );
-
-  // fetch time periods in parallel
-  const results = (await Promise.all(
-    queries.map((query) => {
-      return elasticsearch
-        .search({
-          index: INDEX_NAME,
-          body: query.body,
-        })
-        .then((result) => ({ name: query.name, result }));
-    })
-  )) as any;
-
-  return results.reduce((stats: any, result: any) => {
-    const buckets = result?.result?.aggregations?.sales_by_type?.buckets as any;
-    const mints = buckets.find((bucket: any) => bucket.key == "mint");
-    const sales = buckets.find((bucket: any) => bucket.key == "sale");
-
-    const mintCount = mints?.sales_count?.value || 0;
-    const saleCount = sales?.sales_count?.value || 0;
-    const mintVolume = mints?.total_volume?.value || 0;
-    const saleVolume = sales?.total_volume?.value || 0;
-
-    return {
-      ...stats,
-      [result.name]: {
-        mintCount,
-        saleCount,
-        totalCount: mintCount + saleCount,
-        mintVolume: _.round(mintVolume, 2),
-        saleVolume: _.round(saleVolume, 2),
-        totalVolume: _.round(mintVolume + saleVolume, 2),
-      },
-    };
-  }, {});
-};
-
-export enum TopSellingFillOptions {
-  sale = "sale",
-  mint = "mint",
-  any = "any",
-}
-
-const mapBucketToCollection = (bucket: any, includeRecentSales: boolean) => {
-  const data = bucket?.top_collection_hits?.hits?.hits[0]?._source;
-  const collectionData = data.collection;
-
-  const recentSales = bucket?.top_collection_hits?.hits?.hits.map((hit: any) => {
-    const sale = hit._source;
-
-    return {
-      contract: sale.contract,
-      token: sale.token,
-      collection: sale.collection,
-      toAddress: sale.toAddress,
-      type: sale.type,
-      timestamp: sale.timestamp,
-      pricing: sale.pricing,
-    };
-  });
-
-  return {
-    volume: bucket?.total_volume?.value,
-    count: bucket?.total_sales.value,
-    id: collectionData?.id,
-    name: collectionData?.name,
-    image: collectionData?.image,
-    primaryContract: data?.contract,
-    recentSales: includeRecentSales ? recentSales : [],
+        aggs: {
+          total_mints: {
+            value_count: {
+              field: "id",
+            },
+          },
+          total_volume: {
+            sum: {
+              field: "pricing.priceDecimal",
+            },
+          },
+        },
+      },
+    } as any;
+
+    const esResult = (await elasticsearch.search({
+      index: INDEX_NAME,
+      size: 0,
+      body: {
+        query: salesQuery,
+        aggs: collectionAggregation,
+      },
+    })) as any;
+
+    return esResult?.aggregations?.collections?.buckets?.map((bucket: any) => {
+      return {
+        volume: bucket?.total_volume?.value,
+        count: bucket?.total_mints.value,
+        id: bucket.key,
+      };
+    });
   };
-};
-
-export const getTopSellingCollections = async (params: {
-  startTime: number;
-  endTime?: number;
-  fillType: TopSellingFillOptions;
-  sortBy?: "volume" | "sales";
-  limit: number;
-  includeRecentSales: boolean;
-}): Promise<CollectionAggregation[]> => {
-  const { startTime, endTime, fillType, limit, sortBy } = params;
-
-  const { trendingExcludedContracts } = getNetworkSettings();
-
-  const salesQuery = {
-    bool: {
-      filter: [
-        {
-          terms: {
-            type: fillType == "any" ? ["sale", "mint"] : [fillType],
+
+  export const getRecentSalesByCollection = async (
+    collections: string[],
+    fillType: TopSellingFillOptions
+  ) => {
+    const salesQuery = {
+      bool: {
+        filter: [
+          {
+            terms: {
+              "collection.id": collections,
+            },
+          },
+          {
+            terms: {
+              type: fillType == "any" ? ["sale", "mint"] : [fillType],
+            },
+          },
+        ],
+
+        must_not: {
+          term: {
+            "event.washTradingScore": 1,
           },
         },
-        {
-          range: {
-            timestamp: {
-              gte: startTime,
-              ...(endTime ? { lte: endTime } : {}),
-              format: "epoch_second",
-            },
-          },
+      },
+    } as any;
+
+    const collectionAggregation = {
+      collections: {
+        terms: {
+          field: "collection.id",
         },
-      ],
-      ...(trendingExcludedContracts && {
-        must_not: [
-          {
-            terms: {
-              "collection.id": trendingExcludedContracts,
-            },
-          },
-        ],
-      }),
-    },
-  } as any;
-
-  const sort = sortBy == "volume" ? { total_volume: "desc" } : { total_transactions: "desc" };
-  const collectionAggregation = {
-    collections: {
-      terms: {
-        field: "collection.id",
-        size: limit,
-        order: sort,
-      },
-      aggs: {
-        total_sales: {
-          value_count: {
-            field: "id",
-          },
-        },
-        total_transactions: {
-          cardinality: {
-            field: "event.txHash",
-          },
-        },
-        total_volume: {
-          sum: {
-            field: "pricing.priceDecimal",
-          },
-        },
-
-        top_collection_hits: {
-          top_hits: {
-            _source: {
-              includes: [
-                "contract",
-                "collection.name",
-                "collection.image",
-                "collection.id",
-                "name",
-                "toAddress",
-                "token.id",
-                "token.name",
-                "token.image",
-                "type",
-                "timestamp",
-                "pricing.price",
-                "pricing.priceDecimal",
-                "pricing.currencyPrice",
-                "pricing.usdPrice",
-                "pricing.feeBps",
-                "pricing.currency",
-                "pricing.value",
-                "pricing.valueDecimal",
-                "pricing.currencyValue",
-                "pricing.normalizedValue",
-                "pricing.normalizedValueDecimal",
-                "pricing.currencyNormalizedValue",
-              ],
-            },
-            size: params.includeRecentSales ? 8 : 1,
-
-            ...(params.includeRecentSales && {
+        aggs: {
+          recent_sales: {
+            top_hits: {
               sort: [
                 {
                   timestamp: {
@@ -327,1686 +460,1549 @@
                   },
                 },
               ],
-            }),
+              _source: {
+                includes: [
+                  "contract",
+                  "collection.name",
+                  "collection.image",
+                  "collection.id",
+                  "name",
+                  "toAddress",
+                  "token.id",
+                  "token.name",
+                  "token.image",
+                  "type",
+                  "timestamp",
+                  "pricing.price",
+                  "pricing.priceDecimal",
+                  "pricing.currencyPrice",
+                  "pricing.usdPrice",
+                  "pricing.feeBps",
+                  "pricing.currency",
+                  "pricing.value",
+                  "pricing.valueDecimal",
+                  "pricing.currencyValue",
+                  "pricing.normalizedValue",
+                  "pricing.normalizedValueDecimal",
+                  "pricing.currencyNormalizedValue",
+                ],
+              },
+              size: 8,
+            },
           },
         },
       },
-    },
-  } as any;
-
-  const esResult = (await elasticsearch.search({
-    index: INDEX_NAME,
-    size: 0,
-    body: {
-      query: salesQuery,
-      aggs: collectionAggregation,
-    },
-  })) as any;
-
-  return esResult?.aggregations?.collections?.buckets?.map((bucket: any) =>
-    mapBucketToCollection(bucket, params.includeRecentSales)
-  );
-};
-
-export const getTrendingMints = async (params: {
-  contracts: string[];
-  startTime: number;
-  limit: number;
-}): Promise<ElasticMintResult[]> => {
-  const { contracts, startTime, limit } = params;
-
-  const salesQuery = {
-    bool: {
-      filter: [
-        {
-          term: {
-            type: "mint",
-          },
-        },
-        {
-          range: {
-            timestamp: {
-              gte: startTime,
-              format: "epoch_second",
-            },
-          },
-        },
-        {
-          terms: {
-            "collection.id": contracts,
-          },
-        },
-      ],
-    },
-  } as any;
-
-  const collectionAggregation = {
-    collections: {
-      terms: {
-        field: "collection.id",
-        size: limit,
-        order: {
-          total_mints: "desc",
-        },
-      },
-      aggs: {
-        total_mints: {
-          value_count: {
-            field: "id",
-          },
-        },
-        total_volume: {
-          sum: {
-            field: "pricing.priceDecimal",
-          },
-        },
-      },
-    },
-  } as any;
-
-  const esResult = (await elasticsearch.search({
-    index: INDEX_NAME,
-    size: 0,
-    body: {
-      query: salesQuery,
-      aggs: collectionAggregation,
-    },
-  })) as any;
-
-  return esResult?.aggregations?.collections?.buckets?.map((bucket: any) => {
-    return {
-      volume: bucket?.total_volume?.value,
-      count: bucket?.total_mints.value,
-      id: bucket.key,
-    };
-  });
-};
-
-export const getRecentSalesByCollection = async (
-  collections: string[],
-  fillType: TopSellingFillOptions
-) => {
-  const salesQuery = {
-    bool: {
-      filter: [
-        {
-          terms: {
-            "collection.id": collections,
-          },
-        },
-        {
-          terms: {
-            type: fillType == "any" ? ["sale", "mint"] : [fillType],
-          },
-        },
-      ],
-
-      must_not: {
-        term: {
-          "event.washTradingScore": 1,
-        },
-      },
-    },
-  } as any;
-
-  const collectionAggregation = {
-    collections: {
-      terms: {
-        field: "collection.id",
-      },
-      aggs: {
-        recent_sales: {
-          top_hits: {
-            sort: [
-              {
-                timestamp: {
-                  order: "desc",
-                },
+    } as any;
+
+    const esResult = (await elasticsearch.search({
+      index: INDEX_NAME,
+      size: 0,
+      body: {
+        query: salesQuery,
+        aggs: collectionAggregation,
+      },
+    })) as any;
+
+    const result = esResult?.aggregations?.collections?.buckets?.reduce((acc: any, bucket: any) => {
+      acc[bucket.key] = bucket.recent_sales.hits.hits.map((hit: any) => hit._source);
+      return acc;
+    }, {});
+
+    return result;
+  };
+
+  const getPastResults = async (
+    collections: string[],
+    startTime: number,
+    fillType: TopSellingFillOptions
+  ) => {
+    const now = Math.floor(new Date().getTime() / 1000);
+    const period = now - startTime;
+    const previousPeriodStartTime = startTime - period;
+
+    const salesQuery = {
+      bool: {
+        filter: [
+          {
+            terms: {
+              "collection.id": collections,
+            },
+          },
+
+          {
+            terms: {
+              type: fillType == "any" ? ["sale", "mint"] : [fillType],
+            },
+          },
+          {
+            range: {
+              timestamp: {
+                gte: previousPeriodStartTime,
+                lte: startTime,
+                format: "epoch_second",
               },
-            ],
-            _source: {
-              includes: [
-                "contract",
-                "collection.name",
-                "collection.image",
-                "collection.id",
-                "name",
-                "toAddress",
-                "token.id",
-                "token.name",
-                "token.image",
-                "type",
-                "timestamp",
-                "pricing.price",
-                "pricing.priceDecimal",
-                "pricing.currencyPrice",
-                "pricing.usdPrice",
-                "pricing.feeBps",
-                "pricing.currency",
-                "pricing.value",
-                "pricing.valueDecimal",
-                "pricing.currencyValue",
-                "pricing.normalizedValue",
-                "pricing.normalizedValueDecimal",
-                "pricing.currencyNormalizedValue",
-              ],
-            },
-            size: 8,
-          },
-        },
-      },
-    },
-  } as any;
-
-  const esResult = (await elasticsearch.search({
-    index: INDEX_NAME,
-    size: 0,
-    body: {
-      query: salesQuery,
-      aggs: collectionAggregation,
-    },
-  })) as any;
-
-  const result = esResult?.aggregations?.collections?.buckets?.reduce((acc: any, bucket: any) => {
-    acc[bucket.key] = bucket.recent_sales.hits.hits.map((hit: any) => hit._source);
-    return acc;
-  }, {});
-
-  return result;
-};
-
-const getPastResults = async (
-  collections: string[],
-  startTime: number,
-  fillType: TopSellingFillOptions
-) => {
-  const now = Math.floor(new Date().getTime() / 1000);
-  const period = now - startTime;
-  const previousPeriodStartTime = startTime - period;
-
-  const salesQuery = {
-    bool: {
-      filter: [
-        {
-          terms: {
-            "collection.id": collections,
-          },
-        },
-
-        {
-          terms: {
-            type: fillType == "any" ? ["sale", "mint"] : [fillType],
-          },
-        },
-        {
-          range: {
-            timestamp: {
-              gte: previousPeriodStartTime,
-              lte: startTime,
-              format: "epoch_second",
-            },
-          },
-        },
-      ],
-
-      must_not: {
-        term: {
-          "event.washTradingScore": 1,
-        },
-      },
-    },
-  } as any;
-
-  const collectionAggregation = {
-    collections: {
-      terms: {
-        field: "collection.id",
-        size: collections.length,
-      },
-      aggs: {
-        total_sales: {
-          value_count: {
-            field: "id",
-          },
-        },
-        total_volume: {
-          sum: {
-            field: "pricing.priceDecimal",
-          },
-        },
-      },
-    },
-  } as any;
-
-  const esResult = (await elasticsearch.search({
-    index: INDEX_NAME,
-    size: 0,
-    body: {
-      query: salesQuery,
-      aggs: collectionAggregation,
-    },
-  })) as any;
-
-  return esResult?.aggregations?.collections?.buckets?.map((bucket: any) => {
-    return {
-      volume: bucket?.total_volume?.value,
-      count: bucket?.total_sales.value,
-      id: bucket.key,
-    };
-  });
-};
-
-export const getTopSellingCollectionsV2 = async (params: {
-  startTime: number;
-  fillType: TopSellingFillOptions;
-  sortBy?: "volume" | "sales";
-  limit: number;
-}): Promise<CollectionAggregation[]> => {
-  const { startTime, fillType, limit, sortBy } = params;
-
-  const { trendingExcludedContracts } = getNetworkSettings();
-  const spamCollectionsCache = await redis.get("active-spam-collection-ids");
-  const spamCollections = spamCollectionsCache ? JSON.parse(spamCollectionsCache) : [];
-  const excludedCollections = spamCollections.concat(trendingExcludedContracts || []);
-
-  const salesQuery = {
-    bool: {
-      filter: [
-        {
-          terms: {
-            type: fillType == "any" ? ["sale", "mint"] : [fillType],
-          },
-        },
-
-        {
-          range: {
-            timestamp: {
-              gte: startTime,
-              format: "epoch_second",
-            },
-          },
-        },
-      ],
-
-      must_not: [
-        {
+            },
+          },
+        ],
+
+        must_not: {
           term: {
             "event.washTradingScore": 1,
           },
         },
-        ...(excludedCollections.length > 0
-          ? [
-              {
-                terms: {
-                  "collection.id": excludedCollections,
-                },
+      },
+    } as any;
+
+    const collectionAggregation = {
+      collections: {
+        terms: {
+          field: "collection.id",
+          size: collections.length,
+        },
+        aggs: {
+          total_sales: {
+            value_count: {
+              field: "id",
+            },
+          },
+          total_volume: {
+            sum: {
+              field: "pricing.priceDecimal",
+            },
+          },
+        },
+      },
+    } as any;
+
+    const esResult = (await elasticsearch.search({
+      index: INDEX_NAME,
+      size: 0,
+      body: {
+        query: salesQuery,
+        aggs: collectionAggregation,
+      },
+    })) as any;
+
+    return esResult?.aggregations?.collections?.buckets?.map((bucket: any) => {
+      return {
+        volume: bucket?.total_volume?.value,
+        count: bucket?.total_sales.value,
+        id: bucket.key,
+      };
+    });
+  };
+
+  export const getTopSellingCollectionsV2 = async (params: {
+    startTime: number;
+    fillType: TopSellingFillOptions;
+    sortBy?: "volume" | "sales";
+    limit: number;
+  }): Promise<CollectionAggregation[]> => {
+    const { startTime, fillType, limit, sortBy } = params;
+
+    const { trendingExcludedContracts } = getNetworkSettings();
+    const spamCollectionsCache = await redis.get("active-spam-collection-ids");
+    const spamCollections = spamCollectionsCache ? JSON.parse(spamCollectionsCache) : [];
+    const excludedCollections = spamCollections.concat(trendingExcludedContracts || []);
+
+    const salesQuery = {
+      bool: {
+        filter: [
+          {
+            terms: {
+              type: fillType == "any" ? ["sale", "mint"] : [fillType],
+            },
+          },
+
+          {
+            range: {
+              timestamp: {
+                gte: startTime,
+                format: "epoch_second",
               },
-            ]
-          : []),
-      ],
-    },
-  } as any;
-
-  const sort = sortBy == "volume" ? { total_volume: "desc" } : { total_sales: "desc" };
-  const collectionAggregation = {
-    collections: {
-      terms: {
-        field: "collection.id",
-        size: limit,
-        order: sort,
-      },
-      aggs: {
-        total_sales: {
-          value_count: {
-            field: "id",
-          },
+            },
+          },
+        ],
+
+        must_not: [
+          {
+            term: {
+              "event.washTradingScore": 1,
+            },
+          },
+          ...(excludedCollections.length > 0
+            ? [
+                {
+                  terms: {
+                    "collection.id": excludedCollections,
+                  },
+                },
+              ]
+            : []),
+        ],
+      },
+    } as any;
+
+    const sort = sortBy == "volume" ? { total_volume: "desc" } : { total_sales: "desc" };
+    const collectionAggregation = {
+      collections: {
+        terms: {
+          field: "collection.id",
+          size: limit,
+          order: sort,
         },
-        total_transactions: {
-          cardinality: {
-            field: "event.txHash",
+        aggs: {
+          total_sales: {
+            value_count: {
+              field: "id",
+            },
+          },
+          total_transactions: {
+            cardinality: {
+              field: "event.txHash",
+            },
+          },
+          total_volume: {
+            sum: {
+              field: "pricing.priceDecimal",
+            },
           },
         },
-        total_volume: {
-          sum: {
-            field: "pricing.priceDecimal",
+      },
+    } as any;
+
+    const esResult = (await elasticsearch.search({
+      index: INDEX_NAME,
+      size: 0,
+      body: {
+        query: salesQuery,
+        aggs: collectionAggregation,
+      },
+    })) as any;
+
+    const collections = esResult?.aggregations?.collections?.buckets;
+    let pastResults = [] as any;
+
+    if (collections.length > 0) {
+      pastResults = await getPastResults(
+        collections.map((collection: any) => collection.key),
+        startTime,
+        fillType
+      );
+    }
+
+    return esResult?.aggregations?.collections?.buckets?.map((bucket: any) => {
+      const pastResult = pastResults.find((result: any) => result.id == bucket.key);
+
+      return {
+        volume: bucket?.total_volume?.value,
+        volumePercentChange: pastResult?.volume
+          ? _.round(((bucket?.total_volume?.value || 0) / (pastResult?.volume || 1)) * 100 - 100, 2)
+          : null,
+        count: bucket?.total_sales.value,
+        countPercentChange: pastResult?.count
+          ? _.round(((bucket?.total_sales.value || 0) / (pastResult?.count || 1)) * 100 - 100, 2)
+          : null,
+        id: bucket.key,
+      };
+    });
+  };
+
+  export const getTrendingMintsV2 = async (params: {
+    contracts: string[];
+    startTime: number;
+    limit: number;
+  }): Promise<ElasticMintResult[]> => {
+    const { contracts, startTime, limit } = params;
+
+    const salesQuery = {
+      bool: {
+        filter: [
+          {
+            terms: {
+              type: ["mint"],
+            },
+          },
+          {
+            range: {
+              timestamp: {
+                gte: startTime,
+                format: "epoch_second",
+              },
+            },
+          },
+          {
+            terms: {
+              "collection.id": contracts,
+            },
+          },
+        ],
+      },
+    } as any;
+
+    const collectionAggregation = {
+      collections: {
+        terms: {
+          field: "collection.id",
+          size: limit,
+          order: {
+            total_mints: "desc",
           },
         },
-      },
-    },
-  } as any;
-
-  const esResult = (await elasticsearch.search({
-    index: INDEX_NAME,
-    size: 0,
-    body: {
-      query: salesQuery,
-      aggs: collectionAggregation,
-    },
-  })) as any;
-
-  const collections = esResult?.aggregations?.collections?.buckets;
-  let pastResults = [] as any;
-
-  if (collections.length > 0) {
-    pastResults = await getPastResults(
-      collections.map((collection: any) => collection.key),
-      startTime,
-      fillType
-    );
-  }
-
-  return esResult?.aggregations?.collections?.buckets?.map((bucket: any) => {
-    const pastResult = pastResults.find((result: any) => result.id == bucket.key);
-
-    return {
-      volume: bucket?.total_volume?.value,
-      volumePercentChange: pastResult?.volume
-        ? _.round(((bucket?.total_volume?.value || 0) / (pastResult?.volume || 1)) * 100 - 100, 2)
-        : null,
-      count: bucket?.total_sales.value,
-      countPercentChange: pastResult?.count
-        ? _.round(((bucket?.total_sales.value || 0) / (pastResult?.count || 1)) * 100 - 100, 2)
-        : null,
-      id: bucket.key,
-    };
-  });
-};
-
-export const getTrendingMintsV2 = async (params: {
-  contracts: string[];
-  startTime: number;
-  limit: number;
-}): Promise<ElasticMintResult[]> => {
-  const { contracts, startTime, limit } = params;
-
-  const salesQuery = {
-    bool: {
-      filter: [
-        {
-          terms: {
-            type: ["mint"],
+        aggs: {
+          total_mints: {
+            value_count: {
+              field: "id",
+            },
+          },
+          total_volume: {
+            sum: {
+              field: "pricing.priceDecimal",
+            },
           },
         },
-        {
-          range: {
-            timestamp: {
-              gte: startTime,
-              format: "epoch_second",
-            },
-          },
-        },
-        {
-          terms: {
-            "collection.id": contracts,
-          },
-        },
-      ],
-    },
-  } as any;
-
-  const collectionAggregation = {
-    collections: {
-      terms: {
-        field: "collection.id",
-        size: limit,
-        order: {
-          total_mints: "desc",
-        },
-      },
-      aggs: {
-        total_mints: {
-          value_count: {
-            field: "id",
-          },
-        },
-        total_volume: {
-          sum: {
-            field: "pricing.priceDecimal",
-          },
-        },
-      },
-    },
-  } as any;
-
-  const esResult = (await elasticsearch.search({
-    index: INDEX_NAME,
-    size: 0,
-    body: {
-      query: salesQuery,
-      aggs: collectionAggregation,
-    },
-  })) as any;
-
-  return esResult?.aggregations?.collections?.buckets?.map((bucket: any) => {
-    return {
-      volume: bucket?.total_volume?.value,
-      count: bucket?.total_mints.value,
-      id: bucket.key,
-    };
-  });
-};
-
-export const deleteActivitiesById = async (ids: string[]): Promise<void> => {
-  try {
-    const response = await elasticsearch.bulk({
-      body: ids.flatMap((id) => ({ delete: { _index: INDEX_NAME, _id: id } })),
+      },
+    } as any;
+
+    const esResult = (await elasticsearch.search({
+      index: INDEX_NAME,
+      size: 0,
+      body: {
+        query: salesQuery,
+        aggs: collectionAggregation,
+      },
+    })) as any;
+
+    return esResult?.aggregations?.collections?.buckets?.map((bucket: any) => {
+      return {
+        volume: bucket?.total_volume?.value,
+        count: bucket?.total_mints.value,
+        id: bucket.key,
+      };
     });
-
-    if (response.errors) {
-      logger.warn(
-        "elasticsearch-activities",
-        JSON.stringify({
-          topic: "delete-by-id-conflicts",
-          data: {
-            ids: JSON.stringify(ids),
-          },
-          response,
-        })
-      );
-    }
-  } catch (error) {
-    logger.error(
-      "elasticsearch-activities",
-      JSON.stringify({
-        topic: "delete-by-id-error",
-        data: {
-          ids: JSON.stringify(ids),
-        },
-        error,
-      })
-    );
-
-    throw error;
-  }
-};
-
-export const search = async (
-  params: {
-    types?: ActivityType[];
-    tokens?: { contract: string; tokenId: string }[];
-    contracts?: string[];
-    collections?: string[];
-    sources?: number[];
-    users?: string[];
-    startTimestamp?: number;
-    endTimestamp?: number;
-    sortBy?: "timestamp" | "createdAt";
-    sortDirection?: "desc" | "asc";
-    limit?: number;
-    continuation?: string | null;
-    continuationAsInt?: boolean;
-  },
-  debug = false
-): Promise<{ activities: ActivityDocument[]; continuation: string | null }> => {
-  const esQuery = {};
-  params.sortDirection = params.sortDirection ?? "desc";
-
-  (esQuery as any).bool = { filter: [] };
-
-  if (params.types?.length) {
-    (esQuery as any).bool.filter.push({ terms: { type: params.types } });
-  }
-
-  if (params.collections?.length) {
-    const collections = params.collections.map((collection) => collection.toLowerCase());
-
-    (esQuery as any).bool.filter.push({
-      terms: { "collection.id": collections },
-    });
-  }
-
-  if (params.contracts?.length) {
-    const contracts = params.contracts.map((contract) => contract.toLowerCase());
-
-    (esQuery as any).bool.filter.push({
-      terms: { contract: contracts },
-    });
-  }
-
-  if (params.sources?.length) {
-    (esQuery as any).bool.filter.push({
-      terms: { "order.sourceId": params.sources },
-    });
-  }
-
-  if (params.tokens?.length) {
-    if (params.contracts?.length === 1) {
-      (esQuery as any).bool.filter.push({
-        terms: { "token.id": params.tokens.map((token) => token.tokenId) },
+  };
+
+  export const deleteActivitiesById = async (ids: string[]): Promise<void> => {
+    try {
+      const response = await elasticsearch.bulk({
+        body: ids.flatMap((id) => ({ delete: { _index: INDEX_NAME, _id: id } })),
       });
-    } else {
-      const tokensFilter = { bool: { should: [] } };
-
-      for (const token of params.tokens) {
-        const contract = token.contract.toLowerCase();
-        const tokenId = token.tokenId;
-
-        (tokensFilter as any).bool.should.push({
-          bool: {
-            must: [
-              {
-                term: { contract },
-              },
-              {
-                term: { ["token.id"]: tokenId },
-              },
-            ],
-          },
-        });
+
+      if (response.errors) {
+        logger.warn(
+          "elasticsearch-activities",
+          JSON.stringify({
+            topic: "delete-by-id-conflicts",
+            data: {
+              ids: JSON.stringify(ids),
+            },
+            response,
+          })
+        );
       }
-
-      (esQuery as any).bool.filter.push(tokensFilter);
-    }
-  }
-
-  if (params.users?.length) {
-    const users = params.users.map((user) => user.toLowerCase());
-
-    const usersFilter = { bool: { should: [] } };
-
-    (usersFilter as any).bool.should.push({
-      terms: { fromAddress: users },
-    });
-
-    (usersFilter as any).bool.should.push({
-      terms: { toAddress: users },
-    });
-
-    (esQuery as any).bool.filter.push(usersFilter);
-  }
-
-  if (params.startTimestamp) {
-    (esQuery as any).bool.filter.push({
-      range: { timestamp: { gte: params.startTimestamp, format: "epoch_second" } },
-    });
-  }
-
-  if (params.endTimestamp) {
-    (esQuery as any).bool.filter.push({
-      range: { timestamp: { lt: params.endTimestamp, format: "epoch_second" } },
-    });
-  }
-
-  let searchAfter: string[] = [];
-
-  if (params.continuation) {
-    if (params.continuationAsInt) {
-      searchAfter = [params.continuation];
-    } else {
-      searchAfter = _.split(splitContinuation(params.continuation)[0], "_");
-    }
-  }
-
-  const esSort: any[] = [];
-
-  if (params.sortBy == "timestamp") {
-    esSort.push({ timestamp: { order: params.sortDirection, format: "epoch_second" } });
-  } else {
-    esSort.push({ createdAt: { order: params.sortDirection } });
-  }
-
-  // Backward compatibility
-  if (searchAfter?.length != 1 && !params.continuationAsInt) {
-    esSort.push({ id: { order: params.sortDirection } });
-  }
-
-  try {
-    const esResult = await _search(
-      {
-        query: esQuery,
-        sort: esSort as Sort,
-        size: params.limit,
-        search_after: searchAfter?.length ? searchAfter : undefined,
-      },
-      0,
-      debug
-    );
-
-    const activities: ActivityDocument[] = esResult.hits.hits.map((hit) => hit._source!);
-
-    let continuation = null;
-
-    if (esResult.hits.hits.length === params.limit) {
-      const lastResult = _.last(esResult.hits.hits);
-
-      if (lastResult) {
-        const lastResultSortValue = lastResult.sort!.join("_");
-
-        if (params.continuationAsInt) {
-          continuation = `${lastResultSortValue}`;
-        } else {
-          continuation = buildContinuation(`${lastResultSortValue}`);
-        }
-      }
-    }
-
-    return { activities, continuation };
-  } catch (error) {
-    logger.error(
-      "elasticsearch-activities",
-      JSON.stringify({
-        topic: "search",
-        data: {
-          params: params,
-        },
-        error,
-      })
-    );
-
-    throw error;
-  }
-};
-
-export const _search = async (
-  params: {
-    _source?: string[] | undefined;
-    query?: QueryDslQueryContainer | undefined;
-    sort?: Sort | undefined;
-    size?: number | undefined;
-    search_after?: SortResults | undefined;
-    track_total_hits?: boolean;
-  },
-  retries = 0,
-  debug = false
-): Promise<SearchResponse<ActivityDocument, Record<string, AggregationsAggregate>>> => {
-  try {
-    params.track_total_hits = params.track_total_hits ?? false;
-
-    const esResult = await elasticsearch.search<ActivityDocument>({
-      index: INDEX_NAME,
-      ...params,
-    });
-
-    if (retries > 0 || debug) {
-      logger.info(
-        "elasticsearch-activities",
-        JSON.stringify({
-          topic: "_search",
-          latency: esResult.took,
-          paramsJSON: JSON.stringify(params),
-          retries,
-          esResult: debug ? esResult : undefined,
-          params: debug ? params : undefined,
-        })
-      );
-    }
-
-    return esResult;
-  } catch (error) {
-    const retryableError =
-      (error as any).meta?.meta?.aborted ||
-      (error as any).meta?.body?.error?.caused_by?.type === "node_not_connected_exception";
-
-    if (retryableError) {
-      logger.warn(
-        "elasticsearch-activities",
-        JSON.stringify({
-          topic: "_search",
-          message: "Retrying...",
-          data: {
-            params: JSON.stringify(params),
-          },
-          error,
-          retries,
-        })
-      );
-
-      if (retries <= 3) {
-        retries += 1;
-        return _search(params, retries, debug);
-      }
-
+    } catch (error) {
       logger.error(
         "elasticsearch-activities",
         JSON.stringify({
-          topic: "_search",
-          message: "Max retries reached.",
+          topic: "delete-by-id-error",
           data: {
-            params: JSON.stringify(params),
+            ids: JSON.stringify(ids),
           },
           error,
-          retries,
         })
       );
 
-      throw new Error("Could not perform search.");
+      throw error;
+    }
+  };
+
+  export const search = async (
+    params: {
+      types?: ActivityType[];
+      tokens?: { contract: string; tokenId: string }[];
+      contracts?: string[];
+      collections?: string[];
+      sources?: number[];
+      users?: string[];
+      startTimestamp?: number;
+      endTimestamp?: number;
+      sortBy?: "timestamp" | "createdAt";
+      sortDirection?: "desc" | "asc";
+      limit?: number;
+      continuation?: string | null;
+      continuationAsInt?: boolean;
+    },
+    debug = false
+  ): Promise<{ activities: ActivityDocument[]; continuation: string | null }> => {
+    const esQuery = {};
+    params.sortDirection = params.sortDirection ?? "desc";
+
+    (esQuery as any).bool = { filter: [] };
+
+    if (params.types?.length) {
+      (esQuery as any).bool.filter.push({ terms: { type: params.types } });
+    }
+
+    if (params.collections?.length) {
+      const collections = params.collections.map((collection) => collection.toLowerCase());
+
+      (esQuery as any).bool.filter.push({
+        terms: { "collection.id": collections },
+      });
+    }
+
+    if (params.contracts?.length) {
+      const contracts = params.contracts.map((contract) => contract.toLowerCase());
+
+      (esQuery as any).bool.filter.push({
+        terms: { contract: contracts },
+      });
+    }
+
+    if (params.sources?.length) {
+      (esQuery as any).bool.filter.push({
+        terms: { "order.sourceId": params.sources },
+      });
+    }
+
+    if (params.tokens?.length) {
+      if (params.contracts?.length === 1) {
+        (esQuery as any).bool.filter.push({
+          terms: { "token.id": params.tokens.map((token) => token.tokenId) },
+        });
+      } else {
+        const tokensFilter = { bool: { should: [] } };
+
+        for (const token of params.tokens) {
+          const contract = token.contract.toLowerCase();
+          const tokenId = token.tokenId;
+
+          (tokensFilter as any).bool.should.push({
+            bool: {
+              must: [
+                {
+                  term: { contract },
+                },
+                {
+                  term: { ["token.id"]: tokenId },
+                },
+              ],
+            },
+          });
+        }
+
+        (esQuery as any).bool.filter.push(tokensFilter);
+      }
+    }
+
+    if (params.users?.length) {
+      const users = params.users.map((user) => user.toLowerCase());
+
+      const usersFilter = { bool: { should: [] } };
+
+      (usersFilter as any).bool.should.push({
+        terms: { fromAddress: users },
+      });
+
+      (usersFilter as any).bool.should.push({
+        terms: { toAddress: users },
+      });
+
+      (esQuery as any).bool.filter.push(usersFilter);
+    }
+
+    if (params.startTimestamp) {
+      (esQuery as any).bool.filter.push({
+        range: { timestamp: { gte: params.startTimestamp, format: "epoch_second" } },
+      });
+    }
+
+    if (params.endTimestamp) {
+      (esQuery as any).bool.filter.push({
+        range: { timestamp: { lt: params.endTimestamp, format: "epoch_second" } },
+      });
+    }
+
+    let searchAfter: string[] = [];
+
+    if (params.continuation) {
+      if (params.continuationAsInt) {
+        searchAfter = [params.continuation];
+      } else {
+        searchAfter = _.split(splitContinuation(params.continuation)[0], "_");
+      }
+    }
+
+    const esSort: any[] = [];
+
+    if (params.sortBy == "timestamp") {
+      esSort.push({ timestamp: { order: params.sortDirection, format: "epoch_second" } });
     } else {
+      esSort.push({ createdAt: { order: params.sortDirection } });
+    }
+
+    // Backward compatibility
+    if (searchAfter?.length != 1 && !params.continuationAsInt) {
+      esSort.push({ id: { order: params.sortDirection } });
+    }
+
+    try {
+      const esResult = await _search(
+        {
+          query: esQuery,
+          sort: esSort as Sort,
+          size: params.limit,
+          search_after: searchAfter?.length ? searchAfter : undefined,
+        },
+        0,
+        debug
+      );
+
+      const activities: ActivityDocument[] = esResult.hits.hits.map((hit) => hit._source!);
+
+      let continuation = null;
+
+      if (esResult.hits.hits.length === params.limit) {
+        const lastResult = _.last(esResult.hits.hits);
+
+        if (lastResult) {
+          const lastResultSortValue = lastResult.sort!.join("_");
+
+          if (params.continuationAsInt) {
+            continuation = `${lastResultSortValue}`;
+          } else {
+            continuation = buildContinuation(`${lastResultSortValue}`);
+          }
+        }
+      }
+
+      return { activities, continuation };
+    } catch (error) {
       logger.error(
         "elasticsearch-activities",
         JSON.stringify({
-          topic: "_search",
-          message: "Unexpected error.",
+          topic: "search",
           data: {
-            params: JSON.stringify(params),
+            params: params,
           },
           error,
-          retries,
         })
       );
-    }
-
-    throw error;
-  }
-};
-
-export const getIndexName = (): string => {
-  return INDEX_NAME;
-};
-
-export const initIndex = async (): Promise<void> => {
-  try {
-    const indexConfigName =
-      getNetworkSettings().elasticsearch?.indexes?.activities?.configName ?? "CONFIG_DEFAULT";
-
-    // eslint-disable-next-line @typescript-eslint/ban-ts-comment
-    // @ts-ignore
-    const indexConfig = CONFIG[indexConfigName];
-
-    if (await elasticsearch.indices.exists({ index: INDEX_NAME })) {
-      logger.info(
-        "elasticsearch-activities",
-        JSON.stringify({
-          topic: "initIndex",
-          message: "Index already exists.",
-          indexName: INDEX_NAME,
-          indexConfig,
-          indexSettings: getNetworkSettings().elasticsearch?.indexes?.activities,
-        })
-      );
-
-      if (getNetworkSettings().elasticsearch?.indexes?.activities?.disableMappingsUpdate) {
+
+      throw error;
+    }
+  };
+
+  export const _search = async (
+    params: {
+      _source?: string[] | undefined;
+      query?: QueryDslQueryContainer | undefined;
+      sort?: Sort | undefined;
+      size?: number | undefined;
+      search_after?: SortResults | undefined;
+      track_total_hits?: boolean;
+    },
+    retries = 0,
+    debug = false
+  ): Promise<SearchResponse<ActivityDocument, Record<string, AggregationsAggregate>>> => {
+    try {
+      params.track_total_hits = params.track_total_hits ?? false;
+
+      const esResult = await elasticsearch.search<ActivityDocument>({
+        index: INDEX_NAME,
+        ...params,
+      });
+
+      if (retries > 0 || debug) {
+        logger.info(
+          "elasticsearch-activities",
+          JSON.stringify({
+            topic: "_search",
+            latency: esResult.took,
+            paramsJSON: JSON.stringify(params),
+            retries,
+            esResult: debug ? esResult : undefined,
+            params: debug ? params : undefined,
+          })
+        );
+      }
+
+      return esResult;
+    } catch (error) {
+      const retryableError =
+        (error as any).meta?.meta?.aborted ||
+        (error as any).meta?.body?.error?.caused_by?.type === "node_not_connected_exception";
+
+      if (retryableError) {
+        logger.warn(
+          "elasticsearch-activities",
+          JSON.stringify({
+            topic: "_search",
+            message: "Retrying...",
+            data: {
+              params: JSON.stringify(params),
+            },
+            error,
+            retries,
+          })
+        );
+
+        if (retries <= 3) {
+          retries += 1;
+          return _search(params, retries, debug);
+        }
+
+        logger.error(
+          "elasticsearch-activities",
+          JSON.stringify({
+            topic: "_search",
+            message: "Max retries reached.",
+            data: {
+              params: JSON.stringify(params),
+            },
+            error,
+            retries,
+          })
+        );
+
+        throw new Error("Could not perform search.");
+      } else {
+        logger.error(
+          "elasticsearch-activities",
+          JSON.stringify({
+            topic: "_search",
+            message: "Unexpected error.",
+            data: {
+              params: JSON.stringify(params),
+            },
+            error,
+            retries,
+          })
+        );
+      }
+
+      throw error;
+    }
+  };
+
+  export const getIndexName = (): string => {
+    return INDEX_NAME;
+  };
+
+  export const initIndex = async (): Promise<void> => {
+    try {
+      const indexConfigName =
+        getNetworkSettings().elasticsearch?.indexes?.activities?.configName ?? "CONFIG_DEFAULT";
+
+      // eslint-disable-next-line @typescript-eslint/ban-ts-comment
+      // @ts-ignore
+      const indexConfig = CONFIG[indexConfigName];
+
+      if (await elasticsearch.indices.exists({ index: INDEX_NAME })) {
         logger.info(
           "elasticsearch-activities",
           JSON.stringify({
             topic: "initIndex",
-            message: "Mappings update disabled.",
+            message: "Index already exists.",
             indexName: INDEX_NAME,
             indexConfig,
             indexSettings: getNetworkSettings().elasticsearch?.indexes?.activities,
           })
         );
 
-        return;
+        if (getNetworkSettings().elasticsearch?.indexes?.activities?.disableMappingsUpdate) {
+          logger.info(
+            "elasticsearch-activities",
+            JSON.stringify({
+              topic: "initIndex",
+              message: "Mappings update disabled.",
+              indexName: INDEX_NAME,
+              indexConfig,
+              indexSettings: getNetworkSettings().elasticsearch?.indexes?.activities,
+            })
+          );
+
+          return;
+        }
+
+        const getIndexResponse = await elasticsearch.indices.get({ index: INDEX_NAME });
+
+        const indexName = Object.keys(getIndexResponse)[0];
+
+        const putMappingResponse = await elasticsearch.indices.putMapping({
+          index: indexName,
+          properties: indexConfig.mappings.properties,
+        });
+
+        logger.info(
+          "elasticsearch-activities",
+          JSON.stringify({
+            topic: "initIndex",
+            message: "Updated mappings.",
+            indexName: INDEX_NAME,
+            indexConfig,
+            indexSettings: getNetworkSettings().elasticsearch?.indexes?.activities,
+            putMappingResponse,
+          })
+        );
+      } else {
+        logger.info(
+          "elasticsearch-activities",
+          JSON.stringify({
+            topic: "initIndex",
+            message: "Creating Index.",
+            indexName: INDEX_NAME,
+            indexConfig,
+            indexSettings: getNetworkSettings().elasticsearch?.indexes?.activities,
+          })
+        );
+
+        const params = {
+          aliases: {
+            [INDEX_NAME]: {},
+          },
+          index: `${INDEX_NAME}-${Date.now()}`,
+          ...indexConfig,
+        };
+
+        const createIndexResponse = await elasticsearch.indices.create(params);
+
+        logger.info(
+          "elasticsearch-activities",
+          JSON.stringify({
+            topic: "initIndex",
+            message: "Index Created!",
+            indexName: INDEX_NAME,
+            indexConfig,
+            indexSettings: getNetworkSettings().elasticsearch?.indexes?.activities,
+            params,
+            createIndexResponse,
+          })
+        );
+
+        await backfillActivitiesElasticsearchJob.addToQueue();
       }
-
-      const getIndexResponse = await elasticsearch.indices.get({ index: INDEX_NAME });
-
-      const indexName = Object.keys(getIndexResponse)[0];
-
-      const putMappingResponse = await elasticsearch.indices.putMapping({
-        index: indexName,
-        properties: indexConfig.mappings.properties,
-      });
-
-      logger.info(
+    } catch (error) {
+      logger.error(
         "elasticsearch-activities",
         JSON.stringify({
           topic: "initIndex",
-          message: "Updated mappings.",
+          message: "Error.",
           indexName: INDEX_NAME,
-          indexConfig,
           indexSettings: getNetworkSettings().elasticsearch?.indexes?.activities,
-          putMappingResponse,
-        })
-      );
-    } else {
-      logger.info(
-        "elasticsearch-activities",
-        JSON.stringify({
-          topic: "initIndex",
-          message: "Creating Index.",
-          indexName: INDEX_NAME,
-          indexConfig,
-          indexSettings: getNetworkSettings().elasticsearch?.indexes?.activities,
-        })
-      );
-
-      const params = {
-        aliases: {
-          [INDEX_NAME]: {},
-        },
-        index: `${INDEX_NAME}-${Date.now()}`,
-        ...indexConfig,
-      };
-
-      const createIndexResponse = await elasticsearch.indices.create(params);
-
-      logger.info(
-        "elasticsearch-activities",
-        JSON.stringify({
-          topic: "initIndex",
-          message: "Index Created!",
-          indexName: INDEX_NAME,
-          indexConfig,
-          indexSettings: getNetworkSettings().elasticsearch?.indexes?.activities,
-          params,
-          createIndexResponse,
-        })
-      );
-
-      await backfillActivitiesElasticsearchJob.addToQueue();
-    }
-  } catch (error) {
-    logger.error(
-      "elasticsearch-activities",
-      JSON.stringify({
-        topic: "initIndex",
-        message: "Error.",
-        indexName: INDEX_NAME,
-        indexSettings: getNetworkSettings().elasticsearch?.indexes?.activities,
-        error,
-      })
-    );
-
-    throw error;
-  }
-};
-
-export const updateActivitiesMissingCollection = async (
-  contract: string,
-  tokenId: number,
-  collection: CollectionsEntity
-): Promise<boolean> => {
-  let keepGoing = false;
-
-  const query = {
-    bool: {
-      must_not: [
-        {
-          exists: {
-            field: "collection.id",
-          },
-        },
-      ],
-      must: [
-        {
-          term: {
-            contract: contract.toLowerCase(),
-          },
-        },
-        {
-          term: {
-            "token.id": tokenId,
-          },
-        },
-      ],
-    },
-  };
-
-  try {
-    const esResult = await _search({
-      _source: ["id"],
-      // This is needed due to issue with elasticsearch DSL.
-      // eslint-disable-next-line @typescript-eslint/ban-ts-comment
-      // @ts-ignore
-      query,
-      size: 1000,
-    });
-
-    const pendingUpdateActivities: string[] = esResult.hits.hits.map((hit) => hit._source!.id);
-
-    if (pendingUpdateActivities.length) {
-      const bulkParams = {
-        body: pendingUpdateActivities.flatMap((activityId) => [
-          { update: { _index: INDEX_NAME, _id: activityId, retry_on_conflict: 3 } },
-          {
-            script: {
-              source:
-                "ctx._source.collection = [:]; ctx._source.collection.id = params.collection_id; ctx._source.collection.name = params.collection_name; ctx._source.collection.image = params.collection_image;",
-              params: {
-                collection_id: collection.id,
-                collection_name: collection.name,
-                collection_image: collection.metadata?.imageUrl,
-              },
-            },
-          },
-        ]),
-        filter_path: "items.*.error",
-      };
-
-      const response = await elasticsearch.bulk(bulkParams, { ignore: [404] });
-
-      if (response?.errors) {
-        keepGoing = response?.items.some((item) => item.update?.status !== 400);
-
-        logger.error(
-          "elasticsearch-activities",
-          JSON.stringify({
-            topic: "updateActivitiesMissingCollection",
-            message: `Errors in response`,
-            data: {
-              contract,
-              tokenId,
-              collection,
-            },
-            bulkParams,
-            response,
-            keepGoing,
-          })
-        );
-      } else {
-        keepGoing = pendingUpdateActivities.length === 1000;
-
-        // logger.info(
-        //   "elasticsearch-activities",
-        //   JSON.stringify({
-        //     topic: "updateActivitiesMissingCollection",
-        //     message: `Success`,
-        //     data: {
-        //       contract,
-        //       tokenId,
-        //       collection,
-        //     },
-        //     bulkParams,
-        //     response,
-        //     keepGoing,
-        //   })
-        // );
-      }
-    }
-  } catch (error) {
-    const retryableError =
-      (error as any).meta?.meta?.aborted ||
-      (error as any).meta?.body?.error?.caused_by?.type === "node_not_connected_exception";
-
-    if (retryableError) {
-      logger.warn(
-        "elasticsearch-activities",
-        JSON.stringify({
-          topic: "updateActivitiesMissingCollection",
-          message: `Unexpected error`,
-          data: {
-            contract,
-            tokenId,
-            collection,
-          },
           error,
         })
       );
 
-      keepGoing = true;
-    } else {
-      logger.error(
-        "elasticsearch-activities",
-        JSON.stringify({
-          topic: "updateActivitiesMissingCollection",
-          message: `Unexpected error`,
-          data: {
-            contract,
-            tokenId,
-            collection,
-          },
-          error,
-        })
-      );
-
       throw error;
     }
-  }
-
-  return keepGoing;
-};
-
-export const updateActivitiesCollection = async (
-  contract: string,
-  tokenId: string,
-  newCollection: CollectionsEntity,
-  oldCollectionId: string
-): Promise<boolean> => {
-  let keepGoing = false;
-
-  const query = {
-    bool: {
-      must_not: [
-        {
-          term: {
-            "collection.id": newCollection.id,
-          },
-        },
-      ],
-      must: [
-        {
-          term: {
-            contract: contract.toLowerCase(),
-          },
-        },
-        {
-          term: {
-            "token.id": tokenId,
-          },
-        },
-      ],
-    },
   };
 
-  try {
-    const esResult = await _search(
-      {
+  export const updateActivitiesMissingCollection = async (
+    contract: string,
+    tokenId: number,
+    collection: CollectionsEntity
+  ): Promise<boolean> => {
+    let keepGoing = false;
+
+    const query = {
+      bool: {
+        must_not: [
+          {
+            exists: {
+              field: "collection.id",
+            },
+          },
+        ],
+        must: [
+          {
+            term: {
+              contract: contract.toLowerCase(),
+            },
+          },
+          {
+            term: {
+              "token.id": tokenId,
+            },
+          },
+        ],
+      },
+    };
+
+    try {
+      const esResult = await _search({
         _source: ["id"],
         // This is needed due to issue with elasticsearch DSL.
         // eslint-disable-next-line @typescript-eslint/ban-ts-comment
         // @ts-ignore
         query,
         size: 1000,
-      },
-      0,
-      true
-    );
-
-    const pendingUpdateDocuments: { id: string; index: string }[] = esResult.hits.hits.map(
-      (hit) => ({ id: hit._source!.id, index: hit._index })
-    );
-
-    if (pendingUpdateDocuments.length) {
-      const bulkParams = {
-        body: pendingUpdateDocuments.flatMap((document) => [
-          { update: { _index: document.index, _id: document.id, retry_on_conflict: 3 } },
-          {
-            script: {
-              source:
-                "ctx._source.collection = [:]; ctx._source.collection.id = params.collection_id; ctx._source.collection.name = params.collection_name; ctx._source.collection.image = params.collection_image;",
-              params: {
-                collection_id: newCollection.id,
-                collection_name: newCollection.name,
-                collection_image: newCollection.metadata?.imageUrl,
+      });
+
+      const pendingUpdateActivities: string[] = esResult.hits.hits.map((hit) => hit._source!.id);
+
+      if (pendingUpdateActivities.length) {
+        const bulkParams = {
+          body: pendingUpdateActivities.flatMap((activityId) => [
+            { update: { _index: INDEX_NAME, _id: activityId, retry_on_conflict: 3 } },
+            {
+              script: {
+                source:
+                  "ctx._source.collection = [:]; ctx._source.collection.id = params.collection_id; ctx._source.collection.name = params.collection_name; ctx._source.collection.image = params.collection_image;",
+                params: {
+                  collection_id: collection.id,
+                  collection_name: collection.name,
+                  collection_image: collection.metadata?.imageUrl,
+                },
               },
             },
-          },
-        ]),
-        filter_path: "items.*.error",
-      };
-
-      const response = await elasticsearch.bulk(bulkParams, { ignore: [404] });
-
-      if (response?.errors) {
-        keepGoing = response?.items.some((item) => item.update?.status !== 400);
-
+          ]),
+          filter_path: "items.*.error",
+        };
+
+        const response = await elasticsearch.bulk(bulkParams, { ignore: [404] });
+
+        if (response?.errors) {
+          keepGoing = response?.items.some((item) => item.update?.status !== 400);
+
+          logger.error(
+            "elasticsearch-activities",
+            JSON.stringify({
+              topic: "updateActivitiesMissingCollection",
+              message: `Errors in response`,
+              data: {
+                contract,
+                tokenId,
+                collection,
+              },
+              bulkParams,
+              response,
+              keepGoing,
+            })
+          );
+        } else {
+          keepGoing = pendingUpdateActivities.length === 1000;
+
+          // logger.info(
+          //   "elasticsearch-activities",
+          //   JSON.stringify({
+          //     topic: "updateActivitiesMissingCollection",
+          //     message: `Success`,
+          //     data: {
+          //       contract,
+          //       tokenId,
+          //       collection,
+          //     },
+          //     bulkParams,
+          //     response,
+          //     keepGoing,
+          //   })
+          // );
+        }
+      }
+    } catch (error) {
+      const retryableError =
+        (error as any).meta?.meta?.aborted ||
+        (error as any).meta?.body?.error?.caused_by?.type === "node_not_connected_exception";
+
+      if (retryableError) {
+        logger.warn(
+          "elasticsearch-activities",
+          JSON.stringify({
+            topic: "updateActivitiesMissingCollection",
+            message: `Unexpected error`,
+            data: {
+              contract,
+              tokenId,
+              collection,
+            },
+            error,
+          })
+        );
+
+        keepGoing = true;
+      } else {
         logger.error(
           "elasticsearch-activities",
           JSON.stringify({
+            topic: "updateActivitiesMissingCollection",
+            message: `Unexpected error`,
+            data: {
+              contract,
+              tokenId,
+              collection,
+            },
+            error,
+          })
+        );
+
+        throw error;
+      }
+    }
+
+    return keepGoing;
+  };
+
+  export const updateActivitiesCollection = async (
+    contract: string,
+    tokenId: string,
+    newCollection: CollectionsEntity,
+    oldCollectionId: string
+  ): Promise<boolean> => {
+    let keepGoing = false;
+
+    const query = {
+      bool: {
+        must_not: [
+          {
+            term: {
+              "collection.id": newCollection.id,
+            },
+          },
+        ],
+        must: [
+          {
+            term: {
+              contract: contract.toLowerCase(),
+            },
+          },
+          {
+            term: {
+              "token.id": tokenId,
+            },
+          },
+        ],
+      },
+    };
+
+    try {
+      const esResult = await _search(
+        {
+          _source: ["id"],
+          // This is needed due to issue with elasticsearch DSL.
+          // eslint-disable-next-line @typescript-eslint/ban-ts-comment
+          // @ts-ignore
+          query,
+          size: 1000,
+        },
+        0,
+        true
+      );
+
+      const pendingUpdateDocuments: { id: string; index: string }[] = esResult.hits.hits.map(
+        (hit) => ({ id: hit._source!.id, index: hit._index })
+      );
+
+      if (pendingUpdateDocuments.length) {
+        const bulkParams = {
+          body: pendingUpdateDocuments.flatMap((document) => [
+            { update: { _index: document.index, _id: document.id, retry_on_conflict: 3 } },
+            {
+              script: {
+                source:
+                  "ctx._source.collection = [:]; ctx._source.collection.id = params.collection_id; ctx._source.collection.name = params.collection_name; ctx._source.collection.image = params.collection_image;",
+                params: {
+                  collection_id: newCollection.id,
+                  collection_name: newCollection.name,
+                  collection_image: newCollection.metadata?.imageUrl,
+                },
+              },
+            },
+          ]),
+          filter_path: "items.*.error",
+        };
+
+        const response = await elasticsearch.bulk(bulkParams, { ignore: [404] });
+
+        if (response?.errors) {
+          keepGoing = response?.items.some((item) => item.update?.status !== 400);
+
+          logger.error(
+            "elasticsearch-activities",
+            JSON.stringify({
+              topic: "updateActivitiesCollection",
+              message: `Errors in response`,
+              data: {
+                contract,
+                tokenId,
+                newCollection,
+                oldCollectionId,
+              },
+              bulkParams,
+              response,
+            })
+          );
+        } else {
+          keepGoing = pendingUpdateDocuments.length === 1000;
+
+          // logger.info(
+          //   "elasticsearch-activities",
+          //   JSON.stringify({
+          //     topic: "updateActivitiesCollection",
+          //     message: `Success`,
+          //     data: {
+          //       contract,
+          //       tokenId,
+          //       newCollection,
+          //       oldCollectionId,
+          //     },
+          //     bulkParams,
+          //     response,
+          //     keepGoing,
+          //   })
+          // );
+        }
+      }
+    } catch (error) {
+      const retryableError =
+        (error as any).meta?.meta?.aborted ||
+        (error as any).meta?.body?.error?.caused_by?.type === "node_not_connected_exception";
+
+      if (retryableError) {
+        logger.warn(
+          "elasticsearch-activities",
+          JSON.stringify({
             topic: "updateActivitiesCollection",
-            message: `Errors in response`,
+            message: `Unexpected error`,
             data: {
               contract,
               tokenId,
               newCollection,
               oldCollectionId,
             },
-            bulkParams,
-            response,
+            error,
           })
         );
+
+        keepGoing = true;
       } else {
-        keepGoing = pendingUpdateDocuments.length === 1000;
-
-        // logger.info(
-        //   "elasticsearch-activities",
-        //   JSON.stringify({
-        //     topic: "updateActivitiesCollection",
-        //     message: `Success`,
-        //     data: {
-        //       contract,
-        //       tokenId,
-        //       newCollection,
-        //       oldCollectionId,
-        //     },
-        //     bulkParams,
-        //     response,
-        //     keepGoing,
-        //   })
-        // );
+        logger.error(
+          "elasticsearch-activities",
+          JSON.stringify({
+            topic: "updateActivitiesCollection",
+            message: `Unexpected error`,
+            data: {
+              contract,
+              tokenId,
+              newCollection,
+              oldCollectionId,
+            },
+            error,
+          })
+        );
+
+        throw error;
       }
     }
-  } catch (error) {
-    const retryableError =
-      (error as any).meta?.meta?.aborted ||
-      (error as any).meta?.body?.error?.caused_by?.type === "node_not_connected_exception";
-
-    if (retryableError) {
-      logger.warn(
-        "elasticsearch-activities",
-        JSON.stringify({
-          topic: "updateActivitiesCollection",
-          message: `Unexpected error`,
-          data: {
-            contract,
-            tokenId,
-            newCollection,
-            oldCollectionId,
-          },
-          error,
-        })
-      );
-
-      keepGoing = true;
-    } else {
-      logger.error(
-        "elasticsearch-activities",
-        JSON.stringify({
-          topic: "updateActivitiesCollection",
-          message: `Unexpected error`,
-          data: {
-            contract,
-            tokenId,
-            newCollection,
-            oldCollectionId,
-          },
-          error,
-        })
-      );
-
-      throw error;
-    }
-  }
-
-  return keepGoing;
-};
-
-export const updateActivitiesTokenMetadata = async (
-  contract: string,
-  tokenId: string,
-  tokenData: { name: string | null; image: string | null; media: string | null }
-): Promise<boolean> => {
-  let keepGoing = false;
-
-  const should: any[] = [
-    {
-      bool: tokenData.name
-        ? {
+
+    return keepGoing;
+  };
+
+  export const updateActivitiesTokenMetadata = async (
+    contract: string,
+    tokenId: string,
+    tokenData: { name: string | null; image: string | null; media: string | null }
+  ): Promise<boolean> => {
+    let keepGoing = false;
+
+    const should: any[] = [
+      {
+        bool: tokenData.name
+          ? {
+              must_not: [
+                {
+                  term: {
+                    "token.name": tokenData.name,
+                  },
+                },
+              ],
+            }
+          : {
+              must: [
+                {
+                  exists: {
+                    field: "token.name",
+                  },
+                },
+              ],
+            },
+      },
+      {
+        bool: tokenData.image
+          ? {
+              must_not: [
+                {
+                  term: {
+                    "token.image": tokenData.image,
+                  },
+                },
+              ],
+            }
+          : {
+              must: [
+                {
+                  exists: {
+                    field: "token.image",
+                  },
+                },
+              ],
+            },
+      },
+      {
+        bool: tokenData.media
+          ? {
+              must_not: [
+                {
+                  term: {
+                    "token.media": tokenData.media,
+                  },
+                },
+              ],
+            }
+          : {
+              must: [
+                {
+                  exists: {
+                    field: "token.media",
+                  },
+                },
+              ],
+            },
+      },
+    ];
+
+    const query = {
+      bool: {
+        filter: {
+          bool: {
             must_not: [
               {
                 term: {
-                  "token.name": tokenData.name,
+                  type: "bid",
                 },
               },
             ],
-          }
-        : {
-            must: [
-              {
-                exists: {
-                  field: "token.name",
+            should,
+          },
+        },
+      },
+    };
+
+    try {
+      const esResult = await _search(
+        {
+          _source: ["id"],
+          // This is needed due to issue with elasticsearch DSL.
+          // eslint-disable-next-line @typescript-eslint/ban-ts-comment
+          // @ts-ignore
+          query,
+          size: 1000,
+        },
+        0
+      );
+
+      const pendingUpdateDocuments: { id: string; index: string }[] = esResult.hits.hits.map(
+        (hit) => ({ id: hit._source!.id, index: hit._index })
+      );
+
+      if (pendingUpdateDocuments.length) {
+        const bulkParams = {
+          body: pendingUpdateDocuments.flatMap((document) => [
+            { update: { _index: document.index, _id: document.id, retry_on_conflict: 3 } },
+            {
+              script: {
+                source:
+                  "if (params.token_name == null) { ctx._source.token.remove('name') } else { ctx._source.token.name = params.token_name } if (params.token_image == null) { ctx._source.token.remove('image') } else { ctx._source.token.image = params.token_image } if (params.token_media == null) { ctx._source.token.remove('media') } else { ctx._source.token.media = params.token_media }",
+                params: {
+                  token_name: tokenData.name ?? null,
+                  token_image: tokenData.image ?? null,
+                  token_media: tokenData.media ?? null,
                 },
               },
-            ],
-          },
-    },
-    {
-      bool: tokenData.image
-        ? {
-            must_not: [
-              {
-                term: {
-                  "token.image": tokenData.image,
-                },
+            },
+          ]),
+          filter_path: "items.*.error",
+        };
+
+        const response = await elasticsearch.bulk(bulkParams, { ignore: [404] });
+
+        if (response?.errors) {
+          keepGoing = response?.items.some((item) => item.update?.status !== 400);
+
+          logger.error(
+            "elasticsearch-activities",
+            JSON.stringify({
+              topic: "updateActivitiesTokenMetadata",
+              message: `Errors in response`,
+              data: {
+                contract,
+                tokenId,
+                tokenData,
               },
-            ],
-          }
-        : {
-            must: [
-              {
-                exists: {
-                  field: "token.image",
+              bulkParams,
+              response,
+            })
+          );
+        } else {
+          keepGoing = pendingUpdateDocuments.length === 1000;
+
+          // logger.info(
+          //   "elasticsearch-activities",
+          //   JSON.stringify({
+          //     topic: "updateActivitiesTokenMetadata",
+          //     message: `Success`,
+          //     data: {
+          //       contract,
+          //       tokenId,
+          //       tokenData,
+          //     },
+          //     bulkParams,
+          //     response,
+          //     keepGoing,
+          //   })
+          // );
+        }
+      }
+    } catch (error) {
+      const retryableError =
+        (error as any).meta?.meta?.aborted ||
+        (error as any).meta?.body?.error?.caused_by?.type === "node_not_connected_exception";
+
+      if (retryableError) {
+        logger.warn(
+          "elasticsearch-activities",
+          JSON.stringify({
+            topic: "updateActivitiesTokenMetadata",
+            message: `Unexpected error`,
+            data: {
+              contract,
+              tokenId,
+              tokenData,
+            },
+            error,
+          })
+        );
+
+        keepGoing = true;
+      } else {
+        logger.error(
+          "elasticsearch-activities",
+          JSON.stringify({
+            topic: "updateActivitiesTokenMetadata",
+            message: `Unexpected error`,
+            data: {
+              contract,
+              tokenId,
+              tokenData,
+            },
+            error,
+          })
+        );
+
+        throw error;
+      }
+    }
+
+    return keepGoing;
+  };
+
+  export const updateActivitiesCollectionMetadata = async (
+    collectionId: string,
+    collectionData: { name: string | null; image: string | null }
+  ): Promise<boolean> => {
+    let keepGoing = false;
+
+    const should: any[] = [
+      {
+        bool: collectionData.name
+          ? {
+              must_not: [
+                {
+                  term: {
+                    "collection.name": collectionData.name,
+                  },
+                },
+              ],
+            }
+          : {
+              must: [
+                {
+                  exists: {
+                    field: "collection.name",
+                  },
+                },
+              ],
+            },
+      },
+      {
+        bool: collectionData.image
+          ? {
+              must_not: [
+                {
+                  term: {
+                    "collection.image": collectionData.image,
+                  },
+                },
+              ],
+            }
+          : {
+              must: [
+                {
+                  exists: {
+                    field: "collection.image",
+                  },
+                },
+              ],
+            },
+      },
+    ];
+
+    const query = {
+      bool: {
+        must: [
+          {
+            term: {
+              "collection.id": collectionId.toLowerCase(),
+            },
+          },
+        ],
+        filter: {
+          bool: {
+            should,
+          },
+        },
+      },
+    };
+
+    try {
+      const esResult = await _search(
+        {
+          _source: ["id"],
+          // This is needed due to issue with elasticsearch DSL.
+          // eslint-disable-next-line @typescript-eslint/ban-ts-comment
+          // @ts-ignore
+          query,
+          size: 1000,
+        },
+        0,
+        true
+      );
+
+      const pendingUpdateDocuments: { id: string; index: string }[] = esResult.hits.hits.map(
+        (hit) => ({ id: hit._source!.id, index: hit._index })
+      );
+
+      if (pendingUpdateDocuments.length) {
+        const bulkParams = {
+          body: pendingUpdateDocuments.flatMap((document) => [
+            { update: { _index: document.index, _id: document.id, retry_on_conflict: 3 } },
+            {
+              script: {
+                source:
+                  "if (params.collection_name == null) { ctx._source.collection.remove('name') } else { ctx._source.collection.name = params.collection_name } if (params.collection_image == null) { ctx._source.collection.remove('image') } else { ctx._source.collection.image = params.collection_image }",
+                params: {
+                  collection_name: collectionData.name ?? null,
+                  collection_image: collectionData.image ?? null,
                 },
               },
-            ],
-          },
-    },
-    {
-      bool: tokenData.media
-        ? {
-            must_not: [
-              {
-                term: {
-                  "token.media": tokenData.media,
-                },
+            },
+          ]),
+          filter_path: "items.*.error",
+        };
+
+        const response = await elasticsearch.bulk(bulkParams, { ignore: [404] });
+
+        if (response?.errors) {
+          keepGoing = response?.items.some((item) => item.update?.status !== 400);
+
+          logger.error(
+            "elasticsearch-activities",
+            JSON.stringify({
+              topic: "updateActivitiesCollectionMetadata",
+              message: `Errors in response. collectionId=${collectionId}, collectionData=${JSON.stringify(
+                collectionData
+              )}`,
+              data: {
+                collectionId,
+                collectionData,
               },
-            ],
-          }
-        : {
-            must: [
-              {
-                exists: {
-                  field: "token.media",
-                },
+              bulkParams: JSON.stringify(bulkParams),
+              response,
+              keepGoing,
+              queryJson: JSON.stringify(query),
+            })
+          );
+        } else {
+          keepGoing = pendingUpdateDocuments.length === 1000;
+
+          logger.info(
+            "elasticsearch-activities",
+            JSON.stringify({
+              topic: "updateActivitiesCollectionMetadata",
+              message: `Success. collectionId=${collectionId}, collectionData=${JSON.stringify(
+                collectionData
+              )}`,
+              data: {
+                collectionId,
+                collectionData,
               },
-            ],
-          },
-    },
-  ];
-
-  const query = {
-    bool: {
-      filter: {
-        bool: {
-          must_not: [
-            {
-              term: {
-                type: "bid",
-              },
-            },
-          ],
-          should,
-        },
-      },
-    },
+              bulkParams: JSON.stringify(bulkParams),
+              response,
+              keepGoing,
+              queryJson: JSON.stringify(query),
+            })
+          );
+        }
+      }
+    } catch (error) {
+      const retryableError =
+        (error as any).meta?.meta?.aborted ||
+        (error as any).meta?.body?.error?.caused_by?.type === "node_not_connected_exception";
+
+      if (retryableError) {
+        logger.warn(
+          "elasticsearch-activities",
+          JSON.stringify({
+            topic: "updateActivitiesCollectionMetadata",
+            message: `Unexpected error`,
+            data: {
+              collectionId,
+              collectionData,
+            },
+            error,
+          })
+        );
+
+        keepGoing = true;
+      } else {
+        logger.error(
+          "elasticsearch-activities",
+          JSON.stringify({
+            topic: "updateActivitiesCollectionMetadata",
+            message: `Unexpected error`,
+            data: {
+              collectionId,
+              collectionData,
+            },
+            error,
+          })
+        );
+
+        throw error;
+      }
+    }
+
+    return keepGoing;
   };
 
-  try {
-    const esResult = await _search(
-      {
+  export const deleteActivitiesByBlockHash = async (blockHash: string): Promise<boolean> => {
+    let keepGoing = false;
+
+    const query = {
+      bool: {
+        must: [
+          {
+            term: {
+              "event.blockHash": blockHash,
+            },
+          },
+        ],
+      },
+    };
+
+    try {
+      const esResult = await _search({
         _source: ["id"],
         // This is needed due to issue with elasticsearch DSL.
         // eslint-disable-next-line @typescript-eslint/ban-ts-comment
         // @ts-ignore
         query,
         size: 1000,
-      },
-      0
-    );
-
-    const pendingUpdateDocuments: { id: string; index: string }[] = esResult.hits.hits.map(
-      (hit) => ({ id: hit._source!.id, index: hit._index })
-    );
-
-    if (pendingUpdateDocuments.length) {
-      const bulkParams = {
-        body: pendingUpdateDocuments.flatMap((document) => [
-          { update: { _index: document.index, _id: document.id, retry_on_conflict: 3 } },
-          {
-            script: {
-              source:
-                "if (params.token_name == null) { ctx._source.token.remove('name') } else { ctx._source.token.name = params.token_name } if (params.token_image == null) { ctx._source.token.remove('image') } else { ctx._source.token.image = params.token_image } if (params.token_media == null) { ctx._source.token.remove('media') } else { ctx._source.token.media = params.token_media }",
-              params: {
-                token_name: tokenData.name ?? null,
-                token_image: tokenData.image ?? null,
-                token_media: tokenData.media ?? null,
+      });
+
+      const pendingUpdateDocuments: { id: string; index: string }[] = esResult.hits.hits.map(
+        (hit) => ({ id: hit._source!.id, index: hit._index })
+      );
+
+      if (pendingUpdateDocuments.length) {
+        const bulkParams = {
+          body: pendingUpdateDocuments.flatMap((document) => [
+            { delete: { _index: document.index, _id: document.id } },
+          ]),
+          filter_path: "items.*.error",
+        };
+
+        const response = await elasticsearch.bulk(bulkParams, { ignore: [404] });
+
+        if (response?.errors) {
+          keepGoing = response?.items.some((item) => item.update?.status !== 400);
+
+          logger.error(
+            "elasticsearch-activities",
+            JSON.stringify({
+              topic: "deleteActivitiesByBlockHash",
+              message: `Errors in response`,
+              data: {
+                blockHash,
               },
-            },
-          },
-        ]),
-        filter_path: "items.*.error",
-      };
-
-      const response = await elasticsearch.bulk(bulkParams, { ignore: [404] });
-
-      if (response?.errors) {
-        keepGoing = response?.items.some((item) => item.update?.status !== 400);
-
-        logger.error(
+              bulkParams,
+              response,
+              keepGoing,
+            })
+          );
+        } else {
+          keepGoing = pendingUpdateDocuments.length === 1000;
+
+          // logger.info(
+          //   "elasticsearch-activities",
+          //   JSON.stringify({
+          //     topic: "deleteActivitiesByBlockHash",
+          //     message: `Success`,
+          //     data: {
+          //       blockHash,
+          //     },
+          //     bulkParams,
+          //     response,
+          //     keepGoing,
+          //   })
+          // );
+        }
+      }
+    } catch (error) {
+      const retryableError =
+        (error as any).meta?.meta?.aborted ||
+        (error as any).meta?.body?.error?.caused_by?.type === "node_not_connected_exception";
+
+      if (retryableError) {
+        logger.warn(
           "elasticsearch-activities",
           JSON.stringify({
-            topic: "updateActivitiesTokenMetadata",
-            message: `Errors in response`,
+            topic: "deleteActivitiesByBlockHash",
+            message: `Unexpected error`,
             data: {
-              contract,
-              tokenId,
-              tokenData,
-            },
-            bulkParams,
-            response,
+              blockHash,
+            },
+            error,
           })
         );
+
+        keepGoing = true;
       } else {
-        keepGoing = pendingUpdateDocuments.length === 1000;
-
-        // logger.info(
-        //   "elasticsearch-activities",
-        //   JSON.stringify({
-        //     topic: "updateActivitiesTokenMetadata",
-        //     message: `Success`,
-        //     data: {
-        //       contract,
-        //       tokenId,
-        //       tokenData,
-        //     },
-        //     bulkParams,
-        //     response,
-        //     keepGoing,
-        //   })
-        // );
-      }
-    }
-  } catch (error) {
-    const retryableError =
-      (error as any).meta?.meta?.aborted ||
-      (error as any).meta?.body?.error?.caused_by?.type === "node_not_connected_exception";
-
-    if (retryableError) {
-      logger.warn(
-        "elasticsearch-activities",
-        JSON.stringify({
-          topic: "updateActivitiesTokenMetadata",
-          message: `Unexpected error`,
-          data: {
-            contract,
-            tokenId,
-            tokenData,
-          },
-          error,
-        })
-      );
-
-      keepGoing = true;
-    } else {
-      logger.error(
-        "elasticsearch-activities",
-        JSON.stringify({
-          topic: "updateActivitiesTokenMetadata",
-          message: `Unexpected error`,
-          data: {
-            contract,
-            tokenId,
-            tokenData,
-          },
-          error,
-        })
-      );
-
-      throw error;
-    }
-  }
-
-  return keepGoing;
-};
-
-export const updateActivitiesCollectionMetadata = async (
-  collectionId: string,
-  collectionData: { name: string | null; image: string | null }
-): Promise<boolean> => {
-  let keepGoing = false;
-
-  const should: any[] = [
-    {
-      bool: collectionData.name
-        ? {
-            must_not: [
-              {
-                term: {
-                  "collection.name": collectionData.name,
-                },
-              },
-            ],
-          }
-        : {
-            must: [
-              {
-                exists: {
-                  field: "collection.name",
-                },
-              },
-            ],
-          },
-    },
-    {
-      bool: collectionData.image
-        ? {
-            must_not: [
-              {
-                term: {
-                  "collection.image": collectionData.image,
-                },
-              },
-            ],
-          }
-        : {
-            must: [
-              {
-                exists: {
-                  field: "collection.image",
-                },
-              },
-            ],
-          },
-    },
-  ];
-
-  const query = {
-    bool: {
-      must: [
-        {
-          term: {
-            "collection.id": collectionId.toLowerCase(),
-          },
-        },
-      ],
-      filter: {
-        bool: {
-          should,
-        },
-      },
-    },
-  };
-
-  try {
-    const esResult = await _search(
-      {
-        _source: ["id"],
-        // This is needed due to issue with elasticsearch DSL.
-        // eslint-disable-next-line @typescript-eslint/ban-ts-comment
-        // @ts-ignore
-        query,
-        size: 1000,
-      },
-      0,
-      true
-    );
-
-    const pendingUpdateDocuments: { id: string; index: string }[] = esResult.hits.hits.map(
-      (hit) => ({ id: hit._source!.id, index: hit._index })
-    );
-
-    if (pendingUpdateDocuments.length) {
-      const bulkParams = {
-        body: pendingUpdateDocuments.flatMap((document) => [
-          { update: { _index: document.index, _id: document.id, retry_on_conflict: 3 } },
-          {
-            script: {
-              source:
-                "if (params.collection_name == null) { ctx._source.collection.remove('name') } else { ctx._source.collection.name = params.collection_name } if (params.collection_image == null) { ctx._source.collection.remove('image') } else { ctx._source.collection.image = params.collection_image }",
-              params: {
-                collection_name: collectionData.name ?? null,
-                collection_image: collectionData.image ?? null,
-              },
-            },
-          },
-        ]),
-        filter_path: "items.*.error",
-      };
-
-      const response = await elasticsearch.bulk(bulkParams, { ignore: [404] });
-
-      if (response?.errors) {
-        keepGoing = response?.items.some((item) => item.update?.status !== 400);
-
-        logger.error(
-          "elasticsearch-activities",
-          JSON.stringify({
-            topic: "updateActivitiesCollectionMetadata",
-            message: `Errors in response. collectionId=${collectionId}, collectionData=${JSON.stringify(
-              collectionData
-            )}`,
-            data: {
-              collectionId,
-              collectionData,
-            },
-            bulkParams: JSON.stringify(bulkParams),
-            response,
-            keepGoing,
-            queryJson: JSON.stringify(query),
-          })
-        );
-      } else {
-        keepGoing = pendingUpdateDocuments.length === 1000;
-
-        logger.info(
-          "elasticsearch-activities",
-          JSON.stringify({
-            topic: "updateActivitiesCollectionMetadata",
-            message: `Success. collectionId=${collectionId}, collectionData=${JSON.stringify(
-              collectionData
-            )}`,
-            data: {
-              collectionId,
-              collectionData,
-            },
-            bulkParams: JSON.stringify(bulkParams),
-            response,
-            keepGoing,
-            queryJson: JSON.stringify(query),
-          })
-        );
-      }
-    }
-  } catch (error) {
-    const retryableError =
-      (error as any).meta?.meta?.aborted ||
-      (error as any).meta?.body?.error?.caused_by?.type === "node_not_connected_exception";
-
-    if (retryableError) {
-      logger.warn(
-        "elasticsearch-activities",
-        JSON.stringify({
-          topic: "updateActivitiesCollectionMetadata",
-          message: `Unexpected error`,
-          data: {
-            collectionId,
-            collectionData,
-          },
-          error,
-        })
-      );
-
-      keepGoing = true;
-    } else {
-      logger.error(
-        "elasticsearch-activities",
-        JSON.stringify({
-          topic: "updateActivitiesCollectionMetadata",
-          message: `Unexpected error`,
-          data: {
-            collectionId,
-            collectionData,
-          },
-          error,
-        })
-      );
-
-      throw error;
-    }
-  }
-
-  return keepGoing;
-};
-
-export const deleteActivitiesByBlockHash = async (blockHash: string): Promise<boolean> => {
-  let keepGoing = false;
-
-  const query = {
-    bool: {
-      must: [
-        {
-          term: {
-            "event.blockHash": blockHash,
-          },
-        },
-      ],
-    },
-  };
-
-  try {
-    const esResult = await _search({
-      _source: ["id"],
-      // This is needed due to issue with elasticsearch DSL.
-      // eslint-disable-next-line @typescript-eslint/ban-ts-comment
-      // @ts-ignore
-      query,
-      size: 1000,
-    });
-
-    const pendingUpdateDocuments: { id: string; index: string }[] = esResult.hits.hits.map(
-      (hit) => ({ id: hit._source!.id, index: hit._index })
-    );
-
-    if (pendingUpdateDocuments.length) {
-      const bulkParams = {
-        body: pendingUpdateDocuments.flatMap((document) => [
-          { delete: { _index: document.index, _id: document.id } },
-        ]),
-        filter_path: "items.*.error",
-      };
-
-      const response = await elasticsearch.bulk(bulkParams, { ignore: [404] });
-
-      if (response?.errors) {
-        keepGoing = response?.items.some((item) => item.update?.status !== 400);
-
         logger.error(
           "elasticsearch-activities",
           JSON.stringify({
             topic: "deleteActivitiesByBlockHash",
-            message: `Errors in response`,
+            message: `Unexpected error`,
             data: {
               blockHash,
             },
-            bulkParams,
-            response,
-            keepGoing,
+            error,
           })
         );
-      } else {
-        keepGoing = pendingUpdateDocuments.length === 1000;
-
-        // logger.info(
-        //   "elasticsearch-activities",
-        //   JSON.stringify({
-        //     topic: "deleteActivitiesByBlockHash",
-        //     message: `Success`,
-        //     data: {
-        //       blockHash,
-        //     },
-        //     bulkParams,
-        //     response,
-        //     keepGoing,
-        //   })
-        // );
+
+        throw error;
       }
     }
-  } catch (error) {
-    const retryableError =
-      (error as any).meta?.meta?.aborted ||
-      (error as any).meta?.body?.error?.caused_by?.type === "node_not_connected_exception";
-
-    if (retryableError) {
-      logger.warn(
-        "elasticsearch-activities",
-        JSON.stringify({
-          topic: "deleteActivitiesByBlockHash",
-          message: `Unexpected error`,
-          data: {
-            blockHash,
-          },
-          error,
-        })
-      );
-
-      keepGoing = true;
-    } else {
-      logger.error(
-        "elasticsearch-activities",
-        JSON.stringify({
-          topic: "deleteActivitiesByBlockHash",
-          message: `Unexpected error`,
-          data: {
-            blockHash,
-          },
-          error,
-        })
-      );
-
-      throw error;
-    }
-  }
-
-  return keepGoing;
-};+
+    return keepGoing;
+  };