--- conflicted
+++ resolved
@@ -292,7 +292,6 @@
     });
 
     const results = esResult.hits.hits.map((hit) => hit._source!);
-<<<<<<< HEAD
 
     if (retries > 0) {
       logger.info(
@@ -316,31 +315,6 @@
       );
     }
 
-=======
-
-    if (retries > 0) {
-      logger.info(
-        "elasticsearch-activities",
-        JSON.stringify({
-          topic: "_search",
-          latency: esResult.took,
-          params: JSON.stringify(params),
-          retries,
-        })
-      );
-    } else {
-      logger.debug(
-        "elasticsearch-activities",
-        JSON.stringify({
-          topic: "_search",
-          latency: esResult.took,
-          params: JSON.stringify(params),
-          retries,
-        })
-      );
-    }
-
->>>>>>> db238375
     return results;
   } catch (error) {
     logger.error(
@@ -378,27 +352,6 @@
         "elasticsearch-activities",
         JSON.stringify({
           topic: "_search",
-<<<<<<< HEAD
-          message: "node_not_connected_exception error",
-          data: {
-            params: JSON.stringify(params),
-          },
-          error,
-          retries,
-        })
-      );
-
-      if (retries <= 3) {
-        retries += 1;
-        return _search(params, retries);
-      }
-
-      logger.error(
-        "elasticsearch-activities",
-        JSON.stringify({
-          topic: "_search",
-=======
->>>>>>> db238375
           message: "Max retries reached.",
           data: {
             params: JSON.stringify(params),
