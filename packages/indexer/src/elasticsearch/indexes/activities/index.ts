import { elasticsearch, elasticsearchCloud } from "@/common/elasticsearch";
import {
  MappingTypeMapping,
  QueryDslQueryContainer,
  Sort,
} from "@elastic/elasticsearch/lib/api/types";
import { SortResults } from "@elastic/elasticsearch/lib/api/typesWithBodyKey";
import { logger } from "@/common/logger";
import { CollectionsEntity } from "@/models/collections/collections-entity";
import { ActivityDocument } from "@/elasticsearch/indexes/activities/base";
import { getNetworkName } from "@/config/network";
import { config } from "@/config/index";

const INDEX_NAME = `${getNetworkName()}.activities`;

const MAPPINGS: MappingTypeMapping = {
  dynamic: "false",
  properties: {
    id: { type: "keyword" },
    createdAt: { type: "date" },
    type: { type: "keyword" },
    timestamp: { type: "float" },
    name: { type: "keyword" },
    contract: { type: "keyword" },
    fromAddress: { type: "keyword" },
    toAddress: { type: "keyword" },
    amount: { type: "keyword" },
    token: {
      properties: {
        id: { type: "keyword" },
        name: { type: "keyword" },
        image: { type: "keyword" },
      },
    },
    collection: {
      properties: {
        id: { type: "keyword" },
        name: { type: "keyword" },
        image: { type: "keyword" },
      },
    },
    order: {
      properties: {
        id: { type: "keyword" },
        side: { type: "keyword" },
        sourceId: { type: "integer" },
        criteria: {
          properties: {
            kind: { type: "keyword" },
            data: {
              properties: {
                token: {
                  properties: {
                    tokenId: { type: "keyword" },
                  },
                },
                collection: {
                  properties: {
                    id: { type: "keyword" },
                  },
                },
                attribute: {
                  properties: {
                    key: { type: "keyword" },
                    value: { type: "keyword" },
                  },
                },
              },
            },
          },
        },
      },
    },
    event: {
      properties: {
        timestamp: { type: "float" },
        txHash: { type: "keyword" },
        logIndex: { type: "integer" },
        batchIndex: { type: "integer" },
        blockHash: { type: "keyword" },
      },
    },
    pricing: {
      properties: {
        price: { type: "keyword" },
        currencyPrice: { type: "keyword" },
        usdPrice: { type: "keyword" },
        feeBps: { type: "integer" },
        currency: { type: "keyword" },
        value: { type: "keyword" },
        currencyValue: { type: "keyword" },
        normalizedValue: { type: "keyword" },
        currencyNormalizedValue: { type: "keyword" },
      },
    },
  },
};

export const save = async (activities: ActivityDocument[]): Promise<void> => {
  try {
    await elasticsearch.bulk({
      body: activities.flatMap((activity) => [
        { index: { _index: INDEX_NAME, _id: activity.id } },
        activity,
      ]),
    });

    if (elasticsearchCloud) {
      await elasticsearchCloud.bulk({
        body: activities.flatMap((activity) => [
          { index: { _index: INDEX_NAME, _id: activity.id } },
          activity,
        ]),
      });
    }
  } catch (error) {
    logger.error(
      "elasticsearch-activities",
      JSON.stringify({
        topic: "save",
        data: {
          activities: JSON.stringify(activities),
        },
        error,
      })
    );

    throw error;
  }
};

export const search = async (params: {
  query?: QueryDslQueryContainer | undefined;
  sort?: Sort | undefined;
  size?: number | undefined;
  search_after?: SortResults | undefined;
}): Promise<ActivityDocument[]> => {
  try {
    const esResult = await elasticsearch.search<ActivityDocument>({
      index: INDEX_NAME,
      ...params,
    });

    const latency = esResult.took;

    let latencyCloud;

    if (elasticsearchCloud) {
      elasticsearchCloud
        .search<ActivityDocument>({
          index: INDEX_NAME,
          ...params,
        })
        .then((esResult2) => {
          latencyCloud = esResult2.took;

          logger.info(
            "elasticsearch-search-activities",
            JSON.stringify({
              params,
              latency,
              latencyCloud,
              paramsJson: JSON.stringify(params),
            })
          );
        });
    }

    logger.info(
      "elasticsearch-search-activities-v2",
      JSON.stringify({
        params,
        latency,
        paramsJson: JSON.stringify(params),
      })
    );

    return esResult.hits.hits.map((hit) => hit._source!);
  } catch (error) {
    logger.error(
      "elasticsearch-activities",
      JSON.stringify({
        topic: "search",
        data: {
          params: JSON.stringify(params),
        },
        error,
      })
    );

    throw error;
  }
};

export const createIndex = async (): Promise<void> => {
  try {
    if (await elasticsearch.indices.exists({ index: INDEX_NAME })) {
      const response = await elasticsearch.indices.get({ index: INDEX_NAME });

      const indexName = Object.keys(response)[0];

      logger.info("elasticsearch-activities", "Index exists! Updating Mappings.");

      await elasticsearch.indices.putMapping({
        index: indexName,
        properties: MAPPINGS.properties,
      });

      if (elasticsearchCloud) {
        const response = await elasticsearchCloud.indices.get({ index: INDEX_NAME });

        const indexName = Object.keys(response)[0];

        await elasticsearchCloud.indices.putMapping({
          index: indexName,
          properties: MAPPINGS.properties,
        });
      }
    } else {
      logger.info("elasticsearch-activities", "Creating index!");

      await elasticsearch.indices.create({
        aliases: {
          [INDEX_NAME]: {},
        },
        index: `${INDEX_NAME}-${Date.now()}`,
        mappings: MAPPINGS,
        settings: {
<<<<<<< HEAD
          number_of_shards: config.chainId === 5 ? 4 : 20,
=======
          number_of_shards: config.chainId === 5 ? 4 : 40,
>>>>>>> 8e22e6da
          sort: {
            field: ["timestamp", "createdAt"],
            order: ["desc", "desc"],
          },
        },
      });

      if (elasticsearchCloud) {
        await elasticsearchCloud.indices.create({
          aliases: {
            [INDEX_NAME]: {},
          },
          index: `${INDEX_NAME}-${Date.now()}`,
          mappings: MAPPINGS,
        });
      }
    }
  } catch (error) {
    logger.error(
      "elasticsearch-activities",
      JSON.stringify({
        topic: "createIndex",
        error,
      })
    );

    throw error;
  }
};

export const updateActivitiesMissingCollection = async (
  contract: string,
  tokenId: number,
  collection: CollectionsEntity
): Promise<void> => {
  try {
    const query = {
      bool: {
        must_not: [
          {
            exists: {
              field: "collection.id",
            },
          },
        ],
        must: [
          {
            term: {
              contract,
            },
          },
          {
            term: {
              "token.id": tokenId,
            },
          },
        ],
      },
    };

    await elasticsearch.updateByQuery({
      index: INDEX_NAME,
      // This is needed due to issue with elasticsearch DSL.
      // eslint-disable-next-line @typescript-eslint/ban-ts-comment
      // @ts-ignore
      query: query,
      script: {
        source:
          "ctx._source.collection = [:]; ctx._source.collection.id = params.collection_id; ctx._source.collection.name = params.collection_name; ctx._source.collection.image = params.collection_image;",
        params: {
          collection_id: collection.id,
          collection_name: collection.name,
          collection_image: collection.metadata.imageUrl,
        },
      },
    });
  } catch (error) {
    logger.error(
      "elasticsearch-activities",
      JSON.stringify({
        topic: "updateActivitiesMissingCollection",
        data: {
          contract,
          tokenId,
          collection,
        },
        error,
      })
    );

    throw error;
  }
};

export const deleteActivitiesByBlockHash = async (blockHash: string): Promise<void> => {
  try {
    const query = {
      bool: {
        must: [
          {
            term: {
              "event.blockHash": blockHash,
            },
          },
        ],
      },
    };

    await elasticsearch.deleteByQuery({
      index: INDEX_NAME,
      // This is needed due to issue with elasticsearch DSL.
      // eslint-disable-next-line @typescript-eslint/ban-ts-comment
      // @ts-ignore
      query: query,
    });
  } catch (error) {
    logger.error(
      "elasticsearch-activities",
      JSON.stringify({
        topic: "deleteActivitiesByBlockHash",
        data: {
          blockHash,
        },
        error,
      })
    );

    throw error;
  }
};<|MERGE_RESOLUTION|>--- conflicted
+++ resolved
@@ -226,11 +226,7 @@
         index: `${INDEX_NAME}-${Date.now()}`,
         mappings: MAPPINGS,
         settings: {
-<<<<<<< HEAD
-          number_of_shards: config.chainId === 5 ? 4 : 20,
-=======
           number_of_shards: config.chainId === 5 ? 4 : 40,
->>>>>>> 8e22e6da
           sort: {
             field: ["timestamp", "createdAt"],
             order: ["desc", "desc"],
