/* eslint-disable @typescript-eslint/no-explicit-any */

import { elasticsearch } from "@/common/elasticsearch";

import {
  MappingTypeMapping,
  QueryDslQueryContainer,
  Sort,
} from "@elastic/elasticsearch/lib/api/types";
import { SortResults } from "@elastic/elasticsearch/lib/api/typesWithBodyKey";
import { logger } from "@/common/logger";
import { CollectionsEntity } from "@/models/collections/collections-entity";
import { ActivityDocument, ActivityType } from "@/elasticsearch/indexes/activities/base";
import { getNetworkName, getNetworkSettings } from "@/config/network";
import _ from "lodash";
import { buildContinuation, splitContinuation } from "@/common/utils";
import { addToQueue as backfillActivitiesAddToQueue } from "@/jobs/elasticsearch/backfill-activities-elasticsearch";

const INDEX_NAME = `${getNetworkName()}.activities`;

const MAPPINGS: MappingTypeMapping = {
  dynamic: "false",
  properties: {
    id: { type: "keyword" },
    createdAt: { type: "date" },
    type: { type: "keyword" },
    timestamp: { type: "float" },
    name: { type: "keyword" },
    contract: { type: "keyword" },
    fromAddress: { type: "keyword" },
    toAddress: { type: "keyword" },
    amount: { type: "keyword" },
    token: {
      properties: {
        id: { type: "keyword" },
        name: { type: "keyword" },
        image: { type: "keyword" },
        media: { type: "keyword" },
      },
    },
    collection: {
      properties: {
        id: { type: "keyword" },
        name: { type: "keyword" },
        image: { type: "keyword" },
      },
    },
    order: {
      properties: {
        id: { type: "keyword" },
        side: { type: "keyword" },
        sourceId: { type: "integer" },
        criteria: {
          properties: {
            kind: { type: "keyword" },
            data: {
              properties: {
                token: {
                  properties: {
                    tokenId: { type: "keyword" },
                  },
                },
                collection: {
                  properties: {
                    id: { type: "keyword" },
                  },
                },
                attribute: {
                  properties: {
                    key: { type: "keyword" },
                    value: { type: "keyword" },
                  },
                },
              },
            },
          },
        },
      },
    },
    event: {
      properties: {
        timestamp: { type: "float" },
        txHash: { type: "keyword" },
        logIndex: { type: "integer" },
        batchIndex: { type: "integer" },
        blockHash: { type: "keyword" },
      },
    },
    pricing: {
      properties: {
        price: { type: "keyword" },
        currencyPrice: { type: "keyword" },
        usdPrice: { type: "keyword" },
        feeBps: { type: "integer" },
        currency: { type: "keyword" },
        value: { type: "keyword" },
        currencyValue: { type: "keyword" },
        normalizedValue: { type: "keyword" },
        currencyNormalizedValue: { type: "keyword" },
      },
    },
  },
};

export const save = async (activities: ActivityDocument[], upsert = true): Promise<void> => {
  try {
    const response = await elasticsearch.bulk({
      body: activities.flatMap((activity) => [
        { [upsert ? "index" : "create"]: { _index: INDEX_NAME, _id: activity.id } },
        activity,
      ]),
    });

    if (response.errors) {
      if (upsert) {
        logger.error(
          "elasticsearch-activities",
          JSON.stringify({
            topic: "save-errors",
            upsert,
            data: {
              activities: JSON.stringify(activities),
            },
            response,
          })
        );
      } else {
        logger.debug(
          "elasticsearch-activities",
          JSON.stringify({
            topic: "save-conflicts",
            upsert,
            data: {
              activities: JSON.stringify(activities),
            },
            response,
          })
        );
      }
    }
  } catch (error) {
    logger.error(
      "elasticsearch-activities",
      JSON.stringify({
        topic: "save",
        upsert,
        data: {
          activities: JSON.stringify(activities),
        },
        error,
      })
    );

    throw error;
  }
};

export const search = async (
  params: {
    types?: ActivityType;
    tokens?: { contract: string; tokenId: string }[];
    contracts?: string[];
    collections?: string[];
    sources?: number[];
    users?: string[];
    sortBy?: "timestamp" | "createdAt";
    limit?: number;
    continuation?: string;
    continuationAsInt?: boolean;
  },
  debug = false
): Promise<{ activities: ActivityDocument[]; continuation: string | null }> => {
  const esQuery = {};

  (esQuery as any).bool = { filter: [] };

  if (params.types?.length) {
    (esQuery as any).bool.filter.push({ terms: { type: params.types } });
  }

  if (params.collections?.length) {
    const collections = params.collections.map((collection) => collection.toLowerCase());

    (esQuery as any).bool.filter.push({
      terms: { "collection.id": collections },
    });
  }

  if (params.contracts?.length) {
    const contracts = params.contracts.map((contract) => contract.toLowerCase());

    (esQuery as any).bool.filter.push({
      terms: { contract: contracts },
    });
  }

  if (params.sources?.length) {
    (esQuery as any).bool.filter.push({
      terms: { "order.sourceId": params.sources },
    });
  }

  if (params.tokens?.length) {
    if (params.contracts?.length === 1) {
      (esQuery as any).bool.filter.push({
        terms: { "token.id": params.tokens.map((token) => token.tokenId) },
      });
    } else {
      const tokensFilter = { bool: { should: [] } };

      for (const token of params.tokens) {
        const contract = token.contract.toLowerCase();
        const tokenId = token.tokenId;

        (tokensFilter as any).bool.should.push({
          bool: {
            must: [
              {
                term: { contract },
              },
              {
                term: { ["token.id"]: tokenId },
              },
            ],
          },
        });
      }

      (esQuery as any).bool.filter.push(tokensFilter);
    }
  }

  if (params.users?.length) {
    const users = params.users.map((user) => user.toLowerCase());

    const usersFilter = { bool: { should: [] } };

    (usersFilter as any).bool.should.push({
      terms: { fromAddress: users },
    });

    (usersFilter as any).bool.should.push({
      terms: { toAddress: users },
    });

    (esQuery as any).bool.filter.push(usersFilter);
  }

  const esSort: any[] = [];

  if (params.sortBy == "timestamp") {
    esSort.push({ timestamp: { order: "desc" } });
  } else {
    esSort.push({ createdAt: { order: "desc" } });
  }

  let searchAfter;

  if (params.continuation) {
    if (params.continuationAsInt) {
      searchAfter = [params.continuation];
    } else {
      searchAfter = [splitContinuation(params.continuation)[0]];
    }
  }

  try {
    const activities = await _search(
      {
        query: esQuery,
        sort: esSort as Sort,
        size: params.limit,
        search_after: searchAfter,
      },
      0,
      debug
    );

    let continuation = null;

    if (activities.length === params.limit) {
      const lastActivity = _.last(activities);

      if (lastActivity) {
        if (params.continuationAsInt) {
          continuation = `${lastActivity.timestamp}`;
        } else {
          const continuationValue =
            params.sortBy == "timestamp"
              ? lastActivity.timestamp
              : new Date(lastActivity.createdAt).toISOString();
          continuation = buildContinuation(`${continuationValue}`);
        }
      }
    }

    return { activities, continuation };
  } catch (error) {
    logger.error(
      "elasticsearch-activities",
      JSON.stringify({
        topic: "search",
        data: {
          params: params,
        },
        error,
      })
    );

    throw error;
  }
};

const _search = async (
  params: {
    query?: QueryDslQueryContainer | undefined;
    sort?: Sort | undefined;
    size?: number | undefined;
    search_after?: SortResults | undefined;
    track_total_hits?: boolean;
  },
  retries = 0,
  debug = false
): Promise<ActivityDocument[]> => {
  try {
    const esResult = await elasticsearch.search<ActivityDocument>({
      index: INDEX_NAME,
      ...params,
    });

    const results = esResult.hits.hits.map((hit) => hit._source!);

    if (retries > 0 || debug) {
      logger.info(
        "elasticsearch-activities",
        JSON.stringify({
          topic: "_search",
          latency: esResult.took,
          params: JSON.stringify(params),
          retries,
        })
      );
    }

    return results;
  } catch (error) {
    logger.error(
      "elasticsearch-activities",
      JSON.stringify({
        topic: "_search",
        data: {
          params: JSON.stringify(params),
        },
        error,
        retries,
      })
    );

    if ((error as any).meta?.body?.error?.caused_by?.type === "node_not_connected_exception") {
      logger.warn(
        "elasticsearch-activities",
        JSON.stringify({
          topic: "_search",
          message: "node_not_connected_exception error",
          data: {
            params: JSON.stringify(params),
          },
          error,
          retries,
        })
      );

      if (retries <= 3) {
        retries += 1;
        return _search(params, retries, debug);
      }

      logger.error(
        "elasticsearch-activities",
        JSON.stringify({
          topic: "_search",
          message: "Max retries reached.",
          data: {
            params: JSON.stringify(params),
          },
          error,
          retries,
        })
      );

      throw new Error("Could not perform search.");
    }

    throw error;
  }
};

export const initIndex = async (): Promise<void> => {
  try {
    if (await elasticsearch.indices.exists({ index: INDEX_NAME })) {
      logger.info(
        "elasticsearch-activities",
        JSON.stringify({
          topic: "initIndex",
          message: "Index already exists.",
          indexName: INDEX_NAME,
        })
      );

      const getIndexResponse = await elasticsearch.indices.get({ index: INDEX_NAME });

      const indexName = Object.keys(getIndexResponse)[0];

      const putMappingResponse = await elasticsearch.indices.putMapping({
        index: indexName,
        properties: MAPPINGS.properties,
      });

      logger.info(
        "elasticsearch-activities",
        JSON.stringify({
          topic: "initIndex",
          message: "Updated mappings.",
          indexName: INDEX_NAME,
          mappings: MAPPINGS.properties,
          putMappingResponse,
        })
      );
    } else {
      logger.info(
        "elasticsearch-activities",
        JSON.stringify({
          topic: "initIndex",
          message: "Creating Index.",
          indexName: INDEX_NAME,
        })
      );

      const params = {
        aliases: {
          [INDEX_NAME]: {},
        },
        index: `${INDEX_NAME}-${Date.now()}`,
        mappings: MAPPINGS,
        settings: {
          number_of_shards:
            getNetworkSettings().elasticsearch?.indexes?.activities?.numberOfShards ||
            getNetworkSettings().elasticsearch?.numberOfShards ||
            1,
          sort: {
            field: ["timestamp", "createdAt"],
            order: ["desc", "desc"],
          },
        },
      };

      const createIndexResponse = await elasticsearch.indices.create(params);

      logger.info(
        "elasticsearch-activities",
        JSON.stringify({
          topic: "initIndex",
          message: "Index Created!",
          indexName: INDEX_NAME,
          params,
          createIndexResponse,
        })
      );

      await backfillActivitiesAddToQueue(false);
    }
  } catch (error) {
    logger.error(
      "elasticsearch-activities",
      JSON.stringify({
        topic: "initIndex",
        message: "Error.",
        indexName: INDEX_NAME,
        error,
      })
    );

    throw error;
  }
};

export const updateActivitiesMissingCollection = async (
  contract: string,
  tokenId: number,
  collection: CollectionsEntity
): Promise<void> => {
  const query = {
    bool: {
      must_not: [
        {
          exists: {
            field: "collection.id",
          },
        },
      ],
      must: [
        {
          term: {
            contract: contract.toLowerCase(),
          },
        },
        {
          term: {
            "token.id": tokenId,
          },
        },
      ],
    },
  };

  try {
    const response = await elasticsearch.updateByQuery({
      index: INDEX_NAME,
      conflicts: "proceed",
      // This is needed due to issue with elasticsearch DSL.
      // eslint-disable-next-line @typescript-eslint/ban-ts-comment
      // @ts-ignore
      query: query,
      script: {
        source:
          "ctx._source.collection = [:]; ctx._source.collection.id = params.collection_id; ctx._source.collection.name = params.collection_name; ctx._source.collection.image = params.collection_image;",
        params: {
          collection_id: collection.id,
          collection_name: collection.name,
          collection_image: collection.metadata.imageUrl,
        },
      },
    });

    if (response?.failures?.length) {
      logger.error(
        "elasticsearch-activities",
        JSON.stringify({
          topic: "updateActivitiesMissingCollection",
          data: {
            contract,
            tokenId,
            collection,
          },
          query: JSON.stringify(query),
          response,
        })
      );
    } else {
      logger.info(
        "elasticsearch-activities",
        JSON.stringify({
          topic: "updateActivitiesMissingCollection",
          data: {
            contract,
            tokenId,
            collection,
          },
          query: JSON.stringify(query),
          response,
        })
      );
    }
  } catch (error) {
    logger.error(
      "elasticsearch-activities",
      JSON.stringify({
        topic: "updateActivitiesMissingCollection",
        data: {
          contract,
          tokenId,
          collection,
        },
        error,
      })
    );

    throw error;
  }
};

export const updateActivitiesCollection = async (
  contract: string,
  tokenId: string,
  newCollection: CollectionsEntity,
  oldCollectionId: string
): Promise<void> => {
  const query = {
    bool: {
      must: [
        {
          term: {
            contract: contract.toLowerCase(),
          },
        },
        {
          term: {
            "token.id": tokenId,
          },
        },
      ],
    },
  };

  try {
    const response = await elasticsearch.updateByQuery({
      index: INDEX_NAME,
      conflicts: "proceed",
      // This is needed due to issue with elasticsearch DSL.
      // eslint-disable-next-line @typescript-eslint/ban-ts-comment
      // @ts-ignore
      query,
      script: {
        source:
          "ctx._source.collection = [:]; ctx._source.collection.id = params.collection_id; ctx._source.collection.name = params.collection_name; ctx._source.collection.image = params.collection_image;",
        params: {
          collection_id: newCollection.id,
          collection_name: newCollection.name,
          collection_image: newCollection.metadata.imageUrl,
        },
      },
    });

    if (response?.failures?.length) {
      logger.error(
        "elasticsearch-activities",
        JSON.stringify({
          topic: "updateActivitiesCollection",
          data: {
            contract,
            tokenId,
            newCollection,
            oldCollectionId,
          },
          query: JSON.stringify(query),
          response,
        })
      );
    } else {
      logger.info(
        "elasticsearch-activities",
        JSON.stringify({
          topic: "updateActivitiesCollection",
          data: {
            contract,
            tokenId,
            newCollection,
            oldCollectionId,
          },
          query: JSON.stringify(query),
          response,
        })
      );
    }
  } catch (error) {
    logger.error(
      "elasticsearch-activities",
      JSON.stringify({
        topic: "updateActivitiesCollection",
        data: {
          contract,
          tokenId,
          oldCollectionId,
          newCollection,
        },
        query: JSON.stringify(query),
        error,
      })
    );

    throw error;
  }
};

export const updateActivitiesTokenMetadata = async (
  contract: string,
  tokenId: string,
<<<<<<< HEAD
  tokenData: { name?: string; image?: string; media?: string }
): Promise<boolean> => {
  let keepGoing = false;

  tokenData = _.pickBy(tokenData, (value) => value !== null);

  const should: any[] = [];

  if (tokenData.name) {
    should.push({
      bool: {
        must_not: [
          {
            term: {
              "token.name": tokenData.name,
            },
          },
        ],
      },
    });
  }

  if (tokenData.image) {
    should.push({
      bool: {
        must_not: [
          {
            term: {
              "token.image": tokenData.image,
            },
          },
        ],
      },
    });
  }

  if (tokenData.media) {
    should.push({
      bool: {
        must_not: [
          {
            term: {
              "token.media": tokenData.media,
            },
          },
        ],
      },
    });
  }

=======
  tokenData: { name: string | null; image?: string | null; media?: string | null }
): Promise<boolean> => {
  let keepGoing = false;

>>>>>>> 584c19d4
  const query = {
    bool: {
      must: [
        {
          term: {
            contract: contract.toLowerCase(),
          },
        },
        {
          term: {
            "token.id": tokenId,
          },
        },
      ],
      filter: {
        bool: {
<<<<<<< HEAD
          should,
=======
          should: [
            {
              bool: {
                must_not: [
                  {
                    term: {
                      "token.name": tokenData.name,
                    },
                  },
                ],
              },
            },
            {
              bool: {
                must_not: [
                  {
                    term: {
                      "token.image": tokenData.image,
                    },
                  },
                ],
              },
            },
            {
              bool: {
                must_not: [
                  {
                    term: {
                      "token.media": tokenData.media,
                    },
                  },
                ],
              },
            },
          ],
>>>>>>> 584c19d4
        },
      },
    },
  };

  try {
    const response = await elasticsearch.updateByQuery({
      index: INDEX_NAME,
      conflicts: "proceed",
      max_docs: 1000,
      // This is needed due to issue with elasticsearch DSL.
      // eslint-disable-next-line @typescript-eslint/ban-ts-comment
      // @ts-ignore
      query,
      script: {
        source:
          "ctx._source.token.name = params.token_name; ctx._source.token.image = params.token_image; ctx._source.token.media = params.token_media;",
        params: {
          token_name: tokenData.name,
          token_image: tokenData.image,
          token_media: tokenData.media,
        },
      },
    });

    if (response?.failures?.length) {
      logger.error(
        "elasticsearch-activities",
        JSON.stringify({
          topic: "updateActivitiesTokenMetadata",
          data: {
            contract,
            tokenId,
            tokenData,
          },
          query: JSON.stringify(query),
          response,
        })
      );
    } else {
<<<<<<< HEAD
      keepGoing = Boolean(
        (response?.version_conflicts ?? 0) > 0 || (response?.updated ?? 0) === 1000
      );
=======
      keepGoing = Boolean((response?.version_conflicts ?? 0) > 0 || (response?.updated ?? 0) > 0);
>>>>>>> 584c19d4

      logger.info(
        "elasticsearch-activities",
        JSON.stringify({
          topic: "updateActivitiesTokenMetadata",
          data: {
            contract,
            tokenId,
            tokenData,
          },
          query: JSON.stringify(query),
          response,
          keepGoing,
        })
      );
    }
  } catch (error) {
    logger.error(
      "elasticsearch-activities",
      JSON.stringify({
        topic: "updateActivitiesTokenMetadata",
        data: {
          contract,
          tokenId,
          tokenData,
        },
        query: JSON.stringify(query),
        error,
      })
    );

    throw error;
  }

  return keepGoing;
};

export const updateActivitiesCollectionMetadata = async (
  collectionId: string,
  collectionData: { name: string | null; image?: string | null }
): Promise<boolean> => {
  let keepGoing = false;

<<<<<<< HEAD
  const should: any[] = [
    {
      bool: {
        must_not: [
          {
            term: {
              "collection.name": collectionData.name,
            },
          },
        ],
      },
    },
  ];

  if (collectionData.image) {
    should.push({
      bool: {
        must_not: [
          {
            term: {
              "collection.image": collectionData.image,
            },
          },
        ],
      },
    });
  }

=======
>>>>>>> 584c19d4
  const query = {
    bool: {
      must: [
        {
          term: {
            "collection.id": collectionId.toLowerCase(),
          },
        },
      ],
      filter: {
        bool: {
<<<<<<< HEAD
          should,
=======
          should: [
            {
              bool: {
                must_not: [
                  {
                    term: {
                      "collection.name": collectionData.name,
                    },
                  },
                ],
              },
            },
            {
              bool: {
                must_not: [
                  {
                    term: {
                      "collection.image": collectionData.image,
                    },
                  },
                ],
              },
            },
          ],
>>>>>>> 584c19d4
        },
      },
    },
  };

  try {
    const response = await elasticsearch.updateByQuery({
      index: INDEX_NAME,
      conflicts: "proceed",
      max_docs: 1000,
      // This is needed due to issue with elasticsearch DSL.
      // eslint-disable-next-line @typescript-eslint/ban-ts-comment
      // @ts-ignore
      query,
      script: {
        source:
          "ctx._source.collection.name = params.collection_name; ctx._source.collection.image = params.collection_image;",
        params: {
          collection_name: collectionData.name,
          collection_image: collectionData.image,
        },
      },
    });

    if (response?.failures?.length) {
      logger.error(
        "elasticsearch-activities",
        JSON.stringify({
          topic: "updateActivitiesCollectionMetadata",
          data: {
            collectionId,
            collectionData,
          },
          query: JSON.stringify(query),
          response,
        })
      );
    } else {
<<<<<<< HEAD
      keepGoing = Boolean(
        (response?.version_conflicts ?? 0) > 0 || (response?.updated ?? 0) === 1000
      );
=======
      keepGoing = Boolean((response?.version_conflicts ?? 0) > 0 || (response?.updated ?? 0) > 0);
>>>>>>> 584c19d4

      logger.info(
        "elasticsearch-activities",
        JSON.stringify({
          topic: "updateActivitiesCollectionMetadata",
          data: {
            collectionId,
            collectionData,
          },
          query: JSON.stringify(query),
          response,
          keepGoing,
        })
      );
    }
  } catch (error) {
    logger.error(
      "elasticsearch-activities",
      JSON.stringify({
        topic: "updateActivitiesCollectionMetadata",
        data: {
          collectionId,
          collectionData,
        },
        query: JSON.stringify(query),
        error,
      })
    );

    throw error;
  }

  return keepGoing;
};

export const deleteActivitiesByBlockHash = async (blockHash: string): Promise<void> => {
  const query = {
    bool: {
      must: [
        {
          term: {
            "event.blockHash": blockHash,
          },
        },
      ],
    },
  };

  try {
    const response = await elasticsearch.deleteByQuery({
      index: INDEX_NAME,
      conflicts: "proceed",
      // This is needed due to issue with elasticsearch DSL.
      // eslint-disable-next-line @typescript-eslint/ban-ts-comment
      // @ts-ignore
      query: query,
    });

    if (response?.failures?.length) {
      logger.error(
        "elasticsearch-activities",
        JSON.stringify({
          topic: "deleteActivitiesByBlockHash",
          data: {
            blockHash,
          },
          query,
          response,
        })
      );
    } else {
      logger.info(
        "elasticsearch-activities",
        JSON.stringify({
          topic: "deleteActivitiesByBlockHash",
          data: {
            blockHash,
          },
          query,
          response,
        })
      );
    }
  } catch (error) {
    logger.error(
      "elasticsearch-activities",
      JSON.stringify({
        topic: "deleteActivitiesByBlockHash",
        data: {
          blockHash,
        },
        query: JSON.stringify(query),
        error,
      })
    );

    throw error;
  }
};<|MERGE_RESOLUTION|>--- conflicted
+++ resolved
@@ -675,63 +675,10 @@
 export const updateActivitiesTokenMetadata = async (
   contract: string,
   tokenId: string,
-<<<<<<< HEAD
-  tokenData: { name?: string; image?: string; media?: string }
-): Promise<boolean> => {
-  let keepGoing = false;
-
-  tokenData = _.pickBy(tokenData, (value) => value !== null);
-
-  const should: any[] = [];
-
-  if (tokenData.name) {
-    should.push({
-      bool: {
-        must_not: [
-          {
-            term: {
-              "token.name": tokenData.name,
-            },
-          },
-        ],
-      },
-    });
-  }
-
-  if (tokenData.image) {
-    should.push({
-      bool: {
-        must_not: [
-          {
-            term: {
-              "token.image": tokenData.image,
-            },
-          },
-        ],
-      },
-    });
-  }
-
-  if (tokenData.media) {
-    should.push({
-      bool: {
-        must_not: [
-          {
-            term: {
-              "token.media": tokenData.media,
-            },
-          },
-        ],
-      },
-    });
-  }
-
-=======
   tokenData: { name: string | null; image?: string | null; media?: string | null }
 ): Promise<boolean> => {
   let keepGoing = false;
 
->>>>>>> 584c19d4
   const query = {
     bool: {
       must: [
@@ -748,9 +695,6 @@
       ],
       filter: {
         bool: {
-<<<<<<< HEAD
-          should,
-=======
           should: [
             {
               bool: {
@@ -786,7 +730,6 @@
               },
             },
           ],
->>>>>>> 584c19d4
         },
       },
     },
@@ -827,13 +770,7 @@
         })
       );
     } else {
-<<<<<<< HEAD
-      keepGoing = Boolean(
-        (response?.version_conflicts ?? 0) > 0 || (response?.updated ?? 0) === 1000
-      );
-=======
       keepGoing = Boolean((response?.version_conflicts ?? 0) > 0 || (response?.updated ?? 0) > 0);
->>>>>>> 584c19d4
 
       logger.info(
         "elasticsearch-activities",
@@ -877,37 +814,6 @@
 ): Promise<boolean> => {
   let keepGoing = false;
 
-<<<<<<< HEAD
-  const should: any[] = [
-    {
-      bool: {
-        must_not: [
-          {
-            term: {
-              "collection.name": collectionData.name,
-            },
-          },
-        ],
-      },
-    },
-  ];
-
-  if (collectionData.image) {
-    should.push({
-      bool: {
-        must_not: [
-          {
-            term: {
-              "collection.image": collectionData.image,
-            },
-          },
-        ],
-      },
-    });
-  }
-
-=======
->>>>>>> 584c19d4
   const query = {
     bool: {
       must: [
@@ -919,9 +825,6 @@
       ],
       filter: {
         bool: {
-<<<<<<< HEAD
-          should,
-=======
           should: [
             {
               bool: {
@@ -946,7 +849,6 @@
               },
             },
           ],
->>>>>>> 584c19d4
         },
       },
     },
@@ -985,13 +887,7 @@
         })
       );
     } else {
-<<<<<<< HEAD
-      keepGoing = Boolean(
-        (response?.version_conflicts ?? 0) > 0 || (response?.updated ?? 0) === 1000
-      );
-=======
       keepGoing = Boolean((response?.version_conflicts ?? 0) > 0 || (response?.updated ?? 0) > 0);
->>>>>>> 584c19d4
 
       logger.info(
         "elasticsearch-activities",
