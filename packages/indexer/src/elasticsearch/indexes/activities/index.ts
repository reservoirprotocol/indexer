--- conflicted
+++ resolved
@@ -850,14 +850,8 @@
       // @ts-ignore
       query,
       script: {
-<<<<<<< HEAD
-        source: `if (params.collection_name == null) { ctx._source.remove('collection.name') } else { ctx._source.collection.name = params.collection_name };
-           if (params.collection_image == null) { ctx._source.remove('collection.image') } else { ctx._source.collection.image = params.collection_image };
-          `,
-=======
         source:
           "if (params.collection_name == null) { ctx._source.collection.remove('name') } else { ctx._source.collection.name = params.collection_name } if (params.collection_image == null) { ctx._source.collection.remove('image') } else { ctx._source.collection.image = params.collection_image }",
->>>>>>> 145c2316
         params: {
           collection_name: collectionData.name,
           collection_image: collectionData.image,
