--- conflicted
+++ resolved
@@ -139,20 +139,6 @@
   }
 };
 
-<<<<<<< HEAD
-export const search = async (params: {
-  types?: ActivityType;
-  tokens?: { contract: string; tokenId: string }[];
-  contracts?: string[];
-  collections?: string[];
-  sources?: number[];
-  users?: string[];
-  sortBy?: "timestamp" | "createdAt";
-  limit?: number;
-  continuation?: string;
-  continuationAsInt?: boolean;
-}): Promise<{ activities: ActivityDocument[]; continuation: string | null }> => {
-=======
 export const search = async (
   params: {
     types?: ActivityType;
@@ -168,7 +154,6 @@
   },
   debug = false
 ): Promise<{ activities: ActivityDocument[]; continuation: string | null }> => {
->>>>>>> 3a3ac4f8
   const esQuery = {};
 
   (esQuery as any).bool = { filter: [] };
