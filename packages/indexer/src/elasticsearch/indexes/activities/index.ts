--- conflicted
+++ resolved
@@ -829,21 +829,15 @@
             },
           },
         ]),
-<<<<<<< HEAD
         ignore: [404],
         filterPath: "items.*.error",
-=======
->>>>>>> 3c2be473
       };
 
       const response = await elasticsearch.bulk(bulkParams);
 
       if (response?.errors) {
-<<<<<<< HEAD
         keepGoing = response?.items.some((item) => item.update?.status !== 400);
 
-=======
->>>>>>> 3c2be473
         logger.error(
           "elasticsearch-activities",
           JSON.stringify({
@@ -856,16 +850,9 @@
             },
             bulkParams,
             response,
-<<<<<<< HEAD
             keepGoing,
           })
         );
-=======
-          })
-        );
-
-        keepGoing = true;
->>>>>>> 3c2be473
       } else {
         keepGoing = pendingUpdateActivities.length === 1000;
 
