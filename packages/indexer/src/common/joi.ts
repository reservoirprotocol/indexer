--- conflicted
+++ resolved
@@ -255,11 +255,7 @@
 
 export const JoiOrderDepth = Joi.array().items(
   Joi.object({
-<<<<<<< HEAD
-    price: JoiPrice,
-=======
     price: Joi.number().unsafe(),
->>>>>>> e0b70187
     quantity: Joi.number(),
   })
 );
@@ -409,17 +405,6 @@
   }
 };
 
-<<<<<<< HEAD
-export const getJoiBidDepthObject = async (
-  kind: OrderKind,
-  price: string,
-  currency: string,
-  quantityRemaining: number,
-  rawData: any,
-  totalFeeBps: number,
-  displayCurrency?: string
-) => {
-=======
 export const getJoiOrderDepthObject = async (
   kind: OrderKind,
   currencyPrice: string,
@@ -437,7 +422,6 @@
   const precisionDecimals = 4;
   const scale = (value: number) => Number(value.toFixed(precisionDecimals));
 
->>>>>>> e0b70187
   switch (kind) {
     case "sudoswap": {
       const order = rawData as Sdk.Sudoswap.OrderParams;
@@ -452,11 +436,7 @@
             currency,
             displayCurrency,
             totalFeeBps
-<<<<<<< HEAD
-          ),
-=======
           ).then((p) => scale((p.netAmount ?? p.amount).decimal)),
->>>>>>> e0b70187
           quantity: 1,
         }))
       );
@@ -475,37 +455,13 @@
             currency,
             displayCurrency,
             totalFeeBps
-<<<<<<< HEAD
-          ),
-=======
           ).then((p) => scale((p.netAmount ?? p.amount).decimal)),
->>>>>>> e0b70187
           quantity: 1,
         }))
       );
     }
 
     case "blur": {
-<<<<<<< HEAD
-      const order = rawData as Sdk.Blur.Types.BlurBidPool;
-      return Promise.all(
-        order.pricePoints.map(async ({ price, executableSize }) => ({
-          price: await getJoiPriceObject(
-            {
-              gross: {
-                amount: parseEther(price).toString(),
-              },
-            },
-            currency,
-            displayCurrency,
-            totalFeeBps
-          ),
-          quantity: executableSize,
-        }))
-      );
-    }
-
-=======
       if (rawData.pricePoints) {
         // Bids are a special case
         const order = rawData as Sdk.Blur.Types.BlurBidPool;
@@ -528,30 +484,20 @@
     }
 
     // eslint-disable-next-line no-fallthrough
->>>>>>> e0b70187
     default: {
       return [
         {
           price: await getJoiPriceObject(
             {
               gross: {
-<<<<<<< HEAD
-                amount: price,
-=======
                 amount: currencyPrice,
->>>>>>> e0b70187
               },
             },
             currency,
             displayCurrency,
             totalFeeBps
-<<<<<<< HEAD
-          ),
-          quantity: quantityRemaining,
-=======
           ).then((p) => scale((p.netAmount ?? p.amount).decimal)),
           quantity: Number(quantityRemaining),
->>>>>>> e0b70187
         },
       ];
     }
@@ -705,20 +651,6 @@
     createdAt: new Date(order.createdAt * 1000).toISOString(),
     updatedAt: new Date(order.updatedAt * 1000).toISOString(),
     rawData: order.includeRawData ? order.rawData : undefined,
-<<<<<<< HEAD
-    depth:
-      order.includeDepth && order.side === "buy"
-        ? await getJoiBidDepthObject(
-            order.kind,
-            order.prices.gross.amount,
-            currency,
-            Number(order.quantityRemaining),
-            order.rawData,
-            feeBps,
-            order.displayCurrency
-          )
-        : undefined,
-=======
     depth: order.includeDepth
       ? await getJoiOrderDepthObject(
           order.kind,
@@ -730,7 +662,6 @@
           order.displayCurrency
         )
       : undefined,
->>>>>>> e0b70187
   };
 };
 
