/* eslint-disable @typescript-eslint/no-explicit-any */

import amqplib from "amqplib";
import amqplibConnectionManager, {
  AmqpConnectionManager,
  ChannelWrapper,
} from "amqp-connection-manager";
import { config } from "@/config/index";
import _ from "lodash";
import { logger } from "@/common/logger";
import { getNetworkName } from "@/config/network";
import { acquireLock, releaseLock } from "@/common/redis";
import axios from "axios";
import pLimit from "p-limit";
import { FailedPublishMessages } from "@/models/failed-publish-messages-list";
import { randomUUID } from "crypto";
import fs from "fs";
import path from "path";
import { AbstractRabbitMqJobHandler } from "@/jobs/abstract-rabbit-mq-job-handler";
import { RabbitMqJobsConsumer } from "@/jobs/index";

export type RabbitMQMessage = {
  payload: any;
  delay?: number;
  jobId?: string;
  publishTime?: number;
  consumedTime?: number;
  completeTime?: number;
  retryCount?: number;
  publishRetryCount?: number;
  persistent?: boolean;
  prioritized?: boolean;
  correlationId?: string;
};

export type CreatePolicyPayload = {
  applyTo: "all" | "queues" | "exchanges" | "classic_queues" | "quorum_queues" | "streams";
  name: string;
  pattern: string;
  priority: number;
  definition: {
    "max-length"?: number;
    "max-length-bytes"?: number;
    expires?: number;
    "message-ttl"?: number;
    "alternate-exchange"?: string;
    "queue-mode"?: "default" | "lazy";
    "consumer-timeout"?: number;
  };
};

export type DeletePolicyPayload = {
  name: string;
};

export class RabbitMq {
  public static delayedExchangeName = `${getNetworkName()}.delayed`;
  private static rabbitMqPublisherConnection: AmqpConnectionManager;

  private static maxPublisherChannelsCount = 10;
  private static rabbitMqPublisherChannels: ChannelWrapper[] = [];

  public static async connect() {
    RabbitMq.rabbitMqPublisherConnection = amqplibConnectionManager.connect(
      {
        hostname: config.rabbitHostname,
        username: config.rabbitUsername,
        password: config.rabbitPassword,
        vhost: getNetworkName(),
      },
      {
        reconnectTimeInSeconds: 5,
        heartbeatIntervalInSeconds: 0,
      }
    );

    for (let index = 0; index < RabbitMq.maxPublisherChannelsCount; ++index) {
      const channel = this.rabbitMqPublisherConnection.createChannel();
      await channel.waitForConnect();
      RabbitMq.rabbitMqPublisherChannels[index] = channel;

      channel.once("error", (error) => {
        logger.error("rabbit-channel", `Publisher channel error ${error}`);
      });

      channel.once("close", async () => {
        logger.warn("rabbit-channel", `Rabbit publisher channel ${index} closed`);
      });
    }

    RabbitMq.rabbitMqPublisherConnection.once("error", (error) => {
      logger.error("rabbit-connection", `Publisher connection error ${error}`);
    });

    RabbitMq.rabbitMqPublisherConnection.once("close", (error) => {
      logger.warn("rabbit-connection", `Publisher connection error ${error}`);
    });
  }

  public static async send(queueName: string, content: RabbitMQMessage, delay = 0, priority = 0) {
    content.publishRetryCount = content.publishRetryCount ?? 0;
    content.correlationId = content.correlationId ?? randomUUID();

    const msgConsumingBuffer = 30 * 60; // Will be released on the job is done
    const lockTime = Number(_.max([_.toInteger(delay / 1000), 0])) + msgConsumingBuffer;
    let lockAcquired = false;

    // For deduplication messages use redis lock, setting lock only if jobId is passed
    try {
      if (content.jobId && lockTime) {
        if (!(await acquireLock(content.jobId, lockTime))) {
          return;
        }

        lockAcquired = true;
      }
    } catch (error) {
      logger.warn(
        `rabbit-publish-error`,
        JSON.stringify({
          message: `failed to set lock to ${queueName} error ${error} lockTime ${lockTime} content=${JSON.stringify(
            content
          )}`,
          queueName: queueName.substring(_.indexOf(queueName, ".") + 1), // Remove chain name
        })
      );
    }

    const channelIndex = _.random(0, RabbitMq.maxPublisherChannelsCount - 1);

    content.publishTime = content.publishTime ?? _.now();
    content.prioritized = Boolean(priority);

    try {
      if (delay) {
        content.delay = delay;

        // If delay given publish to the delayed exchange
        await RabbitMq.rabbitMqPublisherChannels[channelIndex].publish(
          RabbitMq.delayedExchangeName,
          queueName,
          Buffer.from(JSON.stringify(content)),
          {
            priority,
            persistent: content.persistent,
            headers: {
              "x-delay": delay,
            },
          }
        );
      } else {
        // If no delay send directly to queue to save any unnecessary routing
        await RabbitMq.rabbitMqPublisherChannels[channelIndex].sendToQueue(
          queueName,
          Buffer.from(JSON.stringify(content)),
          {
            priority,
            persistent: content.persistent,
          }
        );
      }

      if (content.publishRetryCount > 0) {
        logger.info(
          `rabbit-message-republish`,
          JSON.stringify({
            message: `successfully republished to ${queueName} content=${JSON.stringify(content)}`,
            queueName: queueName.substring(_.indexOf(queueName, ".") + 1), // Remove chain name
          })
        );
      }
    } catch (error) {
      if (`${error}`.includes("nacked")) {
        if (lockAcquired && content.jobId) {
          try {
            await releaseLock(content.jobId);
          } catch {
            // Ignore errors
          }
        }

        logger.error(
          `rabbit-publish-error`,
          JSON.stringify({
            message: `failed to publish and will be republish to ${queueName} error ${error} lockTime ${lockTime} content=${JSON.stringify(
              content
            )}`,
            queueName: queueName.substring(_.indexOf(queueName, ".") + 1), // Remove chain name
          })
        );

        ++content.publishRetryCount;
        const failedPublishMessages = new FailedPublishMessages();
        await failedPublishMessages.add([{ queue: queueName, payload: content }]);
      } else {
        logger.error(
          `rabbit-publish-error`,
          JSON.stringify({
            message: `failed to publish to ${queueName} error ${error} lockTime ${lockTime} content=${JSON.stringify(
              content
            )}`,
            queueName: queueName.substring(_.indexOf(queueName, ".") + 1), // Remove chain name
          })
        );
      }
    }
  }

  public static async sendBatch(
    queueName: string,
    messages: {
      content: RabbitMQMessage;
      delay?: number;
      priority?: number;
    }[]
  ) {
    const limit = pLimit(50);
    await Promise.all(
      messages.map((message) =>
        limit(() => {
          message.delay = message.delay ?? 0;
          message.priority = message.priority ?? 0;
          return RabbitMq.send(queueName, message.content, message.delay, message.priority);
        })
      )
    );
  }

  public static async createOrUpdatePolicy(policy: CreatePolicyPayload) {
    const url = `${config.rabbitHttpUrl}/api/policies/${getNetworkName()}/${policy.name}`;

    await axios.put(url, {
      "apply-to": policy.applyTo,
      definition: policy.definition,
      name: policy.name,
      pattern: policy.pattern,
      priority: policy.priority,
    });
  }

  public static async createVhost() {
    if (config.assertRabbitVhost) {
      const url = `${config.rabbitHttpUrl}/api/vhosts/${getNetworkName()}`;
      await axios.put(url);
    }
  }

  public static async deletePolicy(policy: DeletePolicyPayload) {
    const url = `${config.rabbitHttpUrl}/api/policies/${getNetworkName()}/${policy.name}`;

    await axios.delete(url, {
      data: {
        component: "policy",
        name: policy.name,
      },
    });
  }

  public static async getQueueSize(queueName: string, vhost = "%2F") {
    const url = `${config.rabbitHttpUrl}/api/queues/${vhost}/${queueName}`;
    const queueData = await axios.get(url);
    return Number(queueData.data.messages);
  }

  public static async assertQueuesAndExchanges() {
    const abstract = await import("@/jobs/abstract-rabbit-mq-job-handler");
    const jobsIndex = await import("@/jobs/index");

    const connection = await amqplib.connect({
      hostname: config.rabbitHostname,
      username: config.rabbitUsername,
      password: config.rabbitPassword,
      vhost: getNetworkName(),
    });

    const channel = await connection.createChannel();

    // Assert the exchange for delayed messages
    await channel.assertExchange(RabbitMq.delayedExchangeName, "x-delayed-message", {
      durable: true,
      autoDelete: false,
      arguments: { "x-delayed-type": "direct" },
    });

    // Assert the consumer queues
    const consumerQueues = jobsIndex.RabbitMqJobsConsumer.getQueues();
    for (const queue of consumerQueues) {
      const options = {
        maxPriority: queue.getQueueType() === "classic" ? 1 : undefined,
        arguments: {
          "x-single-active-consumer": queue.getSingleActiveConsumer(),
          "x-queue-type": queue.getQueueType(),
        },
      };

      // Create working queue
      await channel.assertQueue(queue.getQueue(), options);

      // Bind queues to the delayed exchange
      await channel.bindQueue(queue.getQueue(), RabbitMq.delayedExchangeName, queue.getQueue());

      // Create dead letter queue for all jobs the failed more than the max retries
      await channel.assertQueue(queue.getDeadLetterQueue());

      // If the dead letter queue have custom max length
      if (
        queue.getMaxDeadLetterQueue() !==
        abstract.AbstractRabbitMqJobHandler.defaultMaxDeadLetterQueue
      ) {
        await this.createOrUpdatePolicy({
          name: `${queue.getDeadLetterQueue()}-policy`,
          priority: 10,
          pattern: `^${queue.getDeadLetterQueue()}$`,
          applyTo: "queues",
          definition: {
            "max-length": queue.getMaxDeadLetterQueue(),
          },
        });
      }

      const definition: CreatePolicyPayload["definition"] = {};

      // If the queue defined as lazy ie use only disk for this queue messages
      if (queue.isLazyMode()) {
        definition["queue-mode"] = "lazy";
      }

      // If the queue has specific timeout
      if (queue.getConsumerTimeout()) {
        definition["consumer-timeout"] = queue.getConsumerTimeout();
      }

      if (!_.isEmpty(definition)) {
        await this.createOrUpdatePolicy({
          name: `${queue.getQueue()}-policy`,
          priority: 10,
          pattern: `^${queue.getQueue()}$`,
          applyTo: "queues",
          definition,
        });
      }
    }

    // Create general rule for all dead letters queues
    await this.createOrUpdatePolicy({
      name: "dead-letter-queues-policy",
      priority: 1,
      pattern: "dead-letter$",
      applyTo: "queues",
      definition: {
        "max-length": abstract.AbstractRabbitMqJobHandler.defaultMaxDeadLetterQueue,
      },
    });

    await channel.close();
    await connection.close();
  }

  public static async deleteQueues(folderPath: string, doDelete: boolean): Promise<string[]> {
    let queuesToDelete: string[] = [];
    const files = fs.readdirSync(folderPath);

    for (const file of files) {
      const filePath = path.join(folderPath, file);
      const stat = fs.statSync(filePath);

      if (stat.isDirectory()) {
        // Recursively search subdirectories
        queuesToDelete = _.concat(queuesToDelete, await RabbitMq.deleteQueues(filePath, false));
      } else if (filePath.endsWith(".ts") || filePath.endsWith(".js")) {
        try {
          const module = await import(filePath);
          for (const exportedKey in module) {
            const exportedItem = module[exportedKey];

            if (
              typeof exportedItem === "object" &&
              exportedItem instanceof AbstractRabbitMqJobHandler
            ) {
              const job = _.find(
                RabbitMqJobsConsumer.getQueues(),
                (queue) => queue.getQueue() === exportedItem.getQueue()
              );
              if (!job) {
                queuesToDelete.push(exportedItem.getQueue());
                queuesToDelete.push(exportedItem.getDeadLetterQueue());
              }
            }
          }
        } catch {
          // Ignore errors
        }
      }
    }

    // Do the actual delete only on the original function call
    if (doDelete && !_.isEmpty(queuesToDelete)) {
      const connection = await amqplib.connect({
        hostname: config.rabbitHostname,
        username: config.rabbitUsername,
        password: config.rabbitPassword,
        vhost: getNetworkName(),
      });

      const channel = await connection.createChannel();

      for (const queue of queuesToDelete) {
<<<<<<< HEAD
        if (await channel.checkQueue(queue)) {
          await channel.deleteQueue(queue);
        }
=======
        await channel.deleteQueue(queue);
>>>>>>> e0c412f7
      }

      await channel.close();
      await connection.close();
    }

    return queuesToDelete;
  }
}<|MERGE_RESOLUTION|>--- conflicted
+++ resolved
@@ -405,13 +405,7 @@
       const channel = await connection.createChannel();
 
       for (const queue of queuesToDelete) {
-<<<<<<< HEAD
-        if (await channel.checkQueue(queue)) {
-          await channel.deleteQueue(queue);
-        }
-=======
         await channel.deleteQueue(queue);
->>>>>>> e0c412f7
       }
 
       await channel.close();
