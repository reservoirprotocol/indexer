--- conflicted
+++ resolved
@@ -58,10 +58,7 @@
 
   public static async connect() {
     const mqurl = `${config.rabbitUrl}/${getNetworkName()}`;
-<<<<<<< HEAD
-=======
     logger.info("rabbitmq-connect", `Connecting to rabbitmq as ${getNetworkName()}`);
->>>>>>> 3e0aebef
     RabbitMq.rabbitMqPublisherConnection = amqplibConnectionManager.connect(mqurl, {
       reconnectTimeInSeconds: 5,
       heartbeatIntervalInSeconds: 0,
@@ -259,10 +256,7 @@
   public static async assertQueuesAndExchanges() {
     const abstract = await import("@/jobs/abstract-rabbit-mq-job-handler");
     const jobsIndex = await import("@/jobs/index");
-<<<<<<< HEAD
-=======
-
->>>>>>> 3e0aebef
+
     const mqurl = `${config.rabbitUrl}/${getNetworkName()}`;
     const connection = await amqplib.connect(mqurl);
 
