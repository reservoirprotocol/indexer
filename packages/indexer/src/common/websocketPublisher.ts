--- conflicted
+++ resolved
@@ -1,12 +1,7 @@
 import { logger } from "@/common/logger";
 import { redisWebsocketClient, redisWebsocketPublisher } from "./redis";
-<<<<<<< HEAD
-import { producer } from "@/jobs/cdc";
-import { getNetworkName } from "@/config/network";
-=======
 // import { producer } from "@/jobs/cdc";
 // import { getNetworkName } from "@/config/network";
->>>>>>> daca62d2
 
 export interface WebsocketMessage {
   published_at?: number;
@@ -25,17 +20,10 @@
   message.published_at = Date.now();
   await redisWebsocketPublisher.publish("events", JSON.stringify(message));
 
-<<<<<<< HEAD
-  await producer.send({
-    topic: getNetworkName() + ".websocket-events",
-    messages: [{ value: JSON.stringify(message) }],
-  });
-=======
   // await producer.send({
   //   topic: getNetworkName() + ".websocket-events",
   //   messages: [{ value: JSON.stringify(message) }],
   // });
->>>>>>> daca62d2
 };
 
 const enabledOffsetLoggingEvents = ["sale.created", "sale.updated", "sale.deleted"];
