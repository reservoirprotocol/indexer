--- conflicted
+++ resolved
@@ -1,10 +1,7 @@
 import { AddressZero } from "@ethersproject/constants";
 import { parseUnits } from "@ethersproject/units";
 import * as Sdk from "@reservoir0x/sdk";
-<<<<<<< HEAD
 import { Network } from "@reservoir0x/sdk/dist/utils";
-=======
->>>>>>> edbb79b4
 import axios from "axios";
 
 import { idb } from "@/common/db";
