--- conflicted
+++ resolved
@@ -136,15 +136,12 @@
 
   // Admin
 
-<<<<<<< HEAD
-=======
   server.route({
     method: "POST",
     path: "/admin/retry-rabbit-queue",
     options: adminEndpoints.postRetryRabbitQueue,
   });
 
->>>>>>> a98f363f
   server.route({
     method: "POST",
     path: "/admin/pause-rabbit-queue",
