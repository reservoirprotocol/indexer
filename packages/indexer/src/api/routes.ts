import { Server } from "@hapi/hapi";

import * as activitiesEndpoints from "@/api/endpoints/activities";
import * as adminEndpoints from "@/api/endpoints/admin";
import * as apiKeysEndpoints from "@/api/endpoints/api-keys";
import * as attributesEndpoints from "@/api/endpoints/attributes";
import * as collectionsEndpoints from "@/api/endpoints/collections";
import * as collectionsSetsEndpoints from "@/api/endpoints/collections-sets";
import * as contractsSetsEndpoints from "@/api/endpoints/contracts-sets";
import * as eventsEndpoints from "@/api/endpoints/events";
import * as executeEndpoints from "@/api/endpoints/execute";
import * as healthEndpoints from "@/api/endpoints/health";
import * as managementEndpoints from "@/api/endpoints/management";
import * as oracleEndpoints from "@/api/endpoints/oracle";
import * as ordersEndpoints from "@/api/endpoints/orders";
import * as ownersEndpoints from "@/api/endpoints/owners";
import * as redirectsEndpoints from "@/api/endpoints/redirects";
import * as searchEndpoints from "@/api/endpoints/search";
import * as statsEndpoints from "@/api/endpoints/stats";
import * as tokensEndpoints from "@/api/endpoints/tokens";
import * as transactionsEndpoints from "@/api/endpoints/transactions";
import * as transfersEndpoints from "@/api/endpoints/transfers";
import * as syncEndpoints from "@/api/endpoints/sync";
import * as assetsEndpoints from "@/api/endpoints/assets";
import * as sourcesEndpoints from "@/api/endpoints/sources";
import * as websocketEndpoints from "@/api/endpoints/websocket";

export const setupRoutes = (server: Server) => {
  // Activity

  server.route({
    method: "GET",
    path: "/collections/{collection}/activity/v1",
    options: activitiesEndpoints.getCollectionActivityV1Options,
  });

  server.route({
    method: "GET",
    path: "/collections/{collection}/activity/v2",
    options: activitiesEndpoints.getCollectionActivityV2Options,
  });

  server.route({
    method: "GET",
    path: "/collections/{collection}/activity/v3",
    options: activitiesEndpoints.getCollectionActivityV3Options,
  });

  server.route({
    method: "GET",
    path: "/collections/activity/v4",
    options: activitiesEndpoints.getCollectionActivityV4Options,
  });

  server.route({
    method: "GET",
    path: "/collections/activity/v5",
    options: activitiesEndpoints.getCollectionActivityV5Options,
  });

  server.route({
    method: "GET",
    path: "/tokens/{token}/activity/v1",
    options: activitiesEndpoints.getTokenActivityV1Options,
  });

  server.route({
    method: "GET",
    path: "/tokens/{token}/activity/v2",
    options: activitiesEndpoints.getTokenActivityV2Options,
  });

  server.route({
    method: "GET",
    path: "/tokens/{token}/activity/v3",
    options: activitiesEndpoints.getTokenActivityV3Options,
  });

  server.route({
    method: "GET",
    path: "/tokens/{token}/activity/v4",
    options: activitiesEndpoints.getTokenActivityV4Options,
  });

  server.route({
    method: "GET",
    path: "/users/{user}/activity/v1",
    options: activitiesEndpoints.getUserActivityV1Options,
  });

  server.route({
    method: "GET",
    path: "/users/activity/v2",
    options: activitiesEndpoints.getUserActivityV2Options,
  });

  server.route({
    method: "GET",
    path: "/users/activity/v3",
    options: activitiesEndpoints.getUserActivityV3Options,
  });

  server.route({
    method: "GET",
    path: "/users/activity/v4",
    options: activitiesEndpoints.getUserActivityV4Options,
  });

  server.route({
    method: "GET",
    path: "/users/activity/v5",
    options: activitiesEndpoints.getUserActivityV5Options,
  });

  server.route({
    method: "GET",
    path: "/activity/v1",
    options: activitiesEndpoints.getActivityV1Options,
  });

  server.route({
    method: "GET",
    path: "/activity/v2",
    options: activitiesEndpoints.getActivityV2Options,
  });

  server.route({
    method: "GET",
    path: "/activity/v3",
    options: activitiesEndpoints.getActivityV3Options,
  });

  server.route({
    method: "GET",
    path: "/activity/v4",
    options: activitiesEndpoints.getActivityV4Options,
  });

  // Admin

  server.route({
    method: "GET",
    path: "/admin/api-keys/metrics",
    options: adminEndpoints.getApiKeyMetrics,
  });

  server.route({
    method: "POST",
    path: "/admin/delete-rate-limit-rule",
    options: adminEndpoints.postDeleteRateLimitRuleOptions,
  });

  server.route({
    method: "POST",
    path: "/admin/create-rate-limit-rule",
    options: adminEndpoints.postCreateRateLimitRuleOptions,
  });

  server.route({
    method: "POST",
    path: "/admin/update-rate-limit-rule",
    options: adminEndpoints.postUpdateRateLimitRuleOptions,
  });

  server.route({
    method: "GET",
    path: "/admin/rate-limit-rules",
    options: adminEndpoints.getRateLimitRulesOptions,
  });

  server.route({
    method: "POST",
    path: "/admin/update-api-key",
    options: adminEndpoints.postUpdateApiKeyOptions,
  });

  server.route({
    method: "POST",
    path: "/admin/refresh-collection-flags",
    options: adminEndpoints.postRefreshCollectionFlagsOptions,
  });

  server.route({
    method: "POST",
    path: "/admin/update-source",
    options: adminEndpoints.postUpdateSourceOptions,
  });

  server.route({
    method: "POST",
    path: "/admin/resync-source",
    options: adminEndpoints.postResyncSourceOptions,
  });

  server.route({
    method: "POST",
    path: "/admin/refresh-token",
    options: adminEndpoints.postRefreshTokenOptions,
  });

  server.route({
    method: "POST",
    path: "/admin/refresh-collection",
    options: adminEndpoints.postRefreshCollectionOptions,
  });

  server.route({
    method: "POST",
    path: "/admin/calc-rarity",
    options: adminEndpoints.postCalcRarityOptions,
  });

  server.route({
    method: "GET",
    path: "/admin/open-api",
    options: adminEndpoints.getOpenApiOptions,
  });

  server.route({
    method: "POST",
    path: "/admin/index-metadata",
    options: adminEndpoints.postMetadataIndexOptions,
  });

  server.route({
    method: "POST",
    path: "/admin/fix-blocks",
    options: adminEndpoints.postFixBlocksOptions,
  });

  server.route({
    method: "POST",
    path: "/admin/fix-cache",
    options: adminEndpoints.postFixCacheOptions,
  });

  server.route({
    method: "POST",
    path: "/admin/fix-token-cache",
    options: adminEndpoints.postFixTokenCacheOptions,
  });

  server.route({
    method: "POST",
    path: "/admin/revalidate-order",
    options: adminEndpoints.postRevalidateOrderOptions,
  });

  server.route({
    method: "POST",
    path: "/admin/fix-orders",
    options: adminEndpoints.postFixOrdersOptions,
  });

  server.route({
    method: "POST",
    path: "/admin/resync-floor-events",
    options: adminEndpoints.postResyncFloorEventsOptions,
  });

  server.route({
    method: "POST",
    path: "/admin/resync-sale-royalties",
    options: adminEndpoints.postResyncSaleRoyalties,
  });

  server.route({
    method: "POST",
    path: "/admin/sync-arweave",
    options: adminEndpoints.postSyncArweaveOptions,
  });

  server.route({
    method: "POST",
    path: "/admin/sync-events",
    options: adminEndpoints.postSyncEventsOptions,
  });

  server.route({
    method: "POST",
    path: "/admin/sync-daily-volumes",
    options: adminEndpoints.postSyncDailyVolumes,
  });

  server.route({
    method: "POST",
    path: "/admin/set-community",
    options: adminEndpoints.postSetCollectionCommunity,
  });

  server.route({
    method: "GET",
    path: "/admin/get-marketplaces",
    options: adminEndpoints.getMarketplaces,
  });

  server.route({
    method: "POST",
    path: "/admin/flag-address",
    options: adminEndpoints.postFlagAddressOptions,
  });

  server.route({
    method: "POST",
    path: "/admin/routers",
    options: adminEndpoints.postRoutersOptions,
  });

  server.route({
    method: "GET",
    path: "/admin/get-api-key/{key}",
    options: adminEndpoints.getApiKeyDetails,
  });

  // API keys

  server.route({
    method: "POST",
    path: "/api-keys",
    options: apiKeysEndpoints.postApiKey,
  });

  server.route({
    method: "GET",
    path: "/api-keys/{key}/rate-limits",
    options: apiKeysEndpoints.getApiKeyRateLimits,
  });

  // Attributes

  server.route({
    method: "GET",
    path: "/attributes/v1",
    options: attributesEndpoints.getAttributesV1Options,
  });

  server.route({
    method: "GET",
    path: "/collections/{collection}/attributes/all/v1",
    options: attributesEndpoints.getAttributesAllV1Options,
  });

  server.route({
    method: "GET",
    path: "/collections/{collection}/attributes/all/v2",
    options: attributesEndpoints.getAttributesAllV2Options,
  });

  server.route({
    method: "GET",
    path: "/collections/{collection}/attributes/all/v3",
    options: attributesEndpoints.getAttributesAllV3Options,
  });

  server.route({
    method: "GET",
    path: "/collections/{collection}/attributes/static/v1",
    options: attributesEndpoints.getAttributesStaticV1Options,
  });

  server.route({
    method: "GET",
    path: "/collections/{collection}/attributes/v1",
    options: attributesEndpoints.getCollectionAttributesV1Options,
  });

  server.route({
    method: "GET",
    path: "/collections/{collection}/attributes/explore/v1",
    options: attributesEndpoints.getAttributesExploreV1Options,
  });

  server.route({
    method: "GET",
    path: "/collections/{collection}/attributes/explore/v2",
    options: attributesEndpoints.getAttributesExploreV2Options,
  });

  server.route({
    method: "GET",
    path: "/collections/{collection}/attributes/explore/v3",
    options: attributesEndpoints.getAttributesExploreV3Options,
  });

  server.route({
    method: "GET",
    path: "/collections/{collection}/attributes/explore/v4",
    options: attributesEndpoints.getAttributesExploreV4Options,
  });

  // Collections

  server.route({
    method: "GET",
    path: "/collections/sources/v1",
    options: collectionsEndpoints.getSourcesListingsV1Options,
  });

  server.route({
    method: "GET",
    path: "/collections/v1",
    options: collectionsEndpoints.getCollectionsV1Options,
  });

  server.route({
    method: "GET",
    path: "/collections/v2",
    options: collectionsEndpoints.getCollectionsV2Options,
  });

  server.route({
    method: "GET",
    path: "/collections/v3",
    options: collectionsEndpoints.getCollectionsV3Options,
  });

  server.route({
    method: "GET",
    path: "/collections/v4",
    options: collectionsEndpoints.getCollectionsV4Options,
  });

  server.route({
    method: "GET",
    path: "/collections/v5",
    options: collectionsEndpoints.getCollectionsV5Options,
  });

  server.route({
    method: "GET",
    path: "/collections/{collectionOrSlug}/v1",
    options: collectionsEndpoints.getCollectionDeprecatedV1Options,
  });

  server.route({
    method: "GET",
    path: "/collection/v1",
    options: collectionsEndpoints.getCollectionV1Options,
  });

  server.route({
    method: "GET",
    path: "/collection/v2",
    options: collectionsEndpoints.getCollectionV2Options,
  });

  server.route({
    method: "GET",
    path: "/collection/v3",
    options: collectionsEndpoints.getCollectionV3Options,
  });

  server.route({
    method: "GET",
    path: "/collections/{collection}/top-bids/v1",
    options: collectionsEndpoints.getCollectionTopBidsV1Options,
  });

  server.route({
    method: "GET",
    path: "/users/{user}/collections/v1",
    options: collectionsEndpoints.getUserCollectionsV1Options,
  });

  server.route({
    method: "GET",
    path: "/users/{user}/collections/v2",
    options: collectionsEndpoints.getUserCollectionsV2Options,
  });

  server.route({
    method: "POST",
    path: "/collections/refresh/v1",
    options: collectionsEndpoints.postCollectionsRefreshV1Options,
  });

  server.route({
    method: "GET",
    path: "/collections/daily-volumes/v1",
    options: collectionsEndpoints.getDailyVolumesV1Options,
  });

  server.route({
    method: "GET",
    path: "/collections/{collection}/owners-distribution/v1",
    options: collectionsEndpoints.getCollectionOwnersDistributionV1Options,
  });

  server.route({
    method: "POST",
    path: "/collections-sets/v1",
    options: collectionsEndpoints.postCreateCollectionsSetV1Options,
  });

  server.route({
    method: "PUT",
    path: "/collections/{collection}/community/v1",
    options: collectionsEndpoints.putSetCollectionCommunityV1Options,
  });

  server.route({
    method: "GET",
    path: "/collections/{collection}/supported-marketplaces/v1",
    options: collectionsEndpoints.getCollectionSupportedMarketplacesV1Options,
  });

  // Collections Sets

  server.route({
    method: "GET",
    path: "/collections-sets/{collectionsSetId}/owners-distribution/v1",
    options: collectionsSetsEndpoints.getCollectionsSetOwnersDistributionV1Options,
  });

  // Contracts Sets

  server.route({
    method: "POST",
    path: "/contracts-sets/v1",
    options: contractsSetsEndpoints.postCreateContractsSetV1Options,
  });

  // Events

  server.route({
    method: "GET",
    path: "/events/collections/floor-ask/v1",
    options: eventsEndpoints.getCollectionsFloorAskV1Options,
  });

  server.route({
    method: "GET",
    path: "/events/orders/v1",
    options: eventsEndpoints.getOrderEventsV1Options,
  });

  server.route({
    method: "GET",
    path: "/events/asks/v2",
    options: eventsEndpoints.getAsksEventsV2Options,
  });

  server.route({
    method: "GET",
    path: "/events/asks/v3",
    options: eventsEndpoints.getAsksEventsV3Options,
  });

  server.route({
    method: "GET",
    path: "/events/tokens/floor-ask/v2",
    options: eventsEndpoints.getTokensFloorAskV2Options,
  });

  server.route({
    method: "GET",
    path: "/events/tokens/floor-ask/v3",
    options: eventsEndpoints.getTokensFloorAskV3Options,
  });

  server.route({
    method: "GET",
    path: "/events/tokens/floor-ask/v4",
    options: eventsEndpoints.getTokensFloorAskV4Options,
  });

  server.route({
    method: "GET",
    path: "/events/bids/v1",
    options: eventsEndpoints.getBidEventsV1Options,
  });

  server.route({
    method: "GET",
    path: "/events/bids/v2",
    options: eventsEndpoints.getBidEventsV2Options,
  });

  server.route({
    method: "GET",
    path: "/events/bids/v3",
    options: eventsEndpoints.getBidEventsV3Options,
  });

  server.route({
    method: "GET",
    path: "/events/collections/top-bid/v1",
    options: eventsEndpoints.getCollectionsTopBidV1Options,
  });

  server.route({
    method: "GET",
    path: "/events/collections/top-bid/v2",
    options: eventsEndpoints.getCollectionsTopBidV2Options,
  });

  // Execute

  server.route({
    method: "GET",
    path: "/execute/bid/v2",
    options: executeEndpoints.getExecuteBidV2Options,
  });

  server.route({
    method: "POST",
    path: "/execute/bid/v4",
    options: executeEndpoints.getExecuteBidV4Options,
  });

  server.route({
    method: "POST",
    path: "/execute/bid/v5",
    options: executeEndpoints.getExecuteBidV5Options,
  });

  server.route({
    method: "GET",
    path: "/execute/buy/v2",
    options: executeEndpoints.getExecuteBuyV2Options,
  });

  server.route({
    method: "GET",
    path: "/execute/buy/v3",
    options: executeEndpoints.getExecuteBuyV3Options,
  });

  server.route({
    method: "POST",
    path: "/execute/buy/v4",
    options: executeEndpoints.getExecuteBuyV4Options,
  });

  server.route({
    method: "POST",
    path: "/execute/buy/v5",
    options: executeEndpoints.getExecuteBuyV5Options,
  });

  server.route({
    method: "POST",
    path: "/execute/buy/v6",
    options: executeEndpoints.getExecuteBuyV6Options,
  });

  server.route({
    method: "POST",
    path: "/execute/buy/v7",
    options: executeEndpoints.getExecuteBuyV7Options,
  });

  server.route({
    method: "GET",
    path: "/execute/cancel/v1",
    options: executeEndpoints.getExecuteCancelV1Options,
  });

  server.route({
    method: "GET",
    path: "/execute/cancel/v2",
    options: executeEndpoints.getExecuteCancelV2Options,
  });

  server.route({
    method: "POST",
    path: "/execute/cancel/v3",
    options: executeEndpoints.getExecuteCancelV3Options,
  });

  server.route({
    method: "GET",
    path: "/execute/list/v2",
    options: executeEndpoints.getExecuteListV2Options,
  });

  server.route({
    method: "POST",
    path: "/execute/list/v3",
    options: executeEndpoints.getExecuteListV3Options,
  });

  server.route({
    method: "POST",
    path: "/execute/list/v4",
    options: executeEndpoints.getExecuteListV4Options,
  });

  server.route({
    method: "POST",
    path: "/execute/list/v5",
    options: executeEndpoints.getExecuteListV5Options,
  });

  server.route({
    method: "GET",
    path: "/execute/sell/v3",
    options: executeEndpoints.getExecuteSellV3Options,
  });

  server.route({
    method: "POST",
    path: "/execute/sell/v4",
    options: executeEndpoints.getExecuteSellV4Options,
  });

  server.route({
    method: "POST",
    path: "/execute/sell/v5",
    options: executeEndpoints.getExecuteSellV5Options,
  });

  server.route({
    method: "POST",
    path: "/execute/sell/v6",
    options: executeEndpoints.getExecuteSellV6Options,
  });

  server.route({
    method: "POST",
    path: "/execute/sell/v7",
    options: executeEndpoints.getExecuteSellV7Options,
  });

  server.route({
    method: "POST",
    path: "/execute/auth-signature/v1",
    options: executeEndpoints.postAuthSignatureV1Options,
  });

  server.route({
    method: "POST",
    path: "/execute/cancel-signature/v1",
    options: executeEndpoints.postCancelSignatureV1Options,
  });

  server.route({
    method: "POST",
    path: "/execute/permit-signature/v1",
    options: executeEndpoints.postPermitSignatureV1Options,
  });

  // Health

  // Both `/readyz` and `/livez` point to the same handler,
  // but maybe at some point we want to separate the logic:
  // `/readyz`: Check whether the container can be added to the load balancer and have it receive traffic
  // `/livez`: During the lifetime of the container do checks to see if the container is still responsive

  server.route({
    method: "GET",
    path: "/livez",
    options: healthEndpoints.getLiveOptions,
  });

  server.route({
    method: "GET",
    path: "/readyz",
    options: healthEndpoints.getLiveOptions,
  });

  // Management

  server.route({
    method: "POST",
    path: "/management/orders/simulate/v1",
    options: managementEndpoints.postSimulateOrderV1Options,
  });

  // Oracle

  server.route({
    method: "GET",
    path: "/oracle/collections/{collection}/floor-ask/v1",
    options: oracleEndpoints.getCollectionFloorAskOracleV1Options,
  });

  server.route({
    method: "GET",
    path: "/oracle/collections/{collection}/floor-ask/v2",
    options: oracleEndpoints.getCollectionFloorAskOracleV2Options,
  });

  server.route({
    method: "GET",
    path: "/oracle/collections/{collection}/floor-ask/v3",
    options: oracleEndpoints.getCollectionFloorAskOracleV3Options,
  });

  server.route({
    method: "GET",
    path: "/oracle/collections/floor-ask/v4",
    options: oracleEndpoints.getCollectionFloorAskOracleV4Options,
  });

  server.route({
    method: "GET",
    path: "/oracle/collections/floor-ask/v5",
    options: oracleEndpoints.getCollectionFloorAskOracleV5Options,
  });

  server.route({
    method: "GET",
    path: "/oracle/collections/top-bid/v1",
    options: oracleEndpoints.getCollectionTopBidOracleV1Options,
  });

  server.route({
    method: "GET",
    path: "/oracle/collections/top-bid/v2",
    options: oracleEndpoints.getCollectionTopBidOracleV2Options,
  });

  server.route({
    method: "GET",
    path: "/oracle/tokens/status/v1",
    options: oracleEndpoints.getTokenStatusOracleV1Options,
  });

  server.route({
    method: "GET",
    path: "/oracle/tokens/status/v2",
    options: oracleEndpoints.getTokenStatusOracleV2Options,
  });

  // Orders

  server.route({
    method: "GET",
    path: "/orders/v1",
    options: ordersEndpoints.getOrdersV1Options,
  });

  server.route({
    method: "GET",
    path: "/orders/v2",
    options: ordersEndpoints.getOrdersV2Options,
  });

  server.route({
    method: "GET",
    path: "/orders/all/v1",
    options: ordersEndpoints.getOrdersAllV1Options,
  });

  server.route({
    method: "GET",
    path: "/orders/all/v2",
    options: ordersEndpoints.getOrdersAllV2Options,
  });

  server.route({
    method: "GET",
    path: "/orders/asks/v1",
    options: ordersEndpoints.getOrdersAsksV1Options,
  });

  server.route({
    method: "GET",
    path: "/orders/asks/v2",
    options: ordersEndpoints.getOrdersAsksV2Options,
  });

  server.route({
    method: "GET",
    path: "/orders/asks/v3",
    options: ordersEndpoints.getOrdersAsksV3Options,
  });

  server.route({
    method: "GET",
    path: "/orders/asks/v4",
    options: ordersEndpoints.getOrdersAsksV4Options,
  });

  server.route({
    method: "GET",
    path: "/orders/bids/v1",
    options: ordersEndpoints.getOrdersBidsV1Options,
  });

  server.route({
    method: "GET",
    path: "/orders/bids/v2",
    options: ordersEndpoints.getOrdersBidsV2Options,
  });

  server.route({
    method: "GET",
    path: "/orders/bids/v3",
    options: ordersEndpoints.getOrdersBidsV3Options,
  });

  server.route({
    method: "GET",
    path: "/orders/bids/v4",
    options: ordersEndpoints.getOrdersBidsV4Options,
  });

  server.route({
    method: "GET",
    path: "/orders/bids/v5",
    options: ordersEndpoints.getOrdersBidsV5Options,
  });

  server.route({
    method: "GET",
    path: "/orders/executed/v1",
    options: ordersEndpoints.getOrderExecutedV1Options,
  });

  server.route({
    method: "GET",
    path: "/users/{user}/positions/v1",
    options: ordersEndpoints.getUserPositionsV1Options,
  });

  server.route({
    method: "GET",
    path: "/liquidity/users/v1",
    options: ordersEndpoints.getUsersLiquidityV1Options,
  });

  server.route({
    method: "GET",
    path: "/liquidity/users/v2",
    options: ordersEndpoints.getUsersLiquidityV2Options,
  });

  server.route({
    method: "GET",
    path: "/orders/users/{user}/top-bids/v1",
    options: ordersEndpoints.getUserTopBidsV1Options,
  });

  server.route({
    method: "GET",
    path: "/orders/users/{user}/top-bids/v2",
    options: ordersEndpoints.getUserTopBidsV2Options,
  });

  server.route({
    method: "GET",
    path: "/orders/users/{user}/top-bids/v3",
    options: ordersEndpoints.getUserTopBidsV3Options,
  });

  server.route({
    method: "POST",
    path: "/order/v2",
    options: ordersEndpoints.postOrderV2Options,
  });

  server.route({
    method: "POST",
    path: "/order/v3",
    options: ordersEndpoints.postOrderV3Options,
  });

  server.route({
    method: "POST",
    path: "/order/v4",
    options: ordersEndpoints.postOrderV4Options,
  });

  server.route({
    method: "POST",
    path: "/orders/v1",
    options: ordersEndpoints.postOrdersV1Options,
  });

  server.route({
    method: "POST",
    path: "/seaport/offers",
    options: ordersEndpoints.postSeaportOffersV1Options,
  });

  server.route({
    method: "GET",
    path: "/cross-posting-orders/v1",
    options: ordersEndpoints.getCrossPostingOrdersV1Options,
  });

  // Owners

  server.route({
    method: "GET",
    path: "/owners/v1",
    options: ownersEndpoints.getOwnersV1Options,
  });

  server.route({
    method: "GET",
    path: "/owners/cross-collections/v1",
    options: ownersEndpoints.getCrossCollectionsOwnersV1Options,
  });

  server.route({
    method: "GET",
    path: "/owners/common-collections/v1",
    options: ownersEndpoints.getCommonCollectionsOwnersV1Options,
  });

  // Redirects

  server.route({
    method: "GET",
    path: "/redirect/logo/v1",
    options: redirectsEndpoints.getRedirectLogoV1Options,
  });

  server.route({
    method: "GET",
    path: "/redirect/sources/{source}/logo/v2",
    options: redirectsEndpoints.getRedirectLogoV2Options,
  });

  server.route({
    method: "GET",
    path: "/redirect/token/v1",
    options: redirectsEndpoints.getRedirectTokenV1Options,
  });

  server.route({
    method: "GET",
    path: "/redirect/sources/{source}/tokens/{token}/link/v2",
    options: redirectsEndpoints.getRedirectTokenV2Options,
  });

  server.route({
    method: "GET",
    path: "/redirect/tokens/{token}/image/v1",
    options: redirectsEndpoints.getRedirectTokenImageV1Options,
  });

  server.route({
    method: "GET",
    path: "/redirect/collections/{collection}/image/v1",
    options: redirectsEndpoints.getRedirectCollectionImageV1Options,
  });

  server.route({
    method: "GET",
    path: "/redirect/currency/{address}/icon/v1",
    options: redirectsEndpoints.getRedirectCurrencyIconV1Options,
  });

  // Search

  server.route({
    method: "GET",
    path: "/search/collections/v1",
    options: searchEndpoints.getSearchCollectionsV1Options,
  });

  // Stats

  server.route({
    method: "GET",
    path: "/stats/v1",
    options: statsEndpoints.getStatsV1Options,
  });

  server.route({
    method: "GET",
    path: "/stats/v2",
    options: statsEndpoints.getStatsV2Options,
  });

  // Assets

  server.route({
    method: "GET",
    path: "/assets/v1",
    options: assetsEndpoints.getAssetV1Options,
  });

  // Tokens

  server.route({
    method: "GET",
    path: "/tokens/flag/changes/v1",
    options: tokensEndpoints.getFlaggedTokensChangesV1Options,
  });

  server.route({
    method: "POST",
    path: "/tokens/flag/v1",
    options: tokensEndpoints.postFlagTokenV1Options,
  });

  server.route({
    method: "GET",
    path: "/tokens/v1",
    options: tokensEndpoints.getTokensV1Options,
  });

  server.route({
    method: "GET",
    path: "/tokens/v2",
    options: tokensEndpoints.getTokensV2Options,
  });

  server.route({
    method: "GET",
    path: "/tokens/v3",
    options: tokensEndpoints.getTokensV3Options,
  });

  server.route({
    method: "GET",
    path: "/tokens/v4",
    options: tokensEndpoints.getTokensV4Options,
  });

  server.route({
    method: "GET",
    path: "/tokens/v5",
    options: tokensEndpoints.getTokensV5Options,
  });

  server.route({
    method: "GET",
    path: "/tokens/v6",
    options: tokensEndpoints.getTokensV6Options,
  });

  server.route({
    method: "GET",
    path: "/tokens/bootstrap/v1",
    options: tokensEndpoints.getTokensBootstrapV1Options,
  });

  server.route({
    method: "GET",
    path: "/tokens/details/v2",
    options: tokensEndpoints.getTokensDetailsV2Options,
  });

  server.route({
    method: "GET",
    path: "/tokens/details/v3",
    options: tokensEndpoints.getTokensDetailsV3Options,
  });

  server.route({
    method: "GET",
    path: "/tokens/details/v4",
    options: tokensEndpoints.getTokensDetailsV4Options,
  });

  server.route({
    method: "GET",
    path: "/tokens/floor/v1",
    options: tokensEndpoints.getTokensFloorV1Options,
  });

  server.route({
    method: "GET",
    path: "/users/{user}/tokens/v1",
    options: tokensEndpoints.getUserTokensV1Options,
  });

  server.route({
    method: "GET",
    path: "/users/{user}/tokens/v2",
    options: tokensEndpoints.getUserTokensV2Options,
  });

  server.route({
    method: "GET",
    path: "/users/{user}/tokens/v3",
    options: tokensEndpoints.getUserTokensV3Options,
  });

  server.route({
    method: "GET",
    path: "/users/{user}/tokens/v4",
    options: tokensEndpoints.getUserTokensV4Options,
  });

  server.route({
    method: "GET",
    path: "/users/{user}/tokens/v5",
    options: tokensEndpoints.getUserTokensV5Options,
  });

  server.route({
    method: "GET",
    path: "/users/{user}/tokens/v6",
    options: tokensEndpoints.getUserTokensV6Options,
  });

  server.route({
    method: "GET",
    path: "/users/{user}/tokens/v7",
    options: tokensEndpoints.getUserTokensV7Options,
  });

  server.route({
    method: "POST",
    path: "/tokens/refresh/v1",
    options: tokensEndpoints.postTokensRefreshV1Options,
  });

  server.route({
    method: "POST",
    path: "/tokens/simulate-floor/v1",
    options: tokensEndpoints.postSimulateFloorV1Options,
  });

  server.route({
    method: "POST",
    path: "/tokens/simulate-top-bid/v1",
    options: tokensEndpoints.postSimulateTopBidV1Options,
  });

  server.route({
    method: "GET",
    path: "/tokens/ids/v1",
    options: tokensEndpoints.getTokensIdsV4Options,
  });

  // Token sets

  server.route({
    method: "POST",
    path: "/token-sets/v1",
    options: tokensEndpoints.postTokenSetsV1Options,
  });

  server.route({
    method: "POST",
    path: "/token-sets/v2",
    options: tokensEndpoints.postTokenSetsV2Options,
  });

  // Transactions

  server.route({
    method: "GET",
    path: "/transactions/{txHash}/synced/v1",
    options: transactionsEndpoints.getTransactionSyncedV1Options,
  });

  // Transfers

  server.route({
    method: "GET",
    path: "/sales/v1",
    options: transfersEndpoints.getSalesV1Options,
  });

  server.route({
    method: "GET",
    path: "/sales/v2",
    options: transfersEndpoints.getSalesV2Options,
  });

  server.route({
    method: "GET",
    path: "/sales/v3",
    options: transfersEndpoints.getSalesV3Options,
  });

  server.route({
    method: "GET",
    path: "/sales/v4",
    options: transfersEndpoints.getSalesV4Options,
  });

  server.route({
    method: "GET",
    path: "/sales/bulk/v1",
    options: transfersEndpoints.getSalesBulkV1Options,
  });

  server.route({
    method: "GET",
    path: "/transfers/v2",
    options: transfersEndpoints.getTransfersV2Options,
  });

  server.route({
    method: "GET",
    path: "/transfers/bulk/v1",
    options: transfersEndpoints.getTransfersBulkV1Options,
  });

  // sync

  server.route({
    method: "GET",
<<<<<<< HEAD
    path: "/sync/asks/v1",
    options: syncEndpoints.getSyncOrdersAsksV1Options,
=======
    path: "/sync/sales/v1",
    options: syncEndpoints.getSyncSalesV1Options,
>>>>>>> 4d5c1022
  });

  // sources

  server.route({
    method: "GET",
    path: "/sources/v1",
    options: sourcesEndpoints.getSourcesV1Options,
  });

  // Websocket

  server.route({
    method: "POST",
    path: "/websocket/user-auth",
    options: websocketEndpoints.postWebsocketUserAuthOptions,
  });
};<|MERGE_RESOLUTION|>--- conflicted
+++ resolved
@@ -1291,13 +1291,14 @@
 
   server.route({
     method: "GET",
-<<<<<<< HEAD
+    path: "/sync/sales/v1",
+    options: syncEndpoints.getSyncSalesV1Options,
+  });
+
+  server.route({
+    method: "GET",
     path: "/sync/asks/v1",
     options: syncEndpoints.getSyncOrdersAsksV1Options,
-=======
-    path: "/sync/sales/v1",
-    options: syncEndpoints.getSyncSalesV1Options,
->>>>>>> 4d5c1022
   });
 
   // sources
