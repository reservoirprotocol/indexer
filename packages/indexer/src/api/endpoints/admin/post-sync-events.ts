--- conflicted
+++ resolved
@@ -7,11 +7,7 @@
 import { logger } from "@/common/logger";
 import { regex } from "@/common/utils";
 import { config } from "@/config/index";
-<<<<<<< HEAD
-import * as backfillQueue from "@/jobs/events-sync/historical-queue";
-=======
 import { eventsBackfillJob } from "@/jobs/events-sync/backfill-queue";
->>>>>>> 46514f4a
 export const postSyncEventsOptions: RouteOptions = {
   description: "Trigger syncing of events.",
   tags: ["api", "x-admin"],
@@ -52,17 +48,11 @@
       const fromBlock = payload.fromBlock;
       const toBlock = payload.toBlock;
 
-<<<<<<< HEAD
-      for (const block of [fromBlock, toBlock]) {
-        await backfillQueue.addToQueue({ block });
-      }
-=======
       eventsBackfillJob.addToQueue({
         fromBlock,
         toBlock,
         syncEventsToMainDB: payload?.syncEventsToMainDB ?? true,
       });
->>>>>>> 46514f4a
 
       return { message: "Request accepted" };
     } catch (error) {
