--- conflicted
+++ resolved
@@ -6,11 +6,7 @@
 
 import { logger } from "@/common/logger";
 import { config } from "@/config/index";
-<<<<<<< HEAD
-import * as historicalEventsSync from "@/jobs/events-sync/historical-queue";
-=======
 import { eventsSyncHistoricalJob } from "@/jobs/events-sync/historical-queue";
->>>>>>> 46514f4a
 
 export const postFixBlocksOptions: RouteOptions = {
   description: "Trigger fixing any orphaned block.",
@@ -40,11 +36,7 @@
 
       for (let block = fromBlock; block <= toBlock; block++) {
         // await blockCheckJob.addToQueue({ block });
-<<<<<<< HEAD
-        await historicalEventsSync.addToQueue({ block: Number(block) });
-=======
         await eventsSyncHistoricalJob.addToQueue({ block: Number(block) });
->>>>>>> 46514f4a
       }
 
       return { message: "Request triggered" };
