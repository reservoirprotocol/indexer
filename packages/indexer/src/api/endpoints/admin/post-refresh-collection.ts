--- conflicted
+++ resolved
@@ -16,11 +16,7 @@
 import { Tokens } from "@/models/tokens";
 import { OpenseaIndexerApi } from "@/utils/opensea-indexer-api";
 import { fetchCollectionMetadataJob } from "@/jobs/token-updates/fetch-collection-metadata-job";
-<<<<<<< HEAD
-import { metadataQueueJob } from "@/jobs/collection-updates/metadata-queue-job";
-=======
 import { collectionMetadataQueueJob } from "@/jobs/collection-updates/collection-metadata-queue-job";
->>>>>>> 3f1ad654
 import { collectionRefreshCacheJob } from "@/jobs/collections-refresh/collections-refresh-cache-job";
 
 export const postRefreshCollectionOptions: RouteOptions = {
@@ -117,13 +113,6 @@
         // Refresh the collection metadata
         const tokenId = await Tokens.getSingleToken(payload.collection);
 
-<<<<<<< HEAD
-        await metadataQueueJob.addToQueue({
-          contract: collection.contract,
-          tokenId,
-          community: collection.community,
-        });
-=======
         await collectionMetadataQueueJob.addToQueue(
           {
             contract: collection.contract,
@@ -133,7 +122,6 @@
           0,
           "post-refresh-collection-admin"
         );
->>>>>>> 3f1ad654
 
         if (collection.slug) {
           // Refresh opensea collection offers
