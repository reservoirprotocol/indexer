import { BigNumber } from "@ethersproject/bignumber";
import { AddressZero } from "@ethersproject/constants";
import { keccak256 } from "@ethersproject/solidity";
import { parseEther } from "@ethersproject/units";
import * as Boom from "@hapi/boom";
import { Request, RouteOptions } from "@hapi/hapi";
import * as Sdk from "@reservoir0x/sdk";
import { BidDetails, FillBidsResult } from "@reservoir0x/sdk/dist/router/v6/types";
import { TxData } from "@reservoir0x/sdk/dist/utils";
import axios from "axios";
import Joi from "joi";

import { inject } from "@/api/index";
import { idb } from "@/common/db";
import { logger } from "@/common/logger";
import { JoiExecuteFee } from "@/common/joi";
import { baseProvider } from "@/common/provider";
import { bn, formatPrice, fromBuffer, now, regex, toBuffer } from "@/common/utils";
import { config } from "@/config/index";
import { getNetworkSettings } from "@/config/network";
import { ApiKeyManager } from "@/models/api-keys";
import { Sources } from "@/models/sources";
import { OrderKind, generateBidDetailsV6 } from "@/orderbook/orders";
import { fillErrorCallback, getExecuteError } from "@/orderbook/orders/errors";
import * as commonHelpers from "@/orderbook/orders/common/helpers";
import * as nftx from "@/orderbook/orders/nftx";
import * as sudoswap from "@/orderbook/orders/sudoswap";
import * as b from "@/utils/auth/blur";
import { getCurrency } from "@/utils/currencies";
import { ExecutionsBuffer } from "@/utils/executions";
import { tryGetTokensSuspiciousStatus } from "@/utils/opensea";

const version = "v7";

export const getExecuteSellV7Options: RouteOptions = {
  description: "Sell tokens (accept bids)",
  notes:
    "Use this API to accept bids. We recommend using the SDK over this API as the SDK will iterate through the steps and return callbacks. Please mark `excludeEOA` as `true` to exclude Blur orders.",
  tags: ["api", "Fill Orders (buy & sell)"],
  timeout: {
    server: 40 * 1000,
  },
  plugins: {
    "hapi-swagger": {
      order: 10,
    },
  },
  validate: {
    payload: Joi.object({
      items: Joi.array()
        .items(
          Joi.object({
            token: Joi.string()
              .lowercase()
              .pattern(regex.token)
              .required()
              .description("Token to sell."),
            quantity: Joi.number()
              .integer()
              .positive()
              .default(1)
              .description("Quantity of tokens to sell."),
            orderId: Joi.string().lowercase().description("Optional order id to sell into."),
            rawOrder: Joi.object({
              kind: Joi.string()
                .lowercase()
                .valid(
                  "blur-partial",
                  "opensea",
                  "looks-rare",
                  "zeroex-v4",
                  "seaport",
                  "seaport-v1.4",
                  "seaport-v1.5",
                  "x2y2",
                  "universe",
                  "rarible",
                  "sudoswap",
                  "nftx"
                )
                .required(),
              data: Joi.object().required(),
            }).description("Optional raw order to sell into."),
            exactOrderSource: Joi.string()
              .lowercase()
              .pattern(regex.domain)
              .when("orderId", { is: Joi.exist(), then: Joi.forbidden(), otherwise: Joi.allow() })
              .when("rawOrder", { is: Joi.exist(), then: Joi.forbidden(), otherwise: Joi.allow() })
              .description("Only consider orders from this source."),
            exclusions: Joi.array()
              .items(
                Joi.object({
                  orderId: Joi.string().required(),
                  price: Joi.string().pattern(regex.number),
                })
              )
              .description("Items to exclude"),
          }).oxor("orderId", "rawOrder")
        )
        .min(1)
        .required()
        .description("List of items to sell."),
      taker: Joi.string()
        .lowercase()
        .pattern(regex.address)
        .required()
        .description("Address of wallet filling."),
      source: Joi.string()
        .lowercase()
        .pattern(regex.domain)
        .description("Filling source used for attribution."),
      feesOnTop: Joi.array()
        .items(Joi.string().pattern(regex.fee))
        .description(
          "List of fees (formatted as `feeRecipient:feeAmount`) to be taken when filling.\nThe currency used for any fees on top matches the accepted bid's currency.\nExample: `0xF296178d553C8Ec21A2fBD2c5dDa8CA9ac905A00:1000000000000000`"
        ),
      onlyPath: Joi.boolean()
        .default(false)
        .description("If true, only the filling path will be returned."),
      normalizeRoyalties: Joi.boolean().default(false).description("Charge any missing royalties."),
      excludeEOA: Joi.boolean()
        .default(false)
        .description(
          "Exclude orders that can only be filled by EOAs, to support filling with smart contracts."
        ),
      allowInactiveOrderIds: Joi.boolean()
        .default(false)
        .description(
          "If true, inactive orders will not be skipped over (only relevant when filling via a specific order id)."
        ),
      partial: Joi.boolean()
        .default(false)
        .description("If true, any off-chain or on-chain errors will be skipped."),
      forceRouter: Joi.boolean()
        .default(false)
        .description(
          "If true, filling will be forced to use the common 'approval + transfer' method instead of the approval-less 'on-received hook' method"
        ),
      maxFeePerGas: Joi.string()
        .pattern(regex.number)
        .description(
          "Optional custom gas settings. Includes base fee & priority fee in this limit."
        ),
      maxPriorityFeePerGas: Joi.string()
        .pattern(regex.number)
        .description("Optional custom gas settings."),
      // Various authorization keys
      x2y2ApiKey: Joi.string().description("Optional X2Y2 API key used for filling."),
      openseaApiKey: Joi.string().description(
        "Optional OpenSea API key used for filling. You don't need to pass your own key, but if you don't, you are more likely to be rate-limited."
      ),
      blurAuth: Joi.string().description("Optional Blur auth used for filling"),
    }),
  },
  response: {
    schema: Joi.object({
      requestId: Joi.string(),
      steps: Joi.array().items(
        Joi.object({
          id: Joi.string().required().description("Returns `auth` or `nft-approval`"),
          action: Joi.string().required(),
          description: Joi.string().required(),
          kind: Joi.string()
            .valid("signature", "transaction")
            .required()
            .description("Returns `signature` or `transaction`."),
          items: Joi.array()
            .items(
              Joi.object({
                status: Joi.string()
                  .valid("complete", "incomplete")
                  .required()
                  .description("Returns `complete` or `incomplete`."),
                tip: Joi.string(),
                orderIds: Joi.array().items(Joi.string()),
                data: Joi.object(),
              })
            )
            .required(),
        })
      ),
      errors: Joi.array().items(
        Joi.object({
          message: Joi.string(),
          orderId: Joi.string(),
        })
      ),
      path: Joi.array().items(
        Joi.object({
          orderId: Joi.string(),
          contract: Joi.string().lowercase().pattern(regex.address),
          tokenId: Joi.string().lowercase().pattern(regex.number),
          quantity: Joi.number().unsafe(),
          source: Joi.string().allow("", null),
          currency: Joi.string().lowercase().pattern(regex.address),
          currencySymbol: Joi.string().optional(),
          currencyDecimals: Joi.number().optional(),
          // Net price (without fees on top) = price - builtInFees
          quote: Joi.number().unsafe(),
          rawQuote: Joi.string().pattern(regex.number),
          // Total price (with fees on top) = price + feesOnTop
          totalPrice: Joi.number().unsafe(),
          totalRawPrice: Joi.string().pattern(regex.number),
          builtInFees: Joi.array()
            .items(JoiExecuteFee)
            .description("Can be marketplace fees or royalties"),
          feesOnTop: Joi.array().items(JoiExecuteFee).description("Can be referral fees."),
        })
      ),
    }).label(`getExecuteSell${version.toUpperCase()}Response`),
    failAction: (_request, _h, error) => {
      logger.error(`get-execute-sell-${version}-handler`, `Wrong response schema: ${error}`);
      throw error;
    },
  },
  handler: async (request: Request) => {
    // eslint-disable-next-line @typescript-eslint/no-explicit-any
    const payload = request.payload as any;

    const perfTime1 = performance.now();

    try {
      type ExecuteFee = {
        kind?: string;
        recipient: string;
        bps: number;
        amount: number;
        rawAmount: string;
      };

      // Keep track of the bids and path to fill
      const bidDetails: BidDetails[] = [];
      let path: {
        orderId: string;
        contract: string;
        tokenId: string;
        quantity: number;
        source: string | null;
        currency: string;
        currencySymbol?: string;
        currencyDecimals?: number;
        quote: number;
        rawQuote: string;
        totalPrice: number;
        totalRawPrice: string;
        builtInFees: ExecuteFee[];
        feesOnTop: ExecuteFee[];
      }[] = [];

      // Keep track of dynamically-priced orders (eg. from pools like Sudoswap and NFTX)
      const poolPrices: { [pool: string]: string[] } = {};
      // Keep track of the remaining quantities as orders are filled
      const quantityFilled: { [orderId: string]: number } = {};
      // Keep track of the maker balances as orders are filled
      const getMakerBalancesKey = (maker: string, currency: string) => `${maker}-${currency}`;
      const makerBalances: { [makerAndCurrency: string]: BigNumber } = {};
      // TODO: Also keep track of the maker's allowance per exchange

      const sources = await Sources.getInstance();

      // Save the fill source if it doesn't exist yet
      if (payload.source) {
        await sources.getOrInsert(payload.source);
      }

      const addToPath = async (
        order: {
          id: string;
          kind: OrderKind;
          maker: string;
          price: string;
          sourceId: number | null;
          currency: string;
          rawData: object;
          builtInFees: { kind: string; recipient: string; bps: number }[];
          additionalFees?: Sdk.RouterV6.Types.Fee[];
        },
        token: {
          kind: "erc721" | "erc1155";
          contract: string;
          tokenId: string;
          quantity?: number;
          owner?: string;
        }
      ) => {
        // Handle dynamically-priced orders
        if (["blur", "sudoswap", "sudoswap-v2", "collectionxyz", "nftx"].includes(order.kind)) {
          // TODO: Handle the case when the next best-priced order in the database
          // has a better price than the current dynamically-priced order (because
          // of a quantity > 1 being filled on this current order).

          let poolId: string;
          let priceList: string[];

          if (order.kind === "blur") {
            const rawData = order.rawData as Sdk.Blur.Types.BlurBidPool;
            poolId = rawData.collection;
            priceList = rawData.pricePoints
              .map((pp) =>
                Array.from({ length: pp.executableSize }, () => parseEther(pp.price).toString())
              )
              .flat();
          } else if (order.kind === "sudoswap") {
            const rawData = order.rawData as Sdk.Sudoswap.OrderParams;
            poolId = rawData.pair;
            priceList = rawData.extra.prices;
          } else {
            const rawData = order.rawData as Sdk.Nftx.Types.OrderParams;
            poolId = rawData.pool;
            priceList = rawData.extra.prices;
          }

          if (!poolPrices[poolId]) {
            poolPrices[poolId] = [];
          }

          // Fetch the price corresponding to the order's index per pool
          const price = priceList[poolPrices[poolId].length];
          // Save the latest price per pool
          poolPrices[poolId].push(price);
          // Override the order's price
          order.price = price;
        }

        // Increment the order's quantity filled
        const quantity = token.quantity ?? 1;
        if (!quantityFilled[order.id]) {
          quantityFilled[order.id] = 0;
        }
        quantityFilled[order.id] += quantity;

        // Decrement the maker's available FT balance
        const quantityAdjustedPrice = bn(order.price).mul(quantity);
        const key = getMakerBalancesKey(order.maker, order.currency);
        if (!makerBalances[key]) {
          makerBalances[key] = await commonHelpers.getFtBalance(order.currency, order.maker);
        }
        makerBalances[key] = makerBalances[key].sub(quantityAdjustedPrice);

        const unitPrice = bn(order.price);
        const source = order.sourceId !== null ? sources.get(order.sourceId)?.domain ?? null : null;
        const additionalFees = payload.normalizeRoyalties ? order.additionalFees ?? [] : [];
        const builtInFees = order.builtInFees ?? [];

        // Sum the built-in fees and any additional fees
        const totalFee = bn(
          builtInFees
            .map(({ bps }) => unitPrice.mul(bps).div(10000))
            .reduce((a, b) => a.add(b), bn(0))
        ).add(additionalFees.map(({ amount }) => bn(amount)).reduce((a, b) => a.add(b), bn(0)));

        const netPrice = unitPrice.sub(totalFee);
        const currency = await getCurrency(order.currency);
        path.push({
          orderId: order.id,
          contract: token.contract,
          tokenId: token.tokenId,
          quantity,
          source,
          currency: order.currency,
          currencySymbol: currency.symbol,
          currencyDecimals: currency.decimals,
          quote: formatPrice(netPrice, currency.decimals, true),
          rawQuote: netPrice.toString(),
          totalPrice: formatPrice(unitPrice, currency.decimals, true),
          totalRawPrice: unitPrice.toString(),
          builtInFees: builtInFees.map((f) => {
            const rawAmount = unitPrice.mul(f.bps).div(10000).toString();
            const amount = formatPrice(rawAmount, currency.decimals);

            return {
              ...f,
              amount,
              rawAmount,
            };
          }),
          feesOnTop: [
            // For now, the only additional fees are the normalized royalties
            ...additionalFees.map((f) => ({
              kind: "royalty",
              recipient: f.recipient,
              bps: bn(f.amount).mul(10000).div(unitPrice).toNumber(),
              amount: formatPrice(f.amount, currency.decimals, true),
              rawAmount: bn(f.amount).toString(),
            })),
          ],
        });

        bidDetails.push(
          await generateBidDetailsV6(
            {
              id: order.id,
              kind: order.kind,
              unitPrice: order.price,
              rawData: order.rawData,
              source: source || undefined,
              fees: additionalFees,
              builtInFeeBps: builtInFees.map(({ bps }) => bps).reduce((a, b) => a + b, 0),
              isProtected:
                // eslint-disable-next-line @typescript-eslint/no-explicit-any
                (order.rawData as any).zone ===
                Sdk.SeaportBase.Addresses.OpenSeaProtectedOffersZone[config.chainId],
            },
            {
              kind: token.kind,
              contract: token.contract,
              tokenId: token.tokenId,
              amount: token.quantity,
              owner: token.owner,
            }
          )
        );
      };

      const items: {
        token: string;
        quantity: number;
        orderId?: string;
        rawOrder?: {
          kind: string;
          // eslint-disable-next-line @typescript-eslint/no-explicit-any
          data: any;
        };
        exactOrderSource?: string;
        exclusions?: {
          orderId: string;
        }[];
      }[] = payload.items;

      const tokenToSuspicious = await tryGetTokensSuspiciousStatus(items.map((i) => i.token));
      for (const item of items) {
        const [contract, tokenId] = item.token.split(":");

        const tokenResult = await idb.oneOrNone(
          `
            SELECT
              tokens.is_flagged,
              coalesce(extract('epoch' from tokens.last_flag_update), 0) AS last_flag_update
            FROM tokens
            WHERE tokens.contract = $/contract/
              AND tokens.token_id = $/tokenId/
          `,
          {
            contract: toBuffer(contract),
            tokenId,
          }
        );
        if (!tokenResult) {
          if (payload.partial) {
            continue;
          } else {
            throw getExecuteError("Unknown token");
          }
        }

        // Scenario 1: fill via `rawOrder`
        if (item.rawOrder) {
          const order = item.rawOrder;

          // Hack: As the raw order is processed, set it to the `orderId`
          // field so that it will get handled by the next pipeline step
          // of this same API rather than doing anything custom for it.

          // TODO: Handle any other on-chain orderbooks that cannot be "posted"
          if (order.kind === "sudoswap") {
            item.orderId = sudoswap.getOrderId(order.data.pair, "buy");
          } else if (order.kind === "nftx") {
            item.orderId = nftx.getOrderId(order.data.pool, "buy");
          } else if (order.kind === "blur-partial") {
            await addToPath(
              {
                id: keccak256(["string", "address"], ["blur", order.data.contract]),
                kind: "blur",
                maker: AddressZero,
                price: order.data.price,
                sourceId: sources.getByDomain("blur.io")?.id ?? null,
                currency: Sdk.Blur.Addresses.Beth[config.chainId],
                rawData: order.data,
                builtInFees: [],
              },
              {
                kind: "erc721",
                contract: order.data.contract,
                tokenId,
              }
            );
          } else {
            const response = await inject({
              method: "POST",
              url: `/order/v2`,
              headers: {
                "Content-Type": "application/json",
                "X-Api-Key": request.headers["x-api-key"],
              },
              payload: { order },
            }).then((response) => JSON.parse(response.payload));
            if (response.orderId) {
              item.orderId = response.orderId;
            } else {
              if (payload.partial) {
                continue;
              } else {
                throw getExecuteError("Raw order failed to get processed");
              }
            }
          }
        }

        // Scenario 2: fill via `orderId`
        if (item.orderId) {
          const result = await idb.oneOrNone(
            `
              SELECT
                orders.id,
                orders.kind,
                contracts.kind AS token_kind,
                coalesce(orders.currency_price, orders.price) AS price,
                orders.raw_data,
                orders.source_id_int,
                orders.currency,
                orders.missing_royalties,
                orders.maker,
                orders.token_set_id,
                orders.fee_breakdown,
                orders.maker,
                orders.fillability_status,
                orders.approval_status,
                orders.quantity_remaining
              FROM orders
              JOIN contracts
                ON orders.contract = contracts.address
              JOIN token_sets_tokens
                ON orders.token_set_id = token_sets_tokens.token_set_id
              WHERE orders.id = $/id/
                AND token_sets_tokens.contract = $/contract/
                AND token_sets_tokens.token_id = $/tokenId/
                AND orders.side = 'buy'
                AND (
                  orders.taker IS NULL
                  OR orders.taker = '\\x0000000000000000000000000000000000000000'
                  OR orders.taker = $/taker/
                )
                ${item.exclusions?.length ? " AND orders.id NOT IN ($/excludedOrderIds:list/)" : ""}
            `,
            {
              id: item.orderId,
              contract: toBuffer(contract),
              tokenId,
              taker: toBuffer(payload.taker),
              excludedOrderIds: item.exclusions?.map((e) => e.orderId) ?? [],
            }
          );

          let error: string | undefined;
          if (!result) {
            error = "No fillable orders";
          } else {
            // Check fillability
            if (!error && !payload.allowInactiveOrderIds) {
              if (
                result.fillability_status === "no-balance" ||
                result.approval_status === "no-approval"
              ) {
                error = "Order is inactive (insufficient balance or approval) and can't be filled";
              } else if (result.fillability_status === "filled") {
                error = "Order has been filled";
              } else if (result.fillability_status === "cancelled") {
                error = "Order has been cancelled";
              } else if (result.fillability_status === "expired") {
                error = "Order has expired";
              } else if (
                result.fillability_status !== "fillable" ||
                result.approval_status !== "approved"
              ) {
                error = "No fillable orders";
              }
            }

            // Check taker
            if (!error) {
              if (fromBuffer(result.maker) === payload.taker) {
                error = "No fillable orders (taker cannot fill own orders)";
              }
            }

            // Check quantity
            if (!error) {
              if (bn(result.quantity_remaining).lt(item.quantity)) {
                if (!payload.partial) {
                  error = "Unable to fill requested quantity";
                } else {
                  // Fill as much as we can from the order
                  item.quantity = result.quantity_remaining;
                }
              }
            }
          }

          if (error) {
            if (payload.partial) {
              continue;
            } else {
              throw getExecuteError(error);
            }
          }

          // Partial Seaport orders require knowing the owner
          let owner: string | undefined;
          if (["seaport-v1.4-partial", "seaport-v1.5-partial"].includes(result.kind)) {
            const ownerResult = await idb.oneOrNone(
              `
                SELECT
                  nft_balances.owner
                FROM nft_balances
                WHERE nft_balances.contract = $/contract/
                  AND nft_balances.token_id = $/tokenId/
                  AND nft_balances.amount >= $/quantity/
                LIMIT 1
              `,
              {
                contract: toBuffer(contract),
                tokenId,
                quantity: item.quantity,
              }
            );
            if (ownerResult) {
              owner = fromBuffer(ownerResult.owner);
            }
          }

          // Do not fill X2Y2 and Seaport orders with flagged tokens
          if (
            [
              "x2y2",
              "seaport-v1.4",
              "seaport-v1.5",
              "seaport-v1.4-partial",
              "seaport-v1.5-partial",
            ].includes(result.kind)
          ) {
            if (
              (tokenToSuspicious.has(item.token) && tokenToSuspicious.get(item.token)) ||
              tokenResult.is_flagged
            ) {
              if (payload.partial) {
                continue;
              } else {
                throw getExecuteError("Token is flagged");
              }
            }
          }

          await addToPath(
            {
              id: result.id,
              kind: result.kind,
              maker: fromBuffer(result.maker),
              price: result.price,
              sourceId: result.source_id_int,
              currency: fromBuffer(result.currency),
              rawData: result.raw_data,
              builtInFees: result.fee_breakdown,
              additionalFees: result.missing_royalties,
            },
            {
              kind: result.token_kind,
              contract,
              tokenId,
              quantity: item.quantity,
              owner,
            }
          );
        }

        // Scenario 3: fill via `token`
        if (!item.rawOrder && !item.orderId) {
          // Fetch all matching orders sorted by price
          const orderResults = await idb.manyOrNone(
            `
              SELECT
                orders.id,
                orders.kind,
                contracts.kind AS token_kind,
                coalesce(orders.currency_price, orders.price) AS price,
                orders.raw_data,
                orders.source_id_int,
                orders.currency,
                orders.missing_royalties,
                orders.maker,
                orders.quantity_remaining,
                orders.fee_breakdown
              FROM orders
              JOIN contracts
                ON orders.contract = contracts.address
              JOIN token_sets_tokens
                ON orders.token_set_id = token_sets_tokens.token_set_id
              WHERE token_sets_tokens.contract = $/contract/
                AND token_sets_tokens.token_id = $/tokenId/
                AND orders.side = 'buy'
                AND orders.fillability_status = 'fillable' AND orders.approval_status = 'approved'
                AND (
                  orders.taker IS NULL
                  OR orders.taker = '\\x0000000000000000000000000000000000000000'
                  OR orders.taker = $/taker/
                )
                ${payload.normalizeRoyalties ? " AND orders.normalized_value IS NOT NULL" : ""}
                ${payload.excludeEOA ? " AND orders.kind != 'blur'" : ""}
                ${item.exactOrderSource ? " AND orders.source_id_int = $/sourceId/" : ""}
                ${item.exclusions?.length ? " AND orders.id NOT IN ($/excludedOrderIds:list/)" : ""}
              ORDER BY ${
                payload.normalizeRoyalties ? "orders.normalized_value" : "orders.value"
              } DESC
            `,
            {
              id: item.orderId,
              contract: toBuffer(contract),
              tokenId,
              quantity: item.quantity,
              sourceId: item.exactOrderSource
                ? sources.getByDomain(item.exactOrderSource)?.id ?? -1
                : undefined,
              taker: toBuffer(payload.taker),
              excludedOrderIds: item.exclusions?.map((e) => e.orderId) ?? [],
            }
          );

          let quantityToFill = item.quantity;
          let makerEqualsTakerQuantity = 0;
          for (const result of orderResults) {
            if (fromBuffer(result.maker) === payload.taker) {
              makerEqualsTakerQuantity += Number(result.quantity_remaining);
              continue;
            }

            // Partial Seaport orders require knowing the owner
            let owner: string | undefined;
            if (["seaport-v1.4-partial", "seaport-v1.5-partial"].includes(result.kind)) {
              const ownerResult = await idb.oneOrNone(
                `
                  SELECT
                    nft_balances.owner
                  FROM nft_balances
                  WHERE nft_balances.contract = $/contract/
                    AND nft_balances.token_id = $/tokenId/
                    AND nft_balances.amount >= $/quantity/
                  LIMIT 1
                `,
                {
                  contract: toBuffer(contract),
                  tokenId,
                  quantity: item.quantity,
                }
              );
              if (ownerResult) {
                owner = fromBuffer(ownerResult.owner);
              }
            }

            // Do not fill X2Y2 and Seaport orders with flagged tokens
            if (
              [
                "x2y2",
                "seaport-v1.4",
                "seaport-v1.5",
                "seaport-v1.4-partial",
                "seaport-v1.5-partial",
              ].includes(result.kind)
            ) {
              if (
                (tokenToSuspicious.has(item.token) && tokenToSuspicious.get(item.token)) ||
                tokenResult.is_flagged
              ) {
                if (payload.partial) {
                  continue;
                }
              }
            }

            // Stop if we filled the total quantity
            if (quantityToFill <= 0) {
              break;
            }

            // Account for the already filled order's quantity
            let availableQuantity = Number(result.quantity_remaining);
            if (quantityFilled[result.id]) {
              availableQuantity -= quantityFilled[result.id];
            }

            const maker = fromBuffer(result.maker);
            const currency = fromBuffer(result.currency);

            // Account for the already filled maker's balance (not needed for Blur orders)
            if (result.kind !== "blur") {
              const key = getMakerBalancesKey(maker, currency);
              if (makerBalances[key]) {
                const makerAvailableQuantity = makerBalances[key].div(result.price).toNumber();
                if (makerAvailableQuantity < availableQuantity) {
                  availableQuantity = makerAvailableQuantity;
                }
              }
            }

            // Skip the current order if it has no quantity available
            if (availableQuantity <= 0) {
              continue;
            }

            await addToPath(
              {
                id: result.id,
                kind: result.kind,
                maker,
                price: result.price,
                sourceId: result.source_id_int,
                currency,
                rawData: result.raw_data,
                builtInFees: result.fee_breakdown,
                additionalFees: result.missing_royalties,
              },
              {
                kind: result.token_kind,
                contract,
                tokenId,
                quantity: Math.min(quantityToFill, availableQuantity),
                owner,
              }
            );

            // Update the quantity to fill with the current order's available quantity
            quantityToFill -= availableQuantity;
          }

          if (quantityToFill > 0) {
            if (payload.partial) {
              continue;
            } else {
              if (makerEqualsTakerQuantity >= quantityToFill) {
                throw getExecuteError("No fillable orders (taker cannot fill own orders)");
              } else {
                throw getExecuteError("Unable to fill requested quantity");
              }
            }
          }
        }
      }

      if (!path.length) {
        throw getExecuteError("No fillable orders");
      }

      // Include the global fees in the path

      const globalFees = (payload.feesOnTop ?? []).map((fee: string) => {
        const [recipient, amount] = fee.split(":");
        return { recipient, amount };
      });

      const ordersEligibleForGlobalFees = bidDetails
        .filter((b) => !b.isProtected && b.source !== "blur.io")
        .map((b) => b.orderId);

      const addGlobalFee = async (item: (typeof path)[0], fee: Sdk.RouterV6.Types.Fee) => {
        // Global fees get split across all eligible orders
        const adjustedFeeAmount = bn(fee.amount).div(ordersEligibleForGlobalFees.length).toString();

        const itemGrossPrice = bn(item.rawQuote)
          .add(item.builtInFees.map((f) => bn(f.rawAmount)).reduce((a, b) => a.add(b), bn(0)))
          .add(item.feesOnTop.map((f) => bn(f.rawAmount)).reduce((a, b) => a.add(b), bn(0)));

        const amount = formatPrice(
          adjustedFeeAmount,
          (await getCurrency(item.currency)).decimals,
          true
        );
        const rawAmount = bn(adjustedFeeAmount).toString();

        item.feesOnTop.push({
          recipient: fee.recipient,
          bps: bn(rawAmount).mul(10000).div(itemGrossPrice).toNumber(),
          amount,
          rawAmount,
        });

        // item.quote -= amount;
        // item.rawQuote = bn(item.rawQuote).sub(rawAmount).toString();
      };

      for (const item of path) {
        if (globalFees.length && ordersEligibleForGlobalFees.includes(item.orderId)) {
          for (const f of globalFees) {
            await addGlobalFee(item, f);
          }
        }
      }

      if (payload.onlyPath) {
        return { path };
      }

      // Set up generic filling steps
      let steps: {
        id: string;
        action: string;
        description: string;
        kind: string;
        items: {
          status: string;
          orderIds?: string[];
          tip?: string;
          data?: object;
        }[];
      }[] = [
        {
          id: "auth",
          action: "Sign in to Blur",
          description: "Some marketplaces require signing an auth message before filling",
          kind: "signature",
          items: [],
        },
        {
          id: "nft-approval",
          action: "Approve NFT contract",
          description:
            "Each NFT collection you want to trade requires a one-time approval transaction",
          kind: "transaction",
          items: [],
        },
        {
          id: "sale",
          action: "Accept offer",
          description: "To sell this item you must confirm the transaction and pay the gas fee",
          kind: "transaction",
          items: [],
        },
      ];

      // Custom gas settings
      const maxFeePerGas = payload.maxFeePerGas
        ? bn(payload.maxFeePerGas).toHexString()
        : undefined;
      const maxPriorityFeePerGas = payload.maxPriorityFeePerGas
        ? bn(payload.maxPriorityFeePerGas).toHexString()
        : undefined;

      // Handle Blur authentication
      let blurAuth: b.Auth | undefined;
      if (path.some((p) => p.source === "blur.io")) {
        const missingApprovals: { txData: TxData; orderIds: string[] }[] = [];

        const contractsAndOrderIds: { [contract: string]: string[] } = {};
        for (const p of path.filter((p) => p.source === "blur.io")) {
          if (!contractsAndOrderIds[p.contract]) {
            contractsAndOrderIds[p.contract] = [];
          }
          contractsAndOrderIds[p.contract].push(p.orderId);
        }

        for (const [contract, orderIds] of Object.entries(contractsAndOrderIds)) {
<<<<<<< HEAD
          // const operator = Sdk.Blur.Addresses.ExecutionDelegate[config.chainId];
          const operator = "0x2f18f339620a63e43f0839eeb18d7de1e1be4dfb";
=======
          const operator = Sdk.BlurV2.Addresses.Delegate[config.chainId];
>>>>>>> 7fb618f1
          const isApproved = await commonHelpers.getNftApproval(contract, payload.taker, operator);
          if (!isApproved) {
            missingApprovals.push({
              txData: {
                maxFeePerGas,
                maxPriorityFeePerGas,
                ...new Sdk.Common.Helpers.Erc721(baseProvider, contract).approveTransaction(
                  payload.taker,
                  operator
                ),
                // eslint-disable-next-line @typescript-eslint/no-explicit-any
              } as any,
              orderIds,
            });
          }
        }

        if (payload.blurAuth) {
          blurAuth = { accessToken: payload.blurAuth };
        } else {
          const blurAuthId = b.getAuthId(payload.taker);

          blurAuth = await b.getAuth(blurAuthId);
          if (!blurAuth) {
            const blurAuthChallengeId = b.getAuthChallengeId(payload.taker);

            let blurAuthChallenge = await b.getAuthChallenge(blurAuthChallengeId);
            if (!blurAuthChallenge) {
              blurAuthChallenge = (await axios
                .get(`${config.orderFetcherBaseUrl}/api/blur-auth-challenge?taker=${payload.taker}`)
                .then((response) => response.data.authChallenge)) as b.AuthChallenge;

              await b.saveAuthChallenge(
                blurAuthChallengeId,
                blurAuthChallenge,
                // Give a 1 minute buffer for the auth challenge to expire
                Math.floor(new Date(blurAuthChallenge?.expiresOn).getTime() / 1000) - now() - 60
              );
            }

            steps[0].items.push({
              status: "incomplete",
              data: {
                sign: {
                  signatureKind: "eip191",
                  message: blurAuthChallenge.message,
                },
                post: {
                  endpoint: "/execute/auth-signature/v1",
                  method: "POST",
                  body: {
                    kind: "blur",
                    id: blurAuthChallengeId,
                  },
                },
              },
            });

            // Force the client to poll
            steps[1].items.push({
              status: "incomplete",
              tip: "This step is dependent on a previous step. Once you've completed it, re-call the API to get the data for this step.",
            });

            // Return an early since any next steps are dependent on the Blur auth
            return {
              steps,
              path,
            };
          }
        }

        steps[0].items.push({
          status: "complete",
        });

        if (missingApprovals.length) {
          for (const { txData, orderIds } of missingApprovals) {
            steps[1].items.push({
              status: "incomplete",
              orderIds,
              data: {
                ...txData,
                maxFeePerGas,
                maxPriorityFeePerGas,
              },
            });
          }

          // Force the client to poll
          steps[2].items.push({
            status: "incomplete",
            tip: "This step is dependent on a previous step. Once you've completed it, re-call the API to get the data for this step.",
          });

          // Return an early since any next steps are dependent on the approvals
          return {
            steps,
            path,
          };
        } else {
          steps[1].items.push({
            status: "complete",
          });
        }
      }

      // For some orders (OS protected and Blur), we need to ensure the taker owns the NFTs to get sold
      for (const d of bidDetails.filter((d) => d.isProtected || d.source === "blur.io")) {
        const takerIsOwner = await idb.oneOrNone(
          `
            SELECT
              1
            FROM nft_balances
            WHERE nft_balances.contract = $/contract/
              AND nft_balances.token_id = $/tokenId/
              AND nft_balances.amount >= $/quantity/
              AND nft_balances.owner = $/owner/
            LIMIT 1
          `,
          {
            contract: toBuffer(d.contract),
            tokenId: d.tokenId,
            quantity: d.amount ?? 1,
            owner: toBuffer(payload.taker),
          }
        );
        if (!takerIsOwner) {
          throw getExecuteError("Taker is not the owner of the token to sell");
        }
      }

      const router = new Sdk.RouterV6.Router(config.chainId, baseProvider, {
        x2y2ApiKey: payload.x2y2ApiKey ?? config.x2y2ApiKey,
        openseaApiKey: payload.openseaApiKey,
        cbApiKey: config.cbApiKey,
        orderFetcherBaseUrl: config.orderFetcherBaseUrl,
        orderFetcherMetadata: {
          apiKey: await ApiKeyManager.getApiKey(request.headers["x-api-key"]),
        },
      });

      const { customTokenAddresses } = getNetworkSettings();
      const forceApprovalProxy =
        payload.forceRouter || customTokenAddresses.includes(bidDetails[0].contract);

      const errors: { orderId: string; message: string }[] = [];

      let result: FillBidsResult;
      try {
        result = await router.fillBidsTx(bidDetails, payload.taker, {
          source: payload.source,
          partial: payload.partial,
          globalFees,
          forceApprovalProxy,
          onError: async (kind, error, data) => {
            errors.push({
              orderId: data.orderId,
              message: error.response?.data ? JSON.stringify(error.response.data) : error.message,
            });
            await fillErrorCallback(kind, error, data);
          },
          blurAuth,
        });
        // eslint-disable-next-line @typescript-eslint/no-explicit-any
      } catch (error: any) {
        throw getExecuteError(error.message, errors);
      }

      const { txs, success } = result;

      // Filter out any non-fillable orders from the path
      path = path.filter((p) => success[p.orderId]);

      if (!path.length) {
        throw getExecuteError("No fillable orders");
      }

      const approvals = txs.map(({ approvals }) => approvals).flat();
      for (const approval of approvals) {
        const isApproved = await commonHelpers.getNftApproval(
          approval.contract,
          approval.owner,
          approval.operator
        );
        if (!isApproved) {
          steps[1].items.push({
            status: "incomplete",
            orderIds: approval.orderIds,
            data: {
              ...approval.txData,
              maxFeePerGas,
              maxPriorityFeePerGas,
            },
          });
        }
      }

      for (const { txData, orderIds } of txs) {
        steps[2].items.push({
          status: "incomplete",
          orderIds,
          data: {
            ...txData,
            maxFeePerGas,
            maxPriorityFeePerGas,
          },
        });
      }

      // Warning! When filtering the steps, we should ensure that it
      // won't affect the client, which might be polling the API and
      // expect to get the steps returned in the same order / at the
      // same index.
      if (!blurAuth) {
        // If we reached this point and the Blur auth is missing then we
        // can be sure that no Blur orders were requested and it is safe
        // to remove the auth step
        steps = steps.slice(1);
      }

      const executionsBuffer = new ExecutionsBuffer();
      for (const item of path) {
        const txData = txs.find((tx) => tx.orderIds.includes(item.orderId))?.txData;

        let orderId = item.orderId;
        if (txData && item.source === "blur.io") {
          // Blur bids don't have the correct order id so we have to override it
          const orders = await new Sdk.Blur.Exchange(config.chainId).getMatchedOrdersFromCalldata(
            baseProvider,
            txData!.data
          );

          const index = orders.findIndex(
            ({ sell }) =>
              sell.params.collection === item.contract && sell.params.tokenId === item.tokenId
          );
          if (index !== -1) {
            orderId = orders[index].buy.hash();
          }
        }

        executionsBuffer.addFromRequest(request, {
          side: "sell",
          action: "fill",
          user: payload.taker,
          orderId,
          quantity: item.quantity,
          ...txData,
        });
      }
      const requestId = await executionsBuffer.flush();

      const perfTime2 = performance.now();

      logger.info(
        "execute-sell-v7-performance",
        JSON.stringify({
          kind: "total-performance",
          totalTime: (perfTime2 - perfTime1) / 1000,
          items: bidDetails.map((b) => ({ orderKind: b.kind, isProtected: b.isProtected })),
          itemsCount: bidDetails.length,
        })
      );

      return {
        requestId,
        steps: blurAuth ? [steps[0], ...steps.slice(1).filter((s) => s.items.length)] : steps,
        errors,
        path,
      };
    } catch (error) {
      if (!(error instanceof Boom.Boom)) {
        logger.error(
          `get-execute-sell-${version}-handler`,
          `Handler failure: ${error} (path = ${JSON.stringify({})}, request = ${JSON.stringify(
            payload
            // eslint-disable-next-line @typescript-eslint/no-explicit-any
          )}, trace=${(error as any).stack})`
        );
      }
      throw error;
    }
  },
};<|MERGE_RESOLUTION|>--- conflicted
+++ resolved
@@ -957,12 +957,7 @@
         }
 
         for (const [contract, orderIds] of Object.entries(contractsAndOrderIds)) {
-<<<<<<< HEAD
-          // const operator = Sdk.Blur.Addresses.ExecutionDelegate[config.chainId];
-          const operator = "0x2f18f339620a63e43f0839eeb18d7de1e1be4dfb";
-=======
           const operator = Sdk.BlurV2.Addresses.Delegate[config.chainId];
->>>>>>> 7fb618f1
           const isApproved = await commonHelpers.getNftApproval(contract, payload.taker, operator);
           if (!isApproved) {
             missingApprovals.push({
