import { BigNumber } from "@ethersproject/bignumber";
import { parseEther } from "@ethersproject/units";
import * as Boom from "@hapi/boom";
import { Request, RouteOptions } from "@hapi/hapi";
import * as Sdk from "@reservoir0x/sdk";
import { BidDetails, FillBidsResult } from "@reservoir0x/sdk/dist/router/v6/types";
import { TxData } from "@reservoir0x/sdk/src/utils";
import axios from "axios";
import _ from "lodash";
import Joi from "joi";

import { inject } from "@/api/index";
import { idb } from "@/common/db";
import { logger } from "@/common/logger";
import { baseProvider } from "@/common/provider";
import { bn, formatPrice, fromBuffer, now, regex, toBuffer } from "@/common/utils";
import { config } from "@/config/index";
import { getNetworkSettings } from "@/config/network";
import { ApiKeyManager } from "@/models/api-keys";
import { Sources } from "@/models/sources";
import { OrderKind, generateBidDetailsV6, routerOnRecoverableError } from "@/orderbook/orders";
import * as commonHelpers from "@/orderbook/orders/common/helpers";
import * as nftx from "@/orderbook/orders/nftx";
import * as sudoswap from "@/orderbook/orders/sudoswap";
import * as b from "@/utils/auth/blur";
import { getCurrency } from "@/utils/currencies";
import { ExecutionsBuffer } from "@/utils/executions";
import { tryGetTokensSuspiciousStatus } from "@/utils/opensea";

const version = "v7";

export const getExecuteSellV7Options: RouteOptions = {
  description: "Sell tokens (accept bids)",
  tags: ["api", "Fill Orders (buy & sell)"],
  timeout: {
    server: 20 * 1000,
  },
  plugins: {
    "hapi-swagger": {
      order: 10,
    },
  },
  validate: {
    payload: Joi.object({
      items: Joi.array()
        .items(
          Joi.object({
            token: Joi.string()
              .lowercase()
              .pattern(regex.token)
              .required()
              .description("Token to sell."),
            quantity: Joi.number()
              .integer()
              .positive()
              .default(1)
              .description("Quantity of tokens to sell."),
            orderId: Joi.string().lowercase().description("Optional order id to sell into."),
            rawOrder: Joi.object({
              kind: Joi.string()
                .lowercase()
                .valid(
                  "opensea",
                  "looks-rare",
                  "zeroex-v4",
                  "seaport",
                  "seaport-v1.4",
                  "x2y2",
                  "universe",
                  "rarible",
                  "sudoswap",
                  "nftx"
                )
                .required(),
              data: Joi.object().required(),
            }).description("Optional raw order to sell into."),
            exactOrderSource: Joi.string()
              .lowercase()
              .pattern(regex.domain)
              .when("orderId", { is: Joi.exist(), then: Joi.forbidden(), otherwise: Joi.allow() })
              .when("rawOrder", { is: Joi.exist(), then: Joi.forbidden(), otherwise: Joi.allow() })
              .description("Only consider orders from this source."),
          }).oxor("orderId", "rawOrder")
        )
        .min(1)
        .required()
        .description("List of items to sell."),
      taker: Joi.string()
        .lowercase()
        .pattern(regex.address)
        .required()
        .description("Address of wallet filling."),
      source: Joi.string()
        .lowercase()
        .pattern(regex.domain)
        .description("Filling source used for attribution."),
      feesOnTop: Joi.array()
        .items(Joi.string().pattern(regex.fee))
        .description(
          "List of fees (formatted as `feeRecipient:feeAmount`) to be taken when filling.\nThe currency used for any fees on top matches the accepted bid's currency.\nExample: `0xF296178d553C8Ec21A2fBD2c5dDa8CA9ac905A00:1000000000000000`"
        ),
      onlyPath: Joi.boolean()
        .default(false)
        .description("If true, only the filling path will be returned."),
      normalizeRoyalties: Joi.boolean().default(false).description("Charge any missing royalties."),
      excludeEOA: Joi.boolean()
        .default(false)
        .description(
          "Exclude orders that can only be filled by EOAs, to support filling with smart contracts."
        ),
      allowInactiveOrderIds: Joi.boolean()
        .default(false)
        .description(
          "If true, inactive orders will not be skipped over (only relevant when filling via a specific order id)."
        ),
      partial: Joi.boolean()
        .default(false)
        .description("If true, any off-chain or on-chain errors will be skipped."),
      forceRouter: Joi.boolean()
        .default(false)
        .description(
          "If true, filling will be forced to use the common 'approval + transfer' method instead of the approval-less 'on-received hook' method"
        ),
      maxFeePerGas: Joi.string().pattern(regex.number).description("Optional custom gas settings."),
      maxPriorityFeePerGas: Joi.string()
        .pattern(regex.number)
        .description("Optional custom gas settings."),
      // Various authorization keys
      x2y2ApiKey: Joi.string().description("Optional X2Y2 API key used for filling."),
      openseaApiKey: Joi.string().description(
        "Optional OpenSea API key used for filling. You don't need to pass your own key, but if you don't, you are more likely to be rate-limited."
      ),
    }),
  },
  response: {
    schema: Joi.object({
      steps: Joi.array().items(
        Joi.object({
          id: Joi.string().required(),
          action: Joi.string().required(),
          description: Joi.string().required(),
          kind: Joi.string().valid("signature", "transaction").required(),
          items: Joi.array()
            .items(
              Joi.object({
                status: Joi.string().valid("complete", "incomplete").required(),
                tip: Joi.string(),
                data: Joi.object(),
              })
            )
            .required(),
        })
      ),
      errors: Joi.array().items(
        Joi.object({
          message: Joi.string(),
          orderId: Joi.string(),
        })
      ),
      path: Joi.array().items(
        Joi.object({
          orderId: Joi.string(),
          contract: Joi.string().lowercase().pattern(regex.address),
          tokenId: Joi.string().lowercase().pattern(regex.number),
          quantity: Joi.number().unsafe(),
          source: Joi.string().allow("", null),
          currency: Joi.string().lowercase().pattern(regex.address),
          quote: Joi.number().unsafe(),
          rawQuote: Joi.string().pattern(regex.number),
        })
      ),
    }).label(`getExecuteSell${version.toUpperCase()}Response`),
    failAction: (_request, _h, error) => {
      logger.error(`get-execute-sell-${version}-handler`, `Wrong response schema: ${error}`);
      throw error;
    },
  },
  handler: async (request: Request) => {
    // eslint-disable-next-line @typescript-eslint/no-explicit-any
    const payload = request.payload as any;

    const perfTime1 = performance.now();

    try {
      // Keep track of the bids and path to fill
      const bidDetails: BidDetails[] = [];
      let path: {
        orderId: string;
        contract: string;
        tokenId: string;
        quantity: number;
        source: string | null;
        currency: string;
        quote: number;
        rawQuote: string;
      }[] = [];

      // Keep track of dynamically-priced orders (eg. from pools like Sudoswap and NFTX)
      const poolPrices: { [pool: string]: string[] } = {};
      // Keep track of the remaining quantities as orders are filled
      const quantityFilled: { [orderId: string]: number } = {};
      // Keep track of the maker balances as orders are filled
      const getMakerBalancesKey = (maker: string, currency: string) => `${maker}-${currency}`;
      const makerBalances: { [makerAndCurrency: string]: BigNumber } = {};
      // TODO: Also keep track of the maker's allowance per exchange

      const sources = await Sources.getInstance();
      const addToPath = async (
        order: {
          id: string;
          kind: OrderKind;
          maker: string;
          price: string;
          sourceId: number | null;
          currency: string;
          rawData: object;
          builtInFeeBps: number;
          fees?: Sdk.RouterV6.Types.Fee[];
        },
        token: {
          kind: "erc721" | "erc1155";
          contract: string;
          tokenId: string;
          quantity?: number;
          owner?: string;
        }
      ) => {
        const fees = payload.normalizeRoyalties ? order.fees ?? [] : [];
        const totalFee = fees.map(({ amount }) => bn(amount)).reduce((a, b) => a.add(b), bn(0));

        // Handle dynamically-priced orders
        if (["blur", "sudoswap", "nftx"].includes(order.kind)) {
          // TODO: Handle the case when the next best-priced order in the database
          // has a better price than the current dynamically-priced order (because
          // of a quantity > 1 being filled on this current order).

          let poolId: string;
          let priceList: string[];

          if (order.kind === "blur") {
            const rawData = order.rawData as Sdk.Blur.Types.BlurBidPool;
            poolId = rawData.collection;
            priceList = rawData.pricePoints
              .map((pp) =>
                Array.from({ length: pp.executableSize }, () => parseEther(pp.price).toString())
              )
              .flat();
          } else if (order.kind === "sudoswap") {
            const rawData = order.rawData as Sdk.Sudoswap.OrderParams;
            poolId = rawData.pair;
            priceList = rawData.extra.prices;
          } else {
            const rawData = order.rawData as Sdk.Nftx.Types.OrderParams;
            poolId = rawData.pool;
            priceList = rawData.extra.prices;
          }

          if (!poolPrices[poolId]) {
            poolPrices[poolId] = [];
          }

          // Fetch the price corresponding to the order's index per pool
          const price = priceList[poolPrices[poolId].length];
          // Save the latest price per pool
          poolPrices[poolId].push(price);
          // Override the order's price
          order.price = price;
        }

        // Increment the order's quantity filled
        const quantity = token.quantity ?? 1;
        if (!quantityFilled[order.id]) {
          quantityFilled[order.id] = 0;
        }
        quantityFilled[order.id] += quantity;

        // Decrement the maker's available FT balance
        const price = bn(order.price).mul(quantity);
        const key = getMakerBalancesKey(order.maker, order.currency);
        if (!makerBalances[key]) {
          makerBalances[key] = await commonHelpers.getFtBalance(order.currency, order.maker);
        }
        makerBalances[key] = makerBalances[key].sub(price);

        const source = order.sourceId !== null ? sources.get(order.sourceId)?.domain ?? null : null;

        const netPrice = price.sub(price.mul(order.builtInFeeBps).div(10000)).sub(totalFee);
        path.push({
          orderId: order.id,
          contract: token.contract,
          tokenId: token.tokenId,
          quantity,
          source,
          currency: order.currency,
          quote: formatPrice(netPrice, (await getCurrency(order.currency)).decimals, true),
          rawQuote: netPrice.toString(),
        });

        bidDetails.push(
          await generateBidDetailsV6(
            {
              id: order.id,
              kind: order.kind,
              unitPrice: order.price,
              rawData: order.rawData,
              source: source || undefined,
              fees,
              isProtected:
                // eslint-disable-next-line @typescript-eslint/no-explicit-any
                (order.rawData as any).zone ===
                Sdk.SeaportV14.Addresses.OpenSeaProtectedOffersZone[config.chainId],
            },
            {
              kind: token.kind,
              contract: token.contract,
              tokenId: token.tokenId,
              amount: token.quantity,
              owner: token.owner,
            }
          )
        );
      };

      const items: {
        token: string;
        quantity: number;
        orderId?: string;
        rawOrder?: {
          kind: string;
          // eslint-disable-next-line @typescript-eslint/no-explicit-any
          data: any;
        };
        exactOrderSource?: string;
      }[] = payload.items;

      const tokenToSuspicious = await tryGetTokensSuspiciousStatus(items.map((i) => i.token));
      for (const item of items) {
        const [contract, tokenId] = item.token.split(":");

        const tokenResult = await idb.oneOrNone(
          `
            SELECT
              tokens.is_flagged,
              coalesce(extract('epoch' from tokens.last_flag_update), 0) AS last_flag_update
            FROM tokens
            WHERE tokens.contract = $/contract/
              AND tokens.token_id = $/tokenId/
          `,
          {
            contract: toBuffer(contract),
            tokenId,
          }
        );
        if (!tokenResult) {
          if (payload.partial) {
            continue;
          } else {
            throw Boom.badData("Unknown token");
          }
        }

        // Scenario 1: fill via `rawOrder`
        if (item.rawOrder) {
          const order = item.rawOrder;

          // Hack: As the raw order is processed, set it to the `orderId`
          // field so that it will get handled by the next pipeline step
          // of this same API rather than doing anything custom for it.

          // TODO: Handle any other on-chain orderbooks that cannot be "posted"
          if (order.kind === "sudoswap") {
            item.orderId = sudoswap.getOrderId(order.data.pair, "buy");
          } else if (order.kind === "nftx") {
            item.orderId = nftx.getOrderId(order.data.pool, "buy");
          } else {
            const response = await inject({
              method: "POST",
              url: `/order/v2`,
              headers: {
                "Content-Type": "application/json",
                "X-Api-Key": request.headers["x-api-key"],
              },
              payload: { order },
            }).then((response) => JSON.parse(response.payload));
            if (response.orderId) {
              item.orderId = response.orderId;
            } else {
              if (payload.partial) {
                continue;
              } else {
                throw Boom.badData("Raw order failed to get processed");
              }
            }
          }
        }

        // Scenario 2: fill via `orderId`
        if (item.orderId) {
          const result = await idb.oneOrNone(
            `
              SELECT
                orders.id,
                orders.kind,
                contracts.kind AS token_kind,
                coalesce(orders.currency_price, orders.price) AS price,
                orders.raw_data,
                orders.source_id_int,
                orders.currency,
                orders.missing_royalties,
                orders.maker,
                orders.token_set_id,
                orders.fee_bps
              FROM orders
              JOIN contracts
                ON orders.contract = contracts.address
              JOIN token_sets_tokens
                ON orders.token_set_id = token_sets_tokens.token_set_id
              WHERE orders.id = $/id/
                AND token_sets_tokens.contract = $/contract/
                AND token_sets_tokens.token_id = $/tokenId/
                AND orders.side = 'buy'
                AND orders.quantity_remaining >= $/quantity/
                AND orders.maker != $/taker/
                AND (orders.taker = '\\x0000000000000000000000000000000000000000' OR orders.taker IS NULL)
                ${
                  payload.allowInactiveOrderIds
                    ? ""
                    : " AND orders.fillability_status = 'fillable' AND orders.approval_status = 'approved'"
                }
            `,
            {
              id: item.orderId,
              contract: toBuffer(contract),
              tokenId,
              quantity: item.quantity,
              taker: toBuffer(payload.taker),
            }
          );
          if (!result) {
            if (payload.partial) {
              continue;
            } else {
              throw Boom.badData(
                `Order ${item.orderId} not found or not fillable with token ${item.token}`
              );
            }
          }

          // Partial Seaport orders require knowing the owner
          let owner: string | undefined;
          if (["seaport-partial", "seaport-v1.4-partial"].includes(result.kind)) {
            const ownerResult = await idb.oneOrNone(
              `
                SELECT
                  nft_balances.owner
                FROM nft_balances
                WHERE nft_balances.contract = $/contract/
                  AND nft_balances.token_id = $/tokenId/
                  AND nft_balances.amount >= $/quantity/
                LIMIT 1
              `,
              {
                contract: toBuffer(contract),
                tokenId,
                quantity: item.quantity,
              }
            );
            if (ownerResult) {
              owner = fromBuffer(ownerResult.owner);
            }
          }

          // Do not fill X2Y2 and Seaport orders with flagged tokens
          if (
            ["x2y2", "seaport", "seaport-v1.4", "seaport-partial", "seaport-v1.4-partial"].includes(
              result.kind
            )
          ) {
            if (
              (tokenToSuspicious.has(item.token) && tokenToSuspicious.get(item.token)) ||
              tokenResult.is_flagged
            ) {
              if (payload.partial) {
                continue;
              } else {
                throw Boom.badData(`Token ${item.token} is flagged`);
              }
            }
          }

          await addToPath(
            {
              id: result.id,
              kind: result.kind,
              maker: fromBuffer(result.maker),
              price: result.price,
              sourceId: result.source_id_int,
              currency: fromBuffer(result.currency),
              rawData: result.raw_data,
              builtInFeeBps: result.fee_bps,
              fees: result.missing_royalties,
            },
            {
              kind: result.token_kind,
              contract,
              tokenId,
              quantity: item.quantity,
              owner,
            }
          );
        }

        // Scenario 3: fill via `token`
        if (!item.rawOrder && !item.orderId) {
          // Fetch all matching orders sorted by price
          const orderResults = await idb.manyOrNone(
            `
              SELECT
                orders.id,
                orders.kind,
                contracts.kind AS token_kind,
                coalesce(orders.currency_price, orders.price) AS price,
                orders.raw_data,
                orders.source_id_int,
                orders.currency,
                orders.missing_royalties,
                orders.maker,
                orders.quantity_remaining,
                orders.fee_bps
              FROM orders
              JOIN contracts
                ON orders.contract = contracts.address
              JOIN token_sets_tokens
                ON orders.token_set_id = token_sets_tokens.token_set_id
              WHERE token_sets_tokens.contract = $/contract/
                AND token_sets_tokens.token_id = $/tokenId/
                AND orders.side = 'buy'
                AND orders.fillability_status = 'fillable' AND orders.approval_status = 'approved'
                AND orders.maker != $/taker/
                AND (orders.taker = '\\x0000000000000000000000000000000000000000' OR orders.taker IS NULL)
                ${payload.normalizeRoyalties ? " AND orders.normalized_value IS NOT NULL" : ""}
                ${payload.excludeEOA ? " AND orders.kind != 'blur'" : ""}
                ${item.exactOrderSource ? " AND orders.source_id_int = $/sourceId/" : ""}
              ORDER BY ${
                payload.normalizeRoyalties ? "orders.normalized_value" : "orders.value"
              } DESC
            `,
            {
              id: item.orderId,
              contract: toBuffer(contract),
              tokenId,
              quantity: item.quantity,
              taker: toBuffer(payload.taker),
              sourceId: item.exactOrderSource
                ? sources.getByDomain(item.exactOrderSource)?.id ?? -1
                : undefined,
            }
          );

          let quantityToFill = item.quantity;
          for (const result of orderResults) {
            // Partial Seaport orders require knowing the owner
            let owner: string | undefined;
            if (["seaport-partial", "seaport-v1.4-partial"].includes(result.kind)) {
              const ownerResult = await idb.oneOrNone(
                `
                  SELECT
                    nft_balances.owner
                  FROM nft_balances
                  WHERE nft_balances.contract = $/contract/
                    AND nft_balances.token_id = $/tokenId/
                    AND nft_balances.amount >= $/quantity/
                  LIMIT 1
                `,
                {
                  contract: toBuffer(contract),
                  tokenId,
                  quantity: item.quantity,
                }
              );
              if (ownerResult) {
                owner = fromBuffer(ownerResult.owner);
              }
            }

            // Do not fill X2Y2 and Seaport orders with flagged tokens
            if (
              [
                "x2y2",
                "seaport",
                "seaport-v1.4",
                "seaport-partial",
                "seaport-v1.4-partial",
              ].includes(result.kind)
            ) {
              if (
                (tokenToSuspicious.has(item.token) && tokenToSuspicious.get(item.token)) ||
                tokenResult.is_flagged
              ) {
                if (payload.partial) {
                  continue;
                }
              }
            }

            // Stop if we filled the total quantity
            if (quantityToFill <= 0) {
              break;
            }

            // Account for the already filled order's quantity
            let availableQuantity = Number(result.quantity_remaining);
            if (quantityFilled[result.id]) {
              availableQuantity -= quantityFilled[result.id];
            }

            // Account for the already filled maker's balance
            const maker = fromBuffer(result.maker);
            const currency = fromBuffer(result.currency);
            const key = getMakerBalancesKey(maker, currency);
            if (makerBalances[key]) {
              const makerAvailableQuantity = makerBalances[key].div(result.price).toNumber();
              if (makerAvailableQuantity < availableQuantity) {
                availableQuantity = makerAvailableQuantity;
              }
            }

            // Skip the current order if it has no quantity available
            if (availableQuantity <= 0) {
              continue;
            }

            await addToPath(
              {
                id: result.id,
                kind: result.kind,
                maker,
                price: result.price,
                sourceId: result.source_id_int,
                currency,
                rawData: result.raw_data,
                builtInFeeBps: result.fee_bps,
                fees: result.missing_royalties,
              },
              {
                kind: result.token_kind,
                contract,
                tokenId,
                quantity: Math.min(quantityToFill, availableQuantity),
                owner,
              }
            );

            // Update the quantity to fill with the current order's available quantity
            quantityToFill -= availableQuantity;
          }

          if (quantityToFill > 0) {
            if (payload.partial) {
              continue;
            } else {
              throw Boom.badData(
                `No available orders for token ${item.token} with quantity ${item.quantity}`
              );
            }
          }
        }
      }

      if (!path.length) {
        throw Boom.badRequest("No available orders");
      }

      if (payload.onlyPath) {
        return { path };
      }

      // Set up generic filling steps
      let steps: {
        id: string;
        action: string;
        description: string;
        kind: string;
        items: {
          status: string;
          tip?: string;
          data?: object;
        }[];
      }[] = [
        {
          id: "auth",
          action: "Sign in to Blur",
          description: "Some marketplaces require signing an auth message before filling",
          kind: "signature",
          items: [],
        },
        {
          id: "nft-approval",
          action: "Approve NFT contract",
          description:
            "Each NFT collection you want to trade requires a one-time approval transaction",
          kind: "transaction",
          items: [],
        },
        {
          id: "sale",
          action: "Accept offer",
          description: "To sell this item you must confirm the transaction and pay the gas fee",
          kind: "transaction",
          items: [],
        },
      ];

      // Custom gas settings
      const maxFeePerGas = payload.maxFeePerGas
        ? bn(payload.maxFeePerGas).toHexString()
        : undefined;
      const maxPriorityFeePerGas = payload.maxPriorityFeePerGas
        ? bn(payload.maxPriorityFeePerGas).toHexString()
        : undefined;

      // Handle Blur authentication
      let blurAuth: b.Auth | undefined;
      if (path.some((p) => p.source === "blur.io")) {
        const missingApprovals: TxData[] = [];

        const contracts = _.uniqBy(path, (p) => p.contract).map((p) => p.contract);
        for (const contract of contracts) {
          const operator = Sdk.Blur.Addresses.ExecutionDelegate[config.chainId];
          const isApproved = await commonHelpers.getNftApproval(contract, payload.taker, operator);
          if (!isApproved) {
            missingApprovals.push({
              maxFeePerGas,
              maxPriorityFeePerGas,
              ...new Sdk.Common.Helpers.Erc721(baseProvider, contract).approveTransaction(
                payload.taker,
                operator
              ),
              // eslint-disable-next-line @typescript-eslint/no-explicit-any
            } as any);
          }
        }

        if (payload.blurAuth) {
          blurAuth = { accessToken: payload.blurAuth };
        } else {
          const blurAuthId = b.getAuthId(payload.taker);

          blurAuth = await b.getAuth(blurAuthId);
          if (!blurAuth) {
            const blurAuthChallengeId = b.getAuthChallengeId(payload.taker);

            let blurAuthChallenge = await b.getAuthChallenge(blurAuthChallengeId);
            if (!blurAuthChallenge) {
              blurAuthChallenge = (await axios
                .get(`${config.orderFetcherBaseUrl}/api/blur-auth-challenge?taker=${payload.taker}`)
                .then((response) => response.data.authChallenge)) as b.AuthChallenge;

              await b.saveAuthChallenge(
                blurAuthChallengeId,
                blurAuthChallenge,
                // Give a 1 minute buffer for the auth challenge to expire
                Math.floor(new Date(blurAuthChallenge?.expiresOn).getTime() / 1000) - now() - 60
              );
            }

            steps[0].items.push({
              status: "incomplete",
              data: {
                sign: {
                  signatureKind: "eip191",
                  message: blurAuthChallenge.message,
                },
                post: {
                  endpoint: "/execute/auth-signature/v1",
                  method: "POST",
                  body: {
                    kind: "blur",
                    id: blurAuthChallengeId,
                  },
                },
              },
            });

            // Force the client to poll
            steps[1].items.push({
              status: "incomplete",
              tip: "This step is dependent on a previous step. Once you've completed it, re-call the API to get the data for this step.",
            });

            // Return an early since any next steps are dependent on the Blur auth
            return {
              steps,
              path,
            };
          }
        }

        steps[0].items.push({
          status: "complete",
        });

        if (missingApprovals.length) {
          for (const approval of missingApprovals) {
            steps[1].items.push({
              status: "incomplete",
              data: {
                ...approval,
                maxFeePerGas,
                maxPriorityFeePerGas,
              },
            });
          }

          // Force the client to poll
          steps[2].items.push({
            status: "incomplete",
            tip: "This step is dependent on a previous step. Once you've completed it, re-call the API to get the data for this step.",
          });

          // Return an early since any next steps are dependent on the approvals
          return {
            steps,
            path,
          };
        }
      }

      const protectedOffers = bidDetails.filter((d) => d.isProtected);
      if (protectedOffers.length > 1) {
        throw Boom.badRequest("Only a single protected offer can be accepted at once");
      }
      if (protectedOffers.length === 1 && bidDetails.length > 1) {
        throw Boom.badRequest("Protected offers cannot be accepted with other offers");
      }

      if (protectedOffers.length === 1) {
        // Ensure the taker owns the NFTs to get sold
        const takerIsOwner = await idb.oneOrNone(
          `
            SELECT
              1
            FROM nft_balances
            WHERE nft_balances.contract = $/contract/
              AND nft_balances.token_id = $/tokenId/
              AND nft_balances.amount >= $/quantity/
              AND nft_balances.owner = $/owner/
            LIMIT 1
          `,
          {
            contract: toBuffer(bidDetails[0].contract),
            tokenId: bidDetails[0].tokenId,
            quantity: bidDetails[0].amount ?? 1,
            owner: toBuffer(payload.taker),
          }
        );
        if (!takerIsOwner) {
          throw Boom.badRequest("Taker is not the owner of the token to sell");
        }
      }

      const router = new Sdk.RouterV6.Router(config.chainId, baseProvider, {
        x2y2ApiKey: payload.x2y2ApiKey ?? config.x2y2ApiKey,
        openseaApiKey: payload.openseaApiKey,
        cbApiKey: config.cbApiKey,
        orderFetcherBaseUrl: config.orderFetcherBaseUrl,
        orderFetcherMetadata: {
          apiKey: await ApiKeyManager.getApiKey(request.headers["x-api-key"]),
        },
      });

      const { customTokenAddresses } = getNetworkSettings();
      const forceApprovalProxy =
        payload.forceRouter || customTokenAddresses.includes(bidDetails[0].contract);

      const errors: { orderId: string; message: string }[] = [];

      let result: FillBidsResult;
      try {
        result = await router.fillBidsTx(bidDetails, payload.taker, {
          source: payload.source,
          partial: payload.partial,
          globalFees: payload.feesOnTop?.map((fee: string) => {
            const [recipient, amount] = fee.split(":");
            return { recipient, amount };
          }),
          forceApprovalProxy,
          onRecoverableError: async (kind, error, data) => {
            errors.push({
              orderId: data.orderId,
              message: error.response?.data ? JSON.stringify(error.response.data) : error.message,
            });
            await routerOnRecoverableError(kind, error, data);
          },
          blurAuth,
        });
        // eslint-disable-next-line @typescript-eslint/no-explicit-any
      } catch (error: any) {
        const boomError = Boom.badRequest(error.message);
        boomError.output.payload.errors = errors;
        throw boomError;
      }

      const { txs, success } = result;

      // Filter out any non-fillable orders from the path
      path = path.filter((p) => success[p.orderId]);

      if (!path.length) {
        throw Boom.badRequest("No available orders");
      }

      const approvals = txs.map(({ approvals }) => approvals).flat();
      for (const approval of approvals) {
        const isApproved = await commonHelpers.getNftApproval(
          approval.contract,
          approval.owner,
          approval.operator
        );
        if (!isApproved) {
          steps[1].items.push({
            status: "incomplete",
            data: {
              ...approval.txData,
              maxFeePerGas,
              maxPriorityFeePerGas,
            },
          });
        }
      }

      for (const { txData } of txs) {
        steps[2].items.push({
          status: "incomplete",
          data: {
            ...txData,
            maxFeePerGas,
            maxPriorityFeePerGas,
          },
        });
      }

      // Warning! When filtering the steps, we should ensure that it
      // won't affect the client, which might be polling the API and
      // expect to get the steps returned in the same order / at the
      // same index.
      if (!blurAuth) {
        // If we reached this point and the Blur auth is missing then we
        // can be sure that no Blur orders were requested and it is safe
        // to remove the auth step
        steps = steps.slice(1);
      }

      const executionsBuffer = new ExecutionsBuffer();
      for (const item of path) {
        const calldata = txs.find((tx) => tx.orderIds.includes(item.orderId))?.txData.data;

        let orderId = item.orderId;
        if (calldata && item.source === "blur.io") {
          // Blur bids don't have the correct order id so we have to override it
<<<<<<< HEAD
          const orders = new Sdk.Blur.Exchange(config.chainId).getMatchedOrdersFromCalldata(
=======
          const orders = await new Sdk.Blur.Exchange(config.chainId).getMatchedOrdersFromCalldata(
            baseProvider,
>>>>>>> c7765313
            calldata
          );

          const index = orders.findIndex(
            ({ sell }) =>
              sell.params.collection === item.contract && sell.params.tokenId === item.tokenId
          );
          if (index !== -1) {
            orderId = orders[index].buy.hash();
          }
        }

        executionsBuffer.addFromRequest(request, {
          side: "sell",
          action: "fill",
          user: payload.taker,
          orderId,
          quantity: item.quantity,
          calldata,
        });
      }
      await executionsBuffer.flush();

      const perfTime2 = performance.now();

      logger.info(
        "execute-sell-v7-performance",
        JSON.stringify({
          kind: "total-performance",
          totalTime: (perfTime2 - perfTime1) / 1000,
          items: bidDetails.map((b) => ({ orderKind: b.kind, isProtected: b.isProtected })),
          itemsCount: bidDetails.length,
        })
      );

      return {
        steps: blurAuth ? [steps[0], ...steps.slice(1).filter((s) => s.items.length)] : steps,
        errors,
        path,
      };
    } catch (error) {
      if (!(error instanceof Boom.Boom)) {
        logger.error(
          `get-execute-sell-${version}-handler`,
          `Handler failure: ${error} (path = ${JSON.stringify({})}, request = ${JSON.stringify(
            payload
          )})`
        );
      }
      throw error;
    }
  },
};<|MERGE_RESOLUTION|>--- conflicted
+++ resolved
@@ -958,12 +958,8 @@
         let orderId = item.orderId;
         if (calldata && item.source === "blur.io") {
           // Blur bids don't have the correct order id so we have to override it
-<<<<<<< HEAD
-          const orders = new Sdk.Blur.Exchange(config.chainId).getMatchedOrdersFromCalldata(
-=======
           const orders = await new Sdk.Blur.Exchange(config.chainId).getMatchedOrdersFromCalldata(
             baseProvider,
->>>>>>> c7765313
             calldata
           );
 
