--- conflicted
+++ resolved
@@ -901,14 +901,6 @@
       // won't affect the client, which might be polling the API and
       // expect to get the steps returned in the same order / at the
       // same index.
-<<<<<<< HEAD
-      if (!approvals.length) {
-        // If no approvals are returned from the router then those
-        // are not actually needed and we can cut their steps
-        steps = [steps[0], ...steps.slice(2)];
-      }
-=======
->>>>>>> 86ab8c94
       if (!blurAuth) {
         // If we reached this point and the Blur auth is missing then we
         // can be sure that no Blur orders were requested and it is safe
