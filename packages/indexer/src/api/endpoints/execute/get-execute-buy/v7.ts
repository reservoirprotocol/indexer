--- conflicted
+++ resolved
@@ -507,13 +507,9 @@
                 isFlagged: Boolean(flaggedResult.is_flagged),
               },
               payload.taker,
-<<<<<<< HEAD
               {
                 ppV2TrustedChannel: payload.forceTrustedForwarder,
               }
-=======
-              payload.forceTrustedForwarder
->>>>>>> 5c20c753
             )
           );
         }
