import { BigNumber } from "@ethersproject/bignumber";
import { AddressZero } from "@ethersproject/constants";
import { keccak256 } from "@ethersproject/solidity";
import * as Boom from "@hapi/boom";
import { Request, RouteOptions } from "@hapi/hapi";
import * as Sdk from "@reservoir0x/sdk";
import { TxData } from "@reservoir0x/sdk/dist/utils";
import { PermitHandler, PermitWithTransfers } from "@reservoir0x/sdk/dist/router/v6/permit";
import { FillListingsResult, ListingDetails } from "@reservoir0x/sdk/dist/router/v6/types";
import axios from "axios";
import Joi from "joi";

import { inject } from "@/api/index";
import { idb } from "@/common/db";
import { logger } from "@/common/logger";
import { JoiExecuteFee, JoiOrderDepth } from "@/common/joi";
import { baseProvider } from "@/common/provider";
import { bn, formatPrice, fromBuffer, now, regex, toBuffer } from "@/common/utils";
import { config } from "@/config/index";
import { ApiKeyManager } from "@/models/api-keys";
import { FeeRecipients } from "@/models/fee-recipients";
import { Sources } from "@/models/sources";
import { OrderKind, generateListingDetailsV6 } from "@/orderbook/orders";
import { fillErrorCallback, getExecuteError } from "@/orderbook/orders/errors";
import * as commonHelpers from "@/orderbook/orders/common/helpers";
import * as nftx from "@/orderbook/orders/nftx";
import * as sudoswap from "@/orderbook/orders/sudoswap";
import * as b from "@/utils/auth/blur";
import { getCurrency } from "@/utils/currencies";
import { ExecutionsBuffer } from "@/utils/executions";
import * as onChainData from "@/utils/on-chain-data";
import * as mints from "@/orderbook/mints";
import { generateCollectionMintTxData } from "@/orderbook/mints/calldata";
import { getNFTTransferEvents } from "@/orderbook/mints/simulation";
import { getPermitId, getPermit, savePermit } from "@/utils/permits";
import { getPreSignatureId, getPreSignature, savePreSignature } from "@/utils/pre-signatures";
import { getUSDAndCurrencyPrices } from "@/utils/prices";

const version = "v7";

export const getExecuteBuyV7Options: RouteOptions = {
  description: "Buy tokens (fill listings)",
  notes:
    "Use this API to fill listings. We recommend using the SDK over this API as the SDK will iterate through the steps and return callbacks. Please mark `excludeEOA` as `true` to exclude Blur orders.",
  tags: ["api", "Fill Orders (buy & sell)"],
  timeout: {
    server: 40 * 1000,
  },
  plugins: {
    "hapi-swagger": {
      order: 10,
    },
  },
  validate: {
    payload: Joi.object({
      items: Joi.array()
        .items(
          Joi.object({
            collection: Joi.string().lowercase().description("Collection to buy."),
            token: Joi.string().lowercase().pattern(regex.token).description("Token to buy."),
            quantity: Joi.number().integer().positive().description("Quantity of tokens to buy."),
            orderId: Joi.string().lowercase().description("Optional order id to fill."),
            rawOrder: Joi.object({
              kind: Joi.string()
                .lowercase()
                .valid(
                  "opensea",
                  "blur-partial",
                  "looks-rare",
                  "zeroex-v4",
                  "seaport",
                  "seaport-v1.4",
                  "seaport-v1.5",
                  "x2y2",
                  "rarible",
                  "sudoswap",
                  "nftx",
                  "alienswap"
                ),
              data: Joi.object(),
            }).description("Optional raw order to fill."),
            fillType: Joi.string()
              .valid("trade", "mint", "preferMint")
              .default("preferMint")
              .description(
                "Optionally specify a particular fill method. Only relevant when filling via `collection`."
              ),
            preferredOrderSource: Joi.string()
              .lowercase()
              .pattern(regex.domain)
              .when("token", { is: Joi.exist(), then: Joi.allow(), otherwise: Joi.forbidden() })
              .description(
                "If there are multiple listings with equal best price, prefer this source over others.\nNOTE: if you want to fill a listing that is not the best priced, you need to pass a specific order id or use `exactOrderSource`."
              ),
            exactOrderSource: Joi.string()
              .lowercase()
              .pattern(regex.domain)
              .when("token", { is: Joi.exist(), then: Joi.allow(), otherwise: Joi.forbidden() })
              .description("Only consider orders from this source."),
            exclusions: Joi.array()
              .items(
                Joi.object({
                  orderId: Joi.string().required(),
                  price: Joi.string().pattern(regex.number),
                })
              )
              .description("Items to exclude"),
          })
            .oxor("token", "collection", "orderId", "rawOrder")
            .or("token", "collection", "orderId", "rawOrder")
            .oxor("preferredOrderSource", "exactOrderSource")
        )
        .min(1)
        .required()
        .description("List of items to buy."),
      taker: Joi.string()
        .lowercase()
        .pattern(regex.address)
        .required()
        .description("Address of wallet filling."),
      relayer: Joi.string()
        .lowercase()
        .pattern(regex.address)
        .description("Address of wallet relaying the fill transaction."),
      onlyPath: Joi.boolean()
        .default(false)
        .description("If true, only the path will be returned."),
      forceRouter: Joi.boolean().description(
        "If true, all fills will be executed through the router (where possible)"
      ),
      currency: Joi.string().lowercase().description("Currency to be used for purchases."),
      normalizeRoyalties: Joi.boolean().default(false).description("Charge any missing royalties."),
      allowInactiveOrderIds: Joi.boolean()
        .default(false)
        .description(
          "If true, inactive orders will not be skipped over (only relevant when filling via a specific order id)."
        ),
      source: Joi.string()
        .lowercase()
        .pattern(regex.domain)
        .description("Filling source used for attribution. Example: `reservoir.market`"),
      feesOnTop: Joi.array()
        .items(Joi.string().pattern(regex.fee))
        .description(
          "List of fees (formatted as `feeRecipient:feeAmount`) to be taken when filling.\nUnless overridden via the `currency` param, the currency used for any fees on top matches the buy-in currency detected by the backend.\nExample: `0xF296178d553C8Ec21A2fBD2c5dDa8CA9ac905A00:1000000000000000`"
        ),
      partial: Joi.boolean()
        .default(false)
        .description("If true, any off-chain or on-chain errors will be skipped."),
      skipBalanceCheck: Joi.boolean()
        .default(false)
        .description("If true, balance check will be skipped."),
      excludeEOA: Joi.boolean()
        .default(false)
        .description(
          "Exclude orders that can only be filled by EOAs, to support filling with smart contracts. If marked `true`, blur will be excluded."
        ),
      maxFeePerGas: Joi.string()
        .pattern(regex.number)
        .description(
          "Optional custom gas settings. Includes base fee & priority fee in this limit."
        ),
      maxPriorityFeePerGas: Joi.string()
        .pattern(regex.number)
        .description("Optional custom gas settings."),
      usePermit: Joi.boolean().description("When true, will use permit to avoid approvals."),
      swapProvider: Joi.string()
        .valid("uniswap", "1inch")
        .default("uniswap")
        .description(
          "Choose a specific swapping provider when buying in a different currency (defaults to `uniswap`)"
        ),
      // Various authorization keys
      x2y2ApiKey: Joi.string().description("Optional X2Y2 API key used for filling."),
      openseaApiKey: Joi.string().description(
        "Optional OpenSea API key used for filling. You don't need to pass your own key, but if you don't, you are more likely to be rate-limited."
      ),
      blurAuth: Joi.string().description(
        "Advanced use case to pass personal blurAuthToken; the API will generate one if left empty."
      ),
    }),
  },
  response: {
    schema: Joi.object({
      requestId: Joi.string(),
      steps: Joi.array().items(
        Joi.object({
          id: Joi.string().required(),
          action: Joi.string().required(),
          description: Joi.string().required(),
          kind: Joi.string().valid("signature", "transaction").required(),
          items: Joi.array()
            .items(
              Joi.object({
                status: Joi.string()
                  .valid("complete", "incomplete")
                  .required()
                  .description("Response is `complete` or `incomplete`."),
                tip: Joi.string(),
                orderIds: Joi.array().items(Joi.string()),
                data: Joi.object(),
              })
            )
            .required(),
        })
      ),
      errors: Joi.array().items(
        Joi.object({
          message: Joi.string(),
          orderId: Joi.string(),
        })
      ),
      path: Joi.array().items(
        Joi.object({
          orderId: Joi.string(),
          contract: Joi.string().lowercase().pattern(regex.address),
          tokenId: Joi.string().lowercase().pattern(regex.number),
          quantity: Joi.number().unsafe(),
          source: Joi.string().allow("", null),
          currency: Joi.string().lowercase().pattern(regex.address),
          currencySymbol: Joi.string().optional().allow(null),
          currencyDecimals: Joi.number().optional().allow(null),
          quote: Joi.number().unsafe(),
          rawQuote: Joi.string().pattern(regex.number),
          buyInQuote: Joi.number().unsafe(),
          buyInRawQuote: Joi.string().pattern(regex.number),
          totalPrice: Joi.number().unsafe(),
          totalRawPrice: Joi.string().pattern(regex.number),
          builtInFees: Joi.array()
            .items(JoiExecuteFee)
            .description("Can be marketplace fees or royalties"),
          feesOnTop: Joi.array().items(JoiExecuteFee).description("Can be referral fees."),
        })
      ),
      maxQuantities: Joi.array().items(
        Joi.object({
          itemIndex: Joi.number().required(),
          maxQuantity: Joi.string().pattern(regex.number).allow(null),
        })
      ),
      // TODO: Remove
      preview: Joi.array().items(
        Joi.object({
          itemIndex: Joi.number().required(),
          depth: JoiOrderDepth,
        })
      ),
    }).label(`getExecuteBuy${version.toUpperCase()}Response`),
    failAction: (_request, _h, error) => {
      logger.error(`get-execute-buy-${version}-handler`, `Wrong response schema: ${error}`);
      throw error;
    },
  },
  handler: async (request: Request) => {
    // eslint-disable-next-line @typescript-eslint/no-explicit-any
    const payload = request.payload as any;

    const perfTime1 = performance.now();

    try {
      type ExecuteFee = {
        kind?: string;
        recipient: string;
        bps: number;
        amount: number;
        rawAmount: string;
      };

      // Keep track of the listings and path to fill
      const listingDetails: ListingDetails[] = [];
      let path: {
        orderId: string;
        contract: string;
        tokenId?: string;
        quantity: number;
        source: string | null;
        currency: string;
        currencySymbol?: string;
        currencyDecimals?: number;
        // Gross price (without fees on top) = price
        quote: number;
        rawQuote: string;
        buyInQuote?: number;
        buyInRawQuote?: string;
        // Total price (with fees on top) = price + feesOnTop
        totalPrice?: number;
        totalRawPrice?: string;
        builtInFees: ExecuteFee[];
        feesOnTop: ExecuteFee[];
      }[] = [];

      // Keep track of dynamically-priced orders (eg. from pools like Sudoswap and NFTX)
      const poolPrices: { [pool: string]: string[] } = {};
      // Keep track of the remaining quantities as orders are filled
      const quantityFilled: { [orderId: string]: number } = {};
      // Keep track of the maker balances as orders are filled
      const getMakerBalancesKey = (maker: string, contract: string, tokenId: string) =>
        `${maker}-${contract}-${tokenId}`;
      const makerBalances: { [makerAndToken: string]: BigNumber } = {};
      // TODO: Also keep track of the maker's allowance per exchange

      const sources = await Sources.getInstance();
      const feeRecipients = await FeeRecipients.getInstance();

      // Save the fill source if it doesn't exist yet
      if (payload.source) {
        await sources.getOrInsert(payload.source);
      }

      const addToPath = async (
        order: {
          id: string;
          kind: OrderKind;
          maker: string;
          nativePrice: string;
          price: string;
          sourceId: number | null;
          currency: string;
          rawData: object;
          builtInFees: { kind: string; recipient: string; bps: number }[];
          additionalFees?: Sdk.RouterV6.Types.Fee[];
        },
        token: {
          kind: "erc721" | "erc1155";
          contract: string;
          tokenId?: string;
          quantity?: number;
        }
      ) => {
        // Handle dynamically-priced orders
        if (
          ["sudoswap", "sudoswap-v2", "collectionxyz", "nftx", "caviar-v1"].includes(order.kind)
        ) {
          let poolId: string;
          let priceList: string[];

          if (order.kind === "sudoswap") {
            const rawData = order.rawData as Sdk.Sudoswap.OrderParams;
            poolId = rawData.pair;
            priceList = rawData.extra.prices;
          } else {
            const rawData = order.rawData as Sdk.Nftx.Types.OrderParams;
            poolId = rawData.pool;
            priceList = rawData.extra.prices;
          }

          if (!poolPrices[poolId]) {
            poolPrices[poolId] = [];
          }

          // Fetch the price corresponding to the order's index per pool
          const price = priceList[Math.min(poolPrices[poolId].length, priceList.length - 1)];
          // Save the latest price per pool
          poolPrices[poolId].push(price);
          // Override the order's price
          order.price = price;
        }

        // Increment the order's quantity filled
        const quantity = token.quantity ?? 1;
        if (!quantityFilled[order.id]) {
          quantityFilled[order.id] = 0;
        }
        quantityFilled[order.id] += quantity;

        if (order.kind !== "mint") {
          // Decrement the maker's available NFT balance
          const key = getMakerBalancesKey(order.maker, token.contract, token.tokenId!);
          if (!makerBalances[key]) {
            makerBalances[key] = await commonHelpers.getNftBalance(
              token.contract,
              token.tokenId!,
              order.maker
            );
          }
          makerBalances[key] = makerBalances[key].sub(quantity);
        }

        const unitPrice = bn(order.price);
        const additionalFees = payload.normalizeRoyalties ? order.additionalFees ?? [] : [];
        const builtInFees = order.builtInFees ?? [];

        const feeOnTop = additionalFees
          .map(({ amount }) => bn(amount))
          .reduce((a, b) => a.add(b), bn(0));

        const totalPrice = unitPrice.add(feeOnTop);
        const currency = await getCurrency(order.currency);
        path.push({
          orderId: order.id,
          contract: token.contract,
          tokenId: token.tokenId,
          quantity,
          source: order.sourceId !== null ? sources.get(order.sourceId)?.domain ?? null : null,
          currency: order.currency,
          currencySymbol: currency.symbol,
          currencyDecimals: currency.decimals,
          quote: formatPrice(totalPrice, currency.decimals, true),
          rawQuote: totalPrice.toString(),
          builtInFees: builtInFees.map((f) => {
            const rawAmount = unitPrice.mul(f.bps).div(10000).toString();
            const amount = formatPrice(rawAmount, currency.decimals);

            return {
              ...f,
              amount,
              rawAmount,
            };
          }),
          feesOnTop: [
            // For now, the only additional fees are the normalized royalties
            ...additionalFees.map((f) => ({
              kind: "royalty",
              recipient: f.recipient,
              bps: bn(f.amount).mul(10000).div(unitPrice).toNumber(),
              amount: formatPrice(f.amount, currency.decimals, true),
              rawAmount: bn(f.amount).toString(),
            })),
          ],
        });

        if (order.kind !== "mint") {
          const flaggedResult = await idb.oneOrNone(
            `
              SELECT
                tokens.is_flagged
              FROM tokens
              WHERE tokens.contract = $/contract/
                AND tokens.token_id = $/tokenId/
              LIMIT 1
            `,
            {
              contract: toBuffer(token.contract),
              tokenId: token.tokenId,
            }
          );

          listingDetails.push(
            generateListingDetailsV6(
              {
                id: order.id,
                kind: order.kind,
                currency: order.currency,
                price: order.price,
                source: path[path.length - 1].source ?? undefined,
                rawData: order.rawData,
                fees: additionalFees,
              },
              {
                kind: token.kind,
                contract: token.contract,
                tokenId: token.tokenId!,
                amount: token.quantity,
                isFlagged: Boolean(flaggedResult.is_flagged),
              }
            )
          );
        }
      };

      const items: {
        token?: string;
        collection?: string;
        orderId?: string;
        rawOrder?: {
          kind: string;
          // eslint-disable-next-line @typescript-eslint/no-explicit-any
          data: any;
        };
        quantity: number;
        preferredOrderSource?: string;
        exactOrderSource?: string;
        exclusions?: {
          orderId: string;
        }[];
        fillType?: "trade" | "mint" | "preferMint";
        originalItemIndex?: number;
      }[] = payload.items;

      // Keep track of any mint transactions that need to be aggregated
      const mintTxs: {
        orderId: string;
        txData: TxData;
      }[] = [];

      // Keep track of the maximum quantity available per item
      // (only relevant when the below `preview` field is true)
      const maxQuantities: {
        itemIndex: number;
        maxQuantity: string | null;
      }[] = [];
      const preview = payload.onlyPath && payload.partial && items.every((i) => !i.quantity);

      for (let i = 0; i < items.length; i++) {
        const item = items[i];
        const itemIndex =
          items[i].originalItemIndex !== undefined ? items[i].originalItemIndex! : i;

        if (!item.quantity) {
          if (preview) {
            item.quantity = 30;
          } else {
            item.quantity = 1;
          }
        }

        // Scenario 1: fill via `rawOrder`
        if (item.rawOrder) {
          const order = item.rawOrder;

          // Hack: As the raw order is processed, set it to the `orderId`
          // field so that it will get handled by the next pipeline step
          // of this same API rather than doing anything custom for it.

          // TODO: Handle any other on-chain orderbooks that cannot be "posted"
          if (order.kind === "sudoswap") {
            item.orderId = sudoswap.getOrderId(order.data.pair, "sell", order.data.tokenId);
          } else if (order.kind === "nftx") {
            item.orderId = nftx.getOrderId(order.data.pool, "sell", order.data.specificIds[0]);
          } else if (order.kind === "blur-partial") {
            await addToPath(
              {
                id: keccak256(
                  ["string", "address", "uint256"],
                  ["blur", order.data.contract, order.data.tokenId]
                ),
                kind: "blur",
                maker: AddressZero,
                nativePrice: order.data.price,
                price: order.data.price,
                sourceId: sources.getByDomain("blur.io")?.id ?? null,
                currency: Sdk.Common.Addresses.Native[config.chainId],
                rawData: order.data,
                builtInFees: [],
              },
              {
                kind: "erc721",
                contract: order.data.contract,
                tokenId: order.data.tokenId,
              }
            );

            if (preview) {
              // Blur only supports ERC721 listings so max quantity is always 1
              maxQuantities.push({
                itemIndex,
                maxQuantity: "1",
              });
            }
          } else {
            const response = await inject({
              method: "POST",
              url: `/order/v3`,
              headers: {
                "Content-Type": "application/json",
                "X-Api-Key": request.headers["x-api-key"],
              },
              payload: { order },
            }).then((response) => JSON.parse(response.payload));
            if (response.orderId) {
              item.orderId = response.orderId;
            } else {
              if (payload.partial) {
                continue;
              } else {
                throw getExecuteError("Raw order failed to get processed");
              }
            }
          }
        }

        // Scenario 2: fill via `orderId`
        if (item.orderId) {
          const result = await idb.oneOrNone(
            `
              SELECT
                orders.id,
                orders.kind,
                contracts.kind AS token_kind,
                orders.price AS native_price,
                coalesce(orders.currency_price, orders.price) AS price,
                orders.raw_data,
                orders.source_id_int,
                orders.currency,
                orders.missing_royalties,
                orders.maker,
                orders.fee_breakdown,
                orders.fillability_status,
                orders.approval_status,
                orders.quantity_remaining,
                token_sets_tokens.contract,
                token_sets_tokens.token_id
              FROM orders
              JOIN contracts
                ON orders.contract = contracts.address
              JOIN token_sets_tokens
                ON orders.token_set_id = token_sets_tokens.token_set_id
              WHERE orders.id = $/id/
                AND orders.side = 'sell'
                AND (
                  orders.taker IS NULL
                  OR orders.taker = '\\x0000000000000000000000000000000000000000'
                  OR orders.taker = $/taker/
                )
                ${item.exclusions?.length ? " AND orders.id NOT IN ($/excludedOrderIds:list/)" : ""}
            `,
            {
              taker: toBuffer(payload.taker),
              id: item.orderId,
              excludedOrderIds: item.exclusions?.map((e) => e.orderId) ?? [],
            }
          );

          let error: string | undefined;
          if (!result) {
            error = "No fillable orders";
          } else {
            // Check fillability
            if (!error && !payload.allowInactiveOrderIds) {
              if (
                result.fillability_status === "no-balance" ||
                result.approval_status === "no-approval"
              ) {
                error = "Order is inactive (insufficient balance or approval) and can't be filled";
              } else if (result.fillability_status === "filled") {
                error = "Order has been filled";
              } else if (result.fillability_status === "cancelled") {
                error = "Order has been cancelled";
              } else if (result.fillability_status === "expired") {
                error = "Order has expired";
              } else if (
                result.fillability_status !== "fillable" ||
                result.approval_status !== "approved"
              ) {
                error = "No fillable orders";
              }
            }

            // Check taker
            if (!error) {
              if (fromBuffer(result.maker) === payload.taker) {
                error = "No fillable orders (taker cannot fill own orders)";
              }
            }

            // Check quantity
            if (!error) {
              if (bn(result.quantity_remaining).lt(item.quantity)) {
                if (!payload.partial) {
                  error = "Unable to fill requested quantity";
                } else {
                  // Fill as much as we can from the order
                  item.quantity = result.quantity_remaining;
                }
              }
            }
          }

          if (error) {
            if (payload.partial) {
              continue;
            } else {
              throw getExecuteError(error);
            }
          }

          await addToPath(
            {
              id: result.id,
              kind: result.kind,
              maker: fromBuffer(result.maker),
              nativePrice: result.native_price,
              price: result.price,
              sourceId: result.source_id_int,
              currency: fromBuffer(result.currency),
              rawData: result.raw_data,
              builtInFees: result.fee_breakdown,
              additionalFees: result.missing_royalties,
            },
            {
              kind: result.token_kind,
              contract: fromBuffer(result.contract),
              tokenId: result.token_id,
              quantity: item.quantity,
            }
          );

          if (preview) {
            // The max quantity is the quantity still fillable on the order
            maxQuantities.push({
              itemIndex,
              maxQuantity: result.quantity_remaining,
            });
          }
        }

        // Scenario 3: fill via `collection`
        if (item.collection) {
          let mintAvailable = false;
          if (item.fillType === "mint" || item.fillType === "preferMint") {
            const collectionData = await idb.oneOrNone(
              `
                SELECT
                  contracts.kind AS token_kind
                FROM collections
                JOIN contracts
                  ON collections.contract = contracts.address
                WHERE collections.id = $/id/
              `,
              {
                id: item.collection,
              }
            );
            if (collectionData) {
              // Fetch any open mints on the collection which the taker is elligible for
              const openMints = await mints.getCollectionMints(item.collection, {
                status: "open",
              });
              for (const mint of openMints) {
                if (!payload.currency || mint.currency === payload.currency) {
                  const amountMintable = await mints.getAmountMintableByWallet(mint, payload.taker);

                  let quantityToMint = bn(
                    amountMintable
                      ? amountMintable.lt(item.quantity)
                        ? amountMintable
                        : item.quantity
                      : item.quantity
                  ).toNumber();

                  // If minting by collection was request but the current mint is tied to a token,
                  // only mint a single quantity of the current token in order to mimick the logic
                  // of buying by collection (where we choose as many token ids as the quantity)
                  if (mint.tokenId) {
                    quantityToMint = Math.min(quantityToMint, 1);
                  }

                  if (quantityToMint > 0) {
                    const { txData, price } = await generateCollectionMintTxData(
                      mint,
                      payload.taker,
                      quantityToMint
                    );

                    const orderId = `mint:${item.collection}`;
                    mintTxs.push({
                      orderId,
                      txData,
                    });

                    await addToPath(
                      {
                        id: orderId,
                        kind: "mint",
                        maker: mint.contract,
                        nativePrice: price,
                        price: price,
                        sourceId: null,
                        currency: mint.currency,
                        rawData: {},
                        builtInFees: [],
                        additionalFees: [],
                      },
                      {
                        kind: collectionData.token_kind,
                        contract: mint.contract,
                        quantity: quantityToMint,
                      }
                    );

                    if (preview) {
                      // The max quantity is the amount mintable on the collection
                      maxQuantities.push({
                        itemIndex,
                        maxQuantity: mint.tokenId
                          ? quantityToMint.toString()
                          : amountMintable
                          ? amountMintable.toString()
                          : null,
                      });
                    }

                    item.quantity -= quantityToMint;
                    mintAvailable = true;
                  }
                }
              }
            }
          }

          if (item.fillType === "trade" || (item.fillType === "preferMint" && !mintAvailable)) {
            // Filtering by collection on the `orders` table is inefficient, so what we
            // do here is select the cheapest tokens from the `tokens` table and filter
            // out the ones that aren't fillable. For this to work we fetch more tokens
            // than we need, so we can filter out the ones that aren't fillable and not
            // end up with too few tokens.

            const redundancyFactor = 5;
            const tokenResults = await idb.manyOrNone(
              `
                WITH x AS (
                  SELECT
                    tokens.contract,
                    tokens.token_id,
                    ${
                      payload.normalizeRoyalties
                        ? "tokens.normalized_floor_sell_id"
                        : "tokens.floor_sell_id"
                    } AS order_id
                  FROM tokens
                  WHERE tokens.collection_id = $/collection/
                  ORDER BY ${
                    payload.normalizeRoyalties
                      ? "tokens.normalized_floor_sell_value"
                      : "tokens.floor_sell_value"
                  }
                  LIMIT $/quantity/ * ${redundancyFactor}
                )
                SELECT
                  x.contract,
                  x.token_id
                FROM x
                JOIN orders
                  ON x.order_id = orders.id
                WHERE orders.fillability_status = 'fillable'
                  AND orders.approval_status = 'approved'
                LIMIT $/quantity/
              `,
              {
                collection: item.collection,
                quantity: item.quantity,
              }
            );

            if (preview) {
              // The max quantity is the total number of tokens which can be bought from the collection
              maxQuantities.push({
                itemIndex: itemIndex,
                maxQuantity: await idb
                  .one(
                    `
                      SELECT
                        count(*) AS on_sale_count
                      FROM tokens
                      WHERE tokens.collection_id = $/collection/
                        AND ${
                          payload.normalizeRoyalties
                            ? "tokens.normalized_floor_sell_id"
                            : "tokens.floor_sell_id"
                        } IS NOT NULL
                    `,
                    {
                      collection: item.collection,
                    }
                  )
                  .then((r) => String(r.on_sale_count)),
              });
            }

            // Add each retrieved token as a new item so that it will get
            // processed by the next pipeline of the same API rather than
            // building something custom for it.

            for (const t of tokenResults) {
              items.push({
                token: `${fromBuffer(t.contract)}:${t.token_id}`,
                fillType: item.fillType,
                quantity: 1,
                originalItemIndex: itemIndex,
              });
            }

            if (tokenResults.length < item.quantity) {
              if (!payload.partial) {
                throw getExecuteError("Unable to fill requested quantity");
              }
            }
          }
        }

        // Scenario 4: fill via `token`
        if (item.token) {
          const [contract, tokenId] = item.token.split(":");

          let mintAvailable = false;
          if (item.fillType === "mint" || item.fillType === "preferMint") {
            const collectionData = await idb.oneOrNone(
              `
                SELECT
                  collections.id,
                  contracts.kind AS token_kind
                FROM tokens
                JOIN collections
                  ON tokens.collection_id = collections.id
                JOIN contracts
                  ON collections.contract = contracts.address
                WHERE tokens.contract = $/contract/
                  AND tokens.token_id = $/tokenId/
              `,
              {
                contract: toBuffer(contract),
                tokenId,
              }
            );
            if (collectionData) {
              // Fetch any open mints on the token which the taker is elligible for
              const openMints = await mints.getCollectionMints(collectionData.id, {
                status: "open",
                tokenId,
              });
              for (const mint of openMints) {
                if (!payload.currency || mint.currency === payload.currency) {
                  const amountMintable = await mints.getAmountMintableByWallet(mint, payload.taker);

                  const quantityToMint = bn(
                    amountMintable
                      ? amountMintable.lt(item.quantity)
                        ? amountMintable
                        : item.quantity
                      : item.quantity
                  ).toNumber();

                  if (quantityToMint > 0) {
                    const { txData, price } = await generateCollectionMintTxData(
                      mint,
                      payload.taker,
                      quantityToMint
                    );

                    const orderId = `mint:${collectionData.id}`;
                    mintTxs.push({
                      orderId,
                      txData,
                    });

                    await addToPath(
                      {
                        id: orderId,
                        kind: "mint",
                        maker: mint.contract,
                        nativePrice: price,
                        price: price,
                        sourceId: null,
                        currency: mint.currency,
                        rawData: {},
                        builtInFees: [],
                        additionalFees: [],
                      },
                      {
                        kind: collectionData.token_kind,
                        contract: mint.contract,
                        tokenId,
                        quantity: quantityToMint,
                      }
                    );

                    if (preview) {
                      // The max quantity is the amount mintable on the collection
                      maxQuantities.push({
                        itemIndex,
                        maxQuantity: amountMintable ? amountMintable.toString() : null,
                      });
                    }

                    item.quantity -= quantityToMint;
                    mintAvailable = true;
                  }
                }
              }
            }
          }

          if (item.fillType === "trade" || (item.fillType === "preferMint" && !mintAvailable)) {
            // TODO: Right now we filter out Blur orders since those don't yet
            // support royalty normalization. A better approach to handling it
            // would be to set the normalized fields to `null` for every order
            // which doesn't support royalty normalization and then filter out
            // such `null` fields in various normalized events/caches.

            // Only one of `exactOrderSource` and `preferredOrderSource` will be set
            const sourceDomain = item.exactOrderSource || item.preferredOrderSource;

            // Keep track of the max fillable quantity
            let maxQuantity = bn(0);

            // Fetch all matching orders sorted by price
            const orderResults = await idb.manyOrNone(
              `
                SELECT
                  orders.id,
                  orders.kind,
                  contracts.kind AS token_kind,
                  orders.price AS native_price,
                  coalesce(orders.currency_price, orders.price) AS price,
                  orders.quantity_remaining,
                  orders.source_id_int,
                  orders.currency,
                  orders.missing_royalties,
                  orders.maker,
                  orders.raw_data,
                  orders.fee_breakdown,
                  contracts.kind AS token_kind,
                  orders.quantity_remaining AS quantity
                FROM orders
                JOIN contracts
                  ON orders.contract = contracts.address
                WHERE orders.token_set_id = $/tokenSetId/
                  AND orders.side = 'sell'
                  AND orders.fillability_status = 'fillable'
                  AND orders.approval_status = 'approved'
                  AND (
                    orders.taker IS NULL
                    OR orders.taker = '\\x0000000000000000000000000000000000000000'
                    OR orders.taker = $/taker/
                  )
                  ${
                    payload.normalizeRoyalties || payload.excludeEOA
                      ? " AND orders.kind != 'blur'"
                      : ""
                  }
                  ${item.exactOrderSource ? " AND orders.source_id_int = $/sourceId/" : ""}
                  ${
                    item.exclusions?.length
                      ? " AND orders.id NOT IN ($/excludedOrderIds:list/)"
                      : ""
                  }
                ORDER BY
                  ${payload.normalizeRoyalties ? "orders.normalized_value" : "orders.value"},
                  ${
                    item.preferredOrderSource
                      ? `(
                          CASE
                            WHEN orders.source_id_int = $/sourceId/ THEN 0
                            ELSE 1
                          END
                        )`
                      : "orders.fee_bps"
                  }
                LIMIT 1000
              `,
              {
                tokenSetId: `token:${item.token}`,
                quantity: item.quantity,
                sourceId: sourceDomain ? sources.getByDomain(sourceDomain)?.id ?? -1 : undefined,
                taker: toBuffer(payload.taker),
                excludedOrderIds: item.exclusions?.map((e) => e.orderId) ?? [],
              }
            );

            let quantityToFill = item.quantity;
            let makerEqualsTakerQuantity = 0;
            for (const result of orderResults) {
              if (fromBuffer(result.maker) === payload.taker) {
                makerEqualsTakerQuantity += Number(result.quantity_remaining);
                continue;
              }

              // Stop if we filled the total quantity
              if (quantityToFill <= 0 && !preview) {
                break;
              }

              // Account for the already filled order's quantity
              let availableQuantity = Number(result.quantity_remaining);
              if (quantityFilled[result.id]) {
                availableQuantity -= quantityFilled[result.id];
              }

              // Account for the already filled maker's balance
              const maker = fromBuffer(result.maker);
              const key = getMakerBalancesKey(maker, contract, tokenId);
              if (makerBalances[key]) {
                const makerAvailableQuantity = makerBalances[key].toNumber();
                if (makerAvailableQuantity < availableQuantity) {
                  availableQuantity = makerAvailableQuantity;
                }
              }

              // Skip the current order if it has no quantity available
              if (availableQuantity <= 0) {
                continue;
              }

              await addToPath(
                {
                  id: result.id,
                  kind: result.kind,
                  maker,
                  nativePrice: result.native_price,
                  price: result.price,
                  sourceId: result.source_id_int,
                  currency: fromBuffer(result.currency),
                  rawData: result.raw_data,
                  builtInFees: result.fee_breakdown,
                  additionalFees: result.missing_royalties,
                },
                {
                  kind: result.token_kind,
                  contract,
                  tokenId,
                  quantity: Math.min(quantityToFill, availableQuantity),
                }
              );
              maxQuantity = maxQuantity.add(availableQuantity);

              // Update the quantity to fill with the current order's available quantity
              quantityToFill -= availableQuantity;
            }

            if (quantityToFill > 0) {
              if (!payload.partial) {
                if (makerEqualsTakerQuantity >= quantityToFill) {
                  throw getExecuteError("No fillable orders (taker cannot fill own orders)");
                } else {
                  throw getExecuteError("Unable to fill requested quantity");
                }
              }
            }

            if (preview) {
              if (!maxQuantities.find((m) => m.itemIndex === itemIndex)) {
                maxQuantities.push({
                  itemIndex,
                  maxQuantity: maxQuantity.toString(),
                });
              }
            }
          }
        }
      }

      if (!path.length) {
        throw getExecuteError("No fillable orders");
      }

      let buyInCurrency = payload.currency;
      if (!buyInCurrency) {
        // If no buy-in-currency is specified then we use the following defaults:
        if (path.length === 1) {
          // If a single order is to get filled, we use its currency
          buyInCurrency = path[0].currency;
        } else if (path.every((p) => p.currency === path[0].currency)) {
          // If multiple same-currency orders are to get filled, we use that currency
          buyInCurrency = path[0].currency;
        } else {
          // If multiple different-currency orders are to get filled, we use the native currency
          buyInCurrency = Sdk.Common.Addresses.Native[config.chainId];
        }
      }

      // Add the quotes in the "buy-in" currency to the path items
      for (const item of path) {
        if (item.currency !== buyInCurrency) {
          const buyInPrices = await getUSDAndCurrencyPrices(
            item.currency,
            buyInCurrency,
            item.rawQuote,
            now(),
            {
              acceptStalePrice: true,
            }
          );

          if (buyInPrices.currencyPrice) {
            item.buyInQuote = formatPrice(
              buyInPrices.currencyPrice,
              (await getCurrency(buyInCurrency)).decimals,
              true
            );
            item.buyInRawQuote = buyInPrices.currencyPrice;
          }
        }
      }

      // Include the global fees in the path

      const globalFees = (payload.feesOnTop ?? []).map((fee: string) => {
        const [recipient, amount] = fee.split(":");
        return { recipient, amount };
      });

      if (payload.source) {
        for (const globalFee of globalFees) {
          await feeRecipients.getOrInsert(globalFee.recipient, payload.source, "marketplace");
        }
      }

      const hasBlurListings = listingDetails.some((b) => b.source === "blur.io");
      const ordersEligibleForGlobalFees = listingDetails
        .filter(
          (b) =>
            b.source !== "blur.io" && (hasBlurListings ? !["opensea.io"].includes(b.source!) : true)
        )
        .map((b) => b.orderId);

      const addGlobalFee = async (item: (typeof path)[0], fee: Sdk.RouterV6.Types.Fee) => {
        // The fees should be relative to a single quantity
        fee.amount = bn(fee.amount).div(item.quantity).toString();

        // Global fees get split across all eligible orders
        const adjustedFeeAmount = bn(fee.amount).div(ordersEligibleForGlobalFees.length).toString();

        const amount = formatPrice(
          adjustedFeeAmount,
          (await getCurrency(item.currency)).decimals,
          true
        );
        const rawAmount = bn(adjustedFeeAmount).toString();

        item.feesOnTop.push({
          recipient: fee.recipient,
          bps: bn(fee.amount).mul(10000).div(item.rawQuote).toNumber(),
          amount,
          rawAmount,
        });

        item.totalPrice = (item.totalPrice ?? item.quote) + amount;
        item.totalRawPrice = bn(item.totalRawPrice ?? item.rawQuote)
          .add(rawAmount)
          .toString();

        // item.quote += amount;
        // item.rawQuote = bn(item.rawQuote).add(rawAmount).toString();
      };

      for (const item of path) {
        if (globalFees.length && ordersEligibleForGlobalFees.includes(item.orderId)) {
          for (const f of globalFees) {
            await addGlobalFee(item, f);
          }
        } else {
          item.totalPrice = item.quote;
          item.totalRawPrice = item.rawQuote;
        }
      }

      if (payload.onlyPath) {
        return {
          path,
          maxQuantities: preview ? maxQuantities : undefined,
        };
      }

      // Set up generic filling steps
      let steps: {
        id: string;
        action: string;
        description: string;
        kind: string;
        items: {
          status: string;
          tip?: string;
          orderIds?: string[];
          data?: object;
        }[];
      }[] = [
        {
          id: "auth",
          action: "Sign in to Blur",
          description: "Some marketplaces require signing an auth message before filling",
          kind: "signature",
          items: [],
        },
        {
          id: "currency-approval",
          action: "Approve exchange contract",
          description: "A one-time setup transaction to enable trading",
          kind: "transaction",
          items: [],
        },
        {
          id: "currency-permit",
          action: "Sign permits",
          description: "Sign permits for accessing the tokens in your wallet",
          kind: "signature",
          items: [],
        },
        {
          id: "taker-order",
          action: "Sign Payment Processor",
          description: "Some marketplaces require sign the taker order to filling",
          kind: "signature",
          items: [],
        },
        {
          id: "sale",
          action: "Confirm transaction in your wallet",
          description: "To purchase this item you must confirm the transaction and pay the gas fee",
          kind: "transaction",
          items: [],
        },
      ];

      // Handle Blur authentication
      let blurAuth: b.Auth | undefined;
      if (path.some((p) => p.source === "blur.io")) {
        if (payload.blurAuth) {
          blurAuth = { accessToken: payload.blurAuth };
        } else {
          const blurAuthId = b.getAuthId(payload.taker);

          blurAuth = await b.getAuth(blurAuthId);
          if (!blurAuth) {
            const blurAuthChallengeId = b.getAuthChallengeId(payload.taker);

            let blurAuthChallenge = await b.getAuthChallenge(blurAuthChallengeId);
            if (!blurAuthChallenge) {
              blurAuthChallenge = (await axios
                .get(`${config.orderFetcherBaseUrl}/api/blur-auth-challenge?taker=${payload.taker}`)
                .then((response) => response.data.authChallenge)) as b.AuthChallenge;

              await b.saveAuthChallenge(
                blurAuthChallengeId,
                blurAuthChallenge,
                // Give a 1 minute buffer for the auth challenge to expire
                Math.floor(new Date(blurAuthChallenge?.expiresOn).getTime() / 1000) - now() - 60
              );
            }

            steps[0].items.push({
              status: "incomplete",
              data: {
                sign: {
                  signatureKind: "eip191",
                  message: blurAuthChallenge.message,
                },
                post: {
                  endpoint: "/execute/auth-signature/v1",
                  method: "POST",
                  body: {
                    kind: "blur",
                    id: blurAuthChallengeId,
                  },
                },
              },
            });

            // Force the client to poll
            steps[1].items.push({
              status: "incomplete",
              tip: "This step is dependent on a previous step. Once you've completed it, re-call the API to get the data for this step.",
            });

            // Return early since any next steps are dependent on the Blur auth
            return {
              steps,
              path,
            };
          }
        }

        steps[0].items.push({
          status: "complete",
        });
      }

      const router = new Sdk.RouterV6.Router(config.chainId, baseProvider, {
        x2y2ApiKey: payload.x2y2ApiKey ?? config.x2y2ApiKey,
        openseaApiKey: payload.openseaApiKey,
        cbApiKey: config.cbApiKey,
        orderFetcherBaseUrl: config.orderFetcherBaseUrl,
        orderFetcherMetadata: {
          apiKey: await ApiKeyManager.getApiKey(request.headers["x-api-key"]),
        },
      });

      const errors: { orderId: string; message: string }[] = [];

      let result: FillListingsResult;
      try {
        result = await router.fillListingsTx(listingDetails, payload.taker, buyInCurrency, {
          source: payload.source,
          partial: payload.partial,
          forceRouter: payload.forceRouter,
          relayer: payload.relayer,
          usePermit: payload.usePermit,
          swapProvider: payload.swapProvider,
          globalFees,
          blurAuth,
          onError: async (kind, error, data) => {
            errors.push({
              orderId: data.orderId,
              message: error.response?.data ? JSON.stringify(error.response.data) : error.message,
            });
            await fillErrorCallback(kind, error, data);
          },
        });
        // eslint-disable-next-line @typescript-eslint/no-explicit-any
      } catch (error: any) {
        throw getExecuteError(error.message, errors);
      }

      const { txs, success } = result;

      // Add any mint transactions
<<<<<<< HEAD
      for (const { orderId, txData } of mintTxs) {
        txs.push({
          approvals: [],
          preSignatures: [],
          permits: [],
          txData,
          orderIds: [orderId],
=======
      if (mintTxs.length) {
        let mintsResult = await router.fillMintsTx(mintTxs, payload.taker, {
          source: payload.source,
          partial: payload.partial,
          // The global fees will only be applied to the fills or the mints (but not both)
          globalFees: result.txs.length ? [] : globalFees,
>>>>>>> a8e72815
        });

        // Minting via a smart contract proxy is complicated.
        // There are a lot of things that could go wrong:
        // - collection disallows minting from a smart contract
        // - the mint method is not standard (eg. not calling the standard ERC721/1155 hooks)

        // For this reason, before returning the router module calldata
        // we simulate it and make sure that a few conditions are met:
        // - there is at least one successful mint
        // - all minted tokens have the taker as the final owner (eg. nothing gets stuck in the router / module)

        let safeToUse = true;
        for (const { txData } of mintsResult.txs) {
          const events = await getNFTTransferEvents(txData);
          if (!events.length) {
            // At least one successful mint
            safeToUse = false;
          } else {
            // Every token landed in the taker's wallet
            const uniqueTokens = [
              ...new Set(events.map((e) => `${e.contract}:${e.tokenId}`)).values(),
            ].map((t) => t.split(":"));
            for (const [contract, tokenId] of uniqueTokens) {
              if (
                !events.find(
                  (e) => e.contract === contract && e.tokenId === tokenId && e.to === payload.taker
                )
              ) {
                safeToUse = false;
                break;
              }
            }
          }
        }

        if (!safeToUse) {
          mintsResult = await router.fillMintsTx(mintTxs, payload.taker, {
            source: payload.source,
            forceDirectFilling: true,
          });
        }

        txs.push(
          ...mintsResult.txs.map(({ txData, orderIds }) => ({
            txData,
            orderIds,
            approvals: [],
            permits: [],
          }))
        );

        Object.assign(success, mintsResult.success);
      }

      // Filter out any non-fillable orders from the path
      path = path.filter((p) => success[p.orderId]);

      if (!path.length) {
        throw getExecuteError("No fillable orders");
      }

      // Custom gas settings
      const maxFeePerGas = payload.maxFeePerGas
        ? bn(payload.maxFeePerGas).toHexString()
        : undefined;
      const maxPriorityFeePerGas = payload.maxPriorityFeePerGas
        ? bn(payload.maxPriorityFeePerGas).toHexString()
        : undefined;

      for (const { txData, approvals, permits, orderIds, preSignatures } of txs) {
        // Handle approvals
        for (const approval of approvals) {
          const approvedAmount = await onChainData
            .fetchAndUpdateFtApproval(approval.currency, approval.owner, approval.operator)
            .then((a) => a.value);

          const isApproved = bn(approvedAmount).gte(approval.amount);
          if (!isApproved) {
            steps[1].items.push({
              status: "incomplete",
              data: {
                ...approval.txData,
                maxFeePerGas,
                maxPriorityFeePerGas,
              },
            });
          }
        }

        // Handle permits
        const permitHandler = new PermitHandler(config.chainId, baseProvider);
        for (const permit of permits) {
          const id = getPermitId(request.payload as object, {
            token: permit.data.token,
            amount: permit.data.amount,
          });

          const cachedPermit = await getPermit(id);
          if (cachedPermit) {
            // Override with the cached permit data
            permit.data = cachedPermit.data;
          } else {
            // Cache the permit if it's the first time we encounter it
            await savePermit(id, permit);
          }

          // If the permit has a signature attached to it, we can skip it
          const hasSignature = (permit.data as PermitWithTransfers).signature;
          if (hasSignature) {
            continue;
          }

          steps[2].items.push({
            status: "incomplete",
            data: {
              sign: await permitHandler.getSignatureData(permit.data),
              post: {
                endpoint: "/execute/permit-signature/v1",
                method: "POST",
                body: {
                  id,
                },
              },
            },
          });
        }

        const paymentProcessorSignatures: string[] = [];
        for (const preSignature of preSignatures) {
          const id = getPreSignatureId(request.payload as object, preSignature.data);
          const cachedSignature = await getPreSignature(id);
          if (cachedSignature) {
            preSignature.signature = cachedSignature.signature;
          } else {
            await savePreSignature(id, preSignature);
          }

          const hasSignature = preSignature.signature;
          if (hasSignature) {
            // Attch the signature
            if (preSignature.kind === "payment-processor-take-order") {
              paymentProcessorSignatures.push(preSignature.signature!);
            }
            continue;
          }

          steps[3].items.push({
            status: "incomplete",
            data: {
              sign: preSignature.data,
              post: {
                endpoint: "/execute/pre-signature/v1",
                method: "POST",
                body: {
                  id,
                },
              },
            },
          });
        }

        // Attach the post signatures
        if (paymentProcessorSignatures.length && !steps[3].items.length) {
          const exchange = new Sdk.PaymentProcessor.Exchange(config.chainId);
          const newTxData = exchange.attchPostSignature(txData.data, paymentProcessorSignatures);
          txData.data = newTxData;
        }

        // Cannot skip balance checking when filling Blur orders
        if (payload.skipBalanceCheck && path.some((p) => p.source === "blur.io")) {
          payload.skipBalanceCheck = false;
        }

        // Check that the transaction sender has enough funds to fill all requested tokens
        const txSender = payload.relayer ?? payload.taker;
        if (buyInCurrency === Sdk.Common.Addresses.Native[config.chainId]) {
          // Get the price in the buy-in currency via the transaction value
          const totalBuyInCurrencyPrice = bn(txData.value ?? 0);

          const balance = await baseProvider.getBalance(txSender);
          if (!payload.skipBalanceCheck && bn(balance).lt(totalBuyInCurrencyPrice)) {
            throw getExecuteError("Balance too low to proceed with transaction");
          }
        } else {
          // Get the price in the buy-in currency via the approval amounts
          const totalBuyInCurrencyPrice = approvals
            .map((a) => bn(a.amount))
            .reduce((a, b) => a.add(b), bn(0));

          const erc20 = new Sdk.Common.Helpers.Erc20(baseProvider, buyInCurrency);
          const balance = await erc20.getBalance(txSender);
          if (!payload.skipBalanceCheck && bn(balance).lt(totalBuyInCurrencyPrice)) {
            throw getExecuteError("Balance too low to proceed with transaction");
          }
        }

        steps[4].items.push({
          status: "incomplete",
          orderIds,
          // Do not return the final step unless all permits have a signature attached
          data:
            !steps[2].items.length && !steps[3].items.length
              ? {
                  ...permitHandler.attachToRouterExecution(
                    txData,
                    permits.map((p) => p.data)
                  ),
                  maxFeePerGas,
                  maxPriorityFeePerGas,
                }
              : undefined,
        });
      }

      // Warning! When filtering the steps, we should ensure that it
      // won't affect the client, which might be polling the API and
      // expect to get the steps returned in the same order / at the
      // same index.
      if (buyInCurrency === Sdk.Common.Addresses.Native[config.chainId]) {
        // Buying in ETH will never require an approval
        steps = [steps[0], ...steps.slice(2)];
      }
      if (!blurAuth) {
        // If we reached this point and the Blur auth is missing then we
        // can be sure that no Blur orders were requested and it is safe
        // to remove the auth step
        steps = steps.slice(1);
      }

      if (steps.find((s) => s.id === "currency-permit")!.items.length) {
        // Return early since any next steps are dependent on the permits
        return {
          steps,
          path,
        };
      }

      const executionsBuffer = new ExecutionsBuffer();
      for (const item of path) {
        executionsBuffer.addFromRequest(request, {
          side: "buy",
          action: "fill",
          user: payload.taker,
          orderId: item.orderId,
          quantity: item.quantity,
          ...txs.find((tx) => tx.orderIds.includes(item.orderId))?.txData,
        });
      }
      const requestId = await executionsBuffer.flush();

      const perfTime2 = performance.now();

      logger.info(
        "execute-buy-v7-performance",
        JSON.stringify({
          kind: "total-performance",
          totalTime: (perfTime2 - perfTime1) / 1000,
          items: listingDetails.map((b) => ({ orderKind: b.kind, source: b.source })),
          itemsCount: listingDetails.length,
        })
      );

      return {
        requestId,
        steps: blurAuth ? [steps[0], ...steps.slice(1).filter((s) => s.items.length)] : steps,
        errors,
        path,
      };
    } catch (error) {
      if (!(error instanceof Boom.Boom)) {
        logger.error(
          `get-execute-buy-${version}-handler`,
          `Handler failure: ${error} (path = ${JSON.stringify({})}, request = ${JSON.stringify(
            payload
          )})`
        );
      }
      throw error;
    }
  },
};<|MERGE_RESOLUTION|>--- conflicted
+++ resolved
@@ -1393,22 +1393,12 @@
       const { txs, success } = result;
 
       // Add any mint transactions
-<<<<<<< HEAD
-      for (const { orderId, txData } of mintTxs) {
-        txs.push({
-          approvals: [],
-          preSignatures: [],
-          permits: [],
-          txData,
-          orderIds: [orderId],
-=======
       if (mintTxs.length) {
         let mintsResult = await router.fillMintsTx(mintTxs, payload.taker, {
           source: payload.source,
           partial: payload.partial,
           // The global fees will only be applied to the fills or the mints (but not both)
           globalFees: result.txs.length ? [] : globalFees,
->>>>>>> a8e72815
         });
 
         // Minting via a smart contract proxy is complicated.
@@ -1458,6 +1448,7 @@
             orderIds,
             approvals: [],
             permits: [],
+            preSignatures: [],
           }))
         );
 
