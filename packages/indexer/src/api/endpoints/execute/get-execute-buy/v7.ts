import { BigNumber } from "@ethersproject/bignumber";
import * as Boom from "@hapi/boom";
import { Request, RouteOptions } from "@hapi/hapi";
import * as Sdk from "@reservoir0x/sdk";
import * as Permit2 from "@reservoir0x/sdk/dist/router/v6/permits/permit2";
import { FillListingsResult, ListingDetails } from "@reservoir0x/sdk/dist/router/v6/types";
import axios from "axios";
import Joi from "joi";

import { inject } from "@/api/index";
import { idb } from "@/common/db";
import { logger } from "@/common/logger";
import { baseProvider } from "@/common/provider";
import { bn, formatPrice, fromBuffer, now, regex, toBuffer } from "@/common/utils";
import { config } from "@/config/index";
import { Sources } from "@/models/sources";
import { OrderKind, generateListingDetailsV6, routerOnRecoverableError } from "@/orderbook/orders";
import * as commonHelpers from "@/orderbook/orders/common/helpers";
import * as nftx from "@/orderbook/orders/nftx";
import * as sudoswap from "@/orderbook/orders/sudoswap";
import * as b from "@/utils/auth/blur";
import { getCurrency } from "@/utils/currencies";
import * as onChainData from "@/utils/on-chain-data";
import { getPermitId, getPermit, savePermit } from "@/utils/permits/ft";
import { getUSDAndCurrencyPrices } from "@/utils/prices";

const version = "v7";

export const getExecuteBuyV7Options: RouteOptions = {
  description: "Buy tokens (fill listings)",
  tags: ["api", "Fill Orders (buy & sell)"],
  timeout: {
    server: 20 * 1000,
  },
  plugins: {
    "hapi-swagger": {
      order: 10,
    },
  },
  validate: {
    payload: Joi.object({
      items: Joi.array()
        .items(
          Joi.object({
            token: Joi.string().lowercase().pattern(regex.token).description("Token to buy."),
            quantity: Joi.number()
              .integer()
              .positive()
              .default(1)
              .description("Quantity of tokens to buy."),
            orderId: Joi.string().lowercase().description("Optional order id to fill."),
            rawOrder: Joi.object({
              kind: Joi.string()
                .lowercase()
                .valid(
                  "opensea",
                  "looks-rare",
                  "zeroex-v4",
                  "seaport",
                  "seaport-v1.4",
                  "x2y2",
                  "universe",
                  "rarible",
                  "infinity",
                  "sudoswap",
                  "flow",
                  "nftx"
                )
                .required(),
              data: Joi.object().required(),
            }).description("Optional raw order to fill."),
            preferredOrderSource: Joi.string()
              .lowercase()
              .pattern(regex.domain)
              .when("token", { is: Joi.exist(), then: Joi.allow(), otherwise: Joi.forbidden() })
              .description(
                "If there are multiple listings with equal best price, prefer this source over others.\nNOTE: if you want to fill a listing that is not the best priced, you need to pass a specific order id or use `exactOrderSource`."
              ),
            exactOrderSource: Joi.string()
              .lowercase()
              .pattern(regex.domain)
              .when("token", { is: Joi.exist(), then: Joi.allow(), otherwise: Joi.forbidden() })
              .description("Only consider orders from this source."),
          })
            .oxor("token", "orderId", "rawOrder")
            .or("token", "orderId", "rawOrder")
            .oxor("preferredOrderSource", "exactOrderSource")
        )
        .min(1)
        .required()
        .description("List of items to buy."),
      taker: Joi.string()
        .lowercase()
        .pattern(regex.address)
        .required()
        .description("Address of wallet filling."),
      relayer: Joi.string()
        .lowercase()
        .pattern(regex.address)
        .description("Address of wallet relaying the fill transaction."),
      onlyPath: Joi.boolean()
        .default(false)
        .description("If true, only the path will be returned."),
      forceRouter: Joi.boolean().description(
        "If true, all fills will be executed through the router."
      ),
      currency: Joi.string()
        .valid(Sdk.Common.Addresses.Eth[config.chainId])
        .description("Currency to be used for purchases."),
      normalizeRoyalties: Joi.boolean().default(false).description("Charge any missing royalties."),
      allowInactiveOrderIds: Joi.boolean()
        .default(false)
        .description(
          "If true, inactive orders will not be skipped over (only relevant when filling via a specific order id)."
        ),
      source: Joi.string()
        .lowercase()
        .pattern(regex.domain)
        .description("Filling source used for attribution. Example: `reservoir.market`"),
      feesOnTop: Joi.array()
        .items(Joi.string().pattern(regex.fee))
        .description(
          "List of fees (formatted as `feeRecipient:feeAmount`) to be taken when filling.\nUnless overridden via the `currency` param, the currency used for any fees on top matches the buy-in currency detected by the backend.\nExample: `0xF296178d553C8Ec21A2fBD2c5dDa8CA9ac905A00:1000000000000000`"
        ),
      partial: Joi.boolean()
        .default(false)
        .description("If true, any off-chain or on-chain errors will be skipped."),
      skipBalanceCheck: Joi.boolean()
        .default(false)
        .description("If true, balance check will be skipped."),
      excludeEOA: Joi.boolean()
        .default(false)
        .description(
          "Exclude orders that can only be filled by EOAs, to support filling with smart contracts."
        ),
      maxFeePerGas: Joi.string().pattern(regex.number).description("Optional custom gas settings."),
      maxPriorityFeePerGas: Joi.string()
        .pattern(regex.number)
        .description("Optional custom gas settings."),
      // TODO: Allow passing other API keys as well (eg. Coinbase)
      x2y2ApiKey: Joi.string().description("Optional X2Y2 API key used for filling."),
    }),
  },
  response: {
    schema: Joi.object({
      steps: Joi.array().items(
        Joi.object({
          id: Joi.string().required(),
          action: Joi.string().required(),
          description: Joi.string().required(),
          kind: Joi.string().valid("signature", "transaction").required(),
          items: Joi.array()
            .items(
              Joi.object({
                status: Joi.string().valid("complete", "incomplete").required(),
                orderIds: Joi.array().items(Joi.string()),
                data: Joi.object(),
              })
            )
            .required(),
        })
      ),
      errors: Joi.array().items(
        Joi.object({
          message: Joi.string(),
          orderId: Joi.string(),
        })
      ),
      path: Joi.array().items(
        Joi.object({
          orderId: Joi.string(),
          contract: Joi.string().lowercase().pattern(regex.address),
          tokenId: Joi.string().lowercase().pattern(regex.number),
          quantity: Joi.number().unsafe(),
          source: Joi.string().allow("", null),
          currency: Joi.string().lowercase().pattern(regex.address),
          quote: Joi.number().unsafe(),
          rawQuote: Joi.string().pattern(regex.number),
          buyInQuote: Joi.number().unsafe(),
          buyInRawQuote: Joi.string().pattern(regex.number),
        })
      ),
    }).label(`getExecuteBuy${version.toUpperCase()}Response`),
    failAction: (_request, _h, error) => {
      logger.error(`get-execute-buy-${version}-handler`, `Wrong response schema: ${error}`);
      throw error;
    },
  },
  handler: async (request: Request) => {
    // eslint-disable-next-line @typescript-eslint/no-explicit-any
    const payload = request.payload as any;

    const perfTime1 = performance.now();

    try {
      // Handle fees on top
      const feesOnTop: {
        recipient: string;
        amount: string;
      }[] = [];
      for (const fee of payload.feesOnTop ?? []) {
        const [recipient, amount] = fee.split(":");
        feesOnTop.push({ recipient, amount });
      }

      // Keep track of the listings and path to fill
      const listingDetails: ListingDetails[] = [];
      let path: {
        orderId: string;
        contract: string;
        tokenId: string;
        quantity: number;
        source: string | null;
        currency: string;
        quote: number;
        rawQuote: string;
        buyInQuote?: number;
        buyInRawQuote?: string;
      }[] = [];

      // Keep track of dynamically-priced orders (eg. from pools like Sudoswap and NFTX)
      const poolPrices: { [pool: string]: string[] } = {};
      // Keep track of the remaining quantities as orders are filled
      const quantityFilled: { [orderId: string]: number } = {};
      // Keep track of the maker balances as orders are filled
      const getMakerBalancesKey = (maker: string, contract: string, tokenId: string) =>
        `${maker}-${contract}-${tokenId}`;
      const makerBalances: { [makerAndToken: string]: BigNumber } = {};
      // TODO: Also keep track of the maker's allowance per exchange

      const sources = await Sources.getInstance();
      const addToPath = async (
        order: {
          id: string;
          kind: OrderKind;
          maker: string;
          price: string;
          sourceId: number | null;
          currency: string;
          rawData: object;
          feesOnTop?: Sdk.RouterV6.Types.Fee[];
        },
        token: {
          kind: "erc721" | "erc1155";
          contract: string;
          tokenId: string;
          quantity?: number;
        }
      ) => {
        const feesOnTop = payload.normalizeRoyalties ? order.feesOnTop ?? [] : [];
        const totalFeeOnTop = feesOnTop
          .map(({ amount }) => bn(amount))
          .reduce((a, b) => a.add(b), bn(0));

        // Handle dynamically-priced orders
        if (["sudoswap", "nftx"].includes(order.kind)) {
          let poolId: string;
          let priceList: string[];

          if (order.kind === "sudoswap") {
            const rawData = order.rawData as Sdk.Sudoswap.OrderParams;
            poolId = rawData.pair;
            priceList = rawData.extra.prices;
          } else {
            const rawData = order.rawData as Sdk.Nftx.Types.OrderParams;
            poolId = rawData.pool;
            priceList = rawData.extra.prices;
          }

          if (!poolPrices[poolId]) {
            poolPrices[poolId] = [];
          }

          // Fetch the price corresponding to the order's index per pool
          const price = priceList[poolPrices[poolId].length];
          // Save the latest price per pool
          poolPrices[poolId].push(price);
          // Override the order's price
          order.price = price;
        }

        // Increment the order's quantity filled
        const quantity = token.quantity ?? 1;
        if (!quantityFilled[order.id]) {
          quantityFilled[order.id] = 0;
        }
        quantityFilled[order.id] += quantity;

        // Decrement the maker's available NFT balance
        const key = getMakerBalancesKey(order.maker, token.contract, token.tokenId);
        if (!makerBalances[key]) {
          makerBalances[key] = await commonHelpers.getNftBalance(
            token.contract,
            token.tokenId,
            order.maker
          );
        }
        makerBalances[key] = makerBalances[key].sub(quantity);

        const totalPrice = bn(order.price).add(totalFeeOnTop).mul(quantity);
        path.push({
          orderId: order.id,
          contract: token.contract,
          tokenId: token.tokenId,
          quantity,
          source: order.sourceId !== null ? sources.get(order.sourceId)?.domain ?? null : null,
          currency: order.currency,
          quote: formatPrice(totalPrice, (await getCurrency(order.currency)).decimals, true),
          rawQuote: totalPrice.toString(),
        });

        const flaggedResult = await idb.oneOrNone(
          `
            SELECT
              tokens.is_flagged
            FROM tokens
            WHERE tokens.contract = $/contract/
              AND tokens.token_id = $/tokenId/
            LIMIT 1
          `,
          {
            contract: toBuffer(token.contract),
            tokenId: token.tokenId,
          }
        );

        listingDetails.push(
          generateListingDetailsV6(
            {
              id: order.id,
              kind: order.kind,
              currency: order.currency,
              price: order.price,
              source: path[path.length - 1].source ?? undefined,
              rawData: order.rawData,
              fees: feesOnTop,
            },
            {
              kind: token.kind,
              contract: token.contract,
              tokenId: token.tokenId,
              amount: token.quantity,
              isFlagged: Boolean(flaggedResult.is_flagged),
            }
          )
        );
      };

      const items: {
        token: string;
        quantity: number;
        orderId?: string;
        rawOrder?: {
          kind: string;
          // eslint-disable-next-line @typescript-eslint/no-explicit-any
          data: any;
        };
        preferredOrderSource?: string;
        exactOrderSource?: string;
      }[] = payload.items;

      for (const item of items) {
        // Scenario 1: fill via `rawOrder`
        if (item.rawOrder) {
          const order = item.rawOrder;

          // Hack: As the raw order is processed, set it to the `orderId`
          // field so that it will get handled by the next pipeline step
          // of this same API rather than doing anything custom for it.

          // TODO: Handle any other on-chain orderbooks that cannot be "posted"
          if (order.kind === "sudoswap") {
            item.orderId = sudoswap.getOrderId(order.data.pair, "sell", order.data.tokenId);
          } else if (order.kind === "nftx") {
            item.orderId = nftx.getOrderId(order.data.pool, "sell", order.data.specificIds[0]);
          } else {
            const response = await inject({
              method: "POST",
              url: `/order/v3`,
              headers: {
                "Content-Type": "application/json",
                "X-Api-Key": request.headers["x-api-key"],
              },
              payload: { order },
            }).then((response) => JSON.parse(response.payload));
            if (response.orderId) {
              item.orderId = response.orderId;
            } else {
              if (payload.partial) {
                continue;
              } else {
                throw Boom.badData("Raw order failed to get processed");
              }
            }
          }
        }

        // Scenario 2: fill via `orderId`
        if (item.orderId) {
          const result = await idb.oneOrNone(
            `
              SELECT
                orders.id,
                orders.kind,
                contracts.kind AS token_kind,
                coalesce(orders.currency_price, orders.price) AS price,
                orders.raw_data,
                orders.source_id_int,
                orders.currency,
                orders.missing_royalties,
                orders.maker,
                token_sets_tokens.contract,
                token_sets_tokens.token_id
              FROM orders
              JOIN contracts
                ON orders.contract = contracts.address
              JOIN token_sets_tokens
                ON orders.token_set_id = token_sets_tokens.token_set_id
              WHERE orders.id = $/id/
                AND orders.side = 'sell'
                AND (orders.taker = '\\x0000000000000000000000000000000000000000' OR orders.taker IS NULL)
                AND orders.quantity_remaining >= $/quantity/
                ${
                  payload.allowInactiveOrderIds
                    ? ""
                    : " AND orders.fillability_status = 'fillable' AND orders.approval_status = 'approved'"
                }
            `,
            {
              id: item.orderId,
              quantity: item.quantity,
            }
          );
          if (!result) {
            if (payload.partial) {
              continue;
            } else {
              throw Boom.badData(`Order ${item.orderId} not found or not fillable`);
            }
          }

          await addToPath(
            {
              id: result.id,
              kind: result.kind,
              maker: fromBuffer(result.maker),
              price: result.price,
              sourceId: result.source_id_int,
              currency: fromBuffer(result.currency),
              rawData: result.raw_data,
              feesOnTop: result.missing_royalties,
            },
            {
              kind: result.token_kind,
              contract: fromBuffer(result.contract),
              tokenId: result.token_id,
              quantity: item.quantity,
            }
          );
        }

        // Scenario 3: fill via `token`
        if (item.token) {
          const [contract, tokenId] = item.token.split(":");

          // TODO: Right now we filter out Blur orders since those don't yet
          // support royalty normalization. A better approach to handling it
          // would be to set the normalized fields to `null` for every order
          // which doesn't support royalty normalization and then filter out
          // such `null` fields in various normalized events/caches.

          // Only one of `exactOrderSource` and `preferredOrderSource` will be set
          const sourceDomain = item.exactOrderSource || item.preferredOrderSource;

          // Fetch all matching orders sorted by price
          const orderResults = await idb.manyOrNone(
            `
              SELECT
                orders.id,
                orders.kind,
                contracts.kind AS token_kind,
                coalesce(orders.currency_price, orders.price) AS price,
                orders.quantity_remaining,
                orders.source_id_int,
                orders.currency,
                orders.missing_royalties,
                orders.maker,
                orders.raw_data,
                contracts.kind AS token_kind,
                orders.quantity_remaining AS quantity
              FROM orders
              JOIN contracts
                ON orders.contract = contracts.address
              WHERE orders.token_set_id = $/tokenSetId/
                AND orders.side = 'sell'
                AND orders.fillability_status = 'fillable'
                AND orders.approval_status = 'approved'
                AND (orders.taker = '\\x0000000000000000000000000000000000000000' OR orders.taker IS NULL)
                ${
                  payload.normalizeRoyalties || payload.excludeEOA
                    ? " AND orders.kind != 'blur'"
                    : ""
                }
                ${item.exactOrderSource ? " AND orders.source_id_int = $/sourceId/" : ""}
              ORDER BY
                ${payload.normalizeRoyalties ? "orders.normalized_value" : "orders.value"},
                ${
                  item.preferredOrderSource
                    ? `(
                        CASE
                          WHEN orders.source_id_int = $/sourceId/ THEN 0
                          ELSE 1
                        END
                      )`
                    : "orders.fee_bps"
                }
              LIMIT 1000
            `,
            {
              tokenSetId: `token:${item.token}`,
              quantity: item.quantity,
              sourceId: sourceDomain ? sources.getByDomain(sourceDomain)?.id ?? -1 : undefined,
            }
          );

          let quantityToFill = item.quantity;
          for (const result of orderResults) {
            // Stop if we filled the total quantity
            if (quantityToFill <= 0) {
              break;
            }

            // Account for the already filled order's quantity
            let availableQuantity = Number(result.quantity_remaining);
            if (quantityFilled[result.id]) {
              availableQuantity -= quantityFilled[result.id];
            }

            // Account for the already filled maker's balance
            const maker = fromBuffer(result.maker);
            const key = getMakerBalancesKey(maker, contract, tokenId);
            if (makerBalances[key]) {
              const makerAvailableQuantity = makerBalances[key].toNumber();
              if (makerAvailableQuantity < availableQuantity) {
                availableQuantity = makerAvailableQuantity;
              }
            }

            // Skip the current order if it has no quantity available
            if (availableQuantity <= 0) {
              continue;
            }

            await addToPath(
              {
                id: result.id,
                kind: result.kind,
                maker,
                price: result.price,
                sourceId: result.source_id_int,
                currency: fromBuffer(result.currency),
                rawData: result.raw_data,
                feesOnTop: result.missing_royalties,
              },
              {
                kind: result.token_kind,
                contract,
                tokenId,
                quantity: Math.min(quantityToFill, availableQuantity),
              }
            );

            // Update the quantity to fill with the current order's available quantity
            quantityToFill -= availableQuantity;
          }

          if (quantityToFill > 0) {
            if (payload.partial) {
              continue;
            } else {
              throw Boom.badData(
                `No available orders for token ${item.token} with quantity ${item.quantity}`
              );
            }
          }
        }
      }

      if (!path.length) {
        throw Boom.badRequest("No available orders");
      }

      let buyInCurrency = payload.currency;
      if (!buyInCurrency) {
        // If no buy-in-currency is specified then we use the following defaults:
        if (path.length === 1) {
          // If a single order is to get filled, we use its currency
          buyInCurrency = path[0].currency;
        } else if (path.every((p) => p.currency === path[0].currency)) {
          // If multiple same-currency orders are to get filled, we use that currency
          buyInCurrency = path[0].currency;
        } else {
          // If multiple different-currency orders are to get filled, we use the native currency
          buyInCurrency = Sdk.Common.Addresses.Eth[config.chainId];
        }
      }

      // Add the quotes in the "buy-in" currency to the path items
      for (const item of path) {
        if (item.currency !== buyInCurrency) {
          const buyInPrices = await getUSDAndCurrencyPrices(
            item.currency,
            buyInCurrency,
            item.rawQuote,
            now(),
            {
              acceptStalePrice: true,
            }
          );

          if (buyInPrices.currencyPrice) {
            item.buyInQuote = formatPrice(
              buyInPrices.currencyPrice,
              (await getCurrency(buyInCurrency)).decimals,
              true
            );
            item.buyInRawQuote = buyInPrices.currencyPrice;
          }
        }
      }

      if (payload.onlyPath) {
        return { path };
      }

      // Set up generic filling steps
      let steps: {
        id: string;
        action: string;
        description: string;
        kind: string;
        items: {
          status: string;
          orderIds?: string[];
          data?: object;
        }[];
      }[] = [
        {
          id: "auth",
          action: "Sign in to Blur",
          description: "Some marketplaces require signing an auth message before filling",
          kind: "signature",
          items: [],
        },
        {
          id: "currency-approval",
          action: "Approve exchange contract",
          description: "A one-time setup transaction to enable trading",
          kind: "transaction",
          items: [],
        },
        {
          id: "permit",
          action: "Sign permits",
          description: "Sign permits for accessing the tokens in your wallet",
          kind: "signature",
          items: [],
        },
        {
          id: "sale",
          action: "Confirm transaction in your wallet",
          description: "To purchase this item you must confirm the transaction and pay the gas fee",
          kind: "transaction",
          items: [],
        },
      ];

      // Handle Blur authentication
      let blurAuth: b.Auth | undefined;
      if (path.some((p) => p.source === "blur.io")) {
        const blurAuthId = b.getAuthId(payload.taker);

        blurAuth = await b.getAuth(blurAuthId);
        if (!blurAuth) {
          const blurAuthChallengeId = b.getAuthChallengeId(payload.taker);

          let blurAuthChallenge = await b.getAuthChallenge(blurAuthChallengeId);
          if (!blurAuthChallenge) {
            blurAuthChallenge = (await axios
              .get(`${config.orderFetcherBaseUrl}/api/blur-auth-challenge?taker=${payload.taker}`, {
                headers: {
                  "X-Api-Key": config.orderFetcherApiKey,
                },
              })
              .then((response) => response.data.authChallenge)) as b.AuthChallenge;

            await b.saveAuthChallenge(
              blurAuthChallengeId,
              blurAuthChallenge,
              // Give a 1 minute buffer for the auth challenge to expire
              Math.floor(new Date(blurAuthChallenge?.expiresOn).getTime() / 1000) - now() - 60
            );
          }

          steps[0].items.push({
            status: "incomplete",
            data: {
              sign: {
                signatureKind: "eip191",
                message: blurAuthChallenge.message,
              },
              post: {
                endpoint: "/execute/auth-signature/v1",
                method: "POST",
                body: {
                  kind: "blur",
                  id: blurAuthChallengeId,
                },
              },
            },
          });

          // Force the client to poll
          steps[1].items.push({
            status: "incomplete",
          });

          // Return an early since any next steps are dependent on the Blur auth
          return {
            steps,
            path,
          };
        } else {
          steps[0].items.push({
            status: "complete",
          });
        }
      }

      const router = new Sdk.RouterV6.Router(config.chainId, baseProvider, {
        x2y2ApiKey: payload.x2y2ApiKey ?? config.x2y2ApiKey,
        cbApiKey: config.cbApiKey,
        orderFetcherBaseUrl: config.orderFetcherBaseUrl,
        orderFetcherApiKey: config.orderFetcherApiKey,
      });

      const errors: { orderId: string; message: string }[] = [];

      let result: FillListingsResult;
      try {
        result = await router.fillListingsTx(listingDetails, payload.taker, buyInCurrency, {
          source: payload.source,
          partial: payload.partial,
          forceRouter: payload.forceRouter,
          relayer: payload.relayer,
          globalFees: feesOnTop,
          // TODO: Move this defaulting to the core SDK
          directFillingData: {
<<<<<<< HEAD
            conduitKey: Sdk.SeaportV11.Addresses.OpenseaConduitKey[config.chainId],
=======
            conduitKey: Sdk.SeaportBase.Addresses.OpenseaConduitKey[config.chainId],
>>>>>>> 65074003
          },
          blurAuth,
          onRecoverableError: async (kind, error, data) => {
            errors.push({
              orderId: data.orderId,
              message: error.response?.data ? JSON.stringify(error.response.data) : error.message,
            });
            await routerOnRecoverableError(kind, error, data);
          },
        });
        // eslint-disable-next-line @typescript-eslint/no-explicit-any
      } catch (error: any) {
        const boomError = Boom.badRequest(error.message);
        boomError.output.payload.errors = errors;
        throw boomError;
      }

      const { txs, success } = result;

      // Filter out any non-fillable orders from the path
      path = path.filter((p) => success[p.orderId]);

      if (!path.length) {
        throw Boom.badRequest("No available orders");
      }

      // Custom gas settings
      const maxFeePerGas = payload.maxFeePerGas
        ? bn(payload.maxFeePerGas).toHexString()
        : undefined;
      const maxPriorityFeePerGas = payload.maxPriorityFeePerGas
        ? bn(payload.maxPriorityFeePerGas).toHexString()
        : undefined;

      for (const { txData, approvals, permits, orderIds } of txs) {
        const subPath = path.filter((p) => orderIds.includes(p.orderId));

        for (const approval of approvals) {
          const approvedAmount = await onChainData
            .fetchAndUpdateFtApproval(approval.currency, approval.owner, approval.operator, true)
            .then((a) => a.value);

          const amountToApprove = permits.length
            ? permits
                .map((p) =>
                  p.details.data.transferDetails.filter(({ token }) => token === approval.currency)
                )
                .flat()
                .reduce((total, { amount }) => total.add(amount), bn(0))
            : subPath
                .filter((p) => p.currency === approval.currency)
                .map(({ rawQuote }) => bn(rawQuote))
                .reduce((total, amount) => total.add(amount), bn(0));

          const isApproved = bn(approvedAmount).gte(amountToApprove);
          if (!isApproved) {
            steps[1].items.push({
              status: "incomplete",
              data: {
                ...approval.txData,
                maxFeePerGas,
                maxPriorityFeePerGas,
              },
            });
          }
        }

        const permitHandler = new Permit2.Handler(config.chainId, baseProvider);
        if (permits.length) {
          for (const permit of permits) {
            const id = getPermitId(request.payload as object, permit.currencies);

            let cachedPermit = await getPermit(id);
            if (cachedPermit) {
              // Always use the cached permit details
              permit.details = cachedPermit.details;

              // If the cached permit has a signature attached to it, we can skip it
              const hasSignature = (permit.details.data as Permit2.Data).signature;
              if (hasSignature) {
                continue;
              }
            } else {
              // Cache the permit if it's the first time we encounter it
              await savePermit(
                id,
                permit,
                // Give a 1 minute buffer for the permit to expire
                parseInt(permit.details.data.permitBatch.sigDeadline.toString()) - now() - 60
              );
              cachedPermit = permit;
            }

            steps[2].items.push({
              status: "incomplete",
              data: {
                sign: permitHandler.getSignatureData(cachedPermit.details.data),
                post: {
                  endpoint: "/execute/permit-signature/v1",
                  method: "POST",
                  body: {
                    kind: "ft-permit",
                    id,
                  },
                },
              },
            });
          }
        }

        // Get the total price to be paid in the buy-in currency:
        // - orders already denominated in the buy-in currency
        // - permit amounts (which will be denominated in the buy-in currency)
        const totalBuyInCurrencyPrice = subPath
          .filter(({ currency }) => currency === buyInCurrency)
          .map(({ rawQuote }) => bn(rawQuote))
          .reduce((a, b) => a.add(b), bn(0))
          .add(
            permits
              .map((p) => p.details.data.transferDetails.map((d) => bn(d.amount)))
              .flat()
              .reduce((a, b) => a.add(b), bn(0))
          );

        // Check that the transaction sender has enough funds to fill all requested tokens
        const txSender = payload.relayer ?? payload.taker;
        if (buyInCurrency === Sdk.Common.Addresses.Eth[config.chainId]) {
          const balance = await baseProvider.getBalance(txSender);
          if (!payload.skipBalanceCheck && bn(balance).lt(totalBuyInCurrencyPrice)) {
            throw Boom.badData("Balance too low to proceed with transaction");
          }
        } else {
          const erc20 = new Sdk.Common.Helpers.Erc20(baseProvider, buyInCurrency);
          const balance = await erc20.getBalance(txSender);
          if (!payload.skipBalanceCheck && bn(balance).lt(totalBuyInCurrencyPrice)) {
            throw Boom.badData("Balance too low to proceed with transaction");
          }
        }

        steps[3].items.push({
          status: "incomplete",
          orderIds,
          data:
            // Do not return the final step unless all permits have a signature attached
            steps[2].items.length === 0
              ? {
                  ...permitHandler.attachToRouterExecution(
                    txData,
                    permits.map((p) => p.details.data)
                  ),
                  maxFeePerGas,
                  maxPriorityFeePerGas,
                }
              : undefined,
        });
      }

      // Warning! When filtering the steps, we should ensure that it
      // won't affect the client, which might be polling the API and
      // expect to get the steps returned in the same order / at the
      // same index.
      if (buyInCurrency === Sdk.Common.Addresses.Eth[config.chainId]) {
        // Buying in ETH will never require an approval/permit
        steps = [steps[0], ...steps.slice(3)];
      }
      if (!blurAuth) {
        // If we reached this point and the Blur auth is missing then we
        // can be sure that no Blur orders were requested and it is safe
        // to remove the auth step
        steps = steps.slice(1);
      }

      const perfTime2 = performance.now();

      logger.info(
        "execute-buy-v7-performance",
        JSON.stringify({
          kind: "total-performance",
          totalTime: (perfTime2 - perfTime1) / 1000,
          items: listingDetails.map((b) => ({ orderKind: b.kind, source: b.source })),
          itemsCount: listingDetails.length,
        })
      );

      return {
        steps: blurAuth ? [steps[0], ...steps.slice(1).filter((s) => s.items.length)] : steps,
        errors,
        path,
      };
    } catch (error) {
      if (!(error instanceof Boom.Boom)) {
        logger.error(
          `get-execute-buy-${version}-handler`,
          `Handler failure: ${error} (path = ${JSON.stringify({})}, request = ${JSON.stringify(
            payload
          )})`
        );
      }
      throw error;
    }
  },
};<|MERGE_RESOLUTION|>--- conflicted
+++ resolved
@@ -756,11 +756,7 @@
           globalFees: feesOnTop,
           // TODO: Move this defaulting to the core SDK
           directFillingData: {
-<<<<<<< HEAD
-            conduitKey: Sdk.SeaportV11.Addresses.OpenseaConduitKey[config.chainId],
-=======
             conduitKey: Sdk.SeaportBase.Addresses.OpenseaConduitKey[config.chainId],
->>>>>>> 65074003
           },
           blurAuth,
           onRecoverableError: async (kind, error, data) => {
