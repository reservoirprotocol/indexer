import * as Boom from "@hapi/boom";
import { Request, RouteOptions } from "@hapi/hapi";
import axios from "axios";
import Joi from "joi";

import { idb } from "@/common/db";
import { logger } from "@/common/logger";
import { regex, toBuffer } from "@/common/utils";
import { config } from "@/config/index";

const version = "v1";

export const postExecuteStatusV1Options: RouteOptions = {
  description: "Get the status of an execution",
  tags: ["api", "Misc"],
  plugins: {
    "hapi-swagger": {
      order: 50,
    },
  },
  validate: {
    payload: Joi.object({
      kind: Joi.string()
        .valid("cross-chain-intent", "cross-chain-transaction", "seaport-intent", "transaction")
        .required()
        .description("Execution kind"),
      id: Joi.string()
        .required()
        .description("The id of the execution (eg. transaction / order / intent hash)"),
      chainId: Joi.number().description(
        "Chain id where the action is happening (only relevant for 'cross-chain-transaction' actions)"
      ),
    }),
  },
  response: {
    schema: Joi.object({
      status: Joi.string().valid("unknown", "pending", "received", "success", "failure").required(),
      details: Joi.string(),
      txHashes: Joi.array().items(Joi.string().pattern(regex.bytes32)),
      time: Joi.number(),
    }).label(`postExecuteStatus${version.toUpperCase()}Response`),
    failAction: (_request, _h, error) => {
      logger.error(`post-execute-status-${version}-handler`, `Wrong response schema: ${error}`);
      throw error;
    },
  },
  handler: async (request: Request) => {
    // eslint-disable-next-line @typescript-eslint/no-explicit-any
    const payload = request.payload as any;

    try {
      switch (payload.kind) {
        case "transaction": {
          const result = await idb.oneOrNone(
            `
              SELECT 1 FROM transactions
              WHERE transactions.hash = $/hash/
            `,
            { hash: toBuffer(payload.id) }
          );
          if (result) {
            return { status: "success" };
          } else {
            return { status: "unknown" };
          }
        }

        case "cross-chain-transaction": {
          const result: {
            status: string;
          } = await axios
            .get(
              `${config.crossChainSolverBaseUrl}/transactions/status?chainId=${payload.chainId}&hash=${payload.id}&requestId=${payload.id}`
            )
            .then((response) => response.data);

          return {
            status: result.status,
          };
        }

        case "cross-chain-intent": {
          const result: {
            status: string;
            details?: string;
            txHashes?: string[];
            time?: number;
          } = await axios
<<<<<<< HEAD
            .get(`${config.crossChainSolverBaseUrl}/intents/status?requestId=${payload.id}`)
=======
            .get(
              `${config.crossChainSolverBaseUrl}/intents/status?hash=${payload.id}&requestId=${payload.id}`
            )
>>>>>>> 3d577882
            .then((response) => response.data);

          return {
            status: result.status,
            details: result.details,
            txHashes: result.txHashes,
            time: result.time,
          };
        }

        case "seaport-intent": {
          const result: {
            status: string;
            details?: string;
            txHashes?: string[];
            time?: number;
          } = await axios
            .get(`${config.seaportSolverBaseUrl}/intents/status?hash=${payload.id}`)
            .then((response) => response.data);

          return {
            status: result.status,
            details: result.details,
            txHashes: result.txHashes,
            time: result.time,
          };
        }

        default: {
          throw Boom.badRequest("Unknown kind");
        }
      }
    } catch (error) {
      logger.error(`post-execute-status-${version}-handler`, `Handler failure: ${error}`);
      throw error;
    }
  },
};<|MERGE_RESOLUTION|>--- conflicted
+++ resolved
@@ -86,13 +86,9 @@
             txHashes?: string[];
             time?: number;
           } = await axios
-<<<<<<< HEAD
-            .get(`${config.crossChainSolverBaseUrl}/intents/status?requestId=${payload.id}`)
-=======
             .get(
               `${config.crossChainSolverBaseUrl}/intents/status?hash=${payload.id}&requestId=${payload.id}`
             )
->>>>>>> 3d577882
             .then((response) => response.data);
 
           return {
