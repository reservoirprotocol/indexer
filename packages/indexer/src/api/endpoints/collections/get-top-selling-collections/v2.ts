/* eslint-disable @typescript-eslint/no-explicit-any */

import { Request, RouteOptions } from "@hapi/hapi";
import _ from "lodash";
import Joi from "joi";
import { logger } from "@/common/logger";
import { fromBuffer, regex } from "@/common/utils";
import { redb } from "@/common/db";
import * as Sdk from "@reservoir0x/sdk";
import { config } from "@/config/index";
import { getStartTime } from "@/models/top-selling-collections/top-selling-collections";

import { redis } from "@/common/redis";

import {
  getTopSellingCollections,
  TopSellingFillOptions,
} from "@/elasticsearch/indexes/activities";

import { getJoiPriceObject, JoiPrice } from "@/common/joi";
import { Sources } from "@/models/sources";

const version = "v2";

export const getTopSellingCollectionsV2Options: RouteOptions = {
  cache: {
    expiresIn: 60 * 1000,
    privacy: "public",
  },
  description: "Top Selling Collections",
  notes: "Get top selling and minting collections",
  tags: ["api", "Collections"],
  plugins: {
    "hapi-swagger": {
      order: 3,
    },
  },
  validate: {
    query: Joi.object({
      period: Joi.string()
        .valid("5m", "10m", "30m", "1h", "6h", "1d", "24h")
        .default("1d")
        .description("Time window to aggregate."),
      fillType: Joi.string()
        .lowercase()
        .valid(..._.values(TopSellingFillOptions))
        .default(TopSellingFillOptions.sale)
        .description("Fill types to aggregate from (sale, mint, any)"),

      limit: Joi.number()
        .integer()
        .min(1)
        .max(50)
        .default(25)
        .description("Amount of items returned in response. Default is 25 and max is 50"),
      sortBy: Joi.string().valid("volume", "sales").default("sales"),

      includeRecentSales: Joi.boolean()
        .default(false)
        .description("If true, 8 recent sales will be included in the response"),
      normalizeRoyalties: Joi.boolean()
        .default(false)
        .description("If true, prices will include missing royalties to be added on-top."),
      useNonFlaggedFloorAsk: Joi.boolean()
        .when("normalizeRoyalties", {
          is: Joi.boolean().valid(true),
          then: Joi.valid(false),
        })
        .default(false)
        .description(
          "If true, return the non flagged floor ask. Supported only when `normalizeRoyalties` is false."
        ),
    }),
  },
  response: {
    schema: Joi.object({
      collections: Joi.array().items(
        Joi.object({
          id: Joi.string().description("Collection id"),
          name: Joi.string().allow("", null),
          image: Joi.string().allow("", null),
          banner: Joi.string().allow("", null),
          description: Joi.string().allow("", null),
          primaryContract: Joi.string().lowercase().pattern(regex.address),
          count: Joi.number().integer(),
          volume: Joi.number(),
          floorAsk: {
            id: Joi.string().allow(null),
            sourceDomain: Joi.string().allow("", null),
            price: JoiPrice.allow(null),
            maker: Joi.string().lowercase().pattern(regex.address).allow(null),
            validFrom: Joi.number().unsafe().allow(null),
            validUntil: Joi.number().unsafe().allow(null),
            token: Joi.object({
              contract: Joi.string().lowercase().pattern(regex.address).allow(null),
              tokenId: Joi.string().pattern(regex.number).allow(null),
              name: Joi.string().allow(null),
              image: Joi.string().allow("", null),
            })
              .allow(null)
              .description("Lowest Ask Price."),
          },
          tokenCount: Joi.number().description("Total tokens within the collection."),
          ownerCount: Joi.number().description("Unique number of owners."),
          volumeChange: Joi.object({
            "1day": Joi.number().unsafe().allow(null),
            "7day": Joi.number().unsafe().allow(null),
            "30day": Joi.number().unsafe().allow(null),
          }).description(
            "Total volume change X-days vs previous X-days. (e.g. 7day [days 1-7] vs 7day prior [days 8-14]). A value over 1 is a positive gain, under 1 is a negative loss. e.g. 1 means no change; 1.1 means 10% increase; 0.9 means 10% decrease."
          ),
          recentSales: Joi.array().items(
            Joi.object({
              contract: Joi.string(),
              type: Joi.string(),
              timestamp: Joi.number(),
              toAddress: Joi.string(),
              price: JoiPrice.allow(null),
              collection: Joi.object({
                name: Joi.string().allow("", null),
                image: Joi.string().allow("", null),
                id: Joi.string(),
              }),
              token: Joi.object({
                name: Joi.string().allow("", null),
                image: Joi.string().allow("", null),
                id: Joi.string(),
              }),
            })
          ),
        })
      ),
    }).label(`getTopSellingCollections${version.toUpperCase()}Response`),
    failAction: (_request, _h, error) => {
      logger.error(
        `get-top-selling-collections-${version}-handler`,
        `Wrong response schema: ${error}`
      );
      throw error;
    },
  },
  handler: async (request: Request, h) => {
    const {
      fillType,
      limit,
      sortBy,
      includeRecentSales,
      normalizeRoyalties,
      useNonFlaggedFloorAsk,
    } = request.query;

    try {
      let collectionsResult = [];
      const period = request.query.period === "24h" ? "1d" : request.query.period;

      const cacheKey = `topSellingCollections:v2:${period}:${fillType}:${sortBy}`;

      const cachedResults = await redis.get(cacheKey);

      if (cachedResults) {
        collectionsResult = JSON.parse(cachedResults).slice(0, limit);
        logger.info(
          "get-top-selling-collections-v2-cache-hit",
          `Using cached results for ${cacheKey}`
        );
      } else {
        const startTime = getStartTime(period);

        collectionsResult = await getTopSellingCollections({
          startTime,
          fillType,
          limit,
          includeRecentSales,
          sortBy,
        });

        logger.info(
          "get-top-selling-collections-v2-cache-miss",
          `No cached results for ${cacheKey}`
        );
      }

      let floorAskSelectQuery;

      if (normalizeRoyalties) {
        floorAskSelectQuery = `
            collections.normalized_floor_sell_id AS floor_sell_id,
            collections.normalized_floor_sell_value AS floor_sell_value,
            collections.normalized_floor_sell_maker AS floor_sell_maker,
            least(2147483647::NUMERIC, date_part('epoch', lower(collections.normalized_floor_sell_valid_between)))::INT AS floor_sell_valid_from,
            least(2147483647::NUMERIC, coalesce(nullif(date_part('epoch', upper(collections.normalized_floor_sell_valid_between)), 'Infinity'),0))::INT AS floor_sell_valid_until,
            collections.normalized_floor_sell_source_id_int AS floor_sell_source_id_int
            `;
      } else if (useNonFlaggedFloorAsk) {
        floorAskSelectQuery = `
            collections.non_flagged_floor_sell_id AS floor_sell_id,
            collections.non_flagged_floor_sell_value AS floor_sell_value,
            collections.non_flagged_floor_sell_maker AS floor_sell_maker,
            least(2147483647::NUMERIC, date_part('epoch', lower(collections.non_flagged_floor_sell_valid_between)))::INT AS floor_sell_valid_from,
            least(2147483647::NUMERIC, coalesce(nullif(date_part('epoch', upper(collections.non_flagged_floor_sell_valid_between)), 'Infinity'),0))::INT AS floor_sell_valid_until,
            collections.non_flagged_floor_sell_source_id_int AS floor_sell_source_id_int
            `;
      } else {
        floorAskSelectQuery = `
            collections.floor_sell_id,
            collections.floor_sell_value,
            collections.floor_sell_maker,
            least(2147483647::NUMERIC, date_part('epoch', lower(collections.floor_sell_valid_between)))::INT AS floor_sell_valid_from,
            least(2147483647::NUMERIC, coalesce(nullif(date_part('epoch', upper(collections.floor_sell_valid_between)), 'Infinity'),0))::INT AS floor_sell_valid_until,
            collections.floor_sell_source_id_int
      `;
      }

<<<<<<< HEAD
      const collectionIdList = collectionsResult
        .map((collection: any) => `'${collection.id}'`)
        .join(", ");
=======
      let collections = [];

      if (collectionsResult.length) {
        request.query.contract = collectionsResult.map((collection: any) =>
          toBuffer(collection.primaryContract)
        );
>>>>>>> abffbab0

        const baseQuery = `
        SELECT
          collections.id,
          collections.name,
          collections.contract,
          collections.token_count,
          collections.owner_count,
          collections.day1_volume_change,
          collections.day7_volume_change,
          collections.day30_volume_change,
          (collections.metadata ->> 'bannerImageUrl')::TEXT AS "banner",
          (collections.metadata ->> 'imageUrl')::TEXT AS "image",
          (collections.metadata ->> 'description')::TEXT AS "description",
          ${floorAskSelectQuery}
          FROM collections
          WHERE collections.id IN (${collectionIdList})
      `;

<<<<<<< HEAD
      const resultsPromise = redb.manyOrNone(baseQuery);
      const recentSalesPromise = collectionsResult.map(async (collection: any) => {
        return {
          ...collection,
          recentSales: includeRecentSales
            ? await Promise.all(
                collection.recentSales.map(async (sale: any) => {
                  const { pricing, ...salesData } = sale;
                  const price = pricing
                    ? await getJoiPriceObject(
                        {
                          gross: {
                            amount: String(pricing?.currencyPrice ?? pricing?.price ?? 0),
                            nativeAmount: String(pricing?.price ?? 0),
                            usdAmount: String(pricing.usdPrice ?? 0),
=======
        const resultsPromise = redb.manyOrNone(baseQuery, request.query);
        const recentSalesPromise = collectionsResult.map(async (collection: any) => {
          return {
            ...collection,
            recentSales: includeRecentSales
              ? await Promise.all(
                  collection.recentSales.map(async (sale: any) => {
                    const { pricing, ...salesData } = sale;
                    const price = pricing
                      ? await getJoiPriceObject(
                          {
                            gross: {
                              amount: String(pricing?.currencyPrice ?? pricing?.price ?? 0),
                              nativeAmount: String(pricing?.price ?? 0),
                              usdAmount: String(pricing.usdPrice ?? 0),
                            },
>>>>>>> abffbab0
                          },
                          pricing.currency
                        )
                      : null;

                    return {
                      ...salesData,
                      price,
                    };
                  })
                )
              : [],
          };
        });

        const responses = await Promise.all([resultsPromise, ...recentSalesPromise]);

<<<<<<< HEAD
      const collectionMetadataResponse = responses.shift();
      const collectionsMetadata: Record<string, any> = {};
      if (collectionMetadataResponse && Array.isArray(collectionMetadataResponse)) {
        collectionMetadataResponse.forEach((metadata: any) => {
          collectionsMetadata[metadata.id] = metadata;
        });
      }
      const sources = await Sources.getInstance();

      const collections = await Promise.all(
        responses.map(async (response: any) => {
          const metadata = collectionsMetadata[(response as any).id] || {};
          let floorAsk;
          if (metadata) {
            const floorAskCurrency = metadata.floor_sell_currency
              ? fromBuffer(metadata.floor_sell_currency)
              : Sdk.Common.Addresses.Native[config.chainId];
            floorAsk = {
              id: metadata.floor_sell_id,
              sourceDomain: sources.get(metadata.floor_sell_source_id_int)?.domain,
              price: metadata.floor_sell_id
                ? await getJoiPriceObject(
                    {
                      gross: {
                        amount: metadata.floor_sell_currency_value ?? metadata.floor_sell_value,
                        nativeAmount: metadata.floor_sell_value,
=======
        const collectionMetadataResponse = responses.shift();
        const collectionsMetadata: Record<string, any> = {};
        if (collectionMetadataResponse && Array.isArray(collectionMetadataResponse)) {
          collectionMetadataResponse.forEach((metadata: any) => {
            collectionsMetadata[fromBuffer(metadata.contract)] = metadata;
          });
        }
        const sources = await Sources.getInstance();

        collections = await Promise.all(
          responses.map(async (response: any) => {
            const metadata = collectionsMetadata[(response as any).primaryContract] || {};
            let floorAsk;
            if (metadata) {
              const floorAskCurrency = metadata.floor_sell_currency
                ? fromBuffer(metadata.floor_sell_currency)
                : Sdk.Common.Addresses.Native[config.chainId];
              floorAsk = {
                id: metadata.floor_sell_id,
                sourceDomain: sources.get(metadata.floor_sell_source_id_int)?.domain,
                price: metadata.floor_sell_id
                  ? await getJoiPriceObject(
                      {
                        gross: {
                          amount: metadata.floor_sell_currency_value ?? metadata.floor_sell_value,
                          nativeAmount: metadata.floor_sell_value,
                        },
>>>>>>> abffbab0
                      },
                      floorAskCurrency
                    )
                  : null,
              };
            }

            return {
              ...response,
              volumeChange: {
                "1day": metadata.day1_volume_change,
                "7day": metadata.day7_volume_change,
                "30day": metadata.day30_volume_change,
              },
              tokenCount: Number(metadata.token_count || 0),
              ownerCount: Number(metadata.owner_count || 0),
              banner: metadata.banner,
              description: metadata.description,
              floorAsk,
            };
          })
        );
      }

<<<<<<< HEAD
          return {
            ...response,
            volumeChange: {
              "1day": metadata.day1_volume_change,
              "7day": metadata.day7_volume_change,
              "30day": metadata.day30_volume_change,
            },
            name: metadata.name,
            tokenCount: Number(metadata.token_count || 0),
            ownerCount: Number(metadata.owner_count || 0),
            image: metadata.image,
            banner: metadata.banner,
            description: metadata.description,
            floorAsk,
          };
        })
      );
      const response = h.response({ collections });
      return response;
=======
      return h.response({ collections });
>>>>>>> abffbab0
    } catch (error) {
      logger.error(`get-top-selling-collections-${version}-handler`, `Handler failure: ${error}`);
      throw error;
    }
  },
};<|MERGE_RESOLUTION|>--- conflicted
+++ resolved
@@ -4,7 +4,7 @@
 import _ from "lodash";
 import Joi from "joi";
 import { logger } from "@/common/logger";
-import { fromBuffer, regex } from "@/common/utils";
+import { fromBuffer, regex, toBuffer } from "@/common/utils";
 import { redb } from "@/common/db";
 import * as Sdk from "@reservoir0x/sdk";
 import { config } from "@/config/index";
@@ -24,7 +24,6 @@
 
 export const getTopSellingCollectionsV2Options: RouteOptions = {
   cache: {
-    expiresIn: 60 * 1000,
     privacy: "public",
   },
   description: "Top Selling Collections",
@@ -211,23 +210,16 @@
       `;
       }
 
-<<<<<<< HEAD
-      const collectionIdList = collectionsResult
-        .map((collection: any) => `'${collection.id}'`)
-        .join(", ");
-=======
       let collections = [];
 
       if (collectionsResult.length) {
         request.query.contract = collectionsResult.map((collection: any) =>
           toBuffer(collection.primaryContract)
         );
->>>>>>> abffbab0
 
         const baseQuery = `
         SELECT
           collections.id,
-          collections.name,
           collections.contract,
           collections.token_count,
           collections.owner_count,
@@ -235,30 +227,12 @@
           collections.day7_volume_change,
           collections.day30_volume_change,
           (collections.metadata ->> 'bannerImageUrl')::TEXT AS "banner",
-          (collections.metadata ->> 'imageUrl')::TEXT AS "image",
           (collections.metadata ->> 'description')::TEXT AS "description",
           ${floorAskSelectQuery}
           FROM collections
-          WHERE collections.id IN (${collectionIdList})
+          WHERE collections.contract IN ($/contract:csv/)
       `;
 
-<<<<<<< HEAD
-      const resultsPromise = redb.manyOrNone(baseQuery);
-      const recentSalesPromise = collectionsResult.map(async (collection: any) => {
-        return {
-          ...collection,
-          recentSales: includeRecentSales
-            ? await Promise.all(
-                collection.recentSales.map(async (sale: any) => {
-                  const { pricing, ...salesData } = sale;
-                  const price = pricing
-                    ? await getJoiPriceObject(
-                        {
-                          gross: {
-                            amount: String(pricing?.currencyPrice ?? pricing?.price ?? 0),
-                            nativeAmount: String(pricing?.price ?? 0),
-                            usdAmount: String(pricing.usdPrice ?? 0),
-=======
         const resultsPromise = redb.manyOrNone(baseQuery, request.query);
         const recentSalesPromise = collectionsResult.map(async (collection: any) => {
           return {
@@ -275,7 +249,6 @@
                               nativeAmount: String(pricing?.price ?? 0),
                               usdAmount: String(pricing.usdPrice ?? 0),
                             },
->>>>>>> abffbab0
                           },
                           pricing.currency
                         )
@@ -293,34 +266,6 @@
 
         const responses = await Promise.all([resultsPromise, ...recentSalesPromise]);
 
-<<<<<<< HEAD
-      const collectionMetadataResponse = responses.shift();
-      const collectionsMetadata: Record<string, any> = {};
-      if (collectionMetadataResponse && Array.isArray(collectionMetadataResponse)) {
-        collectionMetadataResponse.forEach((metadata: any) => {
-          collectionsMetadata[metadata.id] = metadata;
-        });
-      }
-      const sources = await Sources.getInstance();
-
-      const collections = await Promise.all(
-        responses.map(async (response: any) => {
-          const metadata = collectionsMetadata[(response as any).id] || {};
-          let floorAsk;
-          if (metadata) {
-            const floorAskCurrency = metadata.floor_sell_currency
-              ? fromBuffer(metadata.floor_sell_currency)
-              : Sdk.Common.Addresses.Native[config.chainId];
-            floorAsk = {
-              id: metadata.floor_sell_id,
-              sourceDomain: sources.get(metadata.floor_sell_source_id_int)?.domain,
-              price: metadata.floor_sell_id
-                ? await getJoiPriceObject(
-                    {
-                      gross: {
-                        amount: metadata.floor_sell_currency_value ?? metadata.floor_sell_value,
-                        nativeAmount: metadata.floor_sell_value,
-=======
         const collectionMetadataResponse = responses.shift();
         const collectionsMetadata: Record<string, any> = {};
         if (collectionMetadataResponse && Array.isArray(collectionMetadataResponse)) {
@@ -348,7 +293,6 @@
                           amount: metadata.floor_sell_currency_value ?? metadata.floor_sell_value,
                           nativeAmount: metadata.floor_sell_value,
                         },
->>>>>>> abffbab0
                       },
                       floorAskCurrency
                     )
@@ -373,29 +317,7 @@
         );
       }
 
-<<<<<<< HEAD
-          return {
-            ...response,
-            volumeChange: {
-              "1day": metadata.day1_volume_change,
-              "7day": metadata.day7_volume_change,
-              "30day": metadata.day30_volume_change,
-            },
-            name: metadata.name,
-            tokenCount: Number(metadata.token_count || 0),
-            ownerCount: Number(metadata.owner_count || 0),
-            image: metadata.image,
-            banner: metadata.banner,
-            description: metadata.description,
-            floorAsk,
-          };
-        })
-      );
-      const response = h.response({ collections });
-      return response;
-=======
       return h.response({ collections });
->>>>>>> abffbab0
     } catch (error) {
       logger.error(`get-top-selling-collections-${version}-handler`, `Handler failure: ${error}`);
       throw error;
