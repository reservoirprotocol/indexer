--- conflicted
+++ resolved
@@ -119,17 +119,10 @@
               "1day": Joi.number().unsafe().allow(null),
               "7day": Joi.number().unsafe().allow(null),
               "30day": Joi.number().unsafe().allow(null),
-<<<<<<< HEAD
-            }.description(
-              "Total volume change X-days vs previous X-days. (e.g. 7day [days 1-7] vs 7day prior [days 8-14])"
-            ),
-            floorSale: {
-=======
             }).description(
               "Total volume change X-days vs previous X-days. (e.g. 7day [days 1-7] vs 7day prior [days 8-14])"
             ),
             floorSale: Joi.object({
->>>>>>> 75091702
               "1day": Joi.number().unsafe().allow(null),
               "7day": Joi.number().unsafe().allow(null),
               "30day": Joi.number().unsafe().allow(null),
