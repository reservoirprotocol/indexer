/* eslint-disable @typescript-eslint/no-explicit-any */
import _ from "lodash";
import { Request, RouteOptions } from "@hapi/hapi";
import Joi from "joi";

import { redb } from "@/common/db";
import { logger } from "@/common/logger";
import { formatEth, fromBuffer, regex, toBuffer } from "@/common/utils";
import { CollectionSets } from "@/models/collection-sets";
import { Assets, ImageSize } from "@/utils/assets";
import { Sources } from "@/models/sources";
import { getJoiCollectionObject, getJoiPriceObject, JoiPrice } from "@/common/joi";
import * as Sdk from "@reservoir0x/sdk";
import { config } from "@/config/index";

const version = "v3";

export const getUserCollectionsV3Options: RouteOptions = {
  description: "User collections",
  notes:
    "Get aggregate stats for a user, grouped by collection. Useful for showing total portfolio information.",
  tags: ["api", "x-deprecated"],
  plugins: {
    "hapi-swagger": {
      order: 3,
    },
  },
  validate: {
    params: Joi.object({
      user: Joi.string()
        .lowercase()
        .pattern(/^0x[a-fA-F0-9]{40}$/)
        .required()
        .description(
          "Filter to a particular user. Example: `0xF296178d553C8Ec21A2fBD2c5dDa8CA9ac905A00`"
        ),
    }),
    query: Joi.object({
      community: Joi.string()
        .lowercase()
        .description("Filter to a particular community. Example: `artblocks`"),
      collectionsSetId: Joi.string()
        .lowercase()
        .description(
          "Filter to a particular collection set. Example: `8daa732ebe5db23f267e58d52f1c9b1879279bcdf4f78b8fb563390e6946ea65`"
        ),
      collection: Joi.string()
        .lowercase()
        .description(
          "Filter to a particular collection with collection-id. Example: `0x8d04a8c79ceb0889bdd12acdf3fa9d207ed3ff63`"
        ),
      includeTopBid: Joi.boolean()
        .default(false)
        .description("If true, top bid will be returned in the response."),
      includeLiquidCount: Joi.boolean()
        .default(false)
        .description("If true, number of tokens with bids will be returned in the response."),
      excludeSpam: Joi.boolean()
        .default(false)
        .description("If true, will filter any collections marked as spam."),
      offset: Joi.number()
        .integer()
        .min(0)
        .max(10000)
        .default(0)
        .description("Use offset to request the next batch of items. Max is 10,000."),
      limit: Joi.number()
        .integer()
        .min(1)
        .max(100)
        .default(20)
        .description("Amount of items returned in response. max limit is 100."),
      displayCurrency: Joi.string()
        .lowercase()
        .pattern(regex.address)
        .description(
          "Input any ERC20 address to return result in given currency. Applies to `topBid` and `floorAsk`."
        ),
      sortBy: Joi.string()
        .valid("allTimeVolume", "totalValue")
        .default("allTimeVolume")
        .description(
          "Order the items are returned in the response. Options are `allTimeVolume`, `totalValue`"
        ),
      sortDirection: Joi.string()
        .lowercase()
        .valid("asc", "desc")
        .default("desc")
        .description("Order the items are returned in the response."),
    }),
  },
  response: {
    schema: Joi.object({
      collections: Joi.array().items(
        Joi.object({
          collection: Joi.object({
            id: Joi.string().description("Collection Id"),
            slug: Joi.string().allow("", null),
            name: Joi.string().allow("", null),
            image: Joi.string().allow("", null),
            isSpam: Joi.boolean().default(false),
            banner: Joi.string().allow("", null),
            discordUrl: Joi.string().allow("", null),
            externalUrl: Joi.string().allow("", null),
            twitterUsername: Joi.string().allow("", null),
            twitterUrl: Joi.string().allow("", null),
            openseaVerificationStatus: Joi.string().allow("", null),
            description: Joi.string().allow("", null),
            metadataDisabled: Joi.boolean().default(false),
            sampleImages: Joi.array().items(Joi.string().allow("", null)),
            tokenCount: Joi.string().description("Total token count"),
            tokenSetId: Joi.string().allow(null),
            primaryContract: Joi.string()
              .lowercase()
              .pattern(/^0x[a-fA-F0-9]{40}$/),
            floorAskPrice: JoiPrice.allow(null).description("Current floor ask price"),
            topBidValue: JoiPrice.allow(null).description(
              "Top bid offer currently if offer is valid"
            ),
            topBidMaker: Joi.string()
              .lowercase()
              .pattern(/^0x[a-fA-F0-9]{40}$/)
              .allow(null),
            topBidSourceDomain: Joi.string().allow("", null),
            rank: Joi.object({
              "1day": Joi.number().unsafe().allow(null),
              "7day": Joi.number().unsafe().allow(null),
              "30day": Joi.number().unsafe().allow(null),
              allTime: Joi.number().unsafe().allow(null),
            }).description("Current rank based from overall volume"),
            volume: Joi.object({
              "1day": Joi.number().unsafe().allow(null),
              "7day": Joi.number().unsafe().allow(null),
              "30day": Joi.number().unsafe().allow(null),
              allTime: Joi.number().unsafe().allow(null),
            }).description("Total volume in given time period."),
            volumeChange: Joi.object({
              "1day": Joi.number().unsafe().allow(null),
              "7day": Joi.number().unsafe().allow(null),
              "30day": Joi.number().unsafe().allow(null),
            }).description(
              "Total volume change X-days vs previous X-days. (e.g. 7day [days 1-7] vs 7day prior [days 8-14]). A value over 1 is a positive gain, under 1 is a negative loss. e.g. 1 means no change; 1.1 means 10% increase; 0.9 means 10% decrease."
            ),
            floorSale: Joi.object({
              "1day": Joi.number().unsafe().allow(null),
              "7day": Joi.number().unsafe().allow(null),
              "30day": Joi.number().unsafe().allow(null),
            }).description("The floor sale from X-days ago."),
            contractKind: Joi.string()
              .allow("", null)
              .description("Returns `erc721`, `erc1155`, etc."),
          }),
          ownership: Joi.object({
            tokenCount: Joi.string(),
            onSaleCount: Joi.string(),
            liquidCount: Joi.string().optional(),
            totalValue: Joi.number().unsafe().allow(null),
          }),
        })
      ),
    }).label(`getUserCollections${version.toUpperCase()}Response`),
    failAction: (_request, _h, error) => {
      logger.error(`get-user-collections-${version}-handler`, `Wrong response schema: ${error}`);
      throw error;
    },
  },
  handler: async (request: Request) => {
    const params = request.params as any;
    const query = request.query as any;

    let liquidCount = "";
    let selectLiquidCount = "";
    if (query.includeLiquidCount) {
      selectLiquidCount = "SUM(owner_liquid_count) AS owner_liquid_count,";
      liquidCount = `
        LEFT JOIN LATERAL (
          SELECT 1 AS owner_liquid_count
          FROM "orders" "o"
          JOIN "token_sets_tokens" "tst" ON "o"."token_set_id" = "tst"."token_set_id"
          WHERE "tst"."contract" = nb."contract"
          AND "tst"."token_id" = nb."token_id"
          AND "o"."side" = 'buy'
          AND "o"."fillability_status" = 'fillable'
          AND "o"."approval_status" = 'approved'
          AND EXISTS(
            SELECT FROM "nft_balances"
            WHERE "nft_balances"."contract" = nb."contract"
            AND "nft_balances"."token_id" = nb."token_id"
            AND "nft_balances"."amount" > 0
            AND "nft_balances"."owner" != "o"."maker"
          )
          LIMIT 1
        ) "lc" ON TRUE
      `;
    }

    try {
<<<<<<< HEAD
      let baseQuery = `        
        SELECT
          collections.id,
          collections.slug,
          collections.name,
          (collections.metadata ->> 'imageUrl')::TEXT AS "image",
          (collections.metadata ->> 'bannerImageUrl')::TEXT AS "banner",
          (collections.metadata ->> 'discordUrl')::TEXT AS "discord_url",
          (collections.metadata ->> 'description')::TEXT AS "description",
          (collections.metadata ->> 'externalUrl')::TEXT AS "external_url",
          (collections.metadata ->> 'twitterUsername')::TEXT AS "twitter_username",
          (collections.metadata ->> 'twitterUrl')::TEXT AS "twitter_url",
          (collections.metadata ->> 'safelistRequestStatus')::TEXT AS "opensea_verification_status",
          collections.contract,
          collections.token_set_id,
          collections.is_spam, 
          collections.token_count,
          collections.metadata_disabled,
          collections.day1_volume,
          collections.day7_volume,
          collections.day30_volume,
          collections.all_time_volume,
          collections.day1_rank,
          collections.day7_rank,
          collections.day30_rank,
          collections.all_time_rank,
          collections.day1_volume_change,
          collections.day7_volume_change,
          collections.day30_volume_change,
          collections.floor_sell_value,
          collections.day1_floor_sell_value,
          collections.day7_floor_sell_value,
          collections.day30_floor_sell_value,
          COALESCE(collections.floor_sell_value, 0) * uc.token_count AS owner_total_value,
          uc.token_count AS owner_token_count,
          ${selectLiquidCount}
          nb.owner_on_sale_count,
          (SELECT orders.currency FROM orders WHERE orders.id = collections.floor_sell_id) AS floor_sell_currency,                
          (SELECT orders.currency_price FROM orders WHERE orders.id = collections.floor_sell_id) AS floor_sell_currency_price,
          (SELECT orders.currency FROM orders WHERE orders.id = collections.top_buy_id) AS top_buy_currency,
          (SELECT orders.currency_price FROM orders WHERE orders.id = collections.top_buy_id) AS top_buy_currency_price,
          (SELECT contracts.kind FROM contracts WHERE contracts.address = collections.contract) AS contract_kind,
          ARRAY(
            SELECT tokens.image
            FROM tokens
            WHERE tokens.collection_id = collections.id
            ORDER BY rarity_rank DESC NULLS LAST
            LIMIT 4
          ) AS sample_images
        FROM user_collections uc
        JOIN collections ON uc.collection_id = collections.id
        LEFT JOIN LATERAL (
          SELECT COUNT(*) AS "owner_on_sale_count"
          FROM nft_balances
          JOIN tokens ON nft_balances.contract = tokens.contract AND nft_balances.token_id = tokens.token_id
          WHERE "owner" = $/user/
          AND nft_balances.contract = uc.contract
          AND amount > 0
          AND tokens.floor_sell_value IS NOT NULL
        ) nb ON TRUE
=======
      let baseQuery = `
        WITH nbsample as (SELECT contract, token_id, "owner", amount
            FROM nft_balances
            WHERE "owner" = $/user/
              AND amount > 0
            ORDER BY last_token_appraisal_value DESC NULLS LAST
            LIMIT 50000
        ),
        token_images AS (
            SELECT tokens.collection_id, tokens.image,
                  ROW_NUMBER() OVER (PARTITION BY tokens.collection_id ORDER BY tokens.token_id) AS image_row_num
            FROM nbsample
            JOIN tokens ON nbsample.contract = tokens.contract AND nbsample.token_id = tokens.token_id
            WHERE tokens.image IS NOT NULL
        ),
        filtered_token_images AS (
            SELECT collection_id, array_agg(image) AS images
            FROM token_images
            WHERE image_row_num <= 4
            GROUP BY collection_id
        )
        SELECT  collections.id,
                collections.slug,
                collections.name,
                (collections.metadata ->> 'imageUrl')::TEXT AS "image",
                collections.image_version AS "image_version",
                (collections.metadata ->> 'bannerImageUrl')::TEXT AS "banner",
                (collections.metadata ->> 'discordUrl')::TEXT AS "discord_url",
                (collections.metadata ->> 'description')::TEXT AS "description",
                (collections.metadata ->> 'externalUrl')::TEXT AS "external_url",
                (collections.metadata ->> 'twitterUsername')::TEXT AS "twitter_username",
                (collections.metadata ->> 'twitterUrl')::TEXT AS "twitter_url",
                (collections.metadata ->> 'safelistRequestStatus')::TEXT AS "opensea_verification_status",
                collections.contract,
                collections.token_set_id,
                collections.is_spam, 
                collections.token_count,
                collections.metadata_disabled,
                filtered_token_images.images AS sample_images,
                collections.day1_volume,
                collections.day7_volume,
                collections.day30_volume,
                collections.all_time_volume,
                collections.day1_rank,
                collections.day7_rank,
                collections.day30_rank,
                collections.all_time_rank,
                collections.day1_volume_change,
                collections.day7_volume_change,
                collections.day30_volume_change,
                collections.floor_sell_value,
                collections.day1_floor_sell_value,
                collections.day7_floor_sell_value,
                collections.day30_floor_sell_value,
                SUM(COALESCE(nbsample.amount, 0)) AS owner_token_count,
                ${selectLiquidCount}
                SUM(CASE WHEN tokens.floor_sell_value IS NULL THEN 0 ELSE 1 END) AS owner_on_sale_count,
                (SELECT orders.currency FROM orders WHERE orders.id = collections.floor_sell_id) AS floor_sell_currency,                
                (SELECT orders.currency_price FROM orders WHERE orders.id = collections.floor_sell_id) AS floor_sell_currency_price,
                (SELECT orders.currency FROM orders WHERE orders.id = collections.top_buy_id) AS top_buy_currency,
                (SELECT orders.currency_price FROM orders WHERE orders.id = collections.top_buy_id) AS top_buy_currency_price,
                (SELECT contracts.kind FROM contracts WHERE contracts.address = collections.contract) AS contract_kind
        FROM nbsample 
        JOIN tokens ON nbsample.contract = tokens.contract AND nbsample.token_id = tokens.token_id
>>>>>>> 1bbbc68d
        ${liquidCount}
      `;

      // Filters
      (params as any).user = toBuffer(params.user);
      const conditions: string[] = [];

      conditions.push(`"owner" = $/user/`);
      conditions.push(`uc.token_count > 0`);

      if (query.excludeSpam) {
        conditions.push(`uc.is_spam <= 0`);
      }

      if (query.community) {
        conditions.push(`collections.community = $/community/`);
      }

      if (query.collectionsSetId) {
        const collectionsIds = await CollectionSets.getCollectionsIds(query.collectionsSetId);

        if (!_.isEmpty(collectionsIds)) {
          query.collectionsIds = _.join(collectionsIds, "','");
          conditions.push(`collections.id IN ('$/collectionsIds:raw/')`);
        }
      }

      if (query.collection) {
        conditions.push(`collections.id = $/collection/`);
      }

      if (conditions.length) {
        baseQuery += " WHERE " + conditions.map((c) => `(${c})`).join(" AND ");
      }

      // Sorting
      switch (query.sortBy) {
        case "totalValue":
          baseQuery += ` ORDER BY (COALESCE(collections.floor_sell_value, 0) * uc.token_count) ${query.sortDirection}`;
          break;

        default:
          baseQuery += ` ORDER BY collections.all_time_volume ${query.sortDirection}`;
          break;
      }

      // Pagination
      baseQuery += ` OFFSET $/offset/`;
      baseQuery += ` LIMIT $/limit/`;

      let topBidQuery = "";
      if (query.includeTopBid) {
        topBidQuery = `LEFT JOIN LATERAL (
          SELECT
            ts.top_buy_id,
            ts.top_buy_value,
            o.source_id_int AS top_buy_source_id_int,
            ts.top_buy_maker
          FROM token_sets ts
          LEFT JOIN orders o ON ts.top_buy_id = o.id
          WHERE ts.id = x.token_set_id
          ORDER BY ts.top_buy_value DESC NULLS LAST
          LIMIT 1
        ) y ON TRUE`;
      }

      baseQuery = `
        WITH x AS (${baseQuery})
        SELECT *
        FROM x
        ${topBidQuery}
      `;

      const result = await redb.manyOrNone(baseQuery, { ...params, ...query });
      const sources = await Sources.getInstance();

      const collections = _.map(result, async (r) => {
        const response = {
          collection: getJoiCollectionObject(
            {
              id: r.id,
              slug: r.slug,
              name: r.name,
              image:
                Assets.getResizedImageUrl(r.image, ImageSize.small, r.image_version) ||
                (r.sample_images?.length
                  ? Assets.getResizedImageUrl(r.sample_images[0], ImageSize.small, r.image_version)
                  : null),
              isSpam: Number(r.is_spam) > 0,
              banner: Assets.getResizedImageUrl(r.banner),
              twitterUrl: r.twitter_url,
              discordUrl: r.discord_url,
              externalUrl: r.external_url,
              twitterUsername: r.twitter_username,
              openseaVerificationStatus: r.opensea_verification_status,
              description: r.description,
              metadataDisabled: Boolean(Number(r.metadata_disabled)),
              sampleImages: Assets.getResizedImageURLs(r.sample_images) || [],
              tokenCount: String(r.token_count),
              primaryContract: fromBuffer(r.contract),
              tokenSetId: r.token_set_id,
              floorAskPrice: r.floor_sell_value
                ? await getJoiPriceObject(
                    {
                      gross: {
                        amount: String(r.floor_sell_currency_price ?? r.floor_sell_value),
                        nativeAmount: String(r.floor_sell_value),
                      },
                    },
                    fromBuffer(r.floor_sell_currency),
                    query.displayCurrency
                  )
                : undefined,
              rank: {
                "1day": r.day1_rank,
                "7day": r.day7_rank,
                "30day": r.day30_rank,
                allTime: r.all_time_rank,
              },
              volume: {
                "1day": r.day1_volume ? formatEth(r.day1_volume) : null,
                "7day": r.day7_volume ? formatEth(r.day7_volume) : null,
                "30day": r.day30_volume ? formatEth(r.day30_volume) : null,
                allTime: r.all_time_volume ? formatEth(r.all_time_volume) : null,
              },
              volumeChange: {
                "1day": r.day1_volume_change,
                "7day": r.day7_volume_change,
                "30day": r.day30_volume_change,
              },
              floorSale: {
                "1day": r.day1_floor_sell_value ? formatEth(r.day1_floor_sell_value) : null,
                "7day": r.day7_floor_sell_value ? formatEth(r.day7_floor_sell_value) : null,
                "30day": r.day30_floor_sell_value ? formatEth(r.day30_floor_sell_value) : null,
              },
              contractKind: r.contract_kind,
            },
            r.metadata_disabled
          ),
          ownership: {
            tokenCount: String(r.owner_token_count),
            onSaleCount: String(r.owner_on_sale_count),
            liquidCount: query.includeLiquidCount
              ? String(Number(r.owner_liquid_count))
              : undefined,
            totalValue: r.owner_total_value ? formatEth(r.owner_total_value) : 0,
          },
        };

        if (query.includeTopBid) {
          (response as any).collection.topBidValue = r.top_buy_value
            ? await getJoiPriceObject(
                {
                  gross: {
                    amount: String(r.top_buy_currency_price ?? r.top_buy_value),
                    nativeAmount: String(r.top_buy_value),
                  },
                },
                r.top_buy_currency
                  ? fromBuffer(r.top_buy_currency)
                  : Sdk.Common.Addresses.Native[config.chainId],
                query.displayCurrency
              )
            : undefined;

          (response as any).collection.topBidMaker = r.top_buy_maker
            ? fromBuffer(r.top_buy_maker)
            : null;

          (response as any).collection.topBidSourceDomain = r.top_buy_source_id_int
            ? sources.get(r.top_buy_source_id_int)?.domain
            : null;
        }

        return response;
      });

      return { collections: await Promise.all(collections) };
    } catch (error) {
      logger.error(`get-user-collections-${version}-handler`, `Handler failure: ${error}`);
      throw error;
    }
  },
};<|MERGE_RESOLUTION|>--- conflicted
+++ resolved
@@ -195,7 +195,6 @@
     }
 
     try {
-<<<<<<< HEAD
       let baseQuery = `        
         SELECT
           collections.id,
@@ -209,6 +208,7 @@
           (collections.metadata ->> 'twitterUsername')::TEXT AS "twitter_username",
           (collections.metadata ->> 'twitterUrl')::TEXT AS "twitter_url",
           (collections.metadata ->> 'safelistRequestStatus')::TEXT AS "opensea_verification_status",
+          collections.image_version AS "image_version",
           collections.contract,
           collections.token_set_id,
           collections.is_spam, 
@@ -256,72 +256,6 @@
           AND amount > 0
           AND tokens.floor_sell_value IS NOT NULL
         ) nb ON TRUE
-=======
-      let baseQuery = `
-        WITH nbsample as (SELECT contract, token_id, "owner", amount
-            FROM nft_balances
-            WHERE "owner" = $/user/
-              AND amount > 0
-            ORDER BY last_token_appraisal_value DESC NULLS LAST
-            LIMIT 50000
-        ),
-        token_images AS (
-            SELECT tokens.collection_id, tokens.image,
-                  ROW_NUMBER() OVER (PARTITION BY tokens.collection_id ORDER BY tokens.token_id) AS image_row_num
-            FROM nbsample
-            JOIN tokens ON nbsample.contract = tokens.contract AND nbsample.token_id = tokens.token_id
-            WHERE tokens.image IS NOT NULL
-        ),
-        filtered_token_images AS (
-            SELECT collection_id, array_agg(image) AS images
-            FROM token_images
-            WHERE image_row_num <= 4
-            GROUP BY collection_id
-        )
-        SELECT  collections.id,
-                collections.slug,
-                collections.name,
-                (collections.metadata ->> 'imageUrl')::TEXT AS "image",
-                collections.image_version AS "image_version",
-                (collections.metadata ->> 'bannerImageUrl')::TEXT AS "banner",
-                (collections.metadata ->> 'discordUrl')::TEXT AS "discord_url",
-                (collections.metadata ->> 'description')::TEXT AS "description",
-                (collections.metadata ->> 'externalUrl')::TEXT AS "external_url",
-                (collections.metadata ->> 'twitterUsername')::TEXT AS "twitter_username",
-                (collections.metadata ->> 'twitterUrl')::TEXT AS "twitter_url",
-                (collections.metadata ->> 'safelistRequestStatus')::TEXT AS "opensea_verification_status",
-                collections.contract,
-                collections.token_set_id,
-                collections.is_spam, 
-                collections.token_count,
-                collections.metadata_disabled,
-                filtered_token_images.images AS sample_images,
-                collections.day1_volume,
-                collections.day7_volume,
-                collections.day30_volume,
-                collections.all_time_volume,
-                collections.day1_rank,
-                collections.day7_rank,
-                collections.day30_rank,
-                collections.all_time_rank,
-                collections.day1_volume_change,
-                collections.day7_volume_change,
-                collections.day30_volume_change,
-                collections.floor_sell_value,
-                collections.day1_floor_sell_value,
-                collections.day7_floor_sell_value,
-                collections.day30_floor_sell_value,
-                SUM(COALESCE(nbsample.amount, 0)) AS owner_token_count,
-                ${selectLiquidCount}
-                SUM(CASE WHEN tokens.floor_sell_value IS NULL THEN 0 ELSE 1 END) AS owner_on_sale_count,
-                (SELECT orders.currency FROM orders WHERE orders.id = collections.floor_sell_id) AS floor_sell_currency,                
-                (SELECT orders.currency_price FROM orders WHERE orders.id = collections.floor_sell_id) AS floor_sell_currency_price,
-                (SELECT orders.currency FROM orders WHERE orders.id = collections.top_buy_id) AS top_buy_currency,
-                (SELECT orders.currency_price FROM orders WHERE orders.id = collections.top_buy_id) AS top_buy_currency_price,
-                (SELECT contracts.kind FROM contracts WHERE contracts.address = collections.contract) AS contract_kind
-        FROM nbsample 
-        JOIN tokens ON nbsample.contract = tokens.contract AND nbsample.token_id = tokens.token_id
->>>>>>> 1bbbc68d
         ${liquidCount}
       `;
 
