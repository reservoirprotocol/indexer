--- conflicted
+++ resolved
@@ -165,11 +165,7 @@
   },
 };
 
-<<<<<<< HEAD
 async function getCollectionsMetadata(collectionsResult: any[], floorAskPercentChange: string) {
-=======
-export async function getCollectionsMetadata(collectionsResult: any[]) {
->>>>>>> 650f073b
   const collectionIds = collectionsResult.map((collection: any) => collection.id);
   const collectionsToFetch = collectionIds.map((id: string) => `collection-cache:v3:${id}`);
   const batches = chunk(collectionsToFetch, REDIS_BATCH_SIZE);
@@ -423,10 +419,7 @@
         ...response,
         image: metadata?.metadata?.imageUrl,
         isSpam: Number(metadata.is_spam) > 0,
-<<<<<<< HEAD
-=======
         openseaVerificationStatus: metadata?.metadata?.openseaVerificationStatus || null,
->>>>>>> 650f073b
         name: metadata?.name || "",
         onSaleCount: Number(metadata.on_sale_count) || 0,
         volumeChange: {
@@ -442,7 +435,6 @@
           allTime: metadata.all_time_volume ? formatEth(metadata.all_time_volume) : null,
         },
 
-<<<<<<< HEAD
         floorAskPercentChange:
           Number(metadata.previous_floor_sell_currency_value) &&
           Number(metadata.floor_sell_currency_value)
@@ -450,8 +442,6 @@
                 metadata.previous_floor_sell_currency_value) *
               100
             : null,
-=======
->>>>>>> 650f073b
         tokenCount: Number(metadata.token_count || 0),
         ownerCount: Number(metadata.owner_count || 0),
         banner: metadata?.metadata?.bannerImageUrl,
