--- conflicted
+++ resolved
@@ -234,15 +234,6 @@
 
       collections.top_buy_source_id_int,
 
-<<<<<<< HEAD
-      ARRAY(
-        SELECT
-          tokens.image
-        FROM tokens
-        WHERE tokens.collection_id = collections.id
-        LIMIT 4
-      ) AS sample_images,
-=======
       ARRAY( 
         SELECT 
         tokens.image
@@ -251,7 +242,6 @@
           ORDER BY rarity_rank DESC NULLS LAST 
           LIMIT 4 
         ) AS sample_images,
->>>>>>> ed0de764
 
       (
             SELECT
