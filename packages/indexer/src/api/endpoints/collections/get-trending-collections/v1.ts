--- conflicted
+++ resolved
@@ -331,17 +331,6 @@
 
     // need to convert buffers before saving to redis
     collectionMetadataResponse = collectionMetadataResponse.map((metadata: any) => {
-<<<<<<< HEAD
-      const { contract, floor_sell_currency, ...rest } = metadata;
-
-      return {
-        ...rest,
-        contract: fromBuffer(contract),
-        floor_sell_currency: floor_sell_currency
-          ? fromBuffer(floor_sell_currency)
-          : Sdk.Common.Addresses.Native[config.chainId],
-      };
-=======
       const { contract, floor_sell_currency, metadata_disabled, ...rest } = metadata;
 
       return getJoiCollectionObject(
@@ -354,7 +343,6 @@
         },
         metadata_disabled
       );
->>>>>>> 78591219
     });
 
     const commands = flatMap(collectionMetadataResponse, (metadata: any) => {
