--- conflicted
+++ resolved
@@ -110,12 +110,7 @@
             forceRefresh: true,
           },
           0,
-<<<<<<< HEAD
-          true,
-          "post-refresh-collection-v2"
-=======
           "post-collections-refresh-v2"
->>>>>>> 584c19d4
         );
 
         if (collection.slug) {
@@ -192,12 +187,7 @@
             forceRefresh: payload.overrideCoolDown,
           },
           0,
-<<<<<<< HEAD
-          payload.overrideCoolDown,
-          "post-refresh-collection-v2"
-=======
           "post-collections-refresh-v2"
->>>>>>> 584c19d4
         );
 
         if (collection.slug) {
