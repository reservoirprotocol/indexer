/* eslint-disable @typescript-eslint/no-explicit-any */

import * as Boom from "@hapi/boom";
import { Request, RouteOptions } from "@hapi/hapi";
import { isAfter, add, formatISO9075 } from "date-fns";
import Joi from "joi";
import _ from "lodash";

import { edb } from "@/common/db";
import { logger } from "@/common/logger";
import { regex } from "@/common/utils";
import { ApiKeyManager } from "@/models/api-keys";
import { Collections } from "@/models/collections";
import { Tokens } from "@/models/tokens";
import { OpenseaIndexerApi } from "@/utils/opensea-indexer-api";

import * as metadataIndexFetch from "@/jobs/metadata-index/fetch-queue";
import * as openseaOrdersProcessQueue from "@/jobs/opensea-orders/process-queue";
import * as orderFixes from "@/jobs/order-fixes/fixes";
import * as blurBidsRefresh from "@/jobs/order-updates/misc/blur-bids-refresh";
import * as blurListingsRefresh from "@/jobs/order-updates/misc/blur-listings-refresh";
<<<<<<< HEAD
import { metadataQueueJob } from "@/jobs/collection-updates/metadata-queue-job";
=======
import { collectionMetadataQueueJob } from "@/jobs/collection-updates/collection-metadata-queue-job";
>>>>>>> 3f1ad654
import { collectionRefreshCacheJob } from "@/jobs/collections-refresh/collections-refresh-cache-job";

const version = "v2";

export const postCollectionsRefreshV2Options: RouteOptions = {
  description: "Refresh Collection",
  notes:
    "Use this API to refresh a collection metadata. Only use this endpoint when you notice multiple tokens with incorrect metadata. Otherwise, refresh single token metadata. Collections with over 30,000 tokens require admin key override, so please contact technical support for assistance.\n\n Collection metadata is automatically updated at 23:30 UTC daily for:\n\n- Top 500 Collection by 24hr Volume\n\n- Collections Minted 1 Day Ago\n\n- Collections Minted 7 Days Ago\n\n Caution: This API should be used in moderation, like only when missing data is discovered. Calling it in bulk or programmatically will result in your API key getting rate limited.",
  tags: ["api", "Collections"],
  plugins: {
    "hapi-swagger": {
      order: 13,
    },
  },
  validate: {
    headers: Joi.object({
      "x-api-key": Joi.string(),
    }).options({ allowUnknown: true }),
    payload: Joi.object({
      collection: Joi.string()
        .lowercase()
        .description(
          "Refresh the given collection. Example: `0x8d04a8c79ceb0889bdd12acdf3fa9d207ed3ff63`"
        )
        .required(),
      overrideCoolDown: Joi.boolean()
        .default(false)
        .description(
          "If true, will force a refresh regardless of cool down. Requires an authorized api key to be passed."
        ),
      refreshTokens: Joi.boolean()
        .default(true)
        .description("If true, will refresh the metadata for the tokens in the collection."),
    }),
  },
  response: {
    schema: Joi.object({
      message: Joi.string(),
    }).label(`postCollectionsRefresh${version.toUpperCase()}Response`),
    failAction: (_request, _h, error) => {
      logger.error(
        `post-collections-refresh-${version}-handler`,
        `Wrong response schema: ${error}`
      );
      throw error;
    },
  },
  handler: async (request: Request) => {
    const payload = request.payload as any;

    // How many minutes between each refresh
    const refreshCoolDownMin = 60 * 4;

    try {
      let overrideCoolDown = false;
      if (payload.overrideCoolDown) {
        const apiKey = await ApiKeyManager.getApiKey(request.headers["x-api-key"]);

        if (_.isNull(apiKey)) {
          throw Boom.unauthorized("Invalid API key");
        }

        if (!apiKey.permissions?.override_collection_refresh_cool_down) {
          throw Boom.unauthorized("Not allowed");
        }

        overrideCoolDown = true;
      }

      const collection = await Collections.getById(payload.collection);

      // If no collection found
      if (_.isNull(collection)) {
        throw Boom.badRequest(`Collection ${payload.collection} not found`);
      }

      const currentUtcTime = new Date().toISOString();

      if (!payload.refreshTokens) {
        // Refresh the collection metadata
        const tokenId = await Tokens.getSingleToken(payload.collection);

<<<<<<< HEAD
        await metadataQueueJob.addToQueue(
=======
        await collectionMetadataQueueJob.addToQueue(
>>>>>>> 3f1ad654
          {
            contract: collection.contract,
            tokenId,
            community: collection.community,
            forceRefresh: true,
          },
<<<<<<< HEAD
          0
=======
          0,
          "post-collections-refresh-v2"
>>>>>>> 3f1ad654
        );

        if (collection.slug) {
          // Refresh opensea collection offers
          await openseaOrdersProcessQueue.addToQueue([
            {
              kind: "collection-offers",
              data: {
                contract: collection.contract,
                collectionId: collection.id,
                collectionSlug: collection.slug,
              },
            },
          ]);
        }

        // Refresh Blur bids and listings
        await blurBidsRefresh.addToQueue(collection.id, true);
        await blurListingsRefresh.addToQueue(collection.id, true);

        // Refresh listings
        await OpenseaIndexerApi.fastContractSync(collection.contract);
      } else {
        const isLargeCollection = collection.tokenCount > 30000;

        // Disable large collections refresh
        if (isLargeCollection) {
          throw Boom.badRequest("Refreshing large collections is currently disabled");
        }

        if (!overrideCoolDown) {
          // Check when the last sync was performed
          const nextAvailableSync = add(new Date(collection.lastMetadataSync), {
            minutes: refreshCoolDownMin,
          });

          if (!_.isNull(collection.lastMetadataSync) && isAfter(nextAvailableSync, Date.now())) {
            throw Boom.tooEarly(`Next available sync ${formatISO9075(nextAvailableSync)} UTC`);
          }
        }

        // Update the last sync date
        await Collections.update(payload.collection, { lastMetadataSync: currentUtcTime });

        // Update the collection id of any missing tokens
        await edb.none(
          `
            WITH x AS (
              SELECT
                collections.contract,
                collections.token_id_range
              FROM collections
              WHERE collections.id = $/collection/
            )
            UPDATE tokens SET
              collection_id = $/collection/,
              updated_at = now()
            FROM x
            WHERE tokens.contract = x.contract
              AND tokens.token_id <@ x.token_id_range
              AND tokens.collection_id IS NULL
          `,
          { collection: payload.collection }
        );

        // Refresh the collection metadata
        const tokenId = await Tokens.getSingleToken(payload.collection);

<<<<<<< HEAD
        await metadataQueueJob.addToQueue(
=======
        await collectionMetadataQueueJob.addToQueue(
>>>>>>> 3f1ad654
          {
            contract: collection.contract,
            tokenId,
            community: collection.community,
            forceRefresh: payload.overrideCoolDown,
          },
<<<<<<< HEAD
          0
=======
          0,
          "post-collections-refresh-v2"
>>>>>>> 3f1ad654
        );

        if (collection.slug) {
          // Refresh opensea collection offers
          await openseaOrdersProcessQueue.addToQueue([
            {
              kind: "collection-offers",
              data: {
                contract: collection.contract,
                collectionId: collection.id,
                collectionSlug: collection.slug,
              },
            },
          ]);
        }

        // Refresh Blur bids
        if (collection.id.match(regex.address)) {
          await blurBidsRefresh.addToQueue(collection.id, true);
        }

        // Refresh listings
        await OpenseaIndexerApi.fastContractSync(collection.contract);

        // Refresh the contract floor sell and top bid
        await collectionRefreshCacheJob.addToQueue({ collection: collection.id });

        // Revalidate the contract orders
        await orderFixes.addToQueue([{ by: "contract", data: { contract: collection.contract } }]);

        // Do these refresh operation only for small collections
        if (!isLargeCollection) {
          const method = metadataIndexFetch.getIndexingMethod(collection.community);
          let metadataIndexInfo: metadataIndexFetch.MetadataIndexInfo = {
            kind: "full-collection",
            data: {
              method,
              collection: collection.id,
            },
          };
          if (method === "opensea" && collection.slug) {
            metadataIndexInfo = {
              kind: "full-collection-by-slug",
              data: {
                method,
                contract: collection.contract,
                slug: collection.slug,
                collection: collection.id,
              },
            };
          }

          // Refresh the collection tokens metadata
          await metadataIndexFetch.addToQueue([metadataIndexInfo], true);
        }
      }

      logger.info(
        `post-collections-refresh-${version}-handler`,
        `Refresh collection=${payload.collection} at ${currentUtcTime}`
      );

      return { message: "Request accepted" };
    } catch (error) {
      logger.error(`post-collections-refresh-${version}-handler`, `Handler failure: ${error}`);
      throw error;
    }
  },
};<|MERGE_RESOLUTION|>--- conflicted
+++ resolved
@@ -19,11 +19,7 @@
 import * as orderFixes from "@/jobs/order-fixes/fixes";
 import * as blurBidsRefresh from "@/jobs/order-updates/misc/blur-bids-refresh";
 import * as blurListingsRefresh from "@/jobs/order-updates/misc/blur-listings-refresh";
-<<<<<<< HEAD
-import { metadataQueueJob } from "@/jobs/collection-updates/metadata-queue-job";
-=======
 import { collectionMetadataQueueJob } from "@/jobs/collection-updates/collection-metadata-queue-job";
->>>>>>> 3f1ad654
 import { collectionRefreshCacheJob } from "@/jobs/collections-refresh/collections-refresh-cache-job";
 
 const version = "v2";
@@ -106,23 +102,15 @@
         // Refresh the collection metadata
         const tokenId = await Tokens.getSingleToken(payload.collection);
 
-<<<<<<< HEAD
-        await metadataQueueJob.addToQueue(
-=======
         await collectionMetadataQueueJob.addToQueue(
->>>>>>> 3f1ad654
           {
             contract: collection.contract,
             tokenId,
             community: collection.community,
             forceRefresh: true,
           },
-<<<<<<< HEAD
-          0
-=======
           0,
           "post-collections-refresh-v2"
->>>>>>> 3f1ad654
         );
 
         if (collection.slug) {
@@ -191,23 +179,15 @@
         // Refresh the collection metadata
         const tokenId = await Tokens.getSingleToken(payload.collection);
 
-<<<<<<< HEAD
-        await metadataQueueJob.addToQueue(
-=======
         await collectionMetadataQueueJob.addToQueue(
->>>>>>> 3f1ad654
           {
             contract: collection.contract,
             tokenId,
             community: collection.community,
             forceRefresh: payload.overrideCoolDown,
           },
-<<<<<<< HEAD
-          0
-=======
           0,
           "post-collections-refresh-v2"
->>>>>>> 3f1ad654
         );
 
         if (collection.slug) {
