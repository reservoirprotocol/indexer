--- conflicted
+++ resolved
@@ -667,15 +667,10 @@
               slug: r.slug,
               createdAt: new Date(r.created_at).toISOString(),
               name: r.name,
-<<<<<<< HEAD
-              image: imageUrl ?? null,
-              banner: Assets.getResizedImageUrl(r.banner),
-=======
               image:
                 r.image ??
                 (sampleImages.length ? Assets.getResizedImageUrl(sampleImages[0]) : null),
-              banner: r.banner,
->>>>>>> 5d1ecb19
+              banner: Assets.getResizedImageUrl(r.banner),
               discordUrl: r.discord_url,
               externalUrl: r.external_url,
               twitterUsername: r.twitter_username,
