/* eslint-disable @typescript-eslint/no-explicit-any */

import { Request, RouteOptions } from "@hapi/hapi";
import * as Boom from "@hapi/boom";
import * as Sdk from "@reservoir0x/sdk";
import _ from "lodash";
import Joi from "joi";

import { idb, redb } from "@/common/db";
import { logger } from "@/common/logger";
import { parseEther } from "@ethersproject/units";
import { JoiPrice, getJoiPriceObject } from "@/common/joi";
import {
  buildContinuation,
  formatEth,
  fromBuffer,
  regex,
  splitContinuation,
  toBuffer,
} from "@/common/utils";
import { config } from "@/config/index";
import { CollectionSets } from "@/models/collection-sets";
import { Sources } from "@/models/sources";
import { Assets } from "@/utils/assets";
// import * as collectionRecalcOwnerCount from "@/jobs/collection-updates/recalc-owner-count-queue";

const version = "v5";

export const getCollectionsV5Options: RouteOptions = {
  cache: {
    privacy: "public",
    expiresIn: 10000,
  },
  description: "Collections",
  notes: "Use this API to explore a collection's metadata and statistics (sales, volume, etc).",
  tags: ["api", "Collections"],
  plugins: {
    "hapi-swagger": {
      order: 3,
    },
  },
  validate: {
    query: Joi.object({
      id: Joi.string()
        .lowercase()
        .description(
          "Filter to a particular collection with collection id. Example: `0x8d04a8c79ceb0889bdd12acdf3fa9d207ed3ff63`"
        ),
      slug: Joi.string()
        .lowercase()
        .description("Filter to a particular collection slug. Example: `boredapeyachtclub`"),
      collectionsSetId: Joi.string()
        .lowercase()
        .description(
          "Filter to a particular collection set. Example: `8daa732ebe5db23f267e58d52f1c9b1879279bcdf4f78b8fb563390e6946ea65`"
        ),
      community: Joi.string()
        .lowercase()
        .description("Filter to a particular community. Example: `artblocks`"),
      contract: Joi.alternatives()
        .try(
          Joi.array().items(Joi.string().lowercase().pattern(regex.address)).max(20),
          Joi.string().lowercase().pattern(regex.address)
        )
        .description(
          "Array of contracts. Max amount is 20. Example: `0x8d04a8c79ceb0889bdd12acdf3fa9d207ed3ff63`"
        ),
      name: Joi.string()
        .lowercase()
        .description("Search for collections that match a string. Example: `bored`"),
      maxFloorAskPrice: Joi.number().description("Maximum floor price of the collection"),
      minFloorAskPrice: Joi.number().description("Minumum floor price of the collection"),
      includeTopBid: Joi.boolean()
        .default(false)
        .description("If true, top bid will be returned in the response."),
      includeAttributes: Joi.boolean()
        .when("id", {
          is: Joi.exist(),
          then: Joi.allow(),
          otherwise: Joi.when("slug", {
            is: Joi.exist(),
            then: Joi.allow(),
            otherwise: Joi.forbidden(),
          }),
        })
        .description(
          "If true, attributes will be included in the response. Must filter by `id` or `slug` to a particular collection."
        ),
      includeOwnerCount: Joi.boolean()
        .when("id", {
          is: Joi.exist(),
          then: Joi.allow(),
          otherwise: Joi.when("slug", {
            is: Joi.exist(),
            then: Joi.allow(),
            otherwise: Joi.forbidden(),
          }),
        })
        .description(
          "If true, owner count will be included in the response. Must filter by `id` or `slug` to a particular collection and the collection has less than 50k tokens."
        ),
      includeSalesCount: Joi.boolean()
        .when("id", {
          is: Joi.exist(),
          then: Joi.allow(),
          otherwise: Joi.when("slug", {
            is: Joi.exist(),
            then: Joi.allow(),
            otherwise: Joi.forbidden(),
          }),
        })
        .description(
          "If true, sales count (1 day, 7 day, 30 day, all time) will be included in the response. Must filter by `id` or `slug` to a particular collection."
        ),
      normalizeRoyalties: Joi.boolean()
        .default(false)
        .description("If true, prices will include missing royalties to be added on-top."),
      useNonFlaggedFloorAsk: Joi.boolean()
        .when("normalizeRoyalties", {
          is: Joi.boolean().valid(true),
          then: Joi.valid(false),
        })
        .default(false)
        .description(
          "If true, return the non flagged floor ask. Supported only when `normalizeRoyalties` is false."
        ),
      sortBy: Joi.string()
        .valid(
          "1DayVolume",
          "7DayVolume",
          "30DayVolume",
          "allTimeVolume",
          "createdAt",
          "floorAskPrice"
        )
        .default("allTimeVolume")
        .description(
          "Order the items are returned in the response. Options are `#DayVolume`, `createdAt`, or `floorAskPrice`"
        ),
      limit: Joi.number()
        .integer()
        .min(1)
        .max(20)
        .default(20)
        .description("Amount of items returned in response. Default and max limit is 20."),
      continuation: Joi.string().description(
        "Use continuation token to request next offset of items."
      ),
      displayCurrency: Joi.string()
        .lowercase()
        .pattern(regex.address)
        .description("Input any ERC20 address to return result in given currency"),
    }).oxor("id", "slug", "name", "collectionsSetId", "community", "contract"),
  },
  response: {
    schema: Joi.object({
      continuation: Joi.string().allow(null),
      collections: Joi.array().items(
        Joi.object({
          id: Joi.string().description("Collection id"),
          slug: Joi.string().allow("", null).description("Open Sea slug"),
          createdAt: Joi.string().description("Time when added to indexer"),
          name: Joi.string().allow("", null),
          image: Joi.string().allow("", null),
          banner: Joi.string().allow("", null),
          discordUrl: Joi.string().allow("", null),
          externalUrl: Joi.string().allow("", null),
          twitterUsername: Joi.string().allow("", null),
          openseaVerificationStatus: Joi.string().allow("", null),
          description: Joi.string().allow("", null),
          sampleImages: Joi.array().items(Joi.string().allow("", null)),
          tokenCount: Joi.string().description("Total tokens within the collection."),
          onSaleCount: Joi.string().description("Total tokens currently on sale."),
          primaryContract: Joi.string().lowercase().pattern(regex.address),
          tokenSetId: Joi.string().allow(null),
          royalties: Joi.object({
            recipient: Joi.string().allow("", null),
            breakdown: Joi.array().items(
              Joi.object({
                recipient: Joi.string().pattern(regex.address),
                bps: Joi.number(),
              })
            ),
            bps: Joi.number(),
          }).allow(null),
          allRoyalties: Joi.object().allow(null),
          lastBuy: {
            value: Joi.number().unsafe().allow(null),
            timestamp: Joi.number().allow(null),
          },
          floorAsk: {
            id: Joi.string().allow(null),
            sourceDomain: Joi.string().allow("", null),
            price: JoiPrice.allow(null),
            maker: Joi.string().lowercase().pattern(regex.address).allow(null),
            validFrom: Joi.number().unsafe().allow(null),
            validUntil: Joi.number().unsafe().allow(null),
            token: Joi.object({
              contract: Joi.string().lowercase().pattern(regex.address).allow(null),
              tokenId: Joi.string().pattern(regex.number).allow(null),
              name: Joi.string().allow(null),
              image: Joi.string().allow("", null),
            })
              .allow(null)
              .description("Lowest Ask Price."),
          },
          topBid: Joi.object({
            id: Joi.string().allow(null),
            sourceDomain: Joi.string().allow("", null),
            price: JoiPrice.allow(null),
            maker: Joi.string().lowercase().pattern(regex.address).allow(null),
            validFrom: Joi.number().unsafe().allow(null),
            validUntil: Joi.number().unsafe().allow(null),
          })
<<<<<<< HEAD
            .optional()
            .description("Highest current offer"),
=======
            .description("Highest current offer")
            .optional(),
>>>>>>> 75091702
          rank: Joi.object({
            "1day": Joi.number().unsafe().allow(null),
            "7day": Joi.number().unsafe().allow(null),
            "30day": Joi.number().unsafe().allow(null),
            allTime: Joi.number().unsafe().allow(null),
          }).description("Current rank based from overall volume"),
          volume: Joi.object({
            "1day": Joi.number().unsafe().allow(null),
            "7day": Joi.number().unsafe().allow(null),
            "30day": Joi.number().unsafe().allow(null),
            allTime: Joi.number().unsafe().allow(null),
          }).description("Total volume in given time period."),
          volumeChange: Joi.object({
            "1day": Joi.number().unsafe().allow(null),
            "7day": Joi.number().unsafe().allow(null),
            "30day": Joi.number().unsafe().allow(null),
          }).description(
            "Total volume change X-days vs previous X-days. (e.g. 7day [days 1-7] vs 7day prior [days 8-14])"
          ),
          floorSale: Joi.object({
            "1day": Joi.number().unsafe().allow(null),
            "7day": Joi.number().unsafe().allow(null),
            "30day": Joi.number().unsafe().allow(null),
          }).description("The floor sale from X-days ago."),
          floorSaleChange: Joi.object({
            "1day": Joi.number().unsafe().allow(null),
            "7day": Joi.number().unsafe().allow(null),
            "30day": Joi.number().unsafe().allow(null),
          }).description(
            "Floor sale change from X-days vs X-days ago. (e.g. 7day floor sale vs floor sale 14 days ago)"
          ),
          salesCount: Joi.object({
            "1day": Joi.number().unsafe().allow(null),
            "7day": Joi.number().unsafe().allow(null),
            "30day": Joi.number().unsafe().allow(null),
            allTime: Joi.number().unsafe().allow(null),
          }).description("Number of sales of X-days period"),
          collectionBidSupported: Joi.boolean().description(`true or false`),
          ownerCount: Joi.number().optional().description("Number of owners."),
          attributes: Joi.array()
            .items(
              Joi.object({
                key: Joi.string().allow("", null).description("Case sensitive"),
                kind: Joi.string()
                  .allow("", null)
                  .description("`string`, `number`, `date`, or `range`"),
                count: Joi.number().allow("", null),
              })
            )
            .optional(),
          contractKind: Joi.string()
            .allow("", null)
            .description("Returns `erc721`, `erc1155`, etc."),
          mintedTimestamp: Joi.number().allow(null),
        })
      ),
    }).label(`getCollections${version.toUpperCase()}Response`),
    failAction: (_request, _h, error) => {
      logger.error(`get-collections-${version}-handler`, `Wrong response schema: ${error}`);
      throw error;
    },
  },
  handler: async (request: Request) => {
    const query = request.query as any;

    try {
      // Include top bid
      let topBidSelectQuery = "";
      let topBidJoinQuery = "";
      if (query.includeTopBid) {
        topBidSelectQuery += `, u.*`;
        topBidJoinQuery = `LEFT JOIN LATERAL (
          SELECT
            token_sets.top_buy_id,
            token_sets.top_buy_maker,
            DATE_PART('epoch', LOWER(orders.valid_between)) AS top_buy_valid_from,
            COALESCE(
              NULLIF(DATE_PART('epoch', UPPER(orders.valid_between)), 'Infinity'),
              0
            ) AS top_buy_valid_until,
            token_sets.last_buy_value,
            token_sets.last_buy_timestamp,
            orders.currency AS top_buy_currency,
            orders.price AS top_buy_price,
            orders.value AS top_buy_value,
            orders.currency_price AS top_buy_currency_price,
            orders.source_id_int AS top_buy_source_id_int,
            orders.currency_value AS top_buy_currency_value,
            orders.normalized_value AS top_buy_normalized_value,
            orders.currency_normalized_value AS top_buy_currency_normalized_value
          FROM token_sets
          JOIN orders ON token_sets.top_buy_id = orders.id
          WHERE token_sets.collection_id = x.id
          ORDER BY token_sets.top_buy_value DESC NULLS LAST
          LIMIT 1
        ) u ON TRUE`;
      }

      // Include attributes
      let attributesSelectQuery = "";
      let attributesJoinQuery = "";
      if (query.includeAttributes) {
        attributesSelectQuery = ", w.*";
        attributesJoinQuery = `
          LEFT JOIN LATERAL (
            SELECT
              array_agg(
                json_build_object(
                  'key', key,
                  'kind', kind,
                  'count', attribute_count,
                  'rank', rank
                )
              ) AS attributes
            FROM attribute_keys
              WHERE attribute_keys.collection_id = x.id
            GROUP BY attribute_keys.collection_id
          ) w ON TRUE
        `;
      }

      // Include owner count
      let ownerCountSelectQuery = "";
      let ownerCountJoinQuery = "";
      let includeOwnerCount = false;

      // TODO: Cache owners count on collection instead of not allowing for big collections.
      if (query.includeOwnerCount) {
        const collectionResult = await idb.oneOrNone(
          `
              SELECT
                collections.id,
                collections.token_count,
                collections.owner_count
              FROM collections
              WHERE ${query.id ? "collections.id = $/id/" : "collections.slug = $/slug/"}
              ORDER BY created_at DESC  
              LIMIT 1  
            `,
          { slug: query.slug, id: query.id }
        );

        if (collectionResult) {
          const isLargeCollection = collectionResult.token_count > 50000;

          if (!isLargeCollection) {
            includeOwnerCount = true;
            ownerCountSelectQuery = ", z.*";
            ownerCountJoinQuery = `
                  LEFT JOIN LATERAL (
                    SELECT
                      COUNT(DISTINCT(owner)) AS owner_count
                    FROM nft_balances
                    WHERE nft_balances.contract = x.contract
                      AND nft_balances.token_id <@ x.token_id_range
                    AND amount > 0
                  ) z ON TRUE
                `;
          }

          // if (collectionResult.owner_count === null) {
          //   await collectionRecalcOwnerCount.addToQueue([
          //     {
          //       context: `get-collections-${version}-handler`,
          //       kind: "collectionId",
          //       data: { collectionId: collectionResult.id },
          //     },
          //   ]);
          // }
        }
      }

      let saleCountSelectQuery = "";
      let saleCountJoinQuery = "";
      if (query.includeSalesCount) {
        saleCountSelectQuery = ", s.*";
        saleCountJoinQuery = `
        LEFT JOIN LATERAL (
          SELECT
            SUM(CASE
                  WHEN to_timestamp(fe.timestamp) > NOW() - INTERVAL '24 HOURS'
                  THEN 1
                  ELSE 0
                END) AS day_sale_count,
            SUM(CASE
                  WHEN to_timestamp(fe.timestamp) > NOW() - INTERVAL '7 DAYS'
                  THEN 1
                  ELSE 0
                END) AS week_sale_count,
            SUM(CASE
                  WHEN to_timestamp(fe.timestamp) > NOW() - INTERVAL '30 DAYS'
                  THEN 1
                  ELSE 0
                END) AS month_sale_count,
            COUNT(*) AS total_sale_count
          FROM fill_events_2 fe
          JOIN "tokens" "t" ON "fe"."token_id" = "t"."token_id" AND "fe"."contract" = "t"."contract"
          WHERE t.collection_id = x.id
          AND fe.is_deleted = 0
        ) s ON TRUE
      `;
      }

      let floorAskSelectQuery;

      if (query.normalizeRoyalties) {
        floorAskSelectQuery = `
            collections.normalized_floor_sell_id AS floor_sell_id,
            collections.normalized_floor_sell_value AS floor_sell_value,
            collections.normalized_floor_sell_maker AS floor_sell_maker,
            least(2147483647::NUMERIC, date_part('epoch', lower(collections.normalized_floor_sell_valid_between)))::INT AS floor_sell_valid_from,
            least(2147483647::NUMERIC, coalesce(nullif(date_part('epoch', upper(collections.normalized_floor_sell_valid_between)), 'Infinity'),0))::INT AS floor_sell_valid_until,
            collections.normalized_floor_sell_source_id_int AS floor_sell_source_id_int,
            `;
      } else if (query.useNonFlaggedFloorAsk) {
        floorAskSelectQuery = `
            collections.non_flagged_floor_sell_id AS floor_sell_id,
            collections.non_flagged_floor_sell_value AS floor_sell_value,
            collections.non_flagged_floor_sell_maker AS floor_sell_maker,
            least(2147483647::NUMERIC, date_part('epoch', lower(collections.non_flagged_floor_sell_valid_between)))::INT AS floor_sell_valid_from,
            least(2147483647::NUMERIC, coalesce(nullif(date_part('epoch', upper(collections.non_flagged_floor_sell_valid_between)), 'Infinity'),0))::INT AS floor_sell_valid_until,
            collections.non_flagged_floor_sell_source_id_int AS floor_sell_source_id_int,
            `;
      } else {
        floorAskSelectQuery = `
            collections.floor_sell_id,
            collections.floor_sell_value,
            collections.floor_sell_maker,
            least(2147483647::NUMERIC, date_part('epoch', lower(collections.floor_sell_valid_between)))::INT AS floor_sell_valid_from,
            least(2147483647::NUMERIC, coalesce(nullif(date_part('epoch', upper(collections.floor_sell_valid_between)), 'Infinity'),0))::INT AS floor_sell_valid_until,
            collections.floor_sell_source_id_int,
      `;
      }

      let baseQuery = `
        SELECT
          collections.id,
          collections.slug,
          collections.name,
          (collections.metadata ->> 'imageUrl')::TEXT AS "image",
          (collections.metadata ->> 'bannerImageUrl')::TEXT AS "banner",
          (collections.metadata ->> 'discordUrl')::TEXT AS "discord_url",
          (collections.metadata ->> 'description')::TEXT AS "description",
          (collections.metadata ->> 'externalUrl')::TEXT AS "external_url",
          (collections.metadata ->> 'twitterUsername')::TEXT AS "twitter_username",
          (collections.metadata ->> 'safelistRequestStatus')::TEXT AS "opensea_verification_status",
          collections.royalties,
          collections.new_royalties,
          collections.contract,
          collections.token_id_range,
          collections.token_set_id,
          collections.day1_rank,
          collections.day1_volume,
          collections.day7_rank,
          collections.day7_volume,
          collections.day30_rank,
          collections.day30_volume,
          collections.all_time_rank,
          collections.all_time_volume,
          collections.day1_volume_change,
          collections.day7_volume_change,
          collections.day30_volume_change,
          collections.day1_floor_sell_value,
          collections.day7_floor_sell_value,
          collections.day30_floor_sell_value,
          ${floorAskSelectQuery}
          collections.token_count,
          collections.created_at,
          collections.minted_timestamp,
          (
            SELECT
              COUNT(*)
            FROM tokens
            WHERE tokens.collection_id = collections.id
              AND tokens.floor_sell_value IS NOT NULL
          ) AS on_sale_count,
          ARRAY(
            SELECT
              tokens.image
            FROM tokens
            WHERE tokens.collection_id = collections.id
            LIMIT 4
          ) AS sample_images,
          (
            SELECT kind FROM contracts WHERE contracts.address = collections.contract
          )  as contract_kind
        FROM collections
      `;

      // Filtering

      const conditions: string[] = [];

      conditions.push("collections.token_count > 0");

      if (query.id) {
        conditions.push("collections.id = $/id/");
      }
      if (query.slug) {
        conditions.push("collections.slug = $/slug/");
      }
      if (query.community) {
        conditions.push("collections.community = $/community/");
      }
      if (query.collectionsSetId) {
        query.collectionsIds = await CollectionSets.getCollectionsIds(query.collectionsSetId);
        if (_.isEmpty(query.collectionsIds)) {
          throw Boom.badRequest(`No collections for collection set ${query.collectionsSetId}`);
        }

        conditions.push(`collections.id IN ($/collectionsIds:csv/)`);
      }
      if (query.contract) {
        if (!Array.isArray(query.contract)) {
          query.contract = [query.contract];
        }
        query.contract = query.contract.map((contract: string) => toBuffer(contract));
        conditions.push(`collections.contract IN ($/contract:csv/)`);
      }
      if (query.name) {
        query.name = `%${query.name}%`;
        conditions.push(`collections.name ILIKE $/name/`);
      }

      if (query.maxFloorAskPrice) {
        query.maxFloorAskPrice = parseEther(query.maxFloorAskPrice.toString()).toString();
        conditions.push(`collections.floor_sell_value <= $/maxFloorAskPrice/`);
      }

      if (query.minFloorAskPrice) {
        query.minFloorAskPrice = parseEther(query.minFloorAskPrice.toString()).toString();
        conditions.push(`collections.floor_sell_value >= $/minFloorAskPrice/`);
      }

      // Sorting and pagination

      if (query.continuation) {
        const [contParam, contId] = _.split(splitContinuation(query.continuation)[0], "_");
        query.contParam = contParam;
        query.contId = contId;
      }

      let orderBy = "";
      switch (query.sortBy) {
        case "1DayVolume": {
          if (query.continuation) {
            conditions.push(
              `(collections.day1_volume, collections.id) < ($/contParam/, $/contId/)`
            );
          }
          orderBy = ` ORDER BY collections.day1_volume DESC, collections.id DESC`;

          break;
        }

        case "7DayVolume": {
          if (query.continuation) {
            conditions.push(
              `(collections.day7_volume, collections.id) < ($/contParam/, $/contId/)`
            );
          }
          orderBy = ` ORDER BY collections.day7_volume DESC, collections.id DESC`;

          break;
        }

        case "30DayVolume": {
          if (query.continuation) {
            conditions.push(
              `(collections.day30_volume, collections.id) < ($/contParam/, $/contId/)`
            );
          }
          orderBy = ` ORDER BY collections.day30_volume DESC, collections.id DESC`;

          break;
        }

        case "createdAt": {
          if (query.continuation) {
            conditions.push(`(collections.created_at, collections.id) < ($/contParam/, $/contId/)`);
          }
          orderBy = ` ORDER BY collections.created_at DESC, collections.id DESC`;

          break;
        }

        case "floorAskPrice": {
          if (query.continuation) {
            conditions.push(
              `(collections.floor_sell_value, collections.id) > ($/contParam/, $/contId/)`
            );
          }

          orderBy = ` ORDER BY collections.floor_sell_value, collections.id`;
          break;
        }

        case "allTimeVolume":
        default: {
          if (query.continuation) {
            conditions.push(
              `(collections.all_time_volume, collections.id) < ($/contParam/, $/contId/)`
            );
          }

          orderBy = ` ORDER BY collections.all_time_volume DESC, collections.id DESC`;

          break;
        }
      }

      if (conditions.length) {
        baseQuery += " WHERE " + conditions.map((c) => `(${c})`).join(" AND ");
      }

      baseQuery += orderBy;
      baseQuery += ` LIMIT $/limit/`;

      baseQuery = `
        WITH x AS (${baseQuery})
        SELECT
          x.*,
          y.*
          ${ownerCountSelectQuery}
          ${attributesSelectQuery}
          ${topBidSelectQuery}
          ${saleCountSelectQuery}
        FROM x
        LEFT JOIN LATERAL (
           SELECT
             tokens.contract AS floor_sell_token_contract,
             tokens.token_id AS floor_sell_token_id,
             tokens.name AS floor_sell_token_name,
             tokens.image AS floor_sell_token_image,
             orders.currency AS floor_sell_currency,
             ${
               query.normalizeRoyalties
                 ? "orders.currency_normalized_value AS floor_sell_currency_value"
                 : "orders.currency_value AS floor_sell_currency_value"
             }
           FROM orders
           JOIN token_sets_tokens ON token_sets_tokens.token_set_id = orders.token_set_id
           JOIN tokens ON tokens.contract = token_sets_tokens.contract AND tokens.token_id = token_sets_tokens.token_id
           WHERE orders.id = x.floor_sell_id
        ) y ON TRUE
        ${ownerCountJoinQuery}
        ${attributesJoinQuery}
        ${topBidJoinQuery}
        ${saleCountJoinQuery}
      `;

      // Any further joins might not preserve sorting
      baseQuery += orderBy.replace(/collections/g, "x");

      const results = await redb.manyOrNone(baseQuery, query);

      const sources = await Sources.getInstance();
      const collections = await Promise.all(
        results.map(async (r) => {
          // Use default currencies for backwards compatibility with entries
          // that don't have the currencies cached in the tokens table
          const floorAskCurrency = r.floor_sell_currency
            ? fromBuffer(r.floor_sell_currency)
            : Sdk.Common.Addresses.Eth[config.chainId];

          const topBidCurrency = r.top_buy_currency
            ? fromBuffer(r.top_buy_currency)
            : Sdk.Common.Addresses.Weth[config.chainId];

          const sampleImages = _.filter(
            r.sample_images,
            (image) => !_.isNull(image) && _.startsWith(image, "http")
          );

          return {
            id: r.id,
            slug: r.slug,
            createdAt: new Date(r.created_at).toISOString(),
            name: r.name,
            image:
              r.image ?? (sampleImages.length ? Assets.getLocalAssetsLink(sampleImages[0]) : null),
            banner: r.banner,
            discordUrl: r.discord_url,
            externalUrl: r.external_url,
            twitterUsername: r.twitter_username,
            openseaVerificationStatus: r.opensea_verification_status,
            description: r.description,
            sampleImages: Assets.getLocalAssetsLink(sampleImages) ?? [],
            tokenCount: String(r.token_count),
            onSaleCount: String(r.on_sale_count),
            primaryContract: fromBuffer(r.contract),
            tokenSetId: r.token_set_id,
            royalties: r.royalties
              ? {
                  // Main recipient, kept for backwards-compatibility only
                  recipient: r.royalties.length ? r.royalties[0].recipient : null,
                  breakdown: r.royalties.filter((r: any) => r.bps && r.recipient),
                  bps: r.royalties
                    .map((r: any) => r.bps)
                    .reduce((a: number, b: number) => a + b, 0),
                }
              : null,
            allRoyalties: r.new_royalties ?? null,
            lastBuy: {
              value: r.last_buy_value ? formatEth(r.last_buy_value) : null,
              timestamp: r.last_buy_timestamp,
            },
            floorAsk: {
              id: r.floor_sell_id,
              sourceDomain: sources.get(r.floor_sell_source_id_int)?.domain,
              price: r.floor_sell_id
                ? await getJoiPriceObject(
                    {
                      gross: {
                        amount: r.floor_sell_currency_value ?? r.floor_sell_value,
                        nativeAmount: r.floor_sell_value,
                      },
                    },
                    floorAskCurrency,
                    query.displayCurrency
                  )
                : null,
              maker: r.floor_sell_maker ? fromBuffer(r.floor_sell_maker) : null,
              validFrom: r.floor_sell_valid_from,
              validUntil: r.floor_sell_value ? r.floor_sell_valid_until : null,
              token: r.floor_sell_value && {
                contract: r.floor_sell_token_contract
                  ? fromBuffer(r.floor_sell_token_contract)
                  : null,
                tokenId: r.floor_sell_token_id,
                name: r.floor_sell_token_name,
                image: Assets.getLocalAssetsLink(r.floor_sell_token_image),
              },
            },
            topBid: query.includeTopBid
              ? {
                  id: r.top_buy_id,
                  sourceDomain: r.top_buy_id ? sources.get(r.top_buy_source_id_int)?.domain : null,
                  price: r.top_buy_id
                    ? await getJoiPriceObject(
                        {
                          net: {
                            amount: query.normalizeRoyalties
                              ? r.top_buy_currency_normalized_value ?? r.top_buy_value
                              : r.top_buy_currency_value ?? r.top_buy_value,
                            nativeAmount: query.normalizeRoyalties
                              ? r.top_buy_normalized_value ?? r.top_buy_value
                              : r.top_buy_value,
                          },
                          gross: {
                            amount: r.top_buy_currency_price ?? r.top_buy_price,
                            nativeAmount: r.top_buy_price,
                          },
                        },
                        topBidCurrency,
                        query.displayCurrency
                      )
                    : null,
                  maker: r.top_buy_maker ? fromBuffer(r.top_buy_maker) : null,
                  validFrom: r.top_buy_valid_from,
                  validUntil: r.top_buy_value ? r.top_buy_valid_until : null,
                }
              : undefined,
            rank: {
              "1day": r.day1_rank,
              "7day": r.day7_rank,
              "30day": r.day30_rank,
              allTime: r.all_time_rank,
            },
            volume: {
              "1day": r.day1_volume ? formatEth(r.day1_volume) : null,
              "7day": r.day7_volume ? formatEth(r.day7_volume) : null,
              "30day": r.day30_volume ? formatEth(r.day30_volume) : null,
              allTime: r.all_time_volume ? formatEth(r.all_time_volume) : null,
            },
            volumeChange: {
              "1day": r.day1_volume_change,
              "7day": r.day7_volume_change,
              "30day": r.day30_volume_change,
            },
            floorSale: {
              "1day": r.day1_floor_sell_value ? formatEth(r.day1_floor_sell_value) : null,
              "7day": r.day7_floor_sell_value ? formatEth(r.day7_floor_sell_value) : null,
              "30day": r.day30_floor_sell_value ? formatEth(r.day30_floor_sell_value) : null,
            },
            floorSaleChange: {
              "1day": Number(r.day1_floor_sell_value)
                ? Number(r.floor_sell_value) / Number(r.day1_floor_sell_value)
                : null,
              "7day": Number(r.day7_floor_sell_value)
                ? Number(r.floor_sell_value) / Number(r.day7_floor_sell_value)
                : null,
              "30day": Number(r.day30_floor_sell_value)
                ? Number(r.floor_sell_value) / Number(r.day30_floor_sell_value)
                : null,
            },
            salesCount: query.includeSalesCount
              ? {
                  "1day": r.day_sale_count,
                  "7day": r.week_sale_count,
                  "30day": r.month_sale_count,
                  allTime: r.total_sale_count,
                }
              : undefined,
            collectionBidSupported: Number(r.token_count) <= config.maxTokenSetSize,
            ownerCount: includeOwnerCount ? Number(r.owner_count) : undefined,
            attributes: query.includeAttributes
              ? _.map(_.sortBy(r.attributes, ["rank", "key"]), (attribute) => ({
                  key: attribute.key,
                  kind: attribute.kind,
                  count: Number(attribute.count),
                }))
              : undefined,
            contractKind: r.contract_kind,
            mintedTimestamp: r.minted_timestamp,
          };
        })
      );

      // Pagination

      let continuation: string | null = null;
      if (results.length >= query.limit) {
        const lastCollection = _.last(results);
        if (lastCollection) {
          switch (query.sortBy) {
            case "1DayVolume": {
              continuation = buildContinuation(
                `${lastCollection.day1_volume}_${lastCollection.id}`
              );
              break;
            }

            case "7DayVolume": {
              continuation = buildContinuation(
                `${lastCollection.day7_volume}_${lastCollection.id}`
              );
              break;
            }

            case "30DayVolume": {
              continuation = buildContinuation(
                `${lastCollection.day30_volume}_${lastCollection.id}`
              );
              break;
            }

            case "createdAt": {
              continuation = buildContinuation(
                `${new Date(lastCollection.created_at).toISOString()}_${lastCollection.id}`
              );
              break;
            }

            case "floorAskPrice": {
              continuation = buildContinuation(
                `${lastCollection.floor_sell_value}_${lastCollection.id}`
              );
              break;
            }

            case "allTimeVolume":
            default: {
              continuation = buildContinuation(
                `${lastCollection.all_time_volume}_${lastCollection.id}`
              );
              break;
            }
          }
        }
      }

      return {
        collections,
        continuation: continuation ? continuation : undefined,
      };
    } catch (error) {
      logger.error(`get-collections-${version}-handler`, `Handler failure: ${error}`);
      throw error;
    }
  },
};<|MERGE_RESOLUTION|>--- conflicted
+++ resolved
@@ -212,13 +212,8 @@
             validFrom: Joi.number().unsafe().allow(null),
             validUntil: Joi.number().unsafe().allow(null),
           })
-<<<<<<< HEAD
-            .optional()
-            .description("Highest current offer"),
-=======
             .description("Highest current offer")
             .optional(),
->>>>>>> 75091702
           rank: Joi.object({
             "1day": Joi.number().unsafe().allow(null),
             "7day": Joi.number().unsafe().allow(null),
