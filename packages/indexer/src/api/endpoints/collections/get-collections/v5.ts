/* eslint-disable @typescript-eslint/no-explicit-any */

import { Request, RouteOptions } from "@hapi/hapi";
import * as Boom from "@hapi/boom";
import * as Sdk from "@reservoir0x/sdk";
import _ from "lodash";
import Joi from "joi";

import { idb, redb } from "@/common/db";
import { logger } from "@/common/logger";
import { parseEther } from "@ethersproject/units";
import { JoiPrice, getJoiPriceObject } from "@/common/joi";
import {
  buildContinuation,
  formatEth,
  fromBuffer,
  regex,
  splitContinuation,
  toBuffer,
} from "@/common/utils";
import { config } from "@/config/index";
import { CollectionSets } from "@/models/collection-sets";
import { Sources } from "@/models/sources";
import { Assets } from "@/utils/assets";
// import * as collectionRecalcOwnerCount from "@/jobs/collection-updates/recalc-owner-count-queue";

const version = "v5";

export const getCollectionsV5Options: RouteOptions = {
  cache: {
    privacy: "public",
    expiresIn: 10000,
  },
  description: "Collections",
  notes: "Use this API to explore a collection's metadata and statistics (sales, volume, etc).",
  tags: ["api", "Collections"],
  plugins: {
    "hapi-swagger": {
      order: 3,
    },
  },
  validate: {
    query: Joi.object({
      id: Joi.string()
        .lowercase()
        .description(
          "Filter to a particular collection with collection id. Example: `0x8d04a8c79ceb0889bdd12acdf3fa9d207ed3ff63`"
        ),
      slug: Joi.string()
        .lowercase()
        .description("Filter to a particular collection slug. Example: `boredapeyachtclub`"),
      collectionsSetId: Joi.string()
        .lowercase()
        .description(
          "Filter to a particular collection set. Example: `8daa732ebe5db23f267e58d52f1c9b1879279bcdf4f78b8fb563390e6946ea65`"
        ),
      community: Joi.string()
        .lowercase()
        .description("Filter to a particular community. Example: `artblocks`"),
      contract: Joi.alternatives()
        .try(
          Joi.array().items(Joi.string().lowercase().pattern(regex.address)).max(20),
          Joi.string().lowercase().pattern(regex.address)
        )
        .description(
          "Array of contracts. Max amount is 20. Example: `0x8d04a8c79ceb0889bdd12acdf3fa9d207ed3ff63`"
        ),
      name: Joi.string()
        .lowercase()
        .description("Search for collections that match a string. Example: `bored`"),
      maxFloorAskPrice: Joi.number().description("Maximum floor price of the collection"),
      minFloorAskPrice: Joi.number().description("Minumum floor price of the collection"),
      includeTopBid: Joi.boolean()
        .default(false)
        .description("If true, top bid will be returned in the response."),
      includeAttributes: Joi.boolean()
        .when("id", {
          is: Joi.exist(),
          then: Joi.allow(),
          otherwise: Joi.when("slug", {
            is: Joi.exist(),
            then: Joi.allow(),
            otherwise: Joi.forbidden(),
          }),
        })
        .description(
          "If true, attributes will be included in the response. Must filter by `id` or `slug` to a particular collection."
        ),
      includeOwnerCount: Joi.boolean()
        .when("id", {
          is: Joi.exist(),
          then: Joi.allow(),
          otherwise: Joi.when("slug", {
            is: Joi.exist(),
            then: Joi.allow(),
            otherwise: Joi.forbidden(),
          }),
        })
        .description(
          "If true, owner count will be included in the response. Must filter by `id` or `slug` to a particular collection and the collection has less than 50k tokens."
        ),
      includeSalesCount: Joi.boolean()
        .when("id", {
          is: Joi.exist(),
          then: Joi.allow(),
          otherwise: Joi.when("slug", {
            is: Joi.exist(),
            then: Joi.allow(),
            otherwise: Joi.forbidden(),
          }),
        })
        .description(
          "If true, sales count (1 day, 7 day, 30 day, all time) will be included in the response. Must filter by `id` or `slug` to a particular collection."
        ),
      normalizeRoyalties: Joi.boolean()
        .default(false)
        .description("If true, prices will include missing royalties to be added on-top."),
      useNonFlaggedFloorAsk: Joi.boolean()
        .when("normalizeRoyalties", {
          is: Joi.boolean().valid(true),
          then: Joi.valid(false),
        })
        .default(false)
        .description(
          "If true, return the non flagged floor ask. Supported only when `normalizeRoyalties` is false."
        ),
      sortBy: Joi.string()
        .valid(
          "1DayVolume",
          "7DayVolume",
          "30DayVolume",
          "allTimeVolume",
          "createdAt",
          "floorAskPrice"
        )
        .default("allTimeVolume")
        .description(
          "Order the items are returned in the response. Options are `#DayVolume`, `createdAt`, or `floorAskPrice`"
        ),
      limit: Joi.number()
        .integer()
        .min(1)
        .max(20)
        .default(20)
        .description("Amount of items returned in response. Default and max limit is 20."),
      continuation: Joi.string().description(
        "Use continuation token to request next offset of items."
      ),
      displayCurrency: Joi.string()
        .lowercase()
        .pattern(regex.address)
        .description("Input any ERC20 address to return result in given currency"),
    }).oxor("id", "slug", "name", "collectionsSetId", "community", "contract"),
  },
  response: {
    schema: Joi.object({
      continuation: Joi.string().allow(null),
      collections: Joi.array().items(
        Joi.object({
          id: Joi.string(),
          slug: Joi.string().allow("", null).description("Open Sea slug"),
          createdAt: Joi.string(),
          name: Joi.string().allow("", null),
          image: Joi.string().allow("", null),
          banner: Joi.string().allow("", null),
          discordUrl: Joi.string().allow("", null),
          externalUrl: Joi.string().allow("", null),
          twitterUsername: Joi.string().allow("", null),
          openseaVerificationStatus: Joi.string().allow("", null),
          description: Joi.string().allow("", null),
          sampleImages: Joi.array().items(Joi.string().allow("", null)),
          tokenCount: Joi.string(),
          onSaleCount: Joi.string(),
          primaryContract: Joi.string().lowercase().pattern(regex.address),
          tokenSetId: Joi.string().allow(null),
          royalties: Joi.object({
            recipient: Joi.string().allow("", null),
            breakdown: Joi.array().items(
              Joi.object({
                recipient: Joi.string().pattern(regex.address),
                bps: Joi.number(),
              })
            ),
            bps: Joi.number(),
          }).allow(null),
          allRoyalties: Joi.object().allow(null),
          lastBuy: {
            value: Joi.number().unsafe().allow(null),
            timestamp: Joi.number().allow(null),
          },
          floorAsk: {
            id: Joi.string().allow(null),
            sourceDomain: Joi.string().allow("", null),
            price: JoiPrice.allow(null),
            maker: Joi.string().lowercase().pattern(regex.address).allow(null),
            validFrom: Joi.number().unsafe().allow(null),
            validUntil: Joi.number().unsafe().allow(null),
            token: Joi.object({
              contract: Joi.string().lowercase().pattern(regex.address).allow(null),
              tokenId: Joi.string().pattern(regex.number).allow(null),
              name: Joi.string().allow(null),
              image: Joi.string().allow("", null),
            }).allow(null),
          },
          topBid: Joi.object({
            id: Joi.string().allow(null),
            sourceDomain: Joi.string().allow("", null),
            price: JoiPrice.allow(null),
            maker: Joi.string().lowercase().pattern(regex.address).allow(null),
            validFrom: Joi.number().unsafe().allow(null),
            validUntil: Joi.number().unsafe().allow(null),
          }).optional(),
          rank: Joi.object({
            "1day": Joi.number().unsafe().allow(null),
            "7day": Joi.number().unsafe().allow(null),
            "30day": Joi.number().unsafe().allow(null),
            allTime: Joi.number().unsafe().allow(null),
          }),
          volume: Joi.object({
            "1day": Joi.number().unsafe().allow(null),
            "7day": Joi.number().unsafe().allow(null),
            "30day": Joi.number().unsafe().allow(null),
            allTime: Joi.number().unsafe().allow(null),
          }),
          volumeChange: {
            "1day": Joi.number().unsafe().allow(null),
            "7day": Joi.number().unsafe().allow(null),
            "30day": Joi.number().unsafe().allow(null),
          },
          floorSale: {
            "1day": Joi.number().unsafe().allow(null),
            "7day": Joi.number().unsafe().allow(null),
            "30day": Joi.number().unsafe().allow(null),
          },
          floorSaleChange: {
            "1day": Joi.number().unsafe().allow(null),
            "7day": Joi.number().unsafe().allow(null),
            "30day": Joi.number().unsafe().allow(null),
          },
          salesCount: {
            "1day": Joi.number().unsafe().allow(null),
            "7day": Joi.number().unsafe().allow(null),
            "30day": Joi.number().unsafe().allow(null),
            allTime: Joi.number().unsafe().allow(null),
          },
          collectionBidSupported: Joi.boolean(),
          ownerCount: Joi.number().optional(),
          attributes: Joi.array()
            .items(
              Joi.object({
                key: Joi.string().allow("", null),
                kind: Joi.string().allow("", null),
                count: Joi.number().allow("", null),
              })
            )
            .optional(),
          contractKind: Joi.string().allow("", null),
          mintedTimestamp: Joi.number().allow(null),
        })
      ),
    }).label(`getCollections${version.toUpperCase()}Response`),
    failAction: (_request, _h, error) => {
      logger.error(`get-collections-${version}-handler`, `Wrong response schema: ${error}`);
      throw error;
    },
  },
  handler: async (request: Request) => {
    const query = request.query as any;

    try {
      // Include top bid
      let topBidSelectQuery = "";
      let topBidJoinQuery = "";
      if (query.includeTopBid) {
        topBidSelectQuery += `, u.*`;
        topBidJoinQuery = `LEFT JOIN LATERAL (
          SELECT
            token_sets.top_buy_id,
            token_sets.top_buy_maker,
            DATE_PART('epoch', LOWER(orders.valid_between)) AS top_buy_valid_from,
            COALESCE(
              NULLIF(DATE_PART('epoch', UPPER(orders.valid_between)), 'Infinity'),
              0
            ) AS top_buy_valid_until,
            token_sets.last_buy_value,
            token_sets.last_buy_timestamp,
            orders.currency AS top_buy_currency,
            orders.price AS top_buy_price,
            orders.value AS top_buy_value,
            orders.currency_price AS top_buy_currency_price,
            orders.source_id_int AS top_buy_source_id_int,
            orders.currency_value AS top_buy_currency_value,
            orders.normalized_value AS top_buy_normalized_value,
            orders.currency_normalized_value AS top_buy_currency_normalized_value
          FROM token_sets
          JOIN orders ON token_sets.top_buy_id = orders.id
          WHERE token_sets.collection_id = x.id
          ORDER BY token_sets.top_buy_value DESC NULLS LAST
          LIMIT 1
        ) u ON TRUE`;
      }

      // Include attributes
      let attributesSelectQuery = "";
      let attributesJoinQuery = "";
      if (query.includeAttributes) {
        attributesSelectQuery = ", w.*";
        attributesJoinQuery = `
          LEFT JOIN LATERAL (
            SELECT
              array_agg(
                json_build_object(
                  'key', key,
                  'kind', kind,
                  'count', attribute_count,
                  'rank', rank
                )
              ) AS attributes
            FROM attribute_keys
              WHERE attribute_keys.collection_id = x.id
            GROUP BY attribute_keys.collection_id
          ) w ON TRUE
        `;
      }

      // Include owner count
      let ownerCountSelectQuery = "";
      let ownerCountJoinQuery = "";
      let includeOwnerCount = false;

      // TODO: Cache owners count on collection instead of not allowing for big collections.
      if (query.includeOwnerCount) {
        const collectionResult = await idb.oneOrNone(
          `
              SELECT
                collections.id,
                collections.token_count,
                collections.owner_count
              FROM collections
              WHERE ${query.id ? "collections.id = $/id/" : "collections.slug = $/slug/"}
              ORDER BY created_at DESC  
              LIMIT 1  
            `,
          { slug: query.slug, id: query.id }
        );

        if (collectionResult) {
          const isLargeCollection = collectionResult.token_count > 50000;

          if (!isLargeCollection) {
            includeOwnerCount = true;
            ownerCountSelectQuery = ", z.*";
            ownerCountJoinQuery = `
                  LEFT JOIN LATERAL (
                    SELECT
                      COUNT(DISTINCT(owner)) AS owner_count
                    FROM nft_balances
                    WHERE nft_balances.contract = x.contract
                      AND nft_balances.token_id <@ x.token_id_range
                    AND amount > 0
                  ) z ON TRUE
                `;
          }

<<<<<<< HEAD
          if (collectionResult.owner_count === null) {
            await collectionRecalcOwnerCount.addToQueue([
              {
                context: `get-collections-${version}-handler`,
                kind: "collectionId",
                data: { collectionId: collectionResult.id },
              },
            ]);
          }
=======
          // if (collectionResult.owner_count === null) {
          //   await collectionRecalcOwnerCount.addToQueue([
          //     {
          //       context: `get-collections-${version}-handler`,
          //       kind: "collectionId",
          //       data: { collectionId: collectionResult.id },
          //     },
          //   ]);
          // }
>>>>>>> 380fde12
        }
      }

      let saleCountSelectQuery = "";
      let saleCountJoinQuery = "";
      if (query.includeSalesCount) {
        saleCountSelectQuery = ", s.*";
        saleCountJoinQuery = `
        LEFT JOIN LATERAL (
          SELECT
            SUM(CASE
                  WHEN to_timestamp(fe.timestamp) > NOW() - INTERVAL '24 HOURS'
                  THEN 1
                  ELSE 0
                END) AS day_sale_count,
            SUM(CASE
                  WHEN to_timestamp(fe.timestamp) > NOW() - INTERVAL '7 DAYS'
                  THEN 1
                  ELSE 0
                END) AS week_sale_count,
            SUM(CASE
                  WHEN to_timestamp(fe.timestamp) > NOW() - INTERVAL '30 DAYS'
                  THEN 1
                  ELSE 0
                END) AS month_sale_count,
            COUNT(*) AS total_sale_count
          FROM fill_events_2 fe
          JOIN "tokens" "t" ON "fe"."token_id" = "t"."token_id" AND "fe"."contract" = "t"."contract"
          WHERE t.collection_id = x.id
          AND fe.is_deleted = 0
        ) s ON TRUE
      `;
      }

      let floorAskSelectQuery;

      if (query.normalizeRoyalties) {
        floorAskSelectQuery = `
            collections.normalized_floor_sell_id AS floor_sell_id,
            collections.normalized_floor_sell_value AS floor_sell_value,
            collections.normalized_floor_sell_maker AS floor_sell_maker,
            least(2147483647::NUMERIC, date_part('epoch', lower(collections.normalized_floor_sell_valid_between)))::INT AS floor_sell_valid_from,
            least(2147483647::NUMERIC, coalesce(nullif(date_part('epoch', upper(collections.normalized_floor_sell_valid_between)), 'Infinity'),0))::INT AS floor_sell_valid_until,
            collections.normalized_floor_sell_source_id_int AS floor_sell_source_id_int,
            `;
      } else if (query.useNonFlaggedFloorAsk) {
        floorAskSelectQuery = `
            collections.non_flagged_floor_sell_id AS floor_sell_id,
            collections.non_flagged_floor_sell_value AS floor_sell_value,
            collections.non_flagged_floor_sell_maker AS floor_sell_maker,
            least(2147483647::NUMERIC, date_part('epoch', lower(collections.non_flagged_floor_sell_valid_between)))::INT AS floor_sell_valid_from,
            least(2147483647::NUMERIC, coalesce(nullif(date_part('epoch', upper(collections.non_flagged_floor_sell_valid_between)), 'Infinity'),0))::INT AS floor_sell_valid_until,
            collections.non_flagged_floor_sell_source_id_int AS floor_sell_source_id_int,
            `;
      } else {
        floorAskSelectQuery = `
            collections.floor_sell_id,
            collections.floor_sell_value,
            collections.floor_sell_maker,
            least(2147483647::NUMERIC, date_part('epoch', lower(collections.floor_sell_valid_between)))::INT AS floor_sell_valid_from,
            least(2147483647::NUMERIC, coalesce(nullif(date_part('epoch', upper(collections.floor_sell_valid_between)), 'Infinity'),0))::INT AS floor_sell_valid_until,
            collections.floor_sell_source_id_int,
      `;
      }

      let baseQuery = `
        SELECT
          collections.id,
          collections.slug,
          collections.name,
          (collections.metadata ->> 'imageUrl')::TEXT AS "image",
          (collections.metadata ->> 'bannerImageUrl')::TEXT AS "banner",
          (collections.metadata ->> 'discordUrl')::TEXT AS "discord_url",
          (collections.metadata ->> 'description')::TEXT AS "description",
          (collections.metadata ->> 'externalUrl')::TEXT AS "external_url",
          (collections.metadata ->> 'twitterUsername')::TEXT AS "twitter_username",
          (collections.metadata ->> 'safelistRequestStatus')::TEXT AS "opensea_verification_status",
          collections.royalties,
          collections.new_royalties,
          collections.contract,
          collections.token_id_range,
          collections.token_set_id,
          collections.day1_rank,
          collections.day1_volume,
          collections.day7_rank,
          collections.day7_volume,
          collections.day30_rank,
          collections.day30_volume,
          collections.all_time_rank,
          collections.all_time_volume,
          collections.day1_volume_change,
          collections.day7_volume_change,
          collections.day30_volume_change,
          collections.day1_floor_sell_value,
          collections.day7_floor_sell_value,
          collections.day30_floor_sell_value,
          ${floorAskSelectQuery}
          collections.token_count,
          collections.created_at,
          collections.minted_timestamp,
          (
            SELECT
              COUNT(*)
            FROM tokens
            WHERE tokens.collection_id = collections.id
              AND tokens.floor_sell_value IS NOT NULL
          ) AS on_sale_count,
          ARRAY(
            SELECT
              tokens.image
            FROM tokens
            WHERE tokens.collection_id = collections.id
            LIMIT 4
          ) AS sample_images,
          (
            SELECT kind FROM contracts WHERE contracts.address = collections.contract
          )  as contract_kind
        FROM collections
      `;

      // Filtering

      const conditions: string[] = [];

      conditions.push("collections.token_count > 0");

      if (query.id) {
        conditions.push("collections.id = $/id/");
      }
      if (query.slug) {
        conditions.push("collections.slug = $/slug/");
      }
      if (query.community) {
        conditions.push("collections.community = $/community/");
      }
      if (query.collectionsSetId) {
        query.collectionsIds = await CollectionSets.getCollectionsIds(query.collectionsSetId);
        if (_.isEmpty(query.collectionsIds)) {
          throw Boom.badRequest(`No collections for collection set ${query.collectionsSetId}`);
        }

        conditions.push(`collections.id IN ($/collectionsIds:csv/)`);
      }
      if (query.contract) {
        if (!Array.isArray(query.contract)) {
          query.contract = [query.contract];
        }
        query.contract = query.contract.map((contract: string) => toBuffer(contract));
        conditions.push(`collections.contract IN ($/contract:csv/)`);
      }
      if (query.name) {
        query.name = `%${query.name}%`;
        conditions.push(`collections.name ILIKE $/name/`);
      }

      if (query.maxFloorAskPrice) {
        query.maxFloorAskPrice = parseEther(query.maxFloorAskPrice.toString()).toString();
        conditions.push(`collections.floor_sell_value <= $/maxFloorAskPrice/`);
      }

      if (query.minFloorAskPrice) {
        query.minFloorAskPrice = parseEther(query.minFloorAskPrice.toString()).toString();
        conditions.push(`collections.floor_sell_value >= $/minFloorAskPrice/`);
      }

      // Sorting and pagination

      if (query.continuation) {
        const [contParam, contId] = _.split(splitContinuation(query.continuation)[0], "_");
        query.contParam = contParam;
        query.contId = contId;
      }

      let orderBy = "";
      switch (query.sortBy) {
        case "1DayVolume": {
          if (query.continuation) {
            conditions.push(
              `(collections.day1_volume, collections.id) < ($/contParam/, $/contId/)`
            );
          }
          orderBy = ` ORDER BY collections.day1_volume DESC, collections.id DESC`;

          break;
        }

        case "7DayVolume": {
          if (query.continuation) {
            conditions.push(
              `(collections.day7_volume, collections.id) < ($/contParam/, $/contId/)`
            );
          }
          orderBy = ` ORDER BY collections.day7_volume DESC, collections.id DESC`;

          break;
        }

        case "30DayVolume": {
          if (query.continuation) {
            conditions.push(
              `(collections.day30_volume, collections.id) < ($/contParam/, $/contId/)`
            );
          }
          orderBy = ` ORDER BY collections.day30_volume DESC, collections.id DESC`;

          break;
        }

        case "createdAt": {
          if (query.continuation) {
            conditions.push(`(collections.created_at, collections.id) < ($/contParam/, $/contId/)`);
          }
          orderBy = ` ORDER BY collections.created_at DESC, collections.id DESC`;

          break;
        }

        case "floorAskPrice": {
          if (query.continuation) {
            conditions.push(
              `(collections.floor_sell_value, collections.id) > ($/contParam/, $/contId/)`
            );
          }

          orderBy = ` ORDER BY collections.floor_sell_value, collections.id`;
          break;
        }

        case "allTimeVolume":
        default: {
          if (query.continuation) {
            conditions.push(
              `(collections.all_time_volume, collections.id) < ($/contParam/, $/contId/)`
            );
          }

          orderBy = ` ORDER BY collections.all_time_volume DESC, collections.id DESC`;

          break;
        }
      }

      if (conditions.length) {
        baseQuery += " WHERE " + conditions.map((c) => `(${c})`).join(" AND ");
      }

      baseQuery += orderBy;
      baseQuery += ` LIMIT $/limit/`;

      baseQuery = `
        WITH x AS (${baseQuery})
        SELECT
          x.*,
          y.*
          ${ownerCountSelectQuery}
          ${attributesSelectQuery}
          ${topBidSelectQuery}
          ${saleCountSelectQuery}
        FROM x
        LEFT JOIN LATERAL (
           SELECT
             tokens.contract AS floor_sell_token_contract,
             tokens.token_id AS floor_sell_token_id,
             tokens.name AS floor_sell_token_name,
             tokens.image AS floor_sell_token_image,
             orders.currency AS floor_sell_currency,
             ${
               query.normalizeRoyalties
                 ? "orders.currency_normalized_value AS floor_sell_currency_value"
                 : "orders.currency_value AS floor_sell_currency_value"
             }
           FROM orders
           JOIN token_sets_tokens ON token_sets_tokens.token_set_id = orders.token_set_id
           JOIN tokens ON tokens.contract = token_sets_tokens.contract AND tokens.token_id = token_sets_tokens.token_id
           WHERE orders.id = x.floor_sell_id
        ) y ON TRUE
        ${ownerCountJoinQuery}
        ${attributesJoinQuery}
        ${topBidJoinQuery}
        ${saleCountJoinQuery}
      `;

      // Any further joins might not preserve sorting
      baseQuery += orderBy.replace(/collections/g, "x");

      const results = await redb.manyOrNone(baseQuery, query);

      const sources = await Sources.getInstance();
      const collections = await Promise.all(
        results.map(async (r) => {
          // Use default currencies for backwards compatibility with entries
          // that don't have the currencies cached in the tokens table
          const floorAskCurrency = r.floor_sell_currency
            ? fromBuffer(r.floor_sell_currency)
            : Sdk.Common.Addresses.Eth[config.chainId];

          const topBidCurrency = r.top_buy_currency
            ? fromBuffer(r.top_buy_currency)
            : Sdk.Common.Addresses.Weth[config.chainId];

          const sampleImages = _.filter(
            r.sample_images,
            (image) => !_.isNull(image) && _.startsWith(image, "http")
          );

          return {
            id: r.id,
            slug: r.slug,
            createdAt: new Date(r.created_at).toISOString(),
            name: r.name,
            image:
              r.image ?? (sampleImages.length ? Assets.getLocalAssetsLink(sampleImages[0]) : null),
            banner: r.banner,
            discordUrl: r.discord_url,
            externalUrl: r.external_url,
            twitterUsername: r.twitter_username,
            openseaVerificationStatus: r.opensea_verification_status,
            description: r.description,
            sampleImages: Assets.getLocalAssetsLink(sampleImages) ?? [],
            tokenCount: String(r.token_count),
            onSaleCount: String(r.on_sale_count),
            primaryContract: fromBuffer(r.contract),
            tokenSetId: r.token_set_id,
            royalties: r.royalties
              ? {
                  // Main recipient, kept for backwards-compatibility only
                  recipient: r.royalties.length ? r.royalties[0].recipient : null,
                  breakdown: r.royalties.filter((r: any) => r.bps && r.recipient),
                  bps: r.royalties
                    .map((r: any) => r.bps)
                    .reduce((a: number, b: number) => a + b, 0),
                }
              : null,
            allRoyalties: r.new_royalties ?? null,
            lastBuy: {
              value: r.last_buy_value ? formatEth(r.last_buy_value) : null,
              timestamp: r.last_buy_timestamp,
            },
            floorAsk: {
              id: r.floor_sell_id,
              sourceDomain: sources.get(r.floor_sell_source_id_int)?.domain,
              price: r.floor_sell_id
                ? await getJoiPriceObject(
                    {
                      gross: {
                        amount: r.floor_sell_currency_value ?? r.floor_sell_value,
                        nativeAmount: r.floor_sell_value,
                      },
                    },
                    floorAskCurrency,
                    query.displayCurrency
                  )
                : null,
              maker: r.floor_sell_maker ? fromBuffer(r.floor_sell_maker) : null,
              validFrom: r.floor_sell_valid_from,
              validUntil: r.floor_sell_value ? r.floor_sell_valid_until : null,
              token: r.floor_sell_value && {
                contract: r.floor_sell_token_contract
                  ? fromBuffer(r.floor_sell_token_contract)
                  : null,
                tokenId: r.floor_sell_token_id,
                name: r.floor_sell_token_name,
                image: Assets.getLocalAssetsLink(r.floor_sell_token_image),
              },
            },
            topBid: query.includeTopBid
              ? {
                  id: r.top_buy_id,
                  sourceDomain: r.top_buy_id ? sources.get(r.top_buy_source_id_int)?.domain : null,
                  price: r.top_buy_id
                    ? await getJoiPriceObject(
                        {
                          net: {
                            amount: query.normalizeRoyalties
                              ? r.top_buy_currency_normalized_value ?? r.top_buy_value
                              : r.top_buy_currency_value ?? r.top_buy_value,
                            nativeAmount: query.normalizeRoyalties
                              ? r.top_buy_normalized_value ?? r.top_buy_value
                              : r.top_buy_value,
                          },
                          gross: {
                            amount: r.top_buy_currency_price ?? r.top_buy_price,
                            nativeAmount: r.top_buy_price,
                          },
                        },
                        topBidCurrency,
                        query.displayCurrency
                      )
                    : null,
                  maker: r.top_buy_maker ? fromBuffer(r.top_buy_maker) : null,
                  validFrom: r.top_buy_valid_from,
                  validUntil: r.top_buy_value ? r.top_buy_valid_until : null,
                }
              : undefined,
            rank: {
              "1day": r.day1_rank,
              "7day": r.day7_rank,
              "30day": r.day30_rank,
              allTime: r.all_time_rank,
            },
            volume: {
              "1day": r.day1_volume ? formatEth(r.day1_volume) : null,
              "7day": r.day7_volume ? formatEth(r.day7_volume) : null,
              "30day": r.day30_volume ? formatEth(r.day30_volume) : null,
              allTime: r.all_time_volume ? formatEth(r.all_time_volume) : null,
            },
            volumeChange: {
              "1day": r.day1_volume_change,
              "7day": r.day7_volume_change,
              "30day": r.day30_volume_change,
            },
            floorSale: {
              "1day": r.day1_floor_sell_value ? formatEth(r.day1_floor_sell_value) : null,
              "7day": r.day7_floor_sell_value ? formatEth(r.day7_floor_sell_value) : null,
              "30day": r.day30_floor_sell_value ? formatEth(r.day30_floor_sell_value) : null,
            },
            floorSaleChange: {
              "1day": Number(r.day1_floor_sell_value)
                ? Number(r.floor_sell_value) / Number(r.day1_floor_sell_value)
                : null,
              "7day": Number(r.day7_floor_sell_value)
                ? Number(r.floor_sell_value) / Number(r.day7_floor_sell_value)
                : null,
              "30day": Number(r.day30_floor_sell_value)
                ? Number(r.floor_sell_value) / Number(r.day30_floor_sell_value)
                : null,
            },
            salesCount: query.includeSalesCount
              ? {
                  "1day": r.day_sale_count,
                  "7day": r.week_sale_count,
                  "30day": r.month_sale_count,
                  allTime: r.total_sale_count,
                }
              : undefined,
            collectionBidSupported: Number(r.token_count) <= config.maxTokenSetSize,
            ownerCount: includeOwnerCount ? Number(r.owner_count) : undefined,
            attributes: query.includeAttributes
              ? _.map(_.sortBy(r.attributes, ["rank", "key"]), (attribute) => ({
                  key: attribute.key,
                  kind: attribute.kind,
                  count: Number(attribute.count),
                }))
              : undefined,
            contractKind: r.contract_kind,
            mintedTimestamp: r.minted_timestamp,
          };
        })
      );

      // Pagination

      let continuation: string | null = null;
      if (results.length >= query.limit) {
        const lastCollection = _.last(results);
        if (lastCollection) {
          switch (query.sortBy) {
            case "1DayVolume": {
              continuation = buildContinuation(
                `${lastCollection.day1_volume}_${lastCollection.id}`
              );
              break;
            }

            case "7DayVolume": {
              continuation = buildContinuation(
                `${lastCollection.day7_volume}_${lastCollection.id}`
              );
              break;
            }

            case "30DayVolume": {
              continuation = buildContinuation(
                `${lastCollection.day30_volume}_${lastCollection.id}`
              );
              break;
            }

            case "createdAt": {
              continuation = buildContinuation(
                `${new Date(lastCollection.created_at).toISOString()}_${lastCollection.id}`
              );
              break;
            }

            case "floorAskPrice": {
              continuation = buildContinuation(
                `${lastCollection.floor_sell_value}_${lastCollection.id}`
              );
              break;
            }

            case "allTimeVolume":
            default: {
              continuation = buildContinuation(
                `${lastCollection.all_time_volume}_${lastCollection.id}`
              );
              break;
            }
          }
        }
      }

      return {
        collections,
        continuation: continuation ? continuation : undefined,
      };
    } catch (error) {
      logger.error(`get-collections-${version}-handler`, `Handler failure: ${error}`);
      throw error;
    }
  },
};<|MERGE_RESOLUTION|>--- conflicted
+++ resolved
@@ -362,17 +362,6 @@
                 `;
           }
 
-<<<<<<< HEAD
-          if (collectionResult.owner_count === null) {
-            await collectionRecalcOwnerCount.addToQueue([
-              {
-                context: `get-collections-${version}-handler`,
-                kind: "collectionId",
-                data: { collectionId: collectionResult.id },
-              },
-            ]);
-          }
-=======
           // if (collectionResult.owner_count === null) {
           //   await collectionRecalcOwnerCount.addToQueue([
           //     {
@@ -382,7 +371,6 @@
           //     },
           //   ]);
           // }
->>>>>>> 380fde12
         }
       }
 
