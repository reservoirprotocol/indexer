/* eslint-disable @typescript-eslint/no-explicit-any */

import { redb } from "@/common/db";
import { logger } from "@/common/logger";
import { formatEth, regex } from "@/common/utils";
import { Request, RouteOptions } from "@hapi/hapi";
import Joi from "joi";

import { redis } from "@/common/redis";

const REDIS_EXPIRATION_MINTS = 120; // Assuming an hour, adjust as needed.

import { getTrendingMints } from "@/elasticsearch/indexes/activities";

import { getCollectionsMetadata } from "@/api/endpoints/collections/get-trending-collections/v1";
import {
  ElasticMintResult,
  Metadata,
  MetadataKey,
  Mint,
} from "@/api/endpoints/collections/get-trending-mints/interfaces";
import { JoiPrice, getJoiPriceObject } from "@/common/joi";
import { Sources } from "@/models/sources";
import { Assets } from "@/utils/assets";

const version = "v1";

export const getTrendingMintsV1Options: RouteOptions = {
  description: "Top Trending Mints",
  notes: "Get top trending mints",
  tags: ["api", "mints"],
  plugins: {
    "hapi-swagger": {
      order: 3,
    },
  },
  validate: {
    query: Joi.object({
      period: Joi.string()
        .valid("5m", "10m", "30m", "1h", "2h", "6h", "24h")
        .default("24h")
        .description("Time window to aggregate."),
      type: Joi.string()
        .valid("free", "paid", "any")
        .default("any")
        .description("The type of the mint (free/paid)."),
      limit: Joi.number()
        .integer()
        .min(1)
        .max(50)
        .default(50)
        .description(
          "Amount of items returned in response. Default is 50 and max is 50. Expected to be sorted and filtered on client side."
        ),
      normalizeRoyalties: Joi.boolean()
        .default(false)
        .description("If true, prices will include missing royalties to be added on-top."),
      useNonFlaggedFloorAsk: Joi.boolean()
        .when("normalizeRoyalties", {
          is: Joi.boolean().valid(true),
          then: Joi.valid(false),
        })
        .default(false)
        .description(
          "If true, return the non flagged floor ask. Supported only when `normalizeRoyalties` is false."
        ),
    }),
  },
  response: {
    schema: Joi.object({
      mints: Joi.array().items(
        Joi.object({
          id: Joi.string().description("Collection id"),
          name: Joi.string().allow("", null),
          image: Joi.string().allow("", null),
          banner: Joi.string().allow("", null),
          isSpam: Joi.boolean().default(false),
          openseaVerificationStatus: Joi.string().allow("", null),
          description: Joi.string().allow("", null),
          primaryContract: Joi.string().lowercase().pattern(regex.address),
          contract: Joi.string().lowercase().pattern(regex.address),
          volumePercentChange: Joi.number().unsafe().allow(null),
          countPercentChange: Joi.number().unsafe().allow(null),
          creator: Joi.string().allow("", null),
          onSaleCount: Joi.number().integer(),
          floorAsk: {
            id: Joi.string().allow(null),
            sourceDomain: Joi.string().allow("", null),
            price: JoiPrice.allow(null),
            maker: Joi.string().lowercase().pattern(regex.address).allow(null),
            validFrom: Joi.number().unsafe().allow(null),
            validUntil: Joi.number().unsafe().allow(null),
            token: Joi.object({
              contract: Joi.string().lowercase().pattern(regex.address).allow(null),
              tokenId: Joi.string().pattern(regex.number).allow(null),
              name: Joi.string().allow(null),
              image: Joi.string().allow("", null),
            })
              .allow(null)
              .description("Lowest Ask Price."),
          },
          tokenCount: Joi.number().description("Total tokens within the collection."),
          ownerCount: Joi.number().description("Unique number of owners."),

          createdAt: Joi.date().allow("", null),
          startDate: Joi.date().allow("", null),
          endDate: Joi.date().allow("", null),
          maxSupply: Joi.number().allow(null),
          mintPrice: Joi.string().allow(null),
          sampleImages: Joi.array().items(Joi.string().allow("", null)),
          mintVolume: Joi.number().allow(null),
          mintCount: Joi.number().allow(null),
          sixHourCount: Joi.number().allow(null),
          oneHourCount: Joi.number().allow(null),
          mintType: Joi.string().allow("free", "paid", "", null),
          mintStatus: Joi.string().allow("", null),
          mintStages: Joi.array().items(
            Joi.object({
              stage: Joi.string().allow(null),
              tokenId: Joi.string().pattern(regex.number).allow(null),
              kind: Joi.string().required(),
              price: JoiPrice.allow(null),
              startTime: Joi.number().allow(null),
              endTime: Joi.number().allow(null),
              maxMintsPerWallet: Joi.number().unsafe().allow(null),
            })
          ),

          collectionVolume: Joi.object({
            "1day": Joi.number().unsafe().allow(null),
            "7day": Joi.number().unsafe().allow(null),
            "30day": Joi.number().unsafe().allow(null),
            allTime: Joi.number().unsafe().allow(null),
          }).description("Total volume in given time period."),

          volumeChange: Joi.object({
            "1day": Joi.number().unsafe().allow(null),
            "7day": Joi.number().unsafe().allow(null),
            "30day": Joi.number().unsafe().allow(null),
          }).description(
            "Total volume change X-days vs previous X-days. (e.g. 7day [days 1-7] vs 7day prior [days 8-14]). A value over 1 is a positive gain, under 1 is a negative loss. e.g. 1 means no change; 1.1 means 10% increase; 0.9 means 10% decrease."
          ),
        })
      ),
    }).label(`get-trending-mints${version.toUpperCase()}Response`),
    failAction: (_request, _h, error) => {
      logger.error(`get-trending-mints-${version}-handler`, `Wrong response schema: ${error}`);
      throw error;
    },
  },
  handler: async ({ query }: Request, h) => {
    const { normalizeRoyalties, useNonFlaggedFloorAsk, type, period, limit } = query;
    try {
      const mintingCollections = await getMintingCollections(type);

      if (mintingCollections.length < 1) {
        const response = h.response({ mints: [] });
        return response;
      }

      const trendingMints = await getTrendingMints({
        contracts: mintingCollections.map(({ collection_id }) => collection_id),
        period,
        limit,
      });

      if (trendingMints.length < 0) {
        const response = h.response({ mints: [] });
        return response;
      }

      const collectionsMetadata = await getCollectionsMetadata(trendingMints);

      const mintStages = await getMintStages(Object.keys(collectionsMetadata));

      const mints = await formatCollections(
        mintStages,
        mintingCollections,
        trendingMints,
        collectionsMetadata,
        normalizeRoyalties,
        useNonFlaggedFloorAsk
      );

      const response = h.response({ mints });
      return response;
    } catch (error) {
      logger.error(`get-trending-mints-${version}-handler`, `Handler failure: ${error}`);
      throw error;
    }
  },
};

async function getMintStages(contracts: string[]): Promise<Record<string, Mint["mint_stages"]>> {
  const baseQuery = `
    SELECT collection_id, array_agg(
      json_build_object(
        'stage', collection_mints.stage,
        'tokenId', collection_mints.token_id::TEXT,
        'kind', collection_mints.kind,
        'currency', concat('0x', encode(collection_mints.currency, 'hex')),
        'price', collection_mints.price::TEXT,
        'startTime', floor(extract(epoch from collection_mints.start_time)),
        'endTime', floor(extract(epoch from collection_mints.end_time)),
        'maxMintsPerWallet', collection_mints.max_mints_per_wallet
      )
    ) as mint_stages
    FROM collection_mints
    WHERE collection_mints.collection_id IN (${contracts
      .map((contract) => `'${contract}'`)
      .join(",")})
    GROUP BY collection_id`;

  const result = await redb.manyOrNone<{ collection_id: string; mint_stages: Mint["mint_stages"] }>(
    baseQuery
  );

  const data: Record<string, Mint["mint_stages"]> = {};
  result.forEach((res) => {
    data[res.collection_id] = [...res.mint_stages];
  });

  return data;
}

async function getMintingCollections(type: "paid" | "free" | "any"): Promise<Mint[]> {
  const cacheKey = `minting-collection-cache:v1:${type}`;

  const cachedResult = await redis.get(cacheKey);
  if (cachedResult) {
    return JSON.parse(cachedResult);
  }

  const conditions: string[] = [];
  conditions.push(`kind = 'public'`, `status = 'open'`);
  type && type !== "any" && conditions.push(`price ${type === "free" ? "= 0" : "> 0"}`);

  const whereClause = conditions.length ? `WHERE ${conditions.join(" AND ")}` : "";

  const baseQuery = `
SELECT 
    collection_id, start_time, end_time, created_at, updated_at, max_supply, max_mints_per_wallet, price
FROM 
    collection_mints 
${whereClause}
  `;

  const result = await redb.manyOrNone<Mint>(baseQuery);

  await redis.set(cacheKey, JSON.stringify(result), "EX", REDIS_EXPIRATION_MINTS);

  return result;
}

async function formatCollections(
  mintStages: Record<string, Mint["mint_stages"]>,
  mintingCollections: Mint[],
  collectionsResult: ElasticMintResult[],
  collectionsMetadata: Record<string, Metadata>,
  normalizeRoyalties: boolean,
  useNonFlaggedFloorAsk: boolean
): Promise<any[]> {
  const sources = await Sources.getInstance();

  const collections = await Promise.all(
    collectionsResult.map(async (r) => {
      const mintData = {
        ...mintingCollections.find((c) => c.collection_id == r.id),
        mint_stages: mintStages[r.id],
      };
      const metadata = collectionsMetadata[r.id];
      let floorAsk;
      let prefix = "";

      if (normalizeRoyalties) {
        prefix = "normalized_";
      } else if (useNonFlaggedFloorAsk) {
        prefix = "non_flagged_";
      }

      const floorAskId = metadata[(prefix + "floor_sell_id") as MetadataKey];
      const floorAskValue = metadata[(prefix + "floor_sell_value") as MetadataKey];
      const floorAskCurrency = metadata[(prefix + "floor_sell_currency") as MetadataKey];
      const floorAskSource = metadata[(prefix + "floor_sell_source_id_int") as MetadataKey];
      const floorAskCurrencyValue =
        metadata[(prefix + `${prefix}floor_sell_currency_value`) as MetadataKey];

      if (metadata) {
        floorAsk = {
          id: floorAskId,
          sourceDomain: sources.get(floorAskSource)?.domain,
          price: floorAskId
            ? await getJoiPriceObject(
                {
                  gross: {
                    amount: floorAskCurrencyValue ?? floorAskValue,
                    nativeAmount: floorAskValue || 0,
                  },
                },
                floorAskCurrency
              )
            : null,
        };
      }

      return {
<<<<<<< HEAD
        id: metadata?.contract,
=======
        id: metadata?.id,
>>>>>>> 64e07dd7
        image: metadata?.metadata ? metadata.metadata?.imageUrl : null,
        banner: metadata?.metadata ? metadata.metadata?.bannerImageUrl : null,
        name: metadata ? metadata?.name : "",
        description: metadata?.metadata ? metadata.metadata?.description : null,

        isSpam: Number(metadata.is_spam) > 0,
        onSaleCount: Number(metadata.on_sale_count) || 0,

        volumeChange: {
          "1day": Number(metadata.day1_volume_change),
          "7day": Number(metadata.day7_volume_change),
          "30day": Number(metadata.day30_volume_change),
        },
        collectionVolume: {
          "1day": metadata.day1_volume ? formatEth(metadata.day1_volume) : null,
          "7day": metadata.day7_volume ? formatEth(metadata.day7_volume) : null,
          "30day": metadata.day30_volume ? formatEth(metadata.day30_volume) : null,
          allTime: metadata.all_time_volume ? formatEth(metadata.all_time_volume) : null,
        },

        tokenCount: Number(metadata.token_count || 0),
        ownerCount: Number(metadata.owner_count || 0),
        sampleImages:
          metadata?.sample_images && metadata?.sample_images?.length > 0
            ? Assets.getLocalAssetsLink(metadata?.sample_images)
            : [],
        mintType: Number(mintData?.price) > 0 ? "paid" : "free",
        mintPrice: mintData?.price,
        maxSupply: Number.isSafeInteger(Number(mintData?.max_supply))
          ? Number(mintData?.max_supply)
          : null,
        createdAt: mintData?.created_at && new Date(mintData?.created_at).toISOString(),
        startDate: mintData?.start_time && new Date(mintData?.start_time).toISOString(),
        endDate: mintData?.end_time && new Date(mintData?.end_time).toISOString(),
        mintCount: r?.mintCount || 0,
        sixHourCount: r.sixHourResult?.mintCount || 0,
        oneHourCount: r.oneHourResult?.mintCount || 0,
        mintVolume: r.volume,
        openseaVerificationStatus: metadata?.metadata?.openseaVerificationStatus || null,
        mintStages:
          mintData.mint_stages.length > 0
            ? await Promise.all(
                mintData.mint_stages.map(async (m: Mint["mint_stages"][0]) => {
                  return {
                    stage: m?.stage || null,
                    kind: m?.kind || null,
                    tokenId: m?.tokenId || null,
                    price: m?.price
                      ? await getJoiPriceObject({ gross: { amount: m.price } }, m.currency)
                      : null,
                    startTime: m?.startTime ? m?.startTime : null,
                    endTime: m?.endTime ? m?.endTime : null,
                    maxMintsPerWallet: m?.maxMintsPerWallet || null,
                  };
                })
              )
            : [],

        floorAsk,
      };
    })
  );

  return collections;
}<|MERGE_RESOLUTION|>--- conflicted
+++ resolved
@@ -304,11 +304,7 @@
       }
 
       return {
-<<<<<<< HEAD
-        id: metadata?.contract,
-=======
         id: metadata?.id,
->>>>>>> 64e07dd7
         image: metadata?.metadata ? metadata.metadata?.imageUrl : null,
         banner: metadata?.metadata ? metadata.metadata?.bannerImageUrl : null,
         name: metadata ? metadata?.name : "",
