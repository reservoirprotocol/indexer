/* eslint-disable @typescript-eslint/no-explicit-any */

import { redb } from "@/common/db";
import { logger } from "@/common/logger";
import { formatEth, regex } from "@/common/utils";
import { Request, RouteOptions } from "@hapi/hapi";
import Joi from "joi";

import { redis } from "@/common/redis";

<<<<<<< HEAD
const REDIS_EXPIRATION_MINTS = 1800; // 30 minutes
=======
const REDIS_EXPIRATION_MINTS = 60 * 60 * 1000; // Assuming an hour, adjust as needed.
>>>>>>> 839de000

import { getTrendingMints } from "@/elasticsearch/indexes/activities";

import { getCollectionsMetadata } from "@/api/endpoints/collections/get-trending-collections/v1";
import {
  ElasticMintResult,
  Metadata,
  MetadataKey,
  Mint,
} from "@/api/endpoints/collections/get-trending-mints/interfaces";
import { JoiPrice, getJoiPriceObject } from "@/common/joi";
import { Sources } from "@/models/sources";
import { Assets } from "@/utils/assets";

const version = "v1";

export const getTrendingMintsV1Options: RouteOptions = {
  cache: {
    expiresIn: 60 * 1000,
    privacy: "public",
  },
  description: "Top Trending Mints",
  notes: "Get top trending mints",
  tags: ["api", "Collections"],
  plugins: {
    "hapi-swagger": {
      order: 3,
    },
  },
  validate: {
    query: Joi.object({
      period: Joi.string()
        .valid("5m", "10m", "30m", "1h", "2h", "6h", "24h")
        .default("24h")
        .description("Time window to aggregate."),
      type: Joi.string()
        .valid("free", "paid", "any")
        .default("any")
        .description("The type of the mint (free/paid)."),
      limit: Joi.number()
        .integer()
        .min(1)
        .max(50)
        .default(50)
        .description(
          "Amount of items returned in response. Default is 50 and max is 50. Expected to be sorted and filtered on client side."
        ),
      normalizeRoyalties: Joi.boolean()
        .default(false)
        .description("If true, prices will include missing royalties to be added on-top."),
      useNonFlaggedFloorAsk: Joi.boolean()
        .when("normalizeRoyalties", {
          is: Joi.boolean().valid(true),
          then: Joi.valid(false),
        })
        .default(false)
        .description(
          "If true, return the non flagged floor ask. Supported only when `normalizeRoyalties` is false."
        ),
    }),
  },
  response: {
    schema: Joi.object({
      mints: Joi.array().items(
        Joi.object({
          id: Joi.string().description("Collection id"),
          name: Joi.string().allow("", null),
          image: Joi.string().allow("", null),
          banner: Joi.string().allow("", null),
          isSpam: Joi.boolean().default(false),
          openseaVerificationStatus: Joi.string().allow("", null),
          description: Joi.string().allow("", null),
          primaryContract: Joi.string().lowercase().pattern(regex.address),
          contract: Joi.string().lowercase().pattern(regex.address),
          volumePercentChange: Joi.number().unsafe().allow(null),
          countPercentChange: Joi.number().unsafe().allow(null),
          creator: Joi.string().allow("", null),
          onSaleCount: Joi.number().integer(),
          floorAsk: {
            id: Joi.string().allow(null),
            sourceDomain: Joi.string().allow("", null),
            price: JoiPrice.allow(null),
            maker: Joi.string().lowercase().pattern(regex.address).allow(null),
            validFrom: Joi.number().unsafe().allow(null),
            validUntil: Joi.number().unsafe().allow(null),
            token: Joi.object({
              contract: Joi.string().lowercase().pattern(regex.address).allow(null),
              tokenId: Joi.string().pattern(regex.number).allow(null),
              name: Joi.string().allow(null),
              image: Joi.string().allow("", null),
            })
              .allow(null)
              .description("Lowest Ask Price."),
          },
          tokenCount: Joi.number().description("Total tokens within the collection."),
          ownerCount: Joi.number().description("Unique number of owners."),

          createdAt: Joi.date().allow("", null),
          startDate: Joi.date().allow("", null),
          endDate: Joi.date().allow("", null),
          maxSupply: Joi.number().allow(null),
          mintPrice: Joi.string().allow(null),
          sampleImages: Joi.array().items(Joi.string().allow("", null)),
          mintVolume: Joi.number().allow(null),
          mintCount: Joi.number().allow(null),
          sixHourCount: Joi.number().allow(null),
          oneHourCount: Joi.number().allow(null),
          mintType: Joi.string().allow("free", "paid", "", null),
          mintStandard: Joi.string().allow("", null),
          mintStatus: Joi.string().allow("", null),
          mintStages: Joi.array().items(
            Joi.object({
              stage: Joi.string().allow(null),
              tokenId: Joi.string().pattern(regex.number).allow(null),
              kind: Joi.string().required(),
              price: JoiPrice.allow(null),
              startTime: Joi.number().allow(null),
              endTime: Joi.number().allow(null),
              maxMintsPerWallet: Joi.number().unsafe().allow(null),
            })
          ),

          collectionVolume: Joi.object({
            "1day": Joi.number().unsafe().allow(null),
            "7day": Joi.number().unsafe().allow(null),
            "30day": Joi.number().unsafe().allow(null),
            allTime: Joi.number().unsafe().allow(null),
          }).description("Total volume in given time period."),

          volumeChange: Joi.object({
            "1day": Joi.number().unsafe().allow(null),
            "7day": Joi.number().unsafe().allow(null),
            "30day": Joi.number().unsafe().allow(null),
          }).description(
            "Total volume change X-days vs previous X-days. (e.g. 7day [days 1-7] vs 7day prior [days 8-14]). A value over 1 is a positive gain, under 1 is a negative loss. e.g. 1 means no change; 1.1 means 10% increase; 0.9 means 10% decrease."
          ),
        })
      ),
    }).label(`get-trending-mints${version.toUpperCase()}Response`),
    failAction: (_request, _h, error) => {
      logger.error(`get-trending-mints-${version}-handler`, `Wrong response schema: ${error}`);
      throw error;
    },
  },
  handler: async ({ query }: Request, h) => {
    const { normalizeRoyalties, useNonFlaggedFloorAsk, type, period, limit } = query;
    try {
      const mintingCollections = await getMintingCollections(type);

      if (mintingCollections.length < 1) {
        const response = h.response({ mints: [] });
        return response;
      }

      const trendingMints = await getTrendingMints({
        contracts: mintingCollections.map(({ collection_id }) => collection_id),
        period,
        limit,
      });

      if (trendingMints.length < 1) {
        const response = h.response({ mints: [] });
        return response;
      }

      const collectionsMetadata = await getCollectionsMetadata(trendingMints);

      const mintStages = await getMintStages(Object.keys(collectionsMetadata));

      const mints = await formatCollections(
        mintStages,
        mintingCollections,
        trendingMints,
        collectionsMetadata,
        normalizeRoyalties,
        useNonFlaggedFloorAsk
      );

      const response = h.response({ mints });
      return response;
    } catch (error) {
      logger.error(`get-trending-mints-${version}-handler`, `Handler failure: ${error}`);
      throw error;
    }
  },
};

async function getMintStages(contracts: string[]): Promise<Record<string, Mint["mint_stages"]>> {
  const baseQuery = `
    SELECT collection_id, array_agg(
      json_build_object(
        'stage', collection_mints.stage,
        'tokenId', collection_mints.token_id::TEXT,
        'kind', collection_mints.kind,
        'currency', concat('0x', encode(collection_mints.currency, 'hex')),
        'price', collection_mints.price::TEXT,
        'startTime', floor(extract(epoch from collection_mints.start_time)),
        'endTime', floor(extract(epoch from collection_mints.end_time)),
        'maxMintsPerWallet', collection_mints.max_mints_per_wallet
      )
    ) as mint_stages
    FROM collection_mints
    WHERE collection_mints.collection_id IN (${contracts
      .map((contract) => `'${contract}'`)
      .join(",")})
    GROUP BY collection_id`;

  const result = await redb.manyOrNone<{ collection_id: string; mint_stages: Mint["mint_stages"] }>(
    baseQuery
  );

  const data: Record<string, Mint["mint_stages"]> = {};
  result.forEach((res) => {
    data[res.collection_id] = [...res.mint_stages];
  });

  return data;
}

async function getMintingCollections(type: "paid" | "free" | "any"): Promise<Mint[]> {
  const cacheKey = `minting-collection-cache:v1:${type}`;

  const cachedResult = await redis.get(cacheKey);
  if (cachedResult) {
    return JSON.parse(cachedResult);
  }

  const conditions: string[] = [];
  conditions.push(`kind = 'public'`, `status = 'open'`);
  type && type !== "any" && conditions.push(`price ${type === "free" ? "= 0" : "> 0"}`);

  const whereClause = conditions.length ? `WHERE ${conditions.join(" AND ")}` : "";

  const baseQuery = `
  SELECT 
    mints.collection_id, 
    start_time, 
    end_time, 
    created_at, 
    updated_at, 
    max_supply, 
    max_mints_per_wallet, 
    price, 
    standard
FROM 
    collection_mints mints 
LEFT JOIN 
    collection_mint_standards 
ON 
    collection_mint_standards.collection_id = mints.collection_id
${whereClause} 
LIMIT 50000;
  `;

  const result = await redb.manyOrNone<Mint>(baseQuery);

  await redis.set(cacheKey, JSON.stringify(result), "PX", REDIS_EXPIRATION_MINTS);

  return result;
}

async function formatCollections(
  mintStages: Record<string, Mint["mint_stages"]>,
  mintingCollections: Mint[],
  collectionsResult: ElasticMintResult[],
  collectionsMetadata: Record<string, Metadata>,
  normalizeRoyalties: boolean,
  useNonFlaggedFloorAsk: boolean
): Promise<any[]> {
  const sources = await Sources.getInstance();

  const collections = await Promise.all(
    collectionsResult.map(async (r) => {
      const mintData = {
        ...mintingCollections.find((c) => c.collection_id == r.id),
        mint_stages: mintStages[r.id],
      };
      const metadata = collectionsMetadata[r.id];
      let floorAsk;
      let prefix = "";

      if (normalizeRoyalties) {
        prefix = "normalized_";
      } else if (useNonFlaggedFloorAsk) {
        prefix = "non_flagged_";
      }

      const floorAskId = metadata[(prefix + "floor_sell_id") as MetadataKey];
      const floorAskValue = metadata[(prefix + "floor_sell_value") as MetadataKey];
      const floorAskCurrency = metadata[(prefix + "floor_sell_currency") as MetadataKey];
      const floorAskSource = metadata[(prefix + "floor_sell_source_id_int") as MetadataKey];
      const floorAskCurrencyValue =
        metadata[(prefix + `${prefix}floor_sell_currency_value`) as MetadataKey];

      if (metadata) {
        floorAsk = {
          id: floorAskId,
          sourceDomain: sources.get(floorAskSource)?.domain,
          price: floorAskId
            ? await getJoiPriceObject(
                {
                  gross: {
                    amount: floorAskCurrencyValue ?? floorAskValue,
                    nativeAmount: floorAskValue || 0,
                  },
                },
                floorAskCurrency
              )
            : null,
        };
      }

      return {
        id: metadata?.id,
        image:
          metadata?.metadata?.imageUrl ??
          (metadata?.sample_images?.length
            ? Assets.getResizedImageURLs(metadata.sample_images[0])
            : null),
        banner: metadata?.metadata ? metadata.metadata?.bannerImageUrl : null,
        name: metadata ? metadata?.name : "",
        description: metadata?.metadata ? metadata.metadata?.description : null,

        isSpam: Number(metadata.is_spam) > 0,
        onSaleCount: Number(metadata.on_sale_count) || 0,

        volumeChange: {
          "1day": Number(metadata.day1_volume_change),
          "7day": Number(metadata.day7_volume_change),
          "30day": Number(metadata.day30_volume_change),
        },
        collectionVolume: {
          "1day": metadata.day1_volume ? formatEth(metadata.day1_volume) : null,
          "7day": metadata.day7_volume ? formatEth(metadata.day7_volume) : null,
          "30day": metadata.day30_volume ? formatEth(metadata.day30_volume) : null,
          allTime: metadata.all_time_volume ? formatEth(metadata.all_time_volume) : null,
        },

        tokenCount: Number(metadata.token_count || 0),
        ownerCount: Number(metadata.owner_count || 0),
        sampleImages:
          metadata?.sample_images && metadata?.sample_images?.length > 0
            ? Assets.getResizedImageURLs(metadata?.sample_images)
            : [],
        mintType: Number(mintData?.price) > 0 ? "paid" : "free",
        mintPrice: mintData?.price,
        maxSupply: Number.isSafeInteger(Number(mintData?.max_supply))
          ? Number(mintData?.max_supply)
          : null,
        mintStandard: mintData?.standard || "unknown",
        createdAt: mintData?.created_at && new Date(mintData?.created_at).toISOString(),
        startDate: mintData?.start_time && new Date(mintData?.start_time).toISOString(),
        endDate: mintData?.end_time && new Date(mintData?.end_time).toISOString(),
        mintCount: r?.mintCount || 0,
        sixHourCount: r.sixHourResult?.mintCount || 0,
        oneHourCount: r.oneHourResult?.mintCount || 0,
        mintVolume: r.volume,
        openseaVerificationStatus: metadata?.metadata?.openseaVerificationStatus || null,
        mintStages:
          mintData?.mint_stages?.length > 0
            ? await Promise.all(
                mintData.mint_stages.map(async (m: Mint["mint_stages"][0]) => {
                  return {
                    stage: m?.stage || null,
                    kind: m?.kind || null,
                    tokenId: m?.tokenId || null,
                    price: m?.price
                      ? await getJoiPriceObject({ gross: { amount: m.price } }, m.currency)
                      : null,
                    startTime: m?.startTime ? m?.startTime : null,
                    endTime: m?.endTime ? m?.endTime : null,
                    maxMintsPerWallet: m?.maxMintsPerWallet || null,
                  };
                })
              )
            : [],

        floorAsk,
      };
    })
  );

  return collections;
}<|MERGE_RESOLUTION|>--- conflicted
+++ resolved
@@ -8,11 +8,7 @@
 
 import { redis } from "@/common/redis";
 
-<<<<<<< HEAD
-const REDIS_EXPIRATION_MINTS = 1800; // 30 minutes
-=======
 const REDIS_EXPIRATION_MINTS = 60 * 60 * 1000; // Assuming an hour, adjust as needed.
->>>>>>> 839de000
 
 import { getTrendingMints } from "@/elasticsearch/indexes/activities";
 
