/* eslint-disable @typescript-eslint/no-explicit-any */

import { redb } from "@/common/db";
import { logger } from "@/common/logger";
import { formatEth, regex } from "@/common/utils";
import { Request, RouteOptions } from "@hapi/hapi";
import Joi from "joi";

import { redis } from "@/common/redis";

const REDIS_EXPIRATION_MINTS = 1800; // 30 minutes

import { getTrendingMints } from "@/elasticsearch/indexes/activities";

import { getCollectionsMetadata } from "@/api/endpoints/collections/get-trending-collections/v1";
import {
  ElasticMintResult,
  Metadata,
  MetadataKey,
  Mint,
} from "@/api/endpoints/collections/get-trending-mints/interfaces";
import { JoiPrice, getJoiPriceObject } from "@/common/joi";
import { Sources } from "@/models/sources";
import { Assets } from "@/utils/assets";

const version = "v1";

export const getTrendingMintsV1Options: RouteOptions = {
  cache: {
    expiresIn: 60 * 1000,
    privacy: "public",
  },
  description: "Top Trending Mints",
  notes: "Get top trending mints",
  tags: ["api", "Collections"],
  plugins: {
    "hapi-swagger": {
      order: 3,
    },
  },
  validate: {
    query: Joi.object({
      period: Joi.string()
        .valid("5m", "10m", "30m", "1h", "2h", "6h", "24h")
        .default("24h")
        .description("Time window to aggregate."),
      type: Joi.string()
        .valid("free", "paid", "any")
        .default("any")
        .description("The type of the mint (free/paid)."),
      limit: Joi.number()
        .integer()
        .min(1)
        .max(50)
        .default(50)
        .description(
          "Amount of items returned in response. Default is 50 and max is 50. Expected to be sorted and filtered on client side."
        ),
      normalizeRoyalties: Joi.boolean()
        .default(false)
        .description("If true, prices will include missing royalties to be added on-top."),
      useNonFlaggedFloorAsk: Joi.boolean()
        .when("normalizeRoyalties", {
          is: Joi.boolean().valid(true),
          then: Joi.valid(false),
        })
        .default(false)
        .description(
          "If true, return the non flagged floor ask. Supported only when `normalizeRoyalties` is false."
        ),
    }),
  },
  response: {
    schema: Joi.object({
      mints: Joi.array().items(
        Joi.object({
          id: Joi.string().description("Collection id"),
          name: Joi.string().allow("", null),
          image: Joi.string().allow("", null),
          banner: Joi.string().allow("", null),
          isSpam: Joi.boolean().default(false),
          openseaVerificationStatus: Joi.string().allow("", null),
          description: Joi.string().allow("", null),
          primaryContract: Joi.string().lowercase().pattern(regex.address),
          contract: Joi.string().lowercase().pattern(regex.address),
          volumePercentChange: Joi.number().unsafe().allow(null),
          countPercentChange: Joi.number().unsafe().allow(null),
          creator: Joi.string().allow("", null),
          onSaleCount: Joi.number().integer(),
          floorAsk: {
            id: Joi.string().allow(null),
            sourceDomain: Joi.string().allow("", null),
            price: JoiPrice.allow(null),
            maker: Joi.string().lowercase().pattern(regex.address).allow(null),
            validFrom: Joi.number().unsafe().allow(null),
            validUntil: Joi.number().unsafe().allow(null),
            token: Joi.object({
              contract: Joi.string().lowercase().pattern(regex.address).allow(null),
              tokenId: Joi.string().pattern(regex.number).allow(null),
              name: Joi.string().allow(null),
              image: Joi.string().allow("", null),
            })
              .allow(null)
              .description("Lowest Ask Price."),
          },
          tokenCount: Joi.number().description("Total tokens within the collection."),
          ownerCount: Joi.number().description("Unique number of owners."),

          createdAt: Joi.date().allow("", null),
          startDate: Joi.date().allow("", null),
          endDate: Joi.date().allow("", null),
          maxSupply: Joi.number().allow(null),
          mintPrice: Joi.string().allow(null),
          sampleImages: Joi.array().items(Joi.string().allow("", null)),
          mintVolume: Joi.number().allow(null),
          mintCount: Joi.number().allow(null),
          sixHourCount: Joi.number().allow(null),
          oneHourCount: Joi.number().allow(null),
          mintType: Joi.string().allow("free", "paid", "", null),
          mintStandard: Joi.string().allow("", null),
          mintStatus: Joi.string().allow("", null),
          mintStages: Joi.array().items(
            Joi.object({
              stage: Joi.string().allow(null),
              tokenId: Joi.string().pattern(regex.number).allow(null),
              kind: Joi.string().required(),
              price: JoiPrice.allow(null),
              startTime: Joi.number().allow(null),
              endTime: Joi.number().allow(null),
              maxMintsPerWallet: Joi.number().unsafe().allow(null),
            })
          ),

          collectionVolume: Joi.object({
            "1day": Joi.number().unsafe().allow(null),
            "7day": Joi.number().unsafe().allow(null),
            "30day": Joi.number().unsafe().allow(null),
            allTime: Joi.number().unsafe().allow(null),
          }).description("Total volume in given time period."),

          volumeChange: Joi.object({
            "1day": Joi.number().unsafe().allow(null),
            "7day": Joi.number().unsafe().allow(null),
            "30day": Joi.number().unsafe().allow(null),
          }).description(
            "Total volume change X-days vs previous X-days. (e.g. 7day [days 1-7] vs 7day prior [days 8-14]). A value over 1 is a positive gain, under 1 is a negative loss. e.g. 1 means no change; 1.1 means 10% increase; 0.9 means 10% decrease."
          ),
        })
      ),
    }).label(`get-trending-mints${version.toUpperCase()}Response`),
    failAction: (_request, _h, error) => {
      logger.error(`get-trending-mints-${version}-handler`, `Wrong response schema: ${error}`);
      throw error;
    },
  },
  handler: async ({ query }: Request, h) => {
    const { normalizeRoyalties, useNonFlaggedFloorAsk, type, period, limit } = query;
    try {
      const mintingCollections = await getMintingCollections(type);

      if (mintingCollections.length < 1) {
        const response = h.response({ mints: [] });
        return response;
      }

      const trendingMints = await getTrendingMints({
        contracts: mintingCollections.map(({ collection_id }) => collection_id),
        period,
        limit,
      });

<<<<<<< HEAD
      if (trendingMints.length === 0) {
=======
      if (trendingMints.length < 1) {
>>>>>>> 0a6b69c6
        const response = h.response({ mints: [] });
        return response;
      }

      const collectionsMetadata = await getCollectionsMetadata(trendingMints);

      const mintStages = await getMintStages(Object.keys(collectionsMetadata));

      const mints = await formatCollections(
        mintStages,
        mintingCollections,
        trendingMints,
        collectionsMetadata,
        normalizeRoyalties,
        useNonFlaggedFloorAsk
      );

      const response = h.response({ mints });
      return response;
    } catch (error) {
      logger.error(`get-trending-mints-${version}-handler`, `Handler failure: ${error}`);
      throw error;
    }
  },
};

async function getMintStages(contracts: string[]): Promise<Record<string, Mint["mint_stages"]>> {
  const baseQuery = `
    SELECT collection_id, array_agg(
      json_build_object(
        'stage', collection_mints.stage,
        'tokenId', collection_mints.token_id::TEXT,
        'kind', collection_mints.kind,
        'currency', concat('0x', encode(collection_mints.currency, 'hex')),
        'price', collection_mints.price::TEXT,
        'startTime', floor(extract(epoch from collection_mints.start_time)),
        'endTime', floor(extract(epoch from collection_mints.end_time)),
        'maxMintsPerWallet', collection_mints.max_mints_per_wallet
      )
    ) as mint_stages
    FROM collection_mints
    WHERE collection_mints.collection_id IN (${contracts
      .map((contract) => `'${contract}'`)
      .join(",")})
    GROUP BY collection_id`;

  const result = await redb.manyOrNone<{ collection_id: string; mint_stages: Mint["mint_stages"] }>(
    baseQuery
  );

  const data: Record<string, Mint["mint_stages"]> = {};
  result.forEach((res) => {
    data[res.collection_id] = [...res.mint_stages];
  });

  return data;
}

async function getMintingCollections(type: "paid" | "free" | "any"): Promise<Mint[]> {
  const cacheKey = `minting-collection-cache:v1:${type}`;

  const cachedResult = await redis.get(cacheKey);
  if (cachedResult) {
    return JSON.parse(cachedResult);
  }

  const conditions: string[] = [];
  conditions.push(`kind = 'public'`, `status = 'open'`);
  type && type !== "any" && conditions.push(`price ${type === "free" ? "= 0" : "> 0"}`);

  const whereClause = conditions.length ? `WHERE ${conditions.join(" AND ")}` : "";

  const baseQuery = `
  SELECT 
    mints.collection_id, 
    start_time, 
    end_time, 
    created_at, 
    updated_at, 
    max_supply, 
    max_mints_per_wallet, 
    price, 
    standard
FROM 
    collection_mints mints 
LEFT JOIN 
    collection_mint_standards 
ON 
    collection_mint_standards.collection_id = mints.collection_id
${whereClause} 
LIMIT 50000;
  `;

  const result = await redb.manyOrNone<Mint>(baseQuery);

  await redis.set(cacheKey, JSON.stringify(result), "EX", REDIS_EXPIRATION_MINTS);

  return result;
}

async function formatCollections(
  mintStages: Record<string, Mint["mint_stages"]>,
  mintingCollections: Mint[],
  collectionsResult: ElasticMintResult[],
  collectionsMetadata: Record<string, Metadata>,
  normalizeRoyalties: boolean,
  useNonFlaggedFloorAsk: boolean
): Promise<any[]> {
  const sources = await Sources.getInstance();

  const collections = await Promise.all(
    collectionsResult.map(async (r) => {
      const mintData = {
        ...mintingCollections.find((c) => c.collection_id == r.id),
        mint_stages: mintStages[r.id],
      };
      const metadata = collectionsMetadata[r.id];
      let floorAsk;
      let prefix = "";

      if (normalizeRoyalties) {
        prefix = "normalized_";
      } else if (useNonFlaggedFloorAsk) {
        prefix = "non_flagged_";
      }

      const floorAskId = metadata[(prefix + "floor_sell_id") as MetadataKey];
      const floorAskValue = metadata[(prefix + "floor_sell_value") as MetadataKey];
      const floorAskCurrency = metadata[(prefix + "floor_sell_currency") as MetadataKey];
      const floorAskSource = metadata[(prefix + "floor_sell_source_id_int") as MetadataKey];
      const floorAskCurrencyValue =
        metadata[(prefix + `${prefix}floor_sell_currency_value`) as MetadataKey];

      if (metadata) {
        floorAsk = {
          id: floorAskId,
          sourceDomain: sources.get(floorAskSource)?.domain,
          price: floorAskId
            ? await getJoiPriceObject(
                {
                  gross: {
                    amount: floorAskCurrencyValue ?? floorAskValue,
                    nativeAmount: floorAskValue || 0,
                  },
                },
                floorAskCurrency
              )
            : null,
        };
      }

      return {
        id: metadata?.id,
        image:
          metadata?.metadata?.imageUrl ??
          (metadata?.sample_images?.length
            ? Assets.getResizedImageURLs(metadata.sample_images[0])
            : null),
        banner: metadata?.metadata ? metadata.metadata?.bannerImageUrl : null,
        name: metadata ? metadata?.name : "",
        description: metadata?.metadata ? metadata.metadata?.description : null,

        isSpam: Number(metadata.is_spam) > 0,
        onSaleCount: Number(metadata.on_sale_count) || 0,

        volumeChange: {
          "1day": Number(metadata.day1_volume_change),
          "7day": Number(metadata.day7_volume_change),
          "30day": Number(metadata.day30_volume_change),
        },
        collectionVolume: {
          "1day": metadata.day1_volume ? formatEth(metadata.day1_volume) : null,
          "7day": metadata.day7_volume ? formatEth(metadata.day7_volume) : null,
          "30day": metadata.day30_volume ? formatEth(metadata.day30_volume) : null,
          allTime: metadata.all_time_volume ? formatEth(metadata.all_time_volume) : null,
        },

        tokenCount: Number(metadata.token_count || 0),
        ownerCount: Number(metadata.owner_count || 0),
        sampleImages:
          metadata?.sample_images && metadata?.sample_images?.length > 0
            ? Assets.getResizedImageURLs(metadata?.sample_images)
            : [],
        mintType: Number(mintData?.price) > 0 ? "paid" : "free",
        mintPrice: mintData?.price,
        maxSupply: Number.isSafeInteger(Number(mintData?.max_supply))
          ? Number(mintData?.max_supply)
          : null,
        mintStandard: mintData?.standard || "unknown",
        createdAt: mintData?.created_at && new Date(mintData?.created_at).toISOString(),
        startDate: mintData?.start_time && new Date(mintData?.start_time).toISOString(),
        endDate: mintData?.end_time && new Date(mintData?.end_time).toISOString(),
        mintCount: r?.mintCount || 0,
        sixHourCount: r.sixHourResult?.mintCount || 0,
        oneHourCount: r.oneHourResult?.mintCount || 0,
        mintVolume: r.volume,
        openseaVerificationStatus: metadata?.metadata?.openseaVerificationStatus || null,
        mintStages:
          mintData?.mint_stages?.length > 0
            ? await Promise.all(
                mintData.mint_stages.map(async (m: Mint["mint_stages"][0]) => {
                  return {
                    stage: m?.stage || null,
                    kind: m?.kind || null,
                    tokenId: m?.tokenId || null,
                    price: m?.price
                      ? await getJoiPriceObject({ gross: { amount: m.price } }, m.currency)
                      : null,
                    startTime: m?.startTime ? m?.startTime : null,
                    endTime: m?.endTime ? m?.endTime : null,
                    maxMintsPerWallet: m?.maxMintsPerWallet || null,
                  };
                })
              )
            : [],

        floorAsk,
      };
    })
  );

  return collections;
}<|MERGE_RESOLUTION|>--- conflicted
+++ resolved
@@ -169,11 +169,7 @@
         limit,
       });
 
-<<<<<<< HEAD
-      if (trendingMints.length === 0) {
-=======
       if (trendingMints.length < 1) {
->>>>>>> 0a6b69c6
         const response = h.response({ mints: [] });
         return response;
       }
