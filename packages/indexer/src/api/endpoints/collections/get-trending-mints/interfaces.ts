/* eslint-disable @typescript-eslint/no-explicit-any */
export interface Mint {
  collection_id: string;
  kind: string;
  status: string;
  mint_stages: {
    stage: string;
    tokenId: number;
    kind: string;
    currency: string;
    price: string;
    startTime: null;
    endTime: null;
    maxMintsPerWallet: number;
  }[];
  details: {
    tx: {
      to: string;
      data: {
        params: {
          kind: string;
          abiType: string;
        }[];
        signature: string;
      };
    };
  };
  currency: {
    type: string;
    data: number[];
  };
  price: string;
  stage: string;
  max_mints_per_wallet: number;
  start_time: string;
  end_time: string;
  created_at: string;
  updated_at: string;
  max_supply: string;
  token_id: string;
  allowlist_id: string;
  id: string;
}

export interface Metadata {
  id: string;
  day1_volume: number;
  day7_volume: number;
  day30_volume: number;
<<<<<<< HEAD
  sample_images: string[];
=======
  sample_images?: string[];
>>>>>>> ed0de764
  on_sale_count: number;
  name: string;
  is_spam: number | null;
  contract: {
    type: string;
    data: number[];
  };
  mint_stages: {
    stage: string;
    tokenId: number;
    kind: string;
    currency: string;
    price: string;
    startTime: null;
    endTime: null;
    maxMintsPerWallet: number;
  }[];
  creator: string;
  token_count: number;
  owner_count: number;
  day1_volume_change: unknown;
  day7_volume_change: unknown;
  day30_volume_change: unknown;
  all_time_volume: string;
  metadata: {
    imageUrl: string;
    bannerImageUrl: string;
    description: string;
    openseaVerificationStatus: string;
  };
  non_flagged_floor_sell_id: string;
  non_flagged_floor_sell_value: string;
  non_flagged_floor_sell_maker: {
    type: string;
    data: number[];
  };
  non_flagged_floor_sell_valid_between: string;
  non_flagged_floor_sell_source_id_int: number;
  floor_sell_id: string;
  floor_sell_value: string;
  floor_sell_maker: {
    type: string;
    data: number[];
  };
  floor_sell_valid_between: string;
  floor_sell_source_id_int: number;
  normalized_floor_sell_id: string;
  normalized_floor_sell_value: string;
  normalized_floor_sell_maker: {
    type: string;
    data: number[];
  };
  normalized_floor_sell_valid_between: string;
  normalized_floor_sell_source_id_int: number;
  top_buy_id: string;
  top_buy_value: string;
  top_buy_maker: string;
  top_buy_valid_between: any;
  top_buy_source_id_int: any;
}

export interface ElasticMintResult {
  volume: number;
  mintCount: number;
  countLast6Hours: number;
  countLast1Hours: number;
  id: string;
}

export type MetadataKey = keyof Metadata;<|MERGE_RESOLUTION|>--- conflicted
+++ resolved
@@ -47,11 +47,7 @@
   day1_volume: number;
   day7_volume: number;
   day30_volume: number;
-<<<<<<< HEAD
-  sample_images: string[];
-=======
   sample_images?: string[];
->>>>>>> ed0de764
   on_sale_count: number;
   name: string;
   is_spam: number | null;
