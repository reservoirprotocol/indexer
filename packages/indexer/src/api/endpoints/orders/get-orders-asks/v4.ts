--- conflicted
+++ resolved
@@ -16,7 +16,6 @@
   getJoiDynamicPricingObject,
 } from "@/common/joi";
 import {
-  bn,
   buildContinuation,
   fromBuffer,
   getNetAmount,
@@ -154,14 +153,7 @@
           validUntil: Joi.number().required(),
           quantityFilled: Joi.number().unsafe(),
           quantityRemaining: Joi.number().unsafe(),
-<<<<<<< HEAD
-          dynamicPricing: Joi.object({
-            kind: Joi.string().valid("dutch", "pool"),
-            data: Joi.object(),
-          }),
-=======
           dynamicPricing: JoiDynamicPrice.allow(null),
->>>>>>> 3960c869
           criteria: JoiOrderCriteria.allow(null),
           status: Joi.string(),
           source: Joi.object().allow(null),
@@ -511,79 +503,6 @@
           source = sources.get(Number(r.source_id_int));
         }
 
-        // Use default currencies for backwards compatibility with entries
-        // that don't have the currencies cached in the tokens table
-        const floorAskCurrency = r.currency
-          ? fromBuffer(r.currency)
-          : Sdk.Common.Addresses.Eth[config.chainId];
-
-        let dynamicPricing = undefined;
-        if (query.includeDynamicPricing) {
-          // Add missing royalties on top of the raw prices
-          const missingRoyalties = query.normalizeRoyalties
-            ? ((r.missing_royalties ?? []) as any[])
-                .map((mr: any) => bn(mr.amount))
-                .reduce((a, b) => a.add(b), bn(0))
-            : bn(0);
-
-          if (r.dynamic && r.kind === "seaport") {
-            const order = new Sdk.Seaport.Order(config.chainId, r.raw_data);
-
-            // Dutch auction
-            dynamicPricing = {
-              kind: "dutch",
-              data: {
-                price: {
-                  start: await getJoiPriceObject(
-                    {
-                      gross: {
-                        amount: bn(order.getMatchingPrice(order.params.startTime))
-                          .add(missingRoyalties)
-                          .toString(),
-                      },
-                    },
-                    floorAskCurrency
-                  ),
-                  end: await getJoiPriceObject(
-                    {
-                      gross: {
-                        amount: bn(order.getMatchingPrice(order.params.endTime))
-                          .add(missingRoyalties)
-                          .toString(),
-                      },
-                    },
-                    floorAskCurrency
-                  ),
-                },
-                time: {
-                  start: order.params.startTime,
-                  end: order.params.endTime,
-                },
-              },
-            };
-          } else if (r.kind === "sudoswap") {
-            // Pool orders
-            dynamicPricing = {
-              kind: "pool",
-              data: {
-                pool: r.raw_data.pair,
-                prices: await Promise.all(
-                  (r.raw_data.extra.prices as string[]).map((price) =>
-                    getJoiPriceObject(
-                      {
-                        gross: {
-                          amount: bn(price).add(missingRoyalties).toString(),
-                        },
-                      },
-                      floorAskCurrency
-                    )
-                  )
-                ),
-              },
-            };
-          }
-        }
-
         return {
           id: r.id,
           kind: r.kind,
@@ -617,9 +536,6 @@
           validUntil: Number(r.valid_until),
           quantityFilled: Number(r.quantity_filled),
           quantityRemaining: Number(r.quantity_remaining),
-<<<<<<< HEAD
-          dynamicPricing,
-=======
           dynamicPricing: query.includeDynamicPricing
             ? await getJoiDynamicPricingObject(
                 r.dynamic,
@@ -630,7 +546,6 @@
                 r.missing_royalties ? r.missing_royalties : undefined
               )
             : null,
->>>>>>> 3960c869
           criteria: r.criteria,
           source: {
             id: source?.address,
