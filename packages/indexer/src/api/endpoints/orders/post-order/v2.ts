--- conflicted
+++ resolved
@@ -55,21 +55,6 @@
       isNonFlagged: Joi.boolean(),
     }).oxor("tokenSetId", "collection", "attribute"),
   },
-<<<<<<< HEAD
-  response: {
-    schema: Joi.object({
-      message: Joi.string(),
-      orderId: Joi.string(),
-      crossPostingOrderId: Joi.string().description(
-        "Only available when posting to external orderbook. Can be used to retrieve the status of a cross-post order."
-      ),
-    }).label(`getActivity${version.toUpperCase()}Response`),
-    failAction: (_request, _h, error) => {
-      logger.error(`get-activity-${version}-handler`, `Wrong response schema: ${error}`);
-      throw error;
-    },
-  },
-=======
   // response: {
   //   schema: Joi.object({
   //     message: Joi.string(),
@@ -85,7 +70,6 @@
   //     throw error;
   //   },
   // },
->>>>>>> 1b6eeafc
   handler: async (request: Request) => {
     if (config.disableOrders) {
       throw Boom.badRequest("Order posting is disabled");
