--- conflicted
+++ resolved
@@ -202,11 +202,7 @@
             const orderInfo: orders.seaport.OrderInfo = {
               kind: "full",
               orderParams: order.data,
-<<<<<<< HEAD
-              isReservoir: orderbook === "reservoir",
-=======
               isReservoir: true,
->>>>>>> a853d370
               metadata: {
                 schema,
                 source,
