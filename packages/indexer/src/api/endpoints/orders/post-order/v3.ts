/* eslint-disable @typescript-eslint/no-explicit-any */

import { defaultAbiCoder } from "@ethersproject/abi";
import { splitSignature } from "@ethersproject/bytes";
import * as Boom from "@hapi/boom";
import { Request, RouteOptions } from "@hapi/hapi";
import * as Sdk from "@reservoir0x/sdk";
import Joi from "joi";

import { inject } from "@/api/index";
import { idb } from "@/common/db";
import { logger } from "@/common/logger";
import { regex } from "@/common/utils";
import { config } from "@/config/index";
import * as orders from "@/orderbook/orders";

import * as postOrderExternal from "@/jobs/orderbook/post-order-external";
import * as crossPostingOrdersModel from "@/models/cross-posting-orders";

const version = "v3";

export const postOrderV3Options: RouteOptions = {
  description: "Submit signed order",
  tags: ["api", "Orderbook"],
  plugins: {
    "hapi-swagger": {
      order: 5,
    },
  },
  validate: {
    query: Joi.object({
      signature: Joi.string()
        .lowercase()
        .pattern(/^0x[a-fA-F0-9]+$/),
    }),
    payload: Joi.object({
      order: Joi.object({
        kind: Joi.string()
          .lowercase()
          .valid(
            "opensea",
            "looks-rare",
            "zeroex-v4",
            "seaport",
            "seaport-v1.4",
            "seaport-forward",
            "x2y2",
            "universe",
            "forward",
            "infinity",
            "flow"
          )
          .required(),
        data: Joi.object().required(),
      }),
      orderbook: Joi.string()
        .lowercase()
        .valid("reservoir", "opensea", "looks-rare", "x2y2", "universe", "infinity", "flow")
        .default("reservoir"),
      orderbookApiKey: Joi.string().description("Optional API key for the target orderbook"),
      source: Joi.string().pattern(regex.domain).description("The source domain"),
      attribute: Joi.object({
        collection: Joi.string().required(),
        key: Joi.string().required(),
        value: Joi.string().required(),
      }),
      collection: Joi.string(),
      tokenSetId: Joi.string(),
      isNonFlagged: Joi.boolean(),
    }).oxor("tokenSetId", "collection", "attribute"),
  },
  handler: async (request: Request) => {
    if (config.disableOrders) {
      throw Boom.badRequest("Order posting is disabled");
    }

    const payload = request.payload as any;
    const query = request.query as any;

    try {
      const order = payload.order;
      const orderbook = payload.orderbook;
      const orderbookApiKey = payload.orderbookApiKey;
      const source = payload.source;

      // We'll always have only one of the below cases:
      // Only relevant/present for attribute bids
      const attribute = payload.attribute;
      // Only relevant for collection bids
      const collection = payload.collection;
      // Only relevant for token set bids
      const tokenSetId = payload.tokenSetId;

      // Only relevant for non-flagged tokens bids
      const isNonFlagged = payload.isNonFlagged;

      const signature = query.signature ?? order.data.signature;
      if (signature) {
        const { v, r, s } = splitSignature(signature);

        // If the signature is provided via query parameters, use it
        order.data = {
          ...order.data,
          // To cover everything:
          // - orders requiring a single signature field
          // - orders requiring split signature fields
          signature,
          v,
          r,
          s,
        };
      }

      let schema: any;
      if (attribute) {
        schema = {
          kind: "attribute",
          data: {
            collection: attribute.collection,
            isNonFlagged: isNonFlagged || undefined,
            attributes: [
              {
                key: attribute.key,
                value: attribute.value,
              },
            ],
          },
        };
      } else if (collection && isNonFlagged) {
        schema = {
          kind: "collection-non-flagged",
          data: {
            collection,
          },
        };
      } else if (collection) {
        schema = {
          kind: "collection",
          data: {
            collection,
          },
        };
      } else if (tokenSetId) {
        schema = {
          kind: "token-set",
          data: {
            tokenSetId,
          },
        };
      }

      switch (order.kind) {
        case "zeroex-v4": {
          if (orderbook !== "reservoir") {
            throw new Error("Unsupported orderbook");
          }

          const orderInfo: orders.zeroExV4.OrderInfo = {
            orderParams: order.data,
            metadata: {
              schema,
              source,
            },
          };

          // Only the relayer can post Coinbase NFT orders
          if (orderInfo.orderParams.cbOrderId) {
            throw new Error("Unauthorized");
          }

          const [result] = await orders.zeroExV4.save([orderInfo]);

          if (result.status === "already-exists") {
            return { message: "Success", orderId: result.id };
          }

          if (result.status === "success") {
            return { message: "Success", orderId: result.id };
          } else {
            const error = Boom.badRequest(result.status);
            error.output.payload.orderId = result.id;
            throw error;
          }
        }

        case "seaport":
        case "seaport-v1.4": {
          if (!["opensea", "reservoir"].includes(orderbook)) {
            throw new Error("Unknown orderbook");
          }

          let crossPostingOrder;

<<<<<<< HEAD
          const orderId = new Sdk.Seaport.Order(config.chainId, order.data).hash();
=======
          const orderId =
            order.kind === "seaport"
              ? new Sdk.Seaport.Order(config.chainId, order.data).hash()
              : new Sdk.SeaportV14.Order(config.chainId, order.data).hash();
>>>>>>> a853d370

          if (orderbook === "opensea") {
            crossPostingOrder = await crossPostingOrdersModel.saveOrder({
              orderId,
              kind: order.kind,
              orderbook,
              source,
<<<<<<< HEAD
              schema,
              rawData: order.data,
            } as crossPostingOrdersModel.CrossPostingOrder);

            await postOrderExternal.addToQueue({
              crossPostingOrderId: crossPostingOrder.id,
              orderId,
              orderData: order.data,
              orderbook,
              orderbookApiKey,
            });
          } else if (config.forwardReservoirApiKeys.includes(request.headers["x-api-key"])) {
            const orderResult = await idb.oneOrNone(
              `
                SELECT
                  orders.token_set_id
                FROM orders
                WHERE orders.id = $/id/
              `,
              { id: orderId }
            );

            if (orderResult?.token_set_id?.startsWith("token")) {
              crossPostingOrder = await crossPostingOrdersModel.saveOrder({
                orderId,
                kind: order.kind,
                orderbook: "opensea",
                source,
                schema,
                rawData: order.data,
              } as crossPostingOrdersModel.CrossPostingOrder);

              await postOrderExternal.addToQueue({
                crossPostingOrderId: crossPostingOrder.id,
                orderId,
                orderData: order.data,
                orderbook: "opensea",
                orderbookApiKey: config.forwardOpenseaApiKey,
              });
            }
          } else {
            const [result] = await orders.seaport.save([
              {
                kind: "full",
                orderParams: order.data,
                isReservoir: orderbook === "reservoir",
                metadata: {
                  schema,
                  source,
                },
              },
            ]);

            if (!["success", "already-exists"].includes(result.status)) {
              const error = Boom.badRequest(result.status);
              error.output.payload.orderId = orderId;
              throw error;
            }

            const collectionResult = await idb.oneOrNone(
              `
                SELECT
                  collections.new_royalties,
                  orders.token_set_id
                FROM orders
                JOIN token_sets_tokens
                  ON orders.token_set_id = token_sets_tokens.token_set_id
                JOIN tokens
                  ON tokens.contract = token_sets_tokens.contract
                  AND tokens.token_id = token_sets_tokens.token_id
                JOIN collections
                  ON tokens.collection_id = collections.id
                WHERE orders.id = $/id/
                LIMIT 1
              `,
              { id: orderId }
            );

            if (
              collectionResult?.token_set_id?.startsWith("token") &&
              collectionResult?.new_royalties?.["opensea"]
            ) {
              const osRoyaltyRecipients = collectionResult.new_royalties["opensea"].map((r: any) =>
                r.recipient.toLowerCase()
              );
              const maker = order.data.offerer.toLowerCase();
              const consideration = order.data.consideration;

              let hasMarketplaceFee = false;
              for (const c of consideration) {
                const recipient = c.recipient.toLowerCase();
                if (recipient !== maker && !osRoyaltyRecipients.includes(recipient)) {
                  hasMarketplaceFee = true;
                }
              }

              if (!hasMarketplaceFee) {
                crossPostingOrder = await crossPostingOrdersModel.saveOrder({
                  orderId,
                  kind: order.kind,
                  orderbook: "opensea",
                  source,
                  schema,
                  rawData: order.data,
                } as crossPostingOrdersModel.CrossPostingOrder);

                await postOrderExternal.addToQueue({
                  crossPostingOrderId: crossPostingOrder.id,
                  orderId,
                  orderData: order.data,
                  orderbook: "opensea",
                  orderbookApiKey: config.openSeaApiKey,
                });
              }
            }
          }

          return { message: "Success", orderId, crossPostingOrderId: crossPostingOrder?.id };
        }

        case "seaport-v1.4": {
          if (!["opensea", "reservoir"].includes(orderbook)) {
            throw new Error("Unknown orderbook");
          }

          const orderInfo: orders.seaportV14.OrderInfo = {
            kind: "full",
            orderParams: order.data,
            isReservoir: orderbook === "reservoir",
            metadata: {
=======
>>>>>>> a853d370
              schema,
              rawData: order.data,
            } as crossPostingOrdersModel.CrossPostingOrder);

            await postOrderExternal.addToQueue({
              crossPostingOrderId: crossPostingOrder.id,
              orderId,
              orderData: order.data,
              orderbook,
              orderbookApiKey,
            });
          } else if (config.forwardReservoirApiKeys.includes(request.headers["x-api-key"])) {
            const orderResult = await idb.oneOrNone(
              `
                SELECT
                  orders.token_set_id
                FROM orders
                WHERE orders.id = $/id/
              `,
              { id: orderId }
            );

            if (orderResult?.token_set_id?.startsWith("token")) {
              crossPostingOrder = await crossPostingOrdersModel.saveOrder({
                orderId,
                kind: order.kind,
                orderbook: "opensea",
                source,
                schema,
                rawData: order.data,
              } as crossPostingOrdersModel.CrossPostingOrder);

              await postOrderExternal.addToQueue({
                crossPostingOrderId: crossPostingOrder.id,
                orderId,
                orderData: order.data,
                orderbook: "opensea",
                orderbookApiKey: config.forwardOpenseaApiKey,
              });
            }
          } else {
            const [result] =
              order.kind === "seaport"
                ? await orders.seaport.save([
                    {
                      kind: "full",
                      orderParams: order.data,
                      isReservoir: true,
                      metadata: {
                        schema,
                        source,
                      },
                    },
                  ])
                : await orders.seaportV14.save([
                    {
                      kind: "full",
                      orderParams: order.data,
                      isReservoir: true,
                      metadata: {
                        schema,
                        source,
                      },
                    },
                  ]);

            if (!["success", "already-exists"].includes(result.status)) {
              const error = Boom.badRequest(result.status);
              error.output.payload.orderId = orderId;
              throw error;
            }

            const collectionResult = await idb.oneOrNone(
              `
                SELECT
                  collections.new_royalties,
                  orders.token_set_id
                FROM orders
                JOIN token_sets_tokens
                  ON orders.token_set_id = token_sets_tokens.token_set_id
                JOIN tokens
                  ON tokens.contract = token_sets_tokens.contract
                  AND tokens.token_id = token_sets_tokens.token_id
                JOIN collections
                  ON tokens.collection_id = collections.id
                WHERE orders.id = $/id/
                LIMIT 1
              `,
              { id: orderId }
            );

            if (
              collectionResult?.token_set_id?.startsWith("token") &&
              collectionResult?.new_royalties?.["opensea"]
            ) {
              const osRoyaltyRecipients = collectionResult.new_royalties["opensea"].map((r: any) =>
                r.recipient.toLowerCase()
              );
              const maker = order.data.offerer.toLowerCase();
              const consideration = order.data.consideration;

              let hasMarketplaceFee = false;
              for (const c of consideration) {
                const recipient = c.recipient.toLowerCase();
                if (recipient !== maker && !osRoyaltyRecipients.includes(recipient)) {
                  hasMarketplaceFee = true;
                }
              }

              if (!hasMarketplaceFee) {
                crossPostingOrder = await crossPostingOrdersModel.saveOrder({
                  orderId,
                  kind: order.kind,
                  orderbook: "opensea",
                  source,
                  schema,
                  rawData: order.data,
                } as crossPostingOrdersModel.CrossPostingOrder);

                await postOrderExternal.addToQueue({
                  crossPostingOrderId: crossPostingOrder.id,
                  orderId,
                  orderData: order.data,
                  orderbook: "opensea",
                  orderbookApiKey: config.openSeaApiKey,
                });
              }
            }
          }

          return { message: "Success", orderId, crossPostingOrderId: crossPostingOrder?.id };
        }

        case "seaport-forward": {
          if (!["opensea", "reservoir"].includes(orderbook)) {
            throw new Error("Unknown orderbook");
          }

          let crossPostingOrder;

          const orderId = new Sdk.Seaport.Order(config.chainId, order.data).hash();

          const orderComponents = order.data as Sdk.Seaport.Types.OrderComponents;
          const tokenOffer = orderComponents.offer[0];

          // Forward EIP1271 signature
          orderComponents.signature = defaultAbiCoder.encode(
            [
              `tuple(
                uint8,
                address,
                uint256,
                uint256,
                uint256,
                uint256,
                uint256,
                tuple(uint256,address)[],
                bytes
              )`,
              "bytes",
            ],
            [
              [
                tokenOffer.itemType,
                tokenOffer.token,
                tokenOffer.identifierOrCriteria,
                tokenOffer.endAmount,
                orderComponents.startTime,
                orderComponents.endTime,
                orderComponents.salt,
                orderComponents.consideration.map(({ endAmount, recipient }) => [
                  endAmount,
                  recipient,
                ]),
                orderComponents.signature!,
              ],
              await inject({
                method: "GET",
                url: `/oracle/collections/floor-ask/v4?token=${tokenOffer.token}:${tokenOffer.identifierOrCriteria}`,
                headers: {
                  "Content-Type": "application/json",
                },
                payload: { order },
              })
                .then((response) => JSON.parse(response.payload))
                .then((response) =>
                  defaultAbiCoder.encode(
                    [
                      `tuple(
                        bytes32,
                        bytes,
                        uint256,
                        bytes
                      )`,
                    ],
                    [
                      [
                        response.message.id,
                        response.message.payload,
                        response.message.timestamp,
                        response.message.signature,
                      ],
                    ]
                  )
                ),
            ]
          );

          if (orderbook === "opensea") {
            crossPostingOrder = await crossPostingOrdersModel.saveOrder({
              orderId,
              kind: order.kind,
              orderbook,
              source,
              schema,
              rawData: order.data,
            } as crossPostingOrdersModel.CrossPostingOrder);

            await postOrderExternal.addToQueue({
              crossPostingOrderId: crossPostingOrder.id,
              orderId,
              orderData: order.data,
              orderbook,
              orderbookApiKey,
            });
          } else {
            const [result] = await orders.seaport.save([
              {
                kind: "full",
                orderParams: order.data,
<<<<<<< HEAD
                isReservoir: orderbook === "reservoir",
=======
                isReservoir: true,
>>>>>>> a853d370
                metadata: {
                  schema,
                  source,
                },
              },
            ]);

            if (!["success", "already-exists"].includes(result.status)) {
              const error = Boom.badRequest(result.status);
              error.output.payload.orderId = orderId;
              throw error;
            }
          }

          return { message: "Success", orderId, crossPostingOrderId: crossPostingOrder?.id };
        }

        case "looks-rare": {
          if (!["looks-rare", "reservoir"].includes(orderbook)) {
            throw new Error("Unknown orderbook");
          }

          let crossPostingOrder;

          const orderId = new Sdk.LooksRare.Order(
            config.chainId,
            order.data as Sdk.LooksRare.Types.MakerOrderParams
          ).hash();

          if (orderbook === "looks-rare") {
            crossPostingOrder = await crossPostingOrdersModel.saveOrder({
              orderId,
              kind: order.kind,
              orderbook,
              source,
              schema,
              rawData: order.data,
            } as crossPostingOrdersModel.CrossPostingOrder);

            await postOrderExternal.addToQueue({
              crossPostingOrderId: crossPostingOrder.id,
              orderId,
              orderData: order.data,
              orderbook,
              orderbookApiKey,
            });
          } else {
            const orderInfo: orders.looksRare.OrderInfo = {
              orderParams: order.data,
              metadata: {
                schema,
                source,
              },
            };

            const [result] = await orders.looksRare.save([orderInfo]);

            if (!["success", "already-exists"].includes(result.status)) {
              const error = Boom.badRequest(result.status);
              error.output.payload.orderId = orderId;
              throw error;
            }
          }

          return { message: "Success", orderId, crossPostingOrderId: crossPostingOrder?.id };
        }

        case "x2y2": {
          if (!["x2y2", "reservoir"].includes(orderbook)) {
            throw new Error("Unsupported orderbook");
          }

          let crossPostingOrder;

          const orderId = null;

          if (orderbook === "x2y2") {
            // We do not save the order directly since X2Y2 orders are not fillable
            // unless their backend has processed them first. So we just need to be
            // patient until the relayer acknowledges the order (via X2Y2's server)
            // before us being able to ingest it.
            crossPostingOrder = await crossPostingOrdersModel.saveOrder({
              orderId,
              kind: order.kind,
              orderbook,
              source,
              schema,
              rawData: order.data,
            } as crossPostingOrdersModel.CrossPostingOrder);

            await postOrderExternal.addToQueue({
              crossPostingOrderId: crossPostingOrder.id,
              orderId,
              orderData: order.data,
              orderbook,
              orderbookApiKey,
            });
          } else {
            const [result] = await orders.x2y2.save([
              {
                orderParams: order.data,
                metadata: {
                  schema,
                },
              },
            ]);

            if (!["success", "already-exists"].includes(result.status)) {
              const error = Boom.badRequest(result.status);
              error.output.payload.orderId = result.id;
              throw error;
            }
          }

          return { message: "Success", orderId, crossPostingOrderId: crossPostingOrder?.id };
        }

        case "universe": {
          if (!["universe"].includes(orderbook)) {
            throw new Error("Unknown orderbook");
          }

          const orderId = new Sdk.Universe.Order(config.chainId, order.data).hashOrderKey();

          const crossPostingOrder = await crossPostingOrdersModel.saveOrder({
            orderId,
            kind: order.kind,
            orderbook,
            source,
            schema,
            rawData: order.data,
          } as crossPostingOrdersModel.CrossPostingOrder);

          await postOrderExternal.addToQueue({
            crossPostingOrderId: crossPostingOrder.id,
            orderId,
            orderData: order.data,
            orderbook,
            orderbookApiKey,
          });

          return { message: "Success", orderId, crossPostingOrderId: crossPostingOrder.id };
        }

        case "infinity": {
          if (!["infinity"].includes(orderbook)) {
            throw new Error("Unknown orderbook");
          }

          const orderId = new Sdk.Infinity.Order(config.chainId, order.data).hash();

          const crossPostingOrder = await crossPostingOrdersModel.saveOrder({
            orderId,
            kind: order.kind,
            orderbook,
            source,
            schema,
            rawData: order.data,
          } as crossPostingOrdersModel.CrossPostingOrder);

          await postOrderExternal.addToQueue({
            crossPostingOrderId: crossPostingOrder.id,
            orderId,
            orderData: order.data,
            orderbook,
            orderbookApiKey,
          });

          return { message: "Success", orderId, crossPostingOrderId: crossPostingOrder.id };
        }

        case "flow": {
          if (!["flow"].includes(orderbook)) {
            throw new Error("Unknown orderbook");
          }

          const orderId = new Sdk.Flow.Order(config.chainId, order.data).hash();
<<<<<<< HEAD

          const crossPostingOrder = await crossPostingOrdersModel.saveOrder({
            orderId,
            kind: order.kind,
            orderbook,
            source,
            schema,
            rawData: order.data,
          } as crossPostingOrdersModel.CrossPostingOrder);

          await postOrderExternal.addToQueue({
            crossPostingOrderId: crossPostingOrder.id,
            orderId,
            orderData: order.data,
            orderbook,
            orderbookApiKey,
          });

=======

          const crossPostingOrder = await crossPostingOrdersModel.saveOrder({
            orderId,
            kind: order.kind,
            orderbook,
            source,
            schema,
            rawData: order.data,
          } as crossPostingOrdersModel.CrossPostingOrder);

          await postOrderExternal.addToQueue({
            crossPostingOrderId: crossPostingOrder.id,
            orderId,
            orderData: order.data,
            orderbook,
            orderbookApiKey,
          });

>>>>>>> a853d370
          return { message: "Success", orderId, crossPostingOrderId: crossPostingOrder.id };
        }

        case "forward": {
          if (!["reservoir"].includes(orderbook)) {
            throw new Error("Unknown orderbook");
          }

          const orderInfo: orders.forward.OrderInfo = {
            orderParams: order.data,
            metadata: {
              schema,
              source,
            },
          };

          const [result] = await orders.forward.save([orderInfo]);

          if (result.status === "already-exists") {
            return { message: "Success", orderId: result.id };
          }

          if (result.status !== "success") {
            throw Boom.badRequest(result.status);
          }

          return { message: "Success", orderId: result.id };
        }
      }

      throw Boom.badImplementation("Unreachable");
    } catch (error) {
      logger.error(`post-order-${version}-handler`, `Handler failure: ${error}`);
      throw error;
    }
  },
};<|MERGE_RESOLUTION|>--- conflicted
+++ resolved
@@ -191,14 +191,10 @@
 
           let crossPostingOrder;
 
-<<<<<<< HEAD
-          const orderId = new Sdk.Seaport.Order(config.chainId, order.data).hash();
-=======
           const orderId =
             order.kind === "seaport"
               ? new Sdk.Seaport.Order(config.chainId, order.data).hash()
               : new Sdk.SeaportV14.Order(config.chainId, order.data).hash();
->>>>>>> a853d370
 
           if (orderbook === "opensea") {
             crossPostingOrder = await crossPostingOrdersModel.saveOrder({
@@ -206,139 +202,6 @@
               kind: order.kind,
               orderbook,
               source,
-<<<<<<< HEAD
-              schema,
-              rawData: order.data,
-            } as crossPostingOrdersModel.CrossPostingOrder);
-
-            await postOrderExternal.addToQueue({
-              crossPostingOrderId: crossPostingOrder.id,
-              orderId,
-              orderData: order.data,
-              orderbook,
-              orderbookApiKey,
-            });
-          } else if (config.forwardReservoirApiKeys.includes(request.headers["x-api-key"])) {
-            const orderResult = await idb.oneOrNone(
-              `
-                SELECT
-                  orders.token_set_id
-                FROM orders
-                WHERE orders.id = $/id/
-              `,
-              { id: orderId }
-            );
-
-            if (orderResult?.token_set_id?.startsWith("token")) {
-              crossPostingOrder = await crossPostingOrdersModel.saveOrder({
-                orderId,
-                kind: order.kind,
-                orderbook: "opensea",
-                source,
-                schema,
-                rawData: order.data,
-              } as crossPostingOrdersModel.CrossPostingOrder);
-
-              await postOrderExternal.addToQueue({
-                crossPostingOrderId: crossPostingOrder.id,
-                orderId,
-                orderData: order.data,
-                orderbook: "opensea",
-                orderbookApiKey: config.forwardOpenseaApiKey,
-              });
-            }
-          } else {
-            const [result] = await orders.seaport.save([
-              {
-                kind: "full",
-                orderParams: order.data,
-                isReservoir: orderbook === "reservoir",
-                metadata: {
-                  schema,
-                  source,
-                },
-              },
-            ]);
-
-            if (!["success", "already-exists"].includes(result.status)) {
-              const error = Boom.badRequest(result.status);
-              error.output.payload.orderId = orderId;
-              throw error;
-            }
-
-            const collectionResult = await idb.oneOrNone(
-              `
-                SELECT
-                  collections.new_royalties,
-                  orders.token_set_id
-                FROM orders
-                JOIN token_sets_tokens
-                  ON orders.token_set_id = token_sets_tokens.token_set_id
-                JOIN tokens
-                  ON tokens.contract = token_sets_tokens.contract
-                  AND tokens.token_id = token_sets_tokens.token_id
-                JOIN collections
-                  ON tokens.collection_id = collections.id
-                WHERE orders.id = $/id/
-                LIMIT 1
-              `,
-              { id: orderId }
-            );
-
-            if (
-              collectionResult?.token_set_id?.startsWith("token") &&
-              collectionResult?.new_royalties?.["opensea"]
-            ) {
-              const osRoyaltyRecipients = collectionResult.new_royalties["opensea"].map((r: any) =>
-                r.recipient.toLowerCase()
-              );
-              const maker = order.data.offerer.toLowerCase();
-              const consideration = order.data.consideration;
-
-              let hasMarketplaceFee = false;
-              for (const c of consideration) {
-                const recipient = c.recipient.toLowerCase();
-                if (recipient !== maker && !osRoyaltyRecipients.includes(recipient)) {
-                  hasMarketplaceFee = true;
-                }
-              }
-
-              if (!hasMarketplaceFee) {
-                crossPostingOrder = await crossPostingOrdersModel.saveOrder({
-                  orderId,
-                  kind: order.kind,
-                  orderbook: "opensea",
-                  source,
-                  schema,
-                  rawData: order.data,
-                } as crossPostingOrdersModel.CrossPostingOrder);
-
-                await postOrderExternal.addToQueue({
-                  crossPostingOrderId: crossPostingOrder.id,
-                  orderId,
-                  orderData: order.data,
-                  orderbook: "opensea",
-                  orderbookApiKey: config.openSeaApiKey,
-                });
-              }
-            }
-          }
-
-          return { message: "Success", orderId, crossPostingOrderId: crossPostingOrder?.id };
-        }
-
-        case "seaport-v1.4": {
-          if (!["opensea", "reservoir"].includes(orderbook)) {
-            throw new Error("Unknown orderbook");
-          }
-
-          const orderInfo: orders.seaportV14.OrderInfo = {
-            kind: "full",
-            orderParams: order.data,
-            isReservoir: orderbook === "reservoir",
-            metadata: {
-=======
->>>>>>> a853d370
               schema,
               rawData: order.data,
             } as crossPostingOrdersModel.CrossPostingOrder);
@@ -569,11 +432,7 @@
               {
                 kind: "full",
                 orderParams: order.data,
-<<<<<<< HEAD
-                isReservoir: orderbook === "reservoir",
-=======
                 isReservoir: true,
->>>>>>> a853d370
                 metadata: {
                   schema,
                   source,
@@ -751,7 +610,6 @@
           }
 
           const orderId = new Sdk.Flow.Order(config.chainId, order.data).hash();
-<<<<<<< HEAD
 
           const crossPostingOrder = await crossPostingOrdersModel.saveOrder({
             orderId,
@@ -770,26 +628,6 @@
             orderbookApiKey,
           });
 
-=======
-
-          const crossPostingOrder = await crossPostingOrdersModel.saveOrder({
-            orderId,
-            kind: order.kind,
-            orderbook,
-            source,
-            schema,
-            rawData: order.data,
-          } as crossPostingOrdersModel.CrossPostingOrder);
-
-          await postOrderExternal.addToQueue({
-            crossPostingOrderId: crossPostingOrder.id,
-            orderId,
-            orderData: order.data,
-            orderbook,
-            orderbookApiKey,
-          });
-
->>>>>>> a853d370
           return { message: "Success", orderId, crossPostingOrderId: crossPostingOrder.id };
         }
 
