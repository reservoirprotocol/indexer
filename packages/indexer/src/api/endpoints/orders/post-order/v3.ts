--- conflicted
+++ resolved
@@ -238,35 +238,22 @@
 
           let crossPostingOrder;
 
-<<<<<<< HEAD
-          let orderId = "";
-=======
           let orderId: string;
->>>>>>> 028ebb5c
           switch (order.kind) {
             case "seaport":
               orderId = new Sdk.SeaportV11.Order(config.chainId, order.data).hash();
               break;
-<<<<<<< HEAD
+
             case "seaport-v1.4":
               orderId = new Sdk.SeaportV14.Order(config.chainId, order.data).hash();
               break;
+
             case "alienswap":
               orderId = new Sdk.Alienswap.Order(config.chainId, order.data).hash();
               break;
-=======
-
-            case "seaport-v1.4":
-              orderId = new Sdk.SeaportV14.Order(config.chainId, order.data).hash();
-              break;
-
-            case "alienswap":
-              orderId = new Sdk.Alienswap.Order(config.chainId, order.data).hash();
-              break;
 
             default:
               throw new Error("Unreachable");
->>>>>>> 028ebb5c
           }
 
           if (orderbook === "opensea") {
@@ -324,10 +311,6 @@
               const [result] = await orders.alienswap.save([
                 {
                   orderParams: order.data,
-<<<<<<< HEAD
-                  isReservoir: true,
-=======
->>>>>>> 028ebb5c
                   metadata: {
                     schema,
                     source,
