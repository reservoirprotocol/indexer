/* eslint-disable @typescript-eslint/no-explicit-any */

import { defaultAbiCoder } from "@ethersproject/abi";
import { splitSignature } from "@ethersproject/bytes";
import * as Boom from "@hapi/boom";
import { Request, RouteOptions } from "@hapi/hapi";
import * as Sdk from "@reservoir0x/sdk";
import Joi from "joi";

import { inject } from "@/api/index";
import { idb } from "@/common/db";
import { logger } from "@/common/logger";
import { regex } from "@/common/utils";
import { config } from "@/config/index";
import * as orders from "@/orderbook/orders";

import * as postOrderExternal from "@/jobs/orderbook/post-order-external";
import * as crossPostingOrdersModel from "@/models/cross-posting-orders";

const version = "v3";

export const postOrderV3Options: RouteOptions = {
  description: "Submit signed order",
  tags: ["api", "x-deprecated"],
  plugins: {
    "hapi-swagger": {
      order: 5,
    },
  },
  validate: {
    query: Joi.object({
      signature: Joi.string()
        .lowercase()
        .pattern(/^0x[a-fA-F0-9]+$/),
    }),
    payload: Joi.object({
      order: Joi.object({
        kind: Joi.string()
          .lowercase()
          .valid(
            "opensea",
            "blur",
<<<<<<< HEAD
            "looks-rare",
=======
            "looks-rare-v2",
>>>>>>> 1d37644d
            "zeroex-v4",
            "seaport",
            "seaport-v1.4",
            "seaport-forward",
            "x2y2",
            "universe",
            "forward",
            "flow"
          )
          .required(),
        data: Joi.object().required(),
      }),
      orderbook: Joi.string()
        .lowercase()
        .valid("reservoir", "opensea", "looks-rare", "x2y2", "universe", "flow")
        .default("reservoir"),
      orderbookApiKey: Joi.string().description("Optional API key for the target orderbook"),
      source: Joi.string().pattern(regex.domain).description("The source domain"),
      attribute: Joi.object({
        collection: Joi.string().required(),
        key: Joi.string().required(),
        value: Joi.string().required(),
      }),
      collection: Joi.string(),
      tokenSetId: Joi.string(),
      isNonFlagged: Joi.boolean(),
    }).oxor("tokenSetId", "collection", "attribute"),
  },
  response: {
    schema: Joi.object({
      message: Joi.string(),
      orderId: Joi.string().allow(null),
      crossPostingOrderId: Joi.string().description(
        "Only available when posting to external orderbook. Can be used to retrieve the status of a cross-post order."
      ),
      crossPostingOrderStatus: Joi.string(),
    }).label(`postOrder${version.toUpperCase()}Response`),
    failAction: (_request, _h, error) => {
      logger.error(`post-order-${version}-handler`, `Wrong response schema: ${error}`);
      throw error;
    },
  },
  handler: async (request: Request) => {
    if (config.disableOrders) {
      throw Boom.badRequest("Order posting is disabled");
    }

    const payload = request.payload as any;
    const query = request.query as any;

    try {
      const order = payload.order;
      const orderbook = payload.orderbook;
      const orderbookApiKey = payload.orderbookApiKey;
      const source = payload.source;

      // We'll always have only one of the below cases:
      // Only relevant/present for attribute bids
      const attribute = payload.attribute;
      // Only relevant for collection bids
      const collection = payload.collection;
      // Only relevant for token set bids
      const tokenSetId = payload.tokenSetId;

      // Only relevant for non-flagged tokens bids
      const isNonFlagged = payload.isNonFlagged;

      const signature = query.signature ?? order.data.signature;
      if (signature) {
        try {
          const { v, r, s } = splitSignature(signature);

          // If the signature is provided via query parameters, use it
          order.data = {
            ...order.data,
            // To cover everything:
            // - orders requiring a single signature field
            // - orders requiring split signature fields
            signature,
            v,
            r,
            s,
          };
        } catch {
          // Skip errors
        }
      }

      let schema: any;
      if (attribute) {
        schema = {
          kind: "attribute",
          data: {
            collection: attribute.collection,
            isNonFlagged: isNonFlagged || undefined,
            attributes: [
              {
                key: attribute.key,
                value: attribute.value,
              },
            ],
          },
        };
      } else if (collection && isNonFlagged) {
        schema = {
          kind: "collection-non-flagged",
          data: {
            collection,
          },
        };
      } else if (collection) {
        schema = {
          kind: "collection",
          data: {
            collection,
          },
        };
      } else if (tokenSetId) {
        schema = {
          kind: "token-set",
          data: {
            tokenSetId,
          },
        };
      }

      switch (order.kind) {
        case "zeroex-v4": {
          if (orderbook !== "reservoir") {
            throw new Error("Unsupported orderbook");
          }

          const orderInfo: orders.zeroExV4.OrderInfo = {
            orderParams: order.data,
            metadata: {
              schema,
              source,
            },
          };

          // Only the relayer can post Coinbase NFT orders
          if (orderInfo.orderParams.cbOrderId) {
            throw new Error("Unauthorized");
          }

          const [result] = await orders.zeroExV4.save([orderInfo]);

          if (result.status === "already-exists") {
            return { message: "Success", orderId: result.id };
          }

          if (result.status === "success") {
            return { message: "Success", orderId: result.id };
          } else {
            const error = Boom.badRequest(result.status);
            error.output.payload.orderId = result.id;
            throw error;
          }
        }

        case "blur": {
          if (orderbook !== "reservoir") {
            throw new Error("Unsupported orderbook");
          }

          const orderInfo: orders.blur.ListingOrderInfo = {
            orderParams: order.data,
            metadata: {
              schema,
            },
          };

          const [result] = await orders.blur.saveListings([orderInfo]);

          if (result.status === "already-exists") {
            return { message: "Success", orderId: result.id };
          }

          if (result.status === "success") {
            return { message: "Success", orderId: result.id };
          } else {
            const error = Boom.badRequest(result.status);
            error.output.payload.orderId = result.id;
            throw error;
          }
        }

        case "seaport":
        case "seaport-v1.4": {
          if (!["opensea", "reservoir"].includes(orderbook)) {
            throw new Error("Unknown orderbook");
          }

          let crossPostingOrder;

          const orderId =
            order.kind === "seaport"
              ? new Sdk.SeaportV11.Order(config.chainId, order.data).hash()
              : new Sdk.SeaportV14.Order(config.chainId, order.data).hash();

          if (orderbook === "opensea") {
            crossPostingOrder = await crossPostingOrdersModel.saveOrder({
              orderId,
              kind: order.kind,
              orderbook,
              source,
              schema,
              rawData: order.data,
            } as crossPostingOrdersModel.CrossPostingOrder);

            await postOrderExternal.addToQueue({
              crossPostingOrderId: crossPostingOrder.id,
              orderId,
              orderData: order.data,
              orderSchema: schema,
              orderbook,
              orderbookApiKey,
            });
          } else if (orderbook === "reservoir") {
            const [result] =
              order.kind === "seaport"
                ? await orders.seaport.save([
                    {
                      orderParams: order.data,
                      isReservoir: true,
                      metadata: {
                        schema,
                        source,
                      },
                    },
                  ])
                : await orders.seaportV14.save([
                    {
                      orderParams: order.data,
                      isReservoir: true,
                      metadata: {
                        schema,
                        source,
                      },
                    },
                  ]);

            if (!["success", "already-exists"].includes(result.status)) {
              const error = Boom.badRequest(result.status);
              error.output.payload.orderId = orderId;
              throw error;
            }

            if (config.forwardReservoirApiKeys.includes(request.headers["x-api-key"])) {
              const orderResult = await idb.oneOrNone(
                `
                  SELECT
                    orders.token_set_id
                  FROM orders
                  WHERE orders.id = $/id/
                `,
                { id: orderId }
              );

              if (orderResult?.token_set_id?.startsWith("token")) {
                await postOrderExternal.addToQueue({
                  orderId,
                  orderData: order.data,
                  orderSchema: schema,
                  orderbook: "opensea",
                  orderbookApiKey: config.forwardOpenseaApiKey,
                });
              }
            }
          }

          return {
            message: "Success",
            orderId,
            crossPostingOrderId: crossPostingOrder?.id,
            crossPostingOrderStatus: crossPostingOrder?.status,
          };
        }

        case "seaport-forward": {
          if (!["opensea", "reservoir"].includes(orderbook)) {
            throw new Error("Unknown orderbook");
          }

          let crossPostingOrder;

          const orderId = new Sdk.SeaportV11.Order(config.chainId, order.data).hash();

          const orderComponents = order.data as Sdk.SeaportBase.Types.OrderComponents;
          const tokenOffer = orderComponents.offer[0];

          // Forward EIP1271 signature
          orderComponents.signature = defaultAbiCoder.encode(
            [
              `tuple(
                uint8,
                address,
                uint256,
                uint256,
                uint256,
                uint256,
                uint256,
                tuple(uint256,address)[],
                bytes
              )`,
              "bytes",
            ],
            [
              [
                tokenOffer.itemType,
                tokenOffer.token,
                tokenOffer.identifierOrCriteria,
                tokenOffer.endAmount,
                orderComponents.startTime,
                orderComponents.endTime,
                orderComponents.salt,
                orderComponents.consideration.map(({ endAmount, recipient }) => [
                  endAmount,
                  recipient,
                ]),
                orderComponents.signature!,
              ],
              await inject({
                method: "GET",
                url: `/oracle/collections/floor-ask/v4?token=${tokenOffer.token}:${tokenOffer.identifierOrCriteria}`,
                headers: {
                  "Content-Type": "application/json",
                },
                payload: { order },
              })
                .then((response) => JSON.parse(response.payload))
                .then((response) =>
                  defaultAbiCoder.encode(
                    [
                      `tuple(
                        bytes32,
                        bytes,
                        uint256,
                        bytes
                      )`,
                    ],
                    [
                      [
                        response.message.id,
                        response.message.payload,
                        response.message.timestamp,
                        response.message.signature,
                      ],
                    ]
                  )
                ),
            ]
          );

          if (orderbook === "opensea") {
            crossPostingOrder = await crossPostingOrdersModel.saveOrder({
              orderId,
              kind: order.kind,
              orderbook,
              source,
              schema,
              rawData: order.data,
            } as crossPostingOrdersModel.CrossPostingOrder);

            await postOrderExternal.addToQueue({
              crossPostingOrderId: crossPostingOrder.id,
              orderId,
              orderData: order.data,
              orderSchema: schema,
              orderbook,
              orderbookApiKey,
            });
          } else {
            const [result] = await orders.seaport.save([
              {
                orderParams: order.data,
                isReservoir: true,
                metadata: {
                  schema,
                  source,
                },
              },
            ]);

            if (!["success", "already-exists"].includes(result.status)) {
              const error = Boom.badRequest(result.status);
              error.output.payload.orderId = orderId;
              throw error;
            }
          }

          return {
            message: "Success",
            orderId,
            crossPostingOrderId: crossPostingOrder?.id,
            crossPostingOrderStatus: crossPostingOrder?.status,
          };
        }

        case "looks-rare-v2": {
          if (!["looks-rare", "reservoir"].includes(orderbook)) {
            throw new Error("Unknown orderbook");
          }

          let crossPostingOrder;

          const orderId = new Sdk.LooksRareV2.Order(
            config.chainId,
            order.data as Sdk.LooksRareV2.Types.MakerOrderParams
          ).hash();

          if (orderbook === "looks-rare") {
            crossPostingOrder = await crossPostingOrdersModel.saveOrder({
              orderId,
              kind: order.kind,
              orderbook,
              source,
              schema,
              rawData: order.data,
            } as crossPostingOrdersModel.CrossPostingOrder);

            await postOrderExternal.addToQueue({
              crossPostingOrderId: crossPostingOrder.id,
              orderId,
              orderData: order.data,
              orderSchema: schema,
              orderbook,
              orderbookApiKey,
            });
          } else {
            const orderInfo: orders.looksRareV2.OrderInfo = {
              orderParams: order.data,
              metadata: {
                schema,
                source,
              },
            };

            const [result] = await orders.looksRareV2.save([orderInfo]);

            if (!["success", "already-exists"].includes(result.status)) {
              const error = Boom.badRequest(result.status);
              error.output.payload.orderId = orderId;
              throw error;
            }
          }

          return {
            message: "Success",
            orderId,
            crossPostingOrderId: crossPostingOrder?.id,
            crossPostingOrderStatus: crossPostingOrder?.status,
          };
        }

        case "x2y2": {
          if (!["x2y2", "reservoir"].includes(orderbook)) {
            throw new Error("Unsupported orderbook");
          }

          let crossPostingOrder;
          let orderId = null;

          if (orderbook === "x2y2") {
            // We do not save the order directly since X2Y2 orders are not fillable
            // unless their backend has processed them first. So we just need to be
            // patient until the relayer acknowledges the order (via X2Y2's server)
            // before us being able to ingest it.
            crossPostingOrder = await crossPostingOrdersModel.saveOrder({
              orderId,
              kind: order.kind,
              orderbook,
              source,
              schema,
              rawData: order.data,
            } as crossPostingOrdersModel.CrossPostingOrder);

            await postOrderExternal.addToQueue({
              crossPostingOrderId: crossPostingOrder.id,
              orderId,
              orderData: order.data,
              orderSchema: schema,
              orderbook,
              orderbookApiKey,
            });
          } else {
            const [result] = await orders.x2y2.save([
              {
                orderParams: order.data,
                metadata: {
                  schema,
                },
              },
            ]);

            orderId = result.id;

            if (!["success", "already-exists"].includes(result.status)) {
              const error = Boom.badRequest(result.status);
              error.output.payload.orderId = result.id;
              throw error;
            }
          }

          return {
            message: "Success",
            orderId,
            crossPostingOrderId: crossPostingOrder?.id,
            crossPostingOrderStatus: crossPostingOrder?.status,
          };
        }

        case "universe": {
          if (!["universe"].includes(orderbook)) {
            throw new Error("Unknown orderbook");
          }

          const orderId = new Sdk.Universe.Order(config.chainId, order.data).hashOrderKey();

          const crossPostingOrder = await crossPostingOrdersModel.saveOrder({
            orderId,
            kind: order.kind,
            orderbook,
            source,
            schema,
            rawData: order.data,
          } as crossPostingOrdersModel.CrossPostingOrder);

          await postOrderExternal.addToQueue({
            crossPostingOrderId: crossPostingOrder.id,
            orderId,
            orderData: order.data,
            orderSchema: schema,
            orderbook,
            orderbookApiKey,
          });

          return {
            message: "Success",
            orderId,
            crossPostingOrderId: crossPostingOrder.id,
            crossPostingOrderStatus: crossPostingOrder?.status,
          };
        }

        case "flow": {
          if (!["flow"].includes(orderbook)) {
            throw new Error("Unknown orderbook");
          }

          const orderId = new Sdk.Flow.Order(config.chainId, order.data).hash();

          const crossPostingOrder = await crossPostingOrdersModel.saveOrder({
            orderId,
            kind: order.kind,
            orderbook,
            source,
            schema,
            rawData: order.data,
          } as crossPostingOrdersModel.CrossPostingOrder);

          await postOrderExternal.addToQueue({
            crossPostingOrderId: crossPostingOrder.id,
            orderId,
            orderData: order.data,
            orderSchema: schema,
            orderbook,
            orderbookApiKey,
          });

          return {
            message: "Success",
            orderId,
            crossPostingOrderId: crossPostingOrder.id,
            crossPostingOrderStatus: crossPostingOrder?.status,
          };
        }

        case "forward": {
          if (!["reservoir"].includes(orderbook)) {
            throw new Error("Unknown orderbook");
          }

          const orderInfo: orders.forward.OrderInfo = {
            orderParams: order.data,
            metadata: {
              schema,
              source,
            },
          };

          const [result] = await orders.forward.save([orderInfo]);

          if (result.status === "already-exists") {
            return { message: "Success", orderId: result.id };
          }

          if (result.status !== "success") {
            throw Boom.badRequest(result.status);
          }

          return { message: "Success", orderId: result.id };
        }
      }

      throw Boom.badImplementation("Unreachable");
    } catch (error) {
      logger.error(`post-order-${version}-handler`, `Handler failure: ${error}`);
      throw error;
    }
  },
};<|MERGE_RESOLUTION|>--- conflicted
+++ resolved
@@ -40,11 +40,7 @@
           .valid(
             "opensea",
             "blur",
-<<<<<<< HEAD
-            "looks-rare",
-=======
             "looks-rare-v2",
->>>>>>> 1d37644d
             "zeroex-v4",
             "seaport",
             "seaport-v1.4",
