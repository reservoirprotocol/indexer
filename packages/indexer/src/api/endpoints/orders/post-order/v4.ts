--- conflicted
+++ resolved
@@ -225,8 +225,7 @@
               }
             }
 
-            case "seaport":
-            case "seaport-v1.2": {
+            case "seaport": {
               if (!["opensea", "reservoir"].includes(orderbook)) {
                 return results.push({ message: "unsupported-orderbook", orderIndex: i });
               }
@@ -251,71 +250,17 @@
                     orderbookApiKey
                   );
                 }
-<<<<<<< HEAD
               } else if (config.forwardReservoirApiKeys.includes(request.headers["x-api-key"])) {
                 const orderSaved = await crossPostingOrdersModel.saveOrder({
                   id: orderId,
                   kind: order.kind,
                   orderbook: "opensea",
                   source,
-=======
-              }
-
-              return results.push({ message: "success", orderIndex: i, orderId: result.id });
-            }
-
-            case "seaport-v1.4": {
-              if (!["opensea", "reservoir"].includes(orderbook)) {
-                return results.push({ message: "unsupported-orderbook", orderIndex: i });
-              }
-
-              const orderInfo: orders.seaportV14.OrderInfo = {
-                kind: "full",
-                orderParams: order.data,
-                isReservoir: orderbook === "reservoir",
-                metadata: {
->>>>>>> ebad56c8
                   schema,
                   rawData: order.data,
                 } as crossPostingOrdersModel.CrossPostingOrder);
 
-<<<<<<< HEAD
                 if (orderSaved) {
-=======
-              const [result] = await orders.seaportV14.save([orderInfo]);
-
-              if (result.status === "already-exists") {
-                return results.push({ message: "success", orderIndex: i, orderId: result.id });
-              } else if (result.status !== "success") {
-                return results.push({ message: result.status, orderIndex: i, orderId: result.id });
-              }
-
-              if (orderbook === "opensea") {
-                await postOrderExternal.addToQueue(
-                  result.id,
-                  order.data,
-                  orderbook,
-                  orderbookApiKey
-                );
-
-                logger.info(
-                  `post-order-${version}-handler`,
-                  `orderbook: ${orderbook}, orderData: ${JSON.stringify(order.data)}, orderId: ${
-                    result.id
-                  }`
-                );
-              } else if (config.forwardReservoirApiKeys.includes(request.headers["x-api-key"])) {
-                const orderResult = await idb.oneOrNone(
-                  `
-                    SELECT
-                      orders.token_set_id
-                    FROM orders
-                    WHERE orders.id = $/id/
-                  `,
-                  { id: result.id }
-                );
-                if (orderResult?.token_set_id?.startsWith("token")) {
->>>>>>> ebad56c8
                   await postOrderExternal.addToQueue(
                     orderId,
                     order.data,
@@ -344,6 +289,70 @@
               return results.push({ message: "success", orderIndex: i, orderId });
             }
 
+            case "seaport-v1.4": {
+              if (!["opensea", "reservoir"].includes(orderbook)) {
+                return results.push({ message: "unsupported-orderbook", orderIndex: i });
+              }
+
+              const orderId = new Sdk.SeaportV14.Order(config.chainId, order.data).hash();
+
+              if (orderbook === "opensea") {
+                const orderSaved = await crossPostingOrdersModel.saveOrder({
+                  id: orderId,
+                  kind: order.kind,
+                  orderbook,
+                  source,
+                  schema,
+                  rawData: order.data,
+                } as crossPostingOrdersModel.CrossPostingOrder);
+
+                if (orderSaved) {
+                  await postOrderExternal.addToQueue(
+                    orderId,
+                    order.data,
+                    orderbook,
+                    orderbookApiKey
+                  );
+                }
+              } else if (config.forwardReservoirApiKeys.includes(request.headers["x-api-key"])) {
+                const orderSaved = await crossPostingOrdersModel.saveOrder({
+                  id: orderId,
+                  kind: order.kind,
+                  orderbook: "opensea",
+                  source,
+                  schema,
+                  rawData: order.data,
+                } as crossPostingOrdersModel.CrossPostingOrder);
+
+                if (orderSaved) {
+                  await postOrderExternal.addToQueue(
+                    orderId,
+                    order.data,
+                    "opensea",
+                    config.forwardOpenseaApiKey
+                  );
+                }
+              } else {
+                const [result] = await orders.seaportV14.save([
+                  {
+                    kind: "full",
+                    orderParams: order.data,
+                    isReservoir: orderbook === "reservoir",
+                    metadata: {
+                      schema,
+                      source: orderbook === "reservoir" ? source : undefined,
+                    },
+                  },
+                ]);
+
+                if (!["success", "already-exists"].includes(result.status)) {
+                  return results.push({ message: result.status, orderIndex: i, orderId });
+                }
+              }
+
+              return results.push({ message: "success", orderIndex: i, orderId });
+            }
+
             case "looks-rare": {
               if (!["looks-rare", "reservoir"].includes(orderbook)) {
                 return results.push({ message: "unsupported-orderbook", orderIndex: i });
