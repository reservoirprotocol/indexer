--- conflicted
+++ resolved
@@ -535,10 +535,7 @@
                 orderIndex: i,
                 orderId,
                 crossPostingOrderId: crossPostingOrder.id,
-<<<<<<< HEAD
                 crossPostingOrderStatus: crossPostingOrder.status,
-=======
->>>>>>> 8e6ca578
               });
             }
 
