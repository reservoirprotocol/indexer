--- conflicted
+++ resolved
@@ -16,17 +16,7 @@
 } from "@/common/utils";
 import { Sources } from "@/models/sources";
 import { Assets } from "@/utils/assets";
-<<<<<<< HEAD
-import {
-  JoiAttributeValue,
-  JoiSource,
-  getJoiCollectionObject,
-  getJoiSourceObject,
-  getJoiTokenObject,
-} from "@/common/joi";
-=======
 import { JoiAttributeValue, JoiSource, getJoiSourceObject, getJoiTokenObject } from "@/common/joi";
->>>>>>> f8789787
 import * as Boom from "@hapi/boom";
 
 const version = "v4";
@@ -476,24 +466,12 @@
               lastFlagUpdate: r.last_flag_update
                 ? new Date(r.last_flag_update).toISOString()
                 : null,
-<<<<<<< HEAD
-              collection: getJoiCollectionObject(
-                {
-                  id: r.collection_id,
-                  name: r.collection_name,
-                  image: Assets.getLocalAssetsLink(r.image),
-                  slug: r.slug,
-                },
-                r.c_metadata_disabled
-              ),
-=======
               collection: {
                 id: r.collection_id,
                 name: r.collection_name,
                 image: Assets.getLocalAssetsLink(r.image),
                 slug: r.slug,
               },
->>>>>>> f8789787
               lastBuy: {
                 value: r.last_buy_value ? formatEth(r.last_buy_value) : null,
                 timestamp: r.last_buy_timestamp,
