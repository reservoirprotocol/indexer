--- conflicted
+++ resolved
@@ -17,15 +17,7 @@
 } from "@/common/utils";
 import { Sources } from "@/models/sources";
 import { Assets } from "@/utils/assets";
-<<<<<<< HEAD
-import {
-  JoiAttributeKeyValueObject,
-  getJoiCollectionObject,
-  getJoiTokenObject,
-} from "@/common/joi";
-=======
 import { JoiAttributeKeyValueObject, getJoiTokenObject } from "@/common/joi";
->>>>>>> f8789787
 import * as Boom from "@hapi/boom";
 
 const version = "v3";
@@ -417,24 +409,12 @@
               description: r.description,
               image: Assets.getLocalAssetsLink(r.image),
               kind: r.kind,
-<<<<<<< HEAD
-              collection: getJoiCollectionObject(
-                {
-                  id: r.collection_id,
-                  name: r.collection_name,
-                  image: Assets.getLocalAssetsLink(r.collection_image),
-                  slug: r.slug,
-                },
-                r.c_metadata_disabled
-              ),
-=======
               collection: {
                 id: r.collection_id,
                 name: r.collection_name,
                 image: Assets.getLocalAssetsLink(r.collection_image),
                 slug: r.slug,
               },
->>>>>>> f8789787
               lastBuy: {
                 value: r.last_buy_value ? formatEth(r.last_buy_value) : null,
                 timestamp: r.last_buy_timestamp,
