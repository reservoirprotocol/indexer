--- conflicted
+++ resolved
@@ -10,10 +10,6 @@
 import * as Sdk from "@reservoir0x/sdk";
 import { config } from "@/config/index";
 import {
-<<<<<<< HEAD
-  getJoiCollectionObject,
-=======
->>>>>>> f8789787
   getJoiPriceObject,
   getJoiSourceObject,
   getJoiTokenObject,
@@ -391,19 +387,6 @@
               tokenId: tokenId,
               name: r.name,
               image: r.image,
-<<<<<<< HEAD
-              collection: getJoiCollectionObject(
-                {
-                  id: r.collection_id,
-                  name: r.collection_name,
-                  imageUrl: r.metadata?.imageUrl,
-                  floorAskPrice: r.collection_floor_sell_value
-                    ? formatEth(r.collection_floor_sell_value)
-                    : null,
-                },
-                r.c_metadata_disabled
-              ),
-=======
               collection: {
                 id: r.collection_id,
                 name: r.collection_name,
@@ -412,7 +395,6 @@
                   ? formatEth(r.collection_floor_sell_value)
                   : null,
               },
->>>>>>> f8789787
               topBid: query.includeTopBid
                 ? {
                     id: r.top_bid_id,
