/* eslint-disable @typescript-eslint/no-explicit-any */

import { Request, RouteOptions } from "@hapi/hapi";
import Joi from "joi";

import { redb } from "@/common/db";
import { logger } from "@/common/logger";
import { formatEth, fromBuffer, regex, toBuffer } from "@/common/utils";
import { CollectionSets } from "@/models/collection-sets";
import * as Sdk from "@reservoir0x/sdk";
import { config } from "@/config/index";
<<<<<<< HEAD
import {
  getJoiCollectionObject,
  getJoiPriceObject,
  getJoiTokenObject,
  JoiPrice,
} from "@/common/joi";
=======
import { getJoiPriceObject, getJoiTokenObject, JoiPrice } from "@/common/joi";
>>>>>>> f8789787

const version = "v4";

export const getUserTokensV4Options: RouteOptions = {
  cache: {
    privacy: "public",
    expiresIn: 60000,
  },
  description: "User Tokens",
  notes:
    "Get tokens held by a user, along with ownership information such as associated orders and date acquired.",
  tags: ["api", "x-deprecated"],
  plugins: {
    "hapi-swagger": {
      order: 9,
    },
  },
  validate: {
    params: Joi.object({
      user: Joi.string()
        .lowercase()
        .pattern(/^0x[a-fA-F0-9]{40}$/)
        .required()
        .description(
          "Filter to a particular user. Example: `0xF296178d553C8Ec21A2fBD2c5dDa8CA9ac905A00`"
        ),
    }),
    query: Joi.object({
      community: Joi.string()
        .lowercase()
        .description("Filter to a particular community, e.g. `artblocks`"),
      collectionsSetId: Joi.string()
        .lowercase()
        .description("Filter to a particular collection set."),
      collection: Joi.string()
        .lowercase()
        .description(
          "Filter to a particular collection with collection-id. Example: `0x8d04a8c79ceb0889bdd12acdf3fa9d207ed3ff63`"
        ),
      contract: Joi.string()
        .lowercase()
        .pattern(/^0x[a-fA-F0-9]{40}$/)
        .description(
          "Filter to a particular contract, e.g. `0x8d04a8c79ceb0889bdd12acdf3fa9d207ed3ff63`"
        ),
      sortBy: Joi.string()
        .valid("acquiredAt")
        .description("Order the items are returned in the response."),
      sortDirection: Joi.string()
        .lowercase()
        .valid("asc", "desc")
        .default("desc")
        .description("Order the items are returned in the response."),
      offset: Joi.number()
        .integer()
        .min(0)
        .max(10000)
        .default(0)
        .description("Use offset to request the next batch of items."),
      limit: Joi.number()
        .integer()
        .min(1)
        .max(100)
        .default(20)
        .description("Amount of items returned in response."),
      includeTopBid: Joi.boolean()
        .default(false)
        .description("If true, top bid will be returned in the response."),
      displayCurrency: Joi.string()
        .lowercase()
        .pattern(regex.address)
        .description("Return result in given currency"),
    }),
  },
  response: {
    schema: Joi.object({
      tokens: Joi.array().items(
        Joi.object({
          token: Joi.object({
            contract: Joi.string(),
            tokenId: Joi.string(),
            name: Joi.string().allow("", null),
            image: Joi.string().allow("", null),
            collection: Joi.object({
              id: Joi.string().allow(null),
              name: Joi.string().allow("", null),
              imageUrl: Joi.string().allow(null),
              floorAskPrice: Joi.number().unsafe().allow(null),
            }),
            topBid: Joi.object({
              id: Joi.string().allow(null),
              price: JoiPrice.allow(null),
            }).optional(),
          }),
          ownership: Joi.object({
            tokenCount: Joi.string(),
            onSaleCount: Joi.string(),
            floorAskPrice: JoiPrice.allow(null),
            acquiredAt: Joi.string().allow(null),
          }),
        })
      ),
    }).label(`getUserTokens${version.toUpperCase()}Response`),
    failAction: (_request, _h, error) => {
      logger.error(`get-user-tokens-${version}-handler`, `Wrong response schema: ${error}`);
      throw error;
    },
  },
  handler: async (request: Request) => {
    const params = request.params as any;
    const query = request.query as any;

    // Filters
    (params as any).user = toBuffer(params.user);
    (params as any).offset = query.offset;
    (params as any).limit = query.limit;

    const collectionFilters: string[] = [];
    const addCollectionToFilter = (id: string) => {
      const i = collectionFilters.length;
      if (id.match(/^0x[a-f0-9]{40}:\d+:\d+$/g)) {
        const [contract, startTokenId, endTokenId] = id.split(":");

        (query as any)[`contract${i}`] = toBuffer(contract);
        (query as any)[`startTokenId${i}`] = startTokenId;
        (query as any)[`endTokenId${i}`] = endTokenId;
        collectionFilters.push(`
          (nft_balances.contract = $/contract${i}/
          AND nft_balances.token_id >= $/startTokenId${i}/
          AND nft_balances.token_id <= $/endTokenId${i}/)
        `);
      } else {
        (query as any)[`contract${i}`] = toBuffer(id);
        collectionFilters.push(`(nft_balances.contract = $/contract${i}/)`);
      }
    };

    if (query.community) {
      await redb
        .manyOrNone(
          `
          SELECT collections.id FROM collections
          WHERE collections.community = $/community/
        `,
          { community: query.community }
        )
        .then((result) => result.forEach(({ id }) => addCollectionToFilter(id)));

      if (!collectionFilters.length) {
        return { tokens: [] };
      }
    }

    if (query.collectionsSetId) {
      await CollectionSets.getCollectionsIds(query.collectionsSetId).then((result) =>
        result.forEach(addCollectionToFilter)
      );

      if (!collectionFilters.length) {
        return { tokens: [] };
      }
    }

    if (query.collection) {
      addCollectionToFilter(query.collection);
    }

    let sortByFilter = "";
    switch (query.sortBy) {
      case "acquiredAt": {
        sortByFilter = `
            ORDER BY
              b.acquired_at ${query.sortDirection}
          `;
        break;
      }
    }

    let tokensJoin = `
      JOIN LATERAL (
        SELECT 
          t.token_id,
          t.name,
          t.image,
          t.collection_id,
          t.metadata_disabled AS "t_metadata_disabled",
          t.floor_sell_id,
          t.floor_sell_value,
          t.floor_sell_currency,
          t.floor_sell_currency_value,
          null AS top_bid_id,
          null AS top_bid_price,
          null AS top_bid_value,
          null AS top_bid_currency,
          null AS top_bid_currency_price,
          null AS top_bid_currency_value
        FROM tokens t
        WHERE b.token_id = t.token_id
        AND b.contract = t.contract
      ) t ON TRUE
    `;

    if (query.includeTopBid) {
      tokensJoin = `
        JOIN LATERAL (
          SELECT 
            t.token_id,
            t.name,
            t.image,
            t.collection_id,
            t.metadata_disabled AS "t_metadata_disabled",
            t.floor_sell_id,
            t.floor_sell_value,
            t.floor_sell_currency,
            t.floor_sell_currency_value
          FROM tokens t
          WHERE b.token_id = t.token_id
          AND b.contract = t.contract
        ) t ON TRUE
        LEFT JOIN LATERAL (
          SELECT 
            o.id AS "top_bid_id",
            o.price AS "top_bid_price",
            o.value AS "top_bid_value",
            o.currency AS "top_bid_currency",
            o.currency_price AS "top_bid_currency_price",
            o.currency_value AS "top_bid_currency_value"
          FROM "orders" "o"
          JOIN "token_sets_tokens" "tst" ON "o"."token_set_id" = "tst"."token_set_id"
          WHERE "tst"."contract" = "b"."contract"
          AND "tst"."token_id" = "b"."token_id"
          AND "o"."side" = 'buy'
          AND "o"."fillability_status" = 'fillable'
          AND "o"."approval_status" = 'approved'
          AND EXISTS(
            SELECT FROM "nft_balances" "nb"
              WHERE "nb"."contract" = "b"."contract"
              AND "nb"."token_id" = "b"."token_id"
              AND "nb"."amount" > 0
              AND "nb"."owner" != "o"."maker"
          )
          ORDER BY "o"."value" DESC
          LIMIT 1
        ) "y" ON TRUE
      `;
    }

    try {
      const baseQuery = `
        SELECT b.contract, b.token_id, b.token_count, b.acquired_at,
               t.name, t.image, t.collection_id, t.floor_sell_id, t.floor_sell_value, t.floor_sell_currency, t.floor_sell_currency_value, 
               top_bid_id, top_bid_price, top_bid_value, top_bid_currency, top_bid_currency_price, top_bid_currency_value,
               c.name as collection_name, c.metadata, c.floor_sell_value AS "collection_floor_sell_value",
               c.metadata_disabled AS "c_metadata_disabled", t_metadata_disabled,
               (
                    CASE WHEN t.floor_sell_value IS NOT NULL
                    THEN 1
                    ELSE 0
                    END
               ) AS on_sale_count
        FROM (
            SELECT amount AS token_count, token_id, contract, acquired_at
            FROM nft_balances
            WHERE owner = $/user/
              AND ${collectionFilters.length ? "(" + collectionFilters.join(" OR ") + ")" : "TRUE"}
              AND amount > 0
          ) AS b
          ${tokensJoin}
          JOIN collections c ON c.id = t.collection_id
        ${sortByFilter}
        OFFSET $/offset/
        LIMIT $/limit/
      `;

      const userTokens = await redb.manyOrNone(baseQuery, { ...query, ...params });
      const result = userTokens.map(async (r) => {
        // Use default currencies for backwards compatibility with entries
        // that don't have the currencies cached in the tokens table
        const floorAskCurrency = r.floor_sell_currency
          ? fromBuffer(r.floor_sell_currency)
          : Sdk.Common.Addresses.Native[config.chainId];
        const topBidCurrency = r.top_bid_currency
          ? fromBuffer(r.top_bid_currency)
          : Sdk.Common.Addresses.WNative[config.chainId];

        return {
          token: getJoiTokenObject(
            {
              contract: fromBuffer(r.contract),
              tokenId: r.token_id,
              name: r.name,
              image: r.image,
<<<<<<< HEAD
              collection: getJoiCollectionObject(
                {
                  id: r.collection_id,
                  name: r.collection_name,
                  imageUrl: r.metadata?.imageUrl,
                  floorAskPrice: r.collection_floor_sell_value
                    ? formatEth(r.collection_floor_sell_value)
                    : null,
                },
                r.c_metadata_disabled
              ),
=======
              collection: {
                id: r.collection_id,
                name: r.collection_name,
                imageUrl: r.metadata?.imageUrl,
                floorAskPrice: r.collection_floor_sell_value
                  ? formatEth(r.collection_floor_sell_value)
                  : null,
              },
>>>>>>> f8789787
              topBid: query.includeTopBid
                ? {
                    id: r.top_bid_id,
                    price: r.top_bid_value
                      ? await getJoiPriceObject(
                          {
                            net: {
                              amount: r.top_bid_currency_value ?? r.top_bid_value,
                              nativeAmount: r.top_bid_value,
                            },
                            gross: {
                              amount: r.top_bid_currency_price ?? r.top_bid_price,
                              nativeAmount: r.top_bid_price,
                            },
                          },
                          topBidCurrency,
                          query.displayCurrency
                        )
                      : null,
                  }
                : undefined,
            },
            r.t_metadata_disabled || r.c_metadata_disabled
          ),
          ownership: {
            tokenCount: String(r.token_count),
            onSaleCount: String(r.on_sale_count),
            floorAskPrice: r.floor_sell_id
              ? await getJoiPriceObject(
                  {
                    gross: {
                      amount: r.floor_sell_currency_value ?? r.floor_sell_value,
                      nativeAmount: r.floor_sell_value,
                    },
                  },
                  floorAskCurrency,
                  query.displayCurrency
                )
              : null,
            acquiredAt: r.acquired_at ? new Date(r.acquired_at).toISOString() : null,
          },
        };
      });

      return { tokens: await Promise.all(result) };
    } catch (error) {
      logger.error(`get-user-tokens-${version}-handler`, `Handler failure: ${error}`);
      throw error;
    }
  },
};<|MERGE_RESOLUTION|>--- conflicted
+++ resolved
@@ -9,16 +9,7 @@
 import { CollectionSets } from "@/models/collection-sets";
 import * as Sdk from "@reservoir0x/sdk";
 import { config } from "@/config/index";
-<<<<<<< HEAD
-import {
-  getJoiCollectionObject,
-  getJoiPriceObject,
-  getJoiTokenObject,
-  JoiPrice,
-} from "@/common/joi";
-=======
 import { getJoiPriceObject, getJoiTokenObject, JoiPrice } from "@/common/joi";
->>>>>>> f8789787
 
 const version = "v4";
 
@@ -311,19 +302,6 @@
               tokenId: r.token_id,
               name: r.name,
               image: r.image,
-<<<<<<< HEAD
-              collection: getJoiCollectionObject(
-                {
-                  id: r.collection_id,
-                  name: r.collection_name,
-                  imageUrl: r.metadata?.imageUrl,
-                  floorAskPrice: r.collection_floor_sell_value
-                    ? formatEth(r.collection_floor_sell_value)
-                    : null,
-                },
-                r.c_metadata_disabled
-              ),
-=======
               collection: {
                 id: r.collection_id,
                 name: r.collection_name,
@@ -332,7 +310,6 @@
                   ? formatEth(r.collection_floor_sell_value)
                   : null,
               },
->>>>>>> f8789787
               topBid: query.includeTopBid
                 ? {
                     id: r.top_bid_id,
