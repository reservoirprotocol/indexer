/* eslint-disable @typescript-eslint/no-explicit-any */

import { Request, RouteOptions } from "@hapi/hapi";
import Joi from "joi";

import { redb } from "@/common/db";
import { logger } from "@/common/logger";
import {
  buildContinuation,
  formatEth,
  fromBuffer,
  regex,
  splitContinuation,
  toBuffer,
} from "@/common/utils";
import { CollectionSets } from "@/models/collection-sets";
import * as Sdk from "@reservoir0x/sdk";
import { config } from "@/config/index";
import {
  getJoiPriceObject,
  getJoiSaleObject,
  JoiAttributeValue,
  JoiPrice,
  JoiSale,
} from "@/common/joi";
import { Sources } from "@/models/sources";
import _ from "lodash";
import { Assets, ImageSize } from "@/utils/assets";

const version = "v7";

export const getUserTokensV7Options: RouteOptions = {
  cache: {
    privacy: "public",
    expiresIn: 60000,
  },
  description: "User Tokens",
  notes:
    "Get tokens held by a user, along with ownership information such as associated orders and date acquired.",
  tags: ["api", "Tokens"],
  plugins: {
    "hapi-swagger": {
      order: 9,
    },
  },
  validate: {
    params: Joi.object({
      user: Joi.string()
        .lowercase()
        .pattern(regex.address)
        .required()
        .description(
          "Filter to a particular user. Example: `0xF296178d553C8Ec21A2fBD2c5dDa8CA9ac905A00`"
        ),
    }),
    query: Joi.object({
      community: Joi.string()
        .lowercase()
        .description("Filter to a particular community, e.g. `artblocks`"),
      collectionsSetId: Joi.string()
        .lowercase()
        .description(
          "Filter to a particular collection set. Example: `8daa732ebe5db23f267e58d52f1c9b1879279bcdf4f78b8fb563390e6946ea65`"
        ),
      collection: Joi.string()
        .lowercase()
        .description(
          "Filter to a particular collection with collection-id. Example: `0x8d04a8c79ceb0889bdd12acdf3fa9d207ed3ff63`"
        ),
      contract: Joi.string()
        .lowercase()
        .pattern(regex.address)
        .description(
          "Filter to a particular contract, e.g. `0x8d04a8c79ceb0889bdd12acdf3fa9d207ed3ff63`"
        ),
      tokens: Joi.alternatives().try(
        Joi.array()
          .max(50)
          .items(Joi.string().lowercase().pattern(regex.token))
          .description(
            "Array of tokens. Max limit is 50. Example: `tokens[0]: 0x8d04a8c79ceb0889bdd12acdf3fa9d207ed3ff63:704 tokens[1]: 0x8d04a8c79ceb0889bdd12acdf3fa9d207ed3ff63:979`"
          ),
        Joi.string()
          .lowercase()
          .pattern(regex.token)
          .description(
            "Array of tokens. Max limit is 50. Example: `tokens[0]: 0x8d04a8c79ceb0889bdd12acdf3fa9d207ed3ff63:704 tokens[1]: 0x8d04a8c79ceb0889bdd12acdf3fa9d207ed3ff63:979`"
          )
      ),
      normalizeRoyalties: Joi.boolean()
        .default(false)
        .description("If true, prices will include missing royalties to be added on-top."),
      sortBy: Joi.string()
        .valid("acquiredAt", "lastAppraisalValue")
        .default("acquiredAt")
        .description(
          "Order the items are returned in the response. Options are `acquiredAt` and `lastAppraisalValue`."
        ),
      sortDirection: Joi.string()
        .lowercase()
        .valid("asc", "desc")
        .default("desc")
        .description("Order the items are returned in the response."),
      continuation: Joi.string()
        .pattern(regex.base64)
        .description("Use continuation token to request next offset of items."),
      limit: Joi.number()
        .integer()
        .min(1)
        .max(200)
        .default(20)
        .description("Amount of items returned in response. Max limit is 200."),
      includeTopBid: Joi.boolean()
        .default(false)
        .description("If true, top bid will be returned in the response."),
      includeAttributes: Joi.boolean()
        .default(false)
        .description("If true, attributes will be returned in the response."),
      includeLastSale: Joi.boolean()
        .default(false)
        .description(
          "If true, last sale data including royalties paid will be returned in the response."
        ),
      includeRawData: Joi.boolean()
        .default(false)
        .description("If true, raw data is included in the response."),
      useNonFlaggedFloorAsk: Joi.boolean()
        .default(false)
        .description("If true, will return the collection non flagged floor ask."),
      displayCurrency: Joi.string()
        .lowercase()
        .pattern(regex.address)
        .description("Input any ERC20 address to return result in given currency"),
    }),
  },
  response: {
    schema: Joi.object({
      tokens: Joi.array().items(
        Joi.object({
          token: Joi.object({
            contract: Joi.string(),
            tokenId: Joi.string(),
            kind: Joi.string().description("Can be erc721, erc115, etc."),
            name: Joi.string().allow("", null),
            image: Joi.string().allow("", null),
<<<<<<< HEAD
            imageSmall: Joi.string().allow("", null),
            imageLarge: Joi.string().allow("", null),
            metadata: Joi.object().allow(null),
            supply: Joi.number().unsafe().allow(null),
=======
            supply: Joi.number()
              .unsafe()
              .allow(null)
              .description("Can be higher than one if erc1155."),
>>>>>>> 20e869b9
            remainingSupply: Joi.number().unsafe().allow(null),
            rarityScore: Joi.number().allow(null),
            rarityRank: Joi.number().allow(null),
            media: Joi.string().allow(null),
            collection: Joi.object({
              id: Joi.string().allow(null),
              name: Joi.string().allow("", null),
              imageUrl: Joi.string().allow(null),
              openseaVerificationStatus: Joi.string().allow("", null),
              floorAskPrice: JoiPrice.allow(null).description("Can be null if no active asks."),
              royaltiesBps: Joi.number().allow(null),
              royalties: Joi.array().items(
                Joi.object({
                  bps: Joi.number().allow(null),
                  recipient: Joi.string().allow(null),
                })
              ),
            }),
            lastSale: JoiSale.optional(),
            topBid: Joi.object({
              id: Joi.string().allow(null),
              price: JoiPrice.allow(null),
              source: Joi.object().allow(null),
            })
              .optional()
              .description("Can be null if not active bids."),
            lastAppraisalValue: Joi.number().unsafe().allow(null).description("Can be null."),
            attributes: Joi.array()
              .items(
                Joi.object({
                  key: Joi.string().description("Case sensitive"),
                  kind: Joi.string().description("Can be `string`, `number, `date, or `range`."),
                  value: JoiAttributeValue.description("Case sensitive."),
                  tokenCount: Joi.number(),
                  onSaleCount: Joi.number(),
                  floorAskPrice: Joi.number().unsafe().allow(null).description("Can be null."),
                  topBidValue: Joi.number().unsafe().allow(null).description("Can be null."),
                  createdAt: Joi.string(),
                })
              )
              .optional(),
          }),
          ownership: Joi.object({
            tokenCount: Joi.string(),
            onSaleCount: Joi.string(),
            floorAsk: Joi.object({
              id: Joi.string().allow(null),
              price: JoiPrice.allow(null),
              maker: Joi.string().lowercase().pattern(regex.address).allow(null),
              kind: Joi.string().allow(null),
              validFrom: Joi.number().unsafe().allow(null),
              validUntil: Joi.number().unsafe().allow(null),
              source: Joi.object().allow(null),
              rawData: Joi.object().optional().allow(null),
              isNativeOffChainCancellable: Joi.boolean().optional(),
            }).description("Can be null if no asks."),
            acquiredAt: Joi.string().allow(null),
          }),
        })
      ),
      continuation: Joi.string().pattern(regex.base64).allow(null),
    }).label(`getUserTokens${version.toUpperCase()}Response`),
    failAction: (_request, _h, error) => {
      logger.error(`get-user-tokens-${version}-handler`, `Wrong response schema: ${error}`);
      throw error;
    },
  },
  handler: async (request: Request) => {
    const params = request.params as any;
    const query = request.query as any;

    // Filters
    (params as any).user = toBuffer(params.user);

    const tokensCollectionFilters: string[] = [];
    const nftBalanceCollectionFilters: string[] = [];

    const addCollectionToFilter = (id: string) => {
      const i = nftBalanceCollectionFilters.length;

      if (id.match(/^0x[a-f0-9]{40}:\d+:\d+$/g)) {
        // Range based collection
        const [contract, startTokenId, endTokenId] = id.split(":");

        (query as any)[`contract${i}`] = toBuffer(contract);
        (query as any)[`startTokenId${i}`] = startTokenId;
        (query as any)[`endTokenId${i}`] = endTokenId;

        nftBalanceCollectionFilters.push(`
          (nft_balances.contract = $/contract${i}/
          AND nft_balances.token_id >= $/startTokenId${i}/
          AND nft_balances.token_id <= $/endTokenId${i}/)
        `);
      } else if (id.match(/^0x[a-f0-9]{40}:[a-zA-Z]+-.+$/g)) {
        const collectionParts = id.split(":");

        (query as any)[`collection${i}`] = id;
        (query as any)[`contract${i}`] = toBuffer(collectionParts[0]);

        // List based collections
        tokensCollectionFilters.push(`
          collection_id = $/collection${i}/
        `);

        nftBalanceCollectionFilters.push(`(nft_balances.contract = $/contract${i}/)`);
      } else {
        // Contract side collection
        (query as any)[`contract${i}`] = toBuffer(id);
        (query as any)[`collection${i}`] = id;

        nftBalanceCollectionFilters.push(`(nft_balances.contract = $/contract${i}/)`);

        tokensCollectionFilters.push(`
          collection_id = $/collection${i}/
        `);
      }
    };

    if (query.community) {
      await redb
        .manyOrNone(
          `
          SELECT collections.contract
          FROM collections
          WHERE collections.community = $/community/
        `,
          { community: query.community }
        )
        .then((result) =>
          result.forEach(({ contract }) => addCollectionToFilter(fromBuffer(contract)))
        );

      if (!nftBalanceCollectionFilters.length) {
        return { tokens: [] };
      }
    }

    if (query.collectionsSetId) {
      await CollectionSets.getCollectionsIds(query.collectionsSetId).then((result) =>
        result.forEach(addCollectionToFilter)
      );

      if (!nftBalanceCollectionFilters.length) {
        return { tokens: [] };
      }
    }

    if (query.collection) {
      addCollectionToFilter(query.collection);
    }

    if (query.contract) {
      (query as any)[`contract`] = toBuffer(query.contract);
      nftBalanceCollectionFilters.push(`(nft_balances.contract = $/contract/)`);
    }

    const tokensFilter: string[] = [];

    if (query.tokens) {
      if (!_.isArray(query.tokens)) {
        query.tokens = [query.tokens];
      }

      for (const token of query.tokens) {
        const [contract, tokenId] = token.split(":");
        const tokenFilter = `('${_.replace(contract, "0x", "\\x")}', '${tokenId}')`;

        tokensFilter.push(tokenFilter);
      }

      (query as any).tokensFilter = _.join(tokensFilter, ",");
    }

    let selectFloorData;

    if (query.normalizeRoyalties) {
      selectFloorData = `
      t.normalized_floor_sell_id AS floor_sell_id,
      t.normalized_floor_sell_maker AS floor_sell_maker,
      t.normalized_floor_sell_valid_from AS floor_sell_valid_from,
      t.normalized_floor_sell_valid_to AS floor_sell_valid_to,
      t.normalized_floor_sell_source_id_int AS floor_sell_source_id_int,
      t.normalized_floor_sell_value AS floor_sell_value,
      t.normalized_floor_sell_currency AS floor_sell_currency,
      t.normalized_floor_sell_currency_value AS floor_sell_currency_value
    `;
    } else {
      selectFloorData = `
      t.floor_sell_id,
      t.floor_sell_maker,
      t.floor_sell_valid_from,
      t.floor_sell_valid_to,
      t.floor_sell_source_id_int,
      t.floor_sell_value,
      t.floor_sell_currency,
      t.floor_sell_currency_value
    `;
    }

    let selectLastSale = "";
    let includeRoyaltyBreakdownQuery = "";
    let selectRoyaltyBreakdown = "";
    if (query.includeLastSale) {
      selectLastSale = `last_sale_timestamp, last_sale_currency, last_sale_currency_price, last_sale_price, last_sale_usd_price, last_sale_marketplace_fee_bps, last_sale_royalty_fee_bps,
      last_sale_paid_full_royalty, last_sale_royalty_fee_breakdown, last_sale_marketplace_fee_breakdown,`;
      selectRoyaltyBreakdown = ", r.*";
      includeRoyaltyBreakdownQuery = `
        LEFT JOIN LATERAL (
        SELECT
          fe.timestamp AS last_sale_timestamp,          
          fe.currency AS last_sale_currency,
          fe.currency_price AS last_sale_currency_price,            
          fe.price AS last_sale_price,    
          fe.usd_price AS last_sale_usd_price,
          fe.marketplace_fee_bps AS last_sale_marketplace_fee_bps,
          fe.royalty_fee_bps AS last_sale_royalty_fee_bps,
          fe.paid_full_royalty AS last_sale_paid_full_royalty,
          fe.royalty_fee_breakdown AS last_sale_royalty_fee_breakdown,
          fe.marketplace_fee_breakdown AS last_sale_marketplace_fee_breakdown
        FROM fill_events_2 fe
        WHERE fe.contract = t.contract AND fe.token_id = t.token_id AND fe.is_deleted = 0
        ORDER BY timestamp DESC LIMIT 1
        ) r ON TRUE
        `;
    }

    let tokensJoin = `
      JOIN LATERAL (
        SELECT 
          t.token_id,
          t.name,
          t.image,
          t.metadata,
          t.media,
          t.rarity_rank,
          t.collection_id,
          t.rarity_score,
          t.supply,
          t.remaining_supply,
          t.last_sell_value,
          t.last_buy_value,
          t.last_sell_timestamp,
          t.last_buy_timestamp,
          null AS top_bid_id,
          null AS top_bid_price,
          null AS top_bid_value,
          null AS top_bid_currency,
          null AS top_bid_currency_price,
          null AS top_bid_currency_value,
          null AS top_bid_source_id_int,
          ${selectFloorData}
          ${selectRoyaltyBreakdown}
        FROM tokens t
        ${includeRoyaltyBreakdownQuery}
        WHERE b.token_id = t.token_id
        AND b.contract = t.contract
        AND ${
          tokensCollectionFilters.length ? "(" + tokensCollectionFilters.join(" OR ") + ")" : "TRUE"
        }
      ) t ON TRUE
    `;

    if (query.includeTopBid) {
      tokensJoin = `
        JOIN LATERAL (
          SELECT 
            t.token_id,
            t.name,
            t.image,
            t.metadata,
            t.media,
            t.rarity_rank,
            t.collection_id,
            t.rarity_score,
            t.supply,
            t.remaining_supply,
            t.last_sell_value,
            t.last_buy_value,
            t.last_sell_timestamp,
            t.last_buy_timestamp,
            ${selectFloorData}
            ${selectRoyaltyBreakdown}
          FROM tokens t
          ${includeRoyaltyBreakdownQuery}
          WHERE b.token_id = t.token_id
          AND b.contract = t.contract
          AND ${
            tokensCollectionFilters.length
              ? "(" + tokensCollectionFilters.join(" OR ") + ")"
              : "TRUE"
          }
        ) t ON TRUE
        LEFT JOIN LATERAL (
          SELECT 
            o.id AS "top_bid_id",
            o.price AS "top_bid_price",
            o.value AS "top_bid_value",
            o.currency AS "top_bid_currency",
            o.currency_price AS "top_bid_currency_price",
            o.currency_value AS "top_bid_currency_value",
            o.source_id_int AS "top_bid_source_id_int"
          FROM "orders" "o"
          JOIN "token_sets_tokens" "tst"
            ON "o"."token_set_id" = "tst"."token_set_id"
          WHERE "tst"."contract" = "b"."contract"
            AND "tst"."token_id" = "b"."token_id"
            AND "o"."side" = 'buy'
            AND "o"."fillability_status" = 'fillable'
            AND "o"."approval_status" = 'approved'
            ${query.normalizeRoyalties ? " AND o.normalized_value IS NOT NULL" : ""}
            AND EXISTS(
              SELECT FROM "nft_balances" "nb"
                WHERE "nb"."contract" = "b"."contract"
                AND "nb"."token_id" = "b"."token_id"
                AND "nb"."amount" > 0
                AND "nb"."owner" != "o"."maker"
                AND (
                  "o"."taker" IS NULL
                  OR "o"."taker" = '\\x0000000000000000000000000000000000000000'
                  OR "o"."taker" = "nb"."owner"
                )
            )
          ORDER BY "o"."value" DESC
          LIMIT 1
        ) "y" ON TRUE
      `;
    }

    // Include attributes
    let selectAttributes = "";
    if (query.includeAttributes) {
      selectAttributes = `
            , (
              SELECT
                array_agg(
                  json_build_object(
                    'key', ta.key,
                    'kind', attributes.kind,
                    'value', ta.value,
                    'createdAt', ta.created_at,
                    'tokenCount', attributes.token_count,
                    'onSaleCount', attributes.on_sale_count,
                    'floorAskPrice', attributes.floor_sell_value::TEXT,
                    'topBidValue', attributes.top_buy_value::TEXT
                  )
                )
              FROM token_attributes ta
              JOIN attributes
                ON ta.attribute_id = attributes.id
              WHERE ta.contract = b.contract
                AND ta.token_id = b.token_id
                AND ta.key != ''
            ) AS attributes
          `;
    }

    try {
      let baseQuery = `
        SELECT b.contract, b.token_id, b.token_count, extract(epoch from b.acquired_at) AS acquired_at, b.last_token_appraisal_value,
               t.name, t.image, t.metadata AS token_metadata, t.media, t.rarity_rank, t.collection_id, t.floor_sell_id, t.floor_sell_value, t.floor_sell_currency, t.floor_sell_currency_value,
               t.floor_sell_maker, t.floor_sell_valid_from, t.floor_sell_valid_to, t.floor_sell_source_id_int, t.supply, t.remaining_supply,
               t.rarity_score, ${selectLastSale}
               top_bid_id, top_bid_price, top_bid_value, top_bid_currency, top_bid_currency_price, top_bid_currency_value, top_bid_source_id_int,
               o.currency AS collection_floor_sell_currency, o.currency_price AS collection_floor_sell_currency_price,
               c.name as collection_name, con.kind, c.metadata, c.royalties, (c.metadata ->> 'safelistRequestStatus')::TEXT AS "opensea_verification_status",
               c.royalties_bps, ot.kind AS floor_sell_kind,
               ${query.includeRawData ? "ot.raw_data AS floor_sell_raw_data," : ""}
               ${
                 query.useNonFlaggedFloorAsk
                   ? "c.floor_sell_value"
                   : "c.non_flagged_floor_sell_value"
               } AS "collection_floor_sell_value",
               (
                    CASE WHEN t.floor_sell_value IS NOT NULL
                    THEN 1
                    ELSE 0
                    END
               ) AS on_sale_count
               ${selectAttributes}
        FROM (
            SELECT amount AS token_count, token_id, contract, acquired_at, last_token_appraisal_value
            FROM nft_balances
            WHERE owner = $/user/
              AND ${
                nftBalanceCollectionFilters.length
                  ? "(" + nftBalanceCollectionFilters.join(" OR ") + ")"
                  : "TRUE"
              }
              AND ${
                tokensFilter.length
                  ? "(nft_balances.contract, nft_balances.token_id) IN ($/tokensFilter:raw/)"
                  : "TRUE"
              }
              AND amount > 0
          ) AS b
          ${tokensJoin}
          JOIN collections c ON c.id = t.collection_id
          LEFT JOIN orders o ON o.id = c.floor_sell_id
          LEFT JOIN orders ot ON ot.id = t.floor_sell_id
          JOIN contracts con ON b.contract = con.address
      `;

      const conditions: string[] = [];

      if (query.continuation) {
        const [acquiredAtOrLastAppraisalValue, collectionId, tokenId] = splitContinuation(
          query.continuation,
          /^[0-9]+_[A-Za-z0-9:-]+_[0-9]+$/
        );

        (query as any).acquiredAtOrLastAppraisalValue = acquiredAtOrLastAppraisalValue;
        (query as any).collectionId = collectionId;
        (query as any).tokenId = tokenId;
        query.sortDirection = query.sortDirection || "desc";
        if (query.sortBy === "acquiredAt") {
          conditions.push(
            `(acquired_at, b.token_id) ${
              query.sortDirection == "desc" ? "<" : ">"
            } (to_timestamp($/acquiredAtOrLastAppraisalValue/), $/tokenId/)`
          );
        } else {
          conditions.push(
            `(last_token_appraisal_value, b.token_id) ${
              query.sortDirection == "desc" ? "<" : ">"
            } ($/acquiredAtOrLastAppraisalValue/, $/tokenId/)`
          );
        }
      }

      if (conditions.length) {
        baseQuery += " WHERE " + conditions.map((c) => `(${c})`).join(" AND ");
      }

      // Sorting
      if (query.sortBy === "acquiredAt") {
        baseQuery += `
        ORDER BY
          acquired_at ${query.sortDirection}, b.token_id ${query.sortDirection}
        LIMIT $/limit/
      `;
      } else {
        baseQuery += `
        ORDER BY
          last_token_appraisal_value ${query.sortDirection} NULLS LAST, b.token_id ${query.sortDirection}
        LIMIT $/limit/
      `;
      }

      const userTokens = await redb.manyOrNone(baseQuery, { ...query, ...params });

      let continuation = null;
      if (userTokens.length === query.limit) {
        if (query.sortBy === "acquiredAt") {
          continuation = buildContinuation(
            _.toInteger(userTokens[userTokens.length - 1].acquired_at) +
              "_" +
              userTokens[userTokens.length - 1].collection_id +
              "_" +
              userTokens[userTokens.length - 1].token_id
          );
        } else {
          continuation = buildContinuation(
            _.toInteger(userTokens[userTokens.length - 1].last_token_appraisal_value) +
              "_" +
              userTokens[userTokens.length - 1].collection_id +
              "_" +
              userTokens[userTokens.length - 1].token_id
          );
        }
      }

      const sources = await Sources.getInstance();
      const result = userTokens.map(async (r) => {
        const contract = fromBuffer(r.contract);
        const tokenId = r.token_id;

        // Use default currencies for backwards compatibility with entries
        // that don't have the currencies cached in the tokens table
        const floorAskCurrency = r.floor_sell_currency
          ? fromBuffer(r.floor_sell_currency)
          : Sdk.Common.Addresses.Eth[config.chainId];
        const topBidCurrency = r.top_bid_currency
          ? fromBuffer(r.top_bid_currency)
          : Sdk.Common.Addresses.Weth[config.chainId];
        const collectionFloorSellCurrency = r.collection_floor_sell_currency
          ? fromBuffer(r.collection_floor_sell_currency)
          : Sdk.Common.Addresses.Eth[config.chainId];
        const floorSellSource = r.floor_sell_value
          ? sources.get(Number(r.floor_sell_source_id_int), contract, tokenId)
          : undefined;
        const topBidSource = r.top_bid_source_id_int
          ? sources.get(Number(r.top_bid_source_id_int), contract, tokenId)
          : undefined;
        const acquiredTime = new Date(r.acquired_at * 1000).toISOString();
        return {
          token: {
            contract: contract,
            tokenId: tokenId,
            kind: r.kind,
            name: r.name,
            image: r.image,
            imageSmall: Assets.getResizedImageUrl(r.image, ImageSize.small),
            imageLarge: Assets.getResizedImageUrl(r.image, ImageSize.large),
            metadata: r.token_metadata.image_original_url
              ? {
                  imageOriginal: r.token_metadata.image_original_url,
                }
              : undefined,
            rarityScore: r.rarity_score,
            rarityRank: r.rarity_rank,
            supply: !_.isNull(r.supply) ? r.supply : null,
            remainingSupply: !_.isNull(r.remaining_supply) ? r.remaining_supply : null,
            media: r.media,
            collection: {
              id: r.collection_id,
              name: r.collection_name,
              imageUrl: r.metadata?.imageUrl,
              openseaVerificationStatus: r.opensea_verification_status,
              floorAskPrice: r.collection_floor_sell_value
                ? await getJoiPriceObject(
                    {
                      gross: {
                        amount: String(
                          r.collection_floor_sell_currency_price ?? r.collection_floor_sell_value
                        ),
                        nativeAmount: String(r.collection_floor_sell_value),
                      },
                    },
                    collectionFloorSellCurrency,
                    query.displayCurrency
                  )
                : null,
              royaltiesBps: r.royalties_bps ?? 0,
              royalties: r.royalties,
            },
            lastSale:
              query.includeLastSale && r.last_sale_currency
                ? await getJoiSaleObject({
                    prices: {
                      gross: {
                        amount: r.last_sale_currency_price ?? r.last_sale_price,
                        nativeAmount: r.last_sale_price,
                        usdAmount: r.last_sale_usd_price,
                      },
                    },
                    fees: {
                      royaltyFeeBps: r.last_sale_royalty_fee_bps,
                      marketplaceFeeBps: r.last_sale_marketplace_fee_bps,
                      paidFullRoyalty: r.last_sale_paid_full_royalty,
                      royaltyFeeBreakdown: r.last_sale_royalty_fee_breakdown,
                      marketplaceFeeBreakdown: r.last_sale_marketplace_fee_breakdown,
                    },
                    currencyAddress: r.last_sale_currency,
                    timestamp: r.last_sale_timestamp,
                  })
                : undefined,
            topBid: query.includeTopBid
              ? {
                  id: r.top_bid_id,
                  price: r.top_bid_value
                    ? await getJoiPriceObject(
                        {
                          net: {
                            amount: r.top_bid_currency_value ?? r.top_bid_value,
                            nativeAmount: r.top_bid_value,
                          },
                          gross: {
                            amount: r.top_bid_currency_price ?? r.top_bid_price,
                            nativeAmount: r.top_bid_price,
                          },
                        },
                        topBidCurrency,
                        query.displayCurrency
                      )
                    : null,
                  source: {
                    id: topBidSource?.address,
                    domain: topBidSource?.domain,
                    name: topBidSource?.metadata.title || topBidSource?.name,
                    icon: topBidSource?.getIcon(),
                    url: topBidSource?.metadata.url,
                  },
                }
              : undefined,
            lastAppraisalValue: r.last_token_appraisal_value
              ? formatEth(r.last_token_appraisal_value)
              : null,
            attributes: query.includeAttributes
              ? r.attributes
                ? _.map(r.attributes, (attribute) => ({
                    key: attribute.key,
                    kind: attribute.kind,
                    value: attribute.value,
                    tokenCount: attribute.tokenCount,
                    onSaleCount: attribute.onSaleCount,
                    floorAskPrice: attribute.floorAskPrice
                      ? formatEth(attribute.floorAskPrice)
                      : attribute.floorAskPrice,
                    topBidValue: attribute.topBidValue
                      ? formatEth(attribute.topBidValue)
                      : attribute.topBidValue,
                    createdAt: new Date(attribute.createdAt).toISOString(),
                  }))
                : []
              : undefined,
          },
          ownership: {
            tokenCount: String(r.token_count),
            onSaleCount: String(r.on_sale_count),
            floorAsk: {
              id: r.floor_sell_id,
              price: r.floor_sell_id
                ? await getJoiPriceObject(
                    {
                      gross: {
                        amount: r.floor_sell_currency_value ?? r.floor_sell_value,
                        nativeAmount: r.floor_sell_value,
                      },
                    },
                    floorAskCurrency,
                    query.displayCurrency
                  )
                : null,
              maker: r.floor_sell_maker ? fromBuffer(r.floor_sell_maker) : null,
              kind: r.floor_sell_kind,
              validFrom: r.floor_sell_value ? r.floor_sell_valid_from : null,
              validUntil: r.floor_sell_value ? r.floor_sell_valid_to : null,
              source: {
                id: floorSellSource?.address,
                domain: floorSellSource?.domain,
                name: floorSellSource?.metadata.title || floorSellSource?.name,
                icon: floorSellSource?.getIcon(),
                url: floorSellSource?.metadata.url,
              },
              rawData: query.includeRawData ? r.floor_sell_raw_data : undefined,
              isNativeOffChainCancellable: query.includeRawData
                ? r.floor_sell_raw_data?.zone ===
                  Sdk.SeaportBase.Addresses.ReservoirCancellationZone[config.chainId]
                : undefined,
            },
            acquiredAt: acquiredTime,
          },
        };
      });

      return {
        tokens: await Promise.all(result),
        continuation,
      };
    } catch (error) {
      logger.error(`get-user-tokens-${version}-handler`, `Handler failure: ${error}`);
      throw error;
    }
  },
};<|MERGE_RESOLUTION|>--- conflicted
+++ resolved
@@ -143,17 +143,13 @@
             kind: Joi.string().description("Can be erc721, erc115, etc."),
             name: Joi.string().allow("", null),
             image: Joi.string().allow("", null),
-<<<<<<< HEAD
             imageSmall: Joi.string().allow("", null),
             imageLarge: Joi.string().allow("", null),
             metadata: Joi.object().allow(null),
-            supply: Joi.number().unsafe().allow(null),
-=======
             supply: Joi.number()
               .unsafe()
               .allow(null)
               .description("Can be higher than one if erc1155."),
->>>>>>> 20e869b9
             remainingSupply: Joi.number().unsafe().allow(null),
             rarityScore: Joi.number().allow(null),
             rarityRank: Joi.number().allow(null),
