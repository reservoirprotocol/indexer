--- conflicted
+++ resolved
@@ -560,7 +560,6 @@
     let sorting = "";
     if (query.sortBy === "acquiredAt") {
       sorting = `
-<<<<<<< HEAD
           ORDER BY acquired_at ${query.sortDirection}, token_id ${query.sortDirection}
           LIMIT $/limit/
         `;
@@ -574,31 +573,16 @@
           ORDER BY uc.floor_sell_value ${query.sortDirection} NULLS LAST, token_id ${query.sortDirection}
           LIMIT $/limit/
         `;
-=======
-        ORDER BY acquired_at ${query.sortDirection}, token_id ${query.sortDirection}
-        LIMIT $/limit/
-      `;
-    } else {
-      sorting = `
-        ORDER BY last_token_appraisal_value ${query.sortDirection} NULLS LAST, token_id ${query.sortDirection}
-        LIMIT $/limit/
-      `;
->>>>>>> 884edb85
     }
 
     // Continuation
     let continuationFilter = "";
     if (query.continuation) {
-<<<<<<< HEAD
       const [sortByValue, collectionId, tokenId] = splitContinuation(
-=======
-      const [acquiredAtOrLastAppraisalValue, collectionId, tokenId] = splitContinuation(
->>>>>>> 884edb85
         query.continuation,
         /^[0-9]+_[A-Za-z0-9:-]+_[0-9]+$/
       );
 
-<<<<<<< HEAD
       (query as any).sortByValue = sortByValue;
       (query as any).collectionId = collectionId;
       (query as any).tokenId = tokenId;
@@ -631,23 +615,6 @@
       `;
     }
 
-=======
-      (query as any).acquiredAtOrLastAppraisalValue = acquiredAtOrLastAppraisalValue;
-      (query as any).collectionId = collectionId;
-      (query as any).tokenId = tokenId;
-      query.sortDirection = query.sortDirection || "desc";
-      if (query.sortBy === "acquiredAt") {
-        continuationFilter = ` AND (acquired_at, token_id) ${
-          query.sortDirection == "desc" ? "<" : ">"
-        } (to_timestamp($/acquiredAtOrLastAppraisalValue/), $/tokenId/)`;
-      } else {
-        continuationFilter = `AND (last_token_appraisal_value, token_id) ${
-          query.sortDirection == "desc" ? "<" : ">"
-        } ($/acquiredAtOrLastAppraisalValue/, $/tokenId/)`;
-      }
-    }
-
->>>>>>> 884edb85
     try {
       const baseQuery = `
         SELECT b.contract, b.token_id, b.token_count, extract(epoch from b.acquired_at) AS acquired_at, b.last_token_appraisal_value,
@@ -687,7 +654,6 @@
                 : ""
             }
             WHERE owner = $/user/
-<<<<<<< HEAD
             AND amount > 0
             ${ucTable ? `AND nft_balances.contract = uc.contract` : ""}
             AND ${
@@ -703,22 +669,6 @@
             ${continuationFilter}
             ${sorting}
           ) AS b ${ucTable ? ` ON TRUE` : ""}
-=======
-              AND ${
-                nftBalanceCollectionFilters.length
-                  ? "(" + nftBalanceCollectionFilters.join(" OR ") + ")"
-                  : "TRUE"
-              }
-              AND ${
-                tokensFilter.length
-                  ? "(nft_balances.contract, nft_balances.token_id) IN ($/tokensFilter:raw/)"
-                  : "TRUE"
-              }
-              AND amount > 0
-              ${continuationFilter}
-              ${sorting}
-          ) AS b
->>>>>>> 884edb85
           ${tokensJoin}
           JOIN collections c ON c.id = t.collection_id ${
             query.excludeSpam ? `AND (c.is_spam IS NULL OR c.is_spam <= 0)` : ""
