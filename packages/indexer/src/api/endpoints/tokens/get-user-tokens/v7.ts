--- conflicted
+++ resolved
@@ -559,10 +559,6 @@
         WHERE owner = $/user/
         AND uc.token_count > 0
         ORDER BY floor_sell_value ${query.sortDirection} NULLS LAST
-<<<<<<< HEAD
-        LIMIT $/limit/
-=======
->>>>>>> 8c554f82
       `;
     }
 
