--- conflicted
+++ resolved
@@ -17,7 +17,6 @@
 import * as Sdk from "@reservoir0x/sdk";
 import { config } from "@/config/index";
 import {
-  getJoiCollectionObject,
   getJoiPriceObject,
   getJoiSaleObject,
   getJoiSourceObject,
@@ -556,15 +555,10 @@
                t.rarity_score, t.t_is_spam, ${selectLastSale}
                top_bid_id, top_bid_price, top_bid_value, top_bid_currency, top_bid_currency_price, top_bid_currency_value, top_bid_source_id_int,
                o.currency AS collection_floor_sell_currency, o.currency_price AS collection_floor_sell_currency_price,
-<<<<<<< HEAD
                c.name as collection_name, con.kind, con.symbol, c.metadata, c.royalties,
                (c.metadata ->> 'safelistRequestStatus')::TEXT AS "opensea_verification_status",
                c.royalties_bps, ot.kind AS floor_sell_kind, c.slug, c.is_spam AS c_is_spam,
                c.metadata_disabled AS c_metadata_disabled, t_metadata_disabled,
-=======
-               c.name as collection_name, con.kind, c.metadata, c.royalties, (c.metadata ->> 'safelistRequestStatus')::TEXT AS "opensea_verification_status",
-               c.royalties_bps, ot.kind AS floor_sell_kind, c.slug, c.is_spam AS c_is_spam, c.metadata_disabled AS c_metadata_disabled, t_metadata_disabled,
->>>>>>> f8789787
                ${query.includeRawData ? "ot.raw_data AS floor_sell_raw_data," : ""}
                ${
                  query.useNonFlaggedFloorAsk
@@ -726,47 +720,6 @@
               lastFlagChange: r.last_flag_change
                 ? new Date(r.last_flag_change).toISOString()
                 : null,
-<<<<<<< HEAD
-              collection: getJoiCollectionObject(
-                {
-                  id: r.collection_id,
-                  name: r.collection_name,
-                  slug: r.slug,
-                  symbol: r.symbol,
-                  imageUrl: r.metadata?.imageUrl,
-                  isSpam: Number(r.c_is_spam) > 0,
-                  metadataDisabled: Boolean(Number(r.c_metadata_disabled)),
-                  openseaVerificationStatus: r.opensea_verification_status,
-                  floorAskPrice: r.collection_floor_sell_value
-                    ? await getJoiPriceObject(
-                        {
-                          gross: {
-                            amount: String(
-                              r.collection_floor_sell_currency_price ??
-                                r.collection_floor_sell_value
-                            ),
-                            nativeAmount: String(r.collection_floor_sell_value),
-                          },
-                        },
-                        collectionFloorSellCurrency,
-                        query.displayCurrency
-                      )
-                    : null,
-                  royaltiesBps: r.royalties_bps ?? 0,
-                  royalties: r.royalties,
-                },
-                r.c_metadata_disabled
-              ),
-              lastSale:
-                query.includeLastSale && r.last_sale_currency
-                  ? await getJoiSaleObject({
-                      prices: {
-                        gross: {
-                          amount: r.last_sale_currency_price ?? r.last_sale_price,
-                          nativeAmount: r.last_sale_price,
-                          usdAmount: r.last_sale_usd_price,
-                        },
-=======
               collection: {
                 id: r.collection_id,
                 name: r.collection_name,
@@ -802,7 +755,6 @@
                           nativeAmount: r.last_sale_price,
                           usdAmount: r.last_sale_usd_price,
                         },
->>>>>>> f8789787
                       },
                       fees: {
                         royaltyFeeBps: r.last_sale_royalty_fee_bps,
