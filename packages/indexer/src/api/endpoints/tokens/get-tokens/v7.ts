--- conflicted
+++ resolved
@@ -732,6 +732,7 @@
           t.media,
           t.collection_id,
           t.image_version,
+          c.image_version AS collection_image_version,
           c.name AS collection_name,
           con.kind,
           con.symbol,
@@ -752,7 +753,6 @@
           c.token_count,
           c.is_spam AS c_is_spam,
           (c.metadata ->> 'imageUrl')::TEXT AS collection_image,
-          c.image_version AS collection_image_version,
           (
             SELECT
               nb.owner
@@ -1631,7 +1631,6 @@
         };
       });
 
-<<<<<<< HEAD
       const dbTokens = await Promise.all(result);
 
       return {
@@ -2102,42 +2101,6 @@
                 start: order.params.startTime,
                 end: order.params.endTime,
               },
-=======
-        return {
-          token: {
-            chainId: config.chainId,
-            contract,
-            tokenId,
-            name: r.name,
-            description: r.description,
-            image: Assets.getResizedImageUrl(r.image),
-            imageSmall: Assets.getResizedImageUrl(r.image, ImageSize.small),
-            imageLarge: Assets.getResizedImageUrl(r.image, ImageSize.large),
-            metadata: Object.values(metadata).every((el) => el === undefined)
-              ? undefined
-              : metadata,
-            media: r.media,
-            kind: r.kind,
-            isFlagged: Boolean(Number(r.is_flagged)),
-            isSpam: Number(r.t_is_spam) > 0 || Number(r.c_is_spam) > 0,
-            metadataDisabled:
-              Boolean(Number(r.t_metadata_disabled)) || Boolean(Number(r.c_metadata_disabled)),
-            lastFlagUpdate: r.last_flag_update ? new Date(r.last_flag_update).toISOString() : null,
-            lastFlagChange: r.last_flag_change ? new Date(r.last_flag_change).toISOString() : null,
-            supply: !_.isNull(r.supply) ? r.supply : null,
-            remainingSupply: !_.isNull(r.remaining_supply) ? r.remaining_supply : null,
-            rarity: r.rarity_score,
-            rarityRank: r.rarity_rank,
-            collection: {
-              id: r.collection_id,
-              name: r.collection_name,
-              image: Assets.getResizedImageUrl(r.collection_image, ImageSize.small),
-              slug: r.slug,
-              symbol: r.symbol,
-              creator: r.creator ? fromBuffer(r.creator) : null,
-              tokenCount: r.token_count,
-              metadataDisabled: Boolean(Number(r.c_metadata_disabled)),
->>>>>>> e534f824
             },
           };
         } else if (["sudoswap", "sudoswap-v2", "nftx", "caviar-v1"].includes(ask.order.kind)) {
@@ -2209,7 +2172,7 @@
           collection: {
             id: r.collection_id,
             name: r.collection_name,
-            image: Assets.getLocalAssetsLink(r.collection_image),
+            image: Assets.getResizedImageUrl(r.collection_image, ImageSize.small),
             slug: r.slug,
             symbol: r.symbol,
             creator: r.creator ? fromBuffer(r.creator) : null,
