--- conflicted
+++ resolved
@@ -33,12 +33,8 @@
 import { Assets, ImageSize } from "@/utils/assets";
 import { CollectionSets } from "@/models/collection-sets";
 import { Collections } from "@/models/collections";
-<<<<<<< HEAD
 import { getListedTokensFromES } from "@/api/endpoints/tokens/get-tokens/v6";
-=======
-import { getListedTokensFromES } from "@/api/endpoints/tokens";
 import { onchainMetadataProvider } from "@/metadata/providers/onchain-metadata-provider";
->>>>>>> 271da402
 
 const version = "v7";
 
