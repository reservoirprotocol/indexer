--- conflicted
+++ resolved
@@ -1618,150 +1618,6 @@
           },
           updatedAt: new Date(r.t_updated_at * 1000).toISOString(),
         };
-<<<<<<< HEAD
-
-        return {
-          token: {
-            chainId: config.chainId,
-            contract,
-            tokenId,
-            name: r.name,
-            description: r.description,
-            image: Assets.getResizedImageUrl(r.image),
-            imageSmall: Assets.getResizedImageUrl(r.image, ImageSize.small),
-            imageLarge: Assets.getResizedImageUrl(r.image, ImageSize.large),
-            metadata: Object.values(metadata).every((el) => el === undefined)
-              ? undefined
-              : metadata,
-            media: r.media,
-            kind: r.kind,
-            isFlagged: Boolean(Number(r.is_flagged)),
-            isSpam: Number(r.t_is_spam) > 0 || Number(r.c_is_spam) > 0,
-            metadataDisabled:
-              Boolean(Number(r.t_metadata_disabled)) || Boolean(Number(r.c_metadata_disabled)),
-            lastFlagUpdate: r.last_flag_update ? new Date(r.last_flag_update).toISOString() : null,
-            lastFlagChange: r.last_flag_change ? new Date(r.last_flag_change).toISOString() : null,
-            supply: !_.isNull(r.supply) ? r.supply : null,
-            remainingSupply: !_.isNull(r.remaining_supply) ? r.remaining_supply : null,
-            rarity: r.rarity_score,
-            rarityRank: r.rarity_rank,
-            collection: {
-              id: r.collection_id,
-              name: r.collection_name,
-              image: Assets.getResizedImageUrl(r.collection_image, ImageSize.small),
-              slug: r.slug,
-              symbol: r.symbol,
-              creator: r.creator ? fromBuffer(r.creator) : null,
-              tokenCount: r.token_count,
-              metadataDisabled: Boolean(Number(r.c_metadata_disabled)),
-            },
-            lastSale:
-              query.includeLastSale && r.last_sale_currency
-                ? await getJoiSaleObject({
-                    prices: {
-                      gross: {
-                        amount: r.last_sale_currency_price ?? r.last_sale_price,
-                        nativeAmount: r.last_sale_price,
-                        usdAmount: r.last_sale_usd_price,
-                      },
-                    },
-                    fees: {
-                      royaltyFeeBps: r.last_sale_royalty_fee_bps,
-                      marketplaceFeeBps: r.last_sale_marketplace_fee_bps,
-                      paidFullRoyalty: r.last_sale_paid_full_royalty,
-                      royaltyFeeBreakdown: r.last_sale_royalty_fee_breakdown,
-                      marketplaceFeeBreakdown: r.last_sale_marketplace_fee_breakdown,
-                    },
-                    currencyAddress: r.last_sale_currency,
-                    timestamp: r.last_sale_timestamp,
-                    orderSourceId: r.last_sale_order_source_id_int,
-                    fillSourceId: r.last_sale_fill_source_id,
-                  })
-                : undefined,
-            owner: r.owner ? fromBuffer(r.owner) : null,
-            attributes: query.includeAttributes
-              ? r.attributes
-                ? _.map(r.attributes, (attribute) => ({
-                    key: attribute.key,
-                    kind: attribute.kind,
-                    value: attribute.value,
-                    tokenCount: attribute.tokenCount,
-                    onSaleCount: attribute.onSaleCount,
-                    floorAskPrice: attribute.floorAskPrice
-                      ? formatEth(attribute.floorAskPrice)
-                      : attribute.floorAskPrice,
-                    topBidValue: attribute.topBidValue
-                      ? formatEth(attribute.topBidValue)
-                      : attribute.topBidValue,
-                    createdAt: new Date(attribute.createdAt).toISOString(),
-                  }))
-                : []
-              : undefined,
-          },
-          market: {
-            floorAsk: {
-              id: r.floor_sell_id,
-              price: r.floor_sell_id
-                ? await getJoiPriceObject(
-                    {
-                      gross: {
-                        amount: r.floor_sell_currency_value ?? r.floor_sell_value,
-                        nativeAmount: r.floor_sell_value,
-                      },
-                    },
-                    floorAskCurrency,
-                    query.displayCurrency
-                  )
-                : null,
-              maker: r.floor_sell_maker ? fromBuffer(r.floor_sell_maker) : null,
-              validFrom: r.floor_sell_value ? r.floor_sell_valid_from : null,
-              validUntil: r.floor_sell_value ? r.floor_sell_valid_to : null,
-              quantityFilled:
-                query.includeQuantity && r.floor_sell_value
-                  ? r.floor_sell_quantity_filled
-                  : undefined,
-              quantityRemaining:
-                query.includeQuantity && r.floor_sell_value
-                  ? r.floor_sell_quantity_remaining
-                  : undefined,
-              dynamicPricing,
-              source: getJoiSourceObject(floorSellSource),
-            },
-            topBid: query.includeTopBid
-              ? {
-                  id: r.top_buy_id,
-                  price: r.top_buy_value
-                    ? await getJoiPriceObject(
-                        {
-                          net: {
-                            amount: query.normalizeRoyalties
-                              ? r.top_buy_currency_normalized_value ?? r.top_buy_value
-                              : r.top_buy_currency_value ?? r.top_buy_value,
-                            nativeAmount: query.normalizeRoyalties
-                              ? r.top_buy_normalized_value ?? r.top_buy_value
-                              : r.top_buy_value,
-                          },
-                          gross: {
-                            amount: r.top_buy_currency_price ?? r.top_buy_price,
-                            nativeAmount: r.top_buy_price,
-                          },
-                        },
-                        topBidCurrency,
-                        query.displayCurrency
-                      )
-                    : null,
-                  maker: r.top_buy_maker ? fromBuffer(r.top_buy_maker) : null,
-                  validFrom: r.top_buy_valid_from,
-                  validUntil: r.top_buy_value ? r.top_buy_valid_until : null,
-                  source: getJoiSourceObject(topBuySource),
-                  feeBreakdown: feeBreakdown,
-                }
-              : undefined,
-          },
-          updatedAt: new Date(r.t_updated_at * 1000).toISOString(),
-        };
-=======
->>>>>>> 6f9ea61a
       });
 
       const dbTokens = await Promise.all(result);
