/* eslint-disable @typescript-eslint/no-explicit-any */

import { MaxUint256 } from "@ethersproject/constants";
import { Request, RouteOptions } from "@hapi/hapi";
import * as Sdk from "@reservoir0x/sdk";
import Joi from "joi";
import _ from "lodash";
import * as Boom from "@hapi/boom";

import { redb } from "@/common/db";
import { logger } from "@/common/logger";
import {
  getJoiPriceObject,
  getJoiSaleObject,
  getJoiSourceObject,
  getJoiTokenObject,
  JoiAttributeValue,
  JoiPrice,
  JoiSale,
  JoiSource,
} from "@/common/joi";
import {
  bn,
  buildContinuation,
  formatEth,
  fromBuffer,
  regex,
  splitContinuation,
  toBuffer,
} from "@/common/utils";
import { config } from "@/config/index";
import { Sources } from "@/models/sources";
import { Assets, ImageSize } from "@/utils/assets";
import { CollectionSets } from "@/models/collection-sets";
import { Collections } from "@/models/collections";

const version = "v6";

export const getTokensV6Options: RouteOptions = {
  description: "Tokens",
  notes:
    "Get a list of tokens with full metadata. This is useful for showing a single token page, or scenarios that require more metadata.",
  tags: ["api", "Tokens"],
  plugins: {
    "hapi-swagger": {
      order: 9,
    },
  },
  validate: {
    query: Joi.object({
      collection: Joi.string()
        .lowercase()
        .description(
          "Filter to a particular collection with collection-id. Example: `0x8d04a8c79ceb0889bdd12acdf3fa9d207ed3ff63`"
        ),
      collectionsSetId: Joi.string()
        .lowercase()
        .description(
          "Filter to a particular collection set. Example: `8daa732ebe5db23f267e58d52f1c9b1879279bcdf4f78b8fb563390e6946ea65`"
        )
        .when("flagStatus", {
          is: Joi.exist(),
          then: Joi.forbidden(),
          otherwise: Joi.allow(),
        }),
      community: Joi.string()
        .lowercase()
        .description("Filter to a particular community. Example: `artblocks`")
        .when("flagStatus", {
          is: Joi.exist(),
          then: Joi.forbidden(),
          otherwise: Joi.allow(),
        }),
      contract: Joi.alternatives()
        .try(
          Joi.array().items(Joi.string().lowercase().pattern(regex.address)).max(20),
          Joi.string().lowercase().pattern(regex.address)
        )
        .description(
          "Array of contracts. Max amount is 20. Example: `0x8d04a8c79ceb0889bdd12acdf3fa9d207ed3ff63`"
        )
        .when("flagStatus", {
          is: Joi.exist(),
          then: Joi.forbidden(),
          otherwise: Joi.allow(),
        }),
      tokenName: Joi.string()
        .description(
          "Filter to a particular token by name. This is case sensitive. Example: `token #1`"
        )
        .when("collection", {
          is: Joi.exist(),
          then: Joi.allow(),
          otherwise: Joi.when("contract", {
            is: Joi.exist(),
            then: Joi.allow(),
            otherwise: Joi.forbidden(),
          }),
        }),
      tokens: Joi.alternatives().try(
        Joi.array()
          .max(50)
          .items(Joi.string().lowercase().pattern(regex.token))
          .description(
            "Array of tokens. Max limit is 50. Example: `tokens[0]: 0x8d04a8c79ceb0889bdd12acdf3fa9d207ed3ff63:704 tokens[1]: 0x8d04a8c79ceb0889bdd12acdf3fa9d207ed3ff63:979`"
          ),
        Joi.string()
          .lowercase()
          .pattern(regex.token)
          .description(
            "Array of tokens. Max limit is 50. Example: `tokens[0]: 0x8d04a8c79ceb0889bdd12acdf3fa9d207ed3ff63:704 tokens[1]: 0x8d04a8c79ceb0889bdd12acdf3fa9d207ed3ff63:979`"
          )
      ),
      tokenSetId: Joi.string()
        .description(
          "Filter to a particular token set. `Example: token:0xa7d8d9ef8d8ce8992df33d8b8cf4aebabd5bd270:129000685`"
        )
        .when("flagStatus", {
          is: Joi.exist(),
          then: Joi.forbidden(),
          otherwise: Joi.allow(),
        }),
      attributes: Joi.object()
        .unknown()
        .description(
          "Filter to a particular attribute. Attributes are case sensitive. Note: Our docs do not support this parameter correctly. To test, you can use the following URL in your browser. Example: `https://api.reservoir.tools/tokens/v6?collection=0x8d04a8c79ceb0889bdd12acdf3fa9d207ed3ff63&attributes[Type]=Original` or `https://api.reservoir.tools/tokens/v6?collection=0x8d04a8c79ceb0889bdd12acdf3fa9d207ed3ff63&attributes[Type]=Original&attributes[Type]=Sibling`"
        ),
      source: Joi.string().description(
        "Domain of the order source. Example `opensea.io` (Only listed tokens are returned when filtering by source)"
      ),
      nativeSource: Joi.string().description(
        "Domain of the order source. Example `www.apecoinmarketplace.com`. For a native marketplace, return all tokens listed on this marketplace, even if better prices are available on other marketplaces."
      ),
      minRarityRank: Joi.number()
        .integer()
        .min(1)
        .description(
          "Get tokens with a min rarity rank (inclusive), no rarity rank for collections over 100k"
        ),
      maxRarityRank: Joi.number()
        .integer()
        .min(1)
        .description(
          "Get tokens with a max rarity rank (inclusive), no rarity rank for collections over 100k"
        ),
      minFloorAskPrice: Joi.number().description(
        "Get tokens with a min floor ask price (inclusive); use native currency"
      ),
      maxFloorAskPrice: Joi.number().description(
        "Get tokens with a max floor ask price (inclusive); use native currency"
      ),
      flagStatus: Joi.number()
        .allow(-1, 0, 1)
        .description(
          "Allowed only with collection and tokens filtering!\n-1 = All tokens (default)\n0 = Non flagged tokens\n1 = Flagged tokens"
        ),
      sortBy: Joi.string()
        .valid("floorAskPrice", "tokenId", "rarity", "updatedAt")
        .default("floorAskPrice")
        .description(
          "Order the items are returned in the response. Options are `floorAskPrice`, `tokenId`, `rarity`, and `updatedAt`. No rarity rank for collections over 100k."
        ),
      sortDirection: Joi.string().lowercase().valid("asc", "desc"),
      currencies: Joi.alternatives().try(
        Joi.array()
          .max(50)
          .items(Joi.string().lowercase().pattern(regex.address))
          .description(
            "Filter to tokens with a listing in a particular currency. Max limit is 50. `Example: currencies[0]: 0x0000000000000000000000000000000000000000`"
          ),
        Joi.string()
          .lowercase()
          .pattern(regex.address)
          .description(
            "Filter to tokens with a listing in a particular currency. `Example: currencies[0]: 0x0000000000000000000000000000000000000000`"
          )
      ),
      limit: Joi.number()
        .integer()
        .min(1)
        .when("sortBy", {
          is: "updatedAt",
          then: Joi.number().integer().max(1000),
          otherwise: Joi.number().integer().max(100),
        })
        .default(20)
        .description(
          "Amount of items returned in response. Max limit is 100, except when sorting by `updatedAt` which has a limit of 1000."
        ),
      startTimestamp: Joi.number()
        .when("sortBy", {
          is: "updatedAt",
          then: Joi.allow(),
          otherwise: Joi.forbidden(),
        })
        .description(
          "When sorting by `updatedAt`, the start timestamp you want to filter on (UTC)."
        ),
      endTimestamp: Joi.number()
        .when("sortBy", {
          is: "updatedAt",
          then: Joi.allow(),
          otherwise: Joi.forbidden(),
        })
        .description("When sorting by `updatedAt`, the end timestamp you want to filter on (UTC)."),
      includeTopBid: Joi.boolean()
        .default(false)
        .description("If true, top bid will be returned in the response."),
      excludeEOA: Joi.boolean()
        .default(false)
        .description(
          "Exclude orders that can only be filled by EOAs, to support filling with smart contracts. defaults to false"
        ),
      includeAttributes: Joi.boolean()
        .default(false)
        .description("If true, attributes will be returned in the response."),
      includeQuantity: Joi.boolean()
        .default(false)
        .description(
          "If true, quantity filled and quantity remaining will be returned in the response."
        ),
      includeDynamicPricing: Joi.boolean()
        .default(false)
        .description("If true, dynamic pricing data will be returned in the response."),
      includeLastSale: Joi.boolean()
        .default(false)
        .description(
          "If true, last sale data including royalties paid will be returned in the response."
        ),
      normalizeRoyalties: Joi.boolean()
        .default(false)
        .description("If true, prices will include missing royalties to be added on-top."),
      continuation: Joi.string()
        .pattern(regex.base64)
        .description("Use continuation token to request next offset of items."),
      displayCurrency: Joi.string()
        .lowercase()
        .pattern(regex.address)
        .description(
          "Input any ERC20 address to return result in given currency. Applies to `topBid` and `floorAsk`."
        ),
    })
      .when(".sortBy", {
        is: "updatedAt",
        then: undefined,
        otherwise: Joi.object().or(
          "collection",
          "contract",
          "tokens",
          "tokenSetId",
          "community",
          "collectionsSetId"
        ),
      })
      .oxor("collection", "contract", "tokens", "tokenSetId", "community", "collectionsSetId")
      .oxor("source", "nativeSource")
      .with("attributes", "collection"),
  },
  response: {
    schema: Joi.object({
      tokens: Joi.array().items(
        Joi.object({
          token: Joi.object({
            chainId: Joi.number().required(),
            contract: Joi.string().lowercase().pattern(regex.address).required(),
            tokenId: Joi.string().pattern(regex.number).required(),
            name: Joi.string().allow("", null),
            description: Joi.string().allow("", null),
            image: Joi.string().allow("", null),
            imageSmall: Joi.string().allow("", null),
            imageLarge: Joi.string().allow("", null),
            metadata: Joi.object().allow(null),
            media: Joi.string().allow("", null),
            kind: Joi.string().allow("", null).description("Can be erc721, erc115, etc."),
            isFlagged: Joi.boolean().default(false),
            isSpam: Joi.boolean().default(false),
            lastFlagUpdate: Joi.string().allow("", null),
            lastFlagChange: Joi.string().allow("", null),
            supply: Joi.number()
              .unsafe()
              .allow(null)
              .description("Can be higher than 1 if erc1155"),
            remainingSupply: Joi.number().unsafe().allow(null),
            rarity: Joi.number()
              .unsafe()
              .allow(null)
              .description("No rarity for collections over 100k"),
            rarityRank: Joi.number()
              .unsafe()
              .allow(null)
              .description("No rarity rank for collections over 100k"),
            collection: Joi.object({
              id: Joi.string().allow(null),
              name: Joi.string().allow("", null),
              image: Joi.string().allow("", null),
              slug: Joi.string().allow("", null),
              symbol: Joi.string().allow("", null),
              creator: Joi.string().lowercase().pattern(regex.address).allow("", null),
              tokenCount: Joi.number().allow(null),
            }),
            lastSale: JoiSale.optional(),
            owner: Joi.string().allow(null),
            attributes: Joi.array()
              .items(
                Joi.object({
                  key: Joi.string().description("Case sensitive."),
                  kind: Joi.string().description("Can be `string`, `number`, `date`, or `range`."),
                  value: JoiAttributeValue.description("Case sensitive."),
                  tokenCount: Joi.number(),
                  onSaleCount: Joi.number(),
                  floorAskPrice: Joi.number().unsafe().allow(null),
                  topBidValue: Joi.number().unsafe().allow(null),
                  createdAt: Joi.string(),
                })
              )
              .optional(),
          }),
          market: Joi.object({
            floorAsk: {
              id: Joi.string().allow(null),
              price: JoiPrice.allow(null),
              maker: Joi.string().lowercase().pattern(regex.address).allow(null),
              validFrom: Joi.number().unsafe().allow(null),
              validUntil: Joi.number().unsafe().allow(null),
              quantityFilled: Joi.number().unsafe().allow(null),
              quantityRemaining: Joi.number().unsafe().allow(null),
              dynamicPricing: Joi.object({
                kind: Joi.string().valid("dutch", "pool"),
                data: Joi.object(),
              }).description("Can be null if no active ask."),
              source: JoiSource.allow(null),
            },
            topBid: Joi.object({
              id: Joi.string().allow(null),
              price: JoiPrice.allow(null),
              maker: Joi.string().lowercase().pattern(regex.address).allow(null),
              validFrom: Joi.number().unsafe().allow(null),
              validUntil: Joi.number().unsafe().allow(null),
              source: JoiSource.allow(null),
              feeBreakdown: Joi.array()
                .items(
                  Joi.object({
                    kind: Joi.string().description("Can be `marketplace` or `royalty`."),
                    recipient: Joi.string().lowercase().pattern(regex.address).allow(null),
                    bps: Joi.number(),
                  })
                )
                .allow(null)
                .description("Can be null if no active bids"),
            }).optional(),
          }),
          updatedAt: Joi.string(),
        })
      ),
      continuation: Joi.string().pattern(regex.base64).allow(null),
    }).label(`getTokens${version.toUpperCase()}Response`),
    failAction: (_request, _h, error) => {
      logger.error(`get-tokens-${version}-handler`, `Wrong response schema: ${error}`);
      throw error;
    },
  },
  handler: async (request: Request) => {
    const query = request.query as any;

    // Include attributes
    let selectAttributes = "";
    if (query.includeAttributes) {
      selectAttributes = `
        , (
          SELECT
            array_agg(
              json_build_object(
                'key', ta.key,
                'kind', attributes.kind,
                'value', ta.value,
                'createdAt', ta.created_at,
                'tokenCount', attributes.token_count,
                'onSaleCount', attributes.on_sale_count,
                'floorAskPrice', attributes.floor_sell_value::TEXT,
                'topBidValue', attributes.top_buy_value::TEXT
              )
            )
          FROM token_attributes ta
          JOIN attributes
            ON ta.attribute_id = attributes.id
          WHERE ta.contract = t.contract
            AND ta.token_id = t.token_id
            AND ta.key != ''
        ) AS attributes
      `;
    }

    let selectFloorData: string;
    if (query.normalizeRoyalties) {
      selectFloorData = `
        t.normalized_floor_sell_id AS floor_sell_id,
        t.normalized_floor_sell_maker AS floor_sell_maker,
        t.normalized_floor_sell_valid_from AS floor_sell_valid_from,
        t.normalized_floor_sell_valid_to AS floor_sell_valid_to,
        t.normalized_floor_sell_source_id_int AS floor_sell_source_id_int,
        t.normalized_floor_sell_value AS floor_sell_value,
        t.normalized_floor_sell_currency AS floor_sell_currency,
        t.normalized_floor_sell_currency_value AS floor_sell_currency_value
      `;
    } else {
      selectFloorData = `
        t.floor_sell_id,
        t.floor_sell_maker,
        t.floor_sell_valid_from,
        t.floor_sell_valid_to,
        t.floor_sell_source_id_int,
        t.floor_sell_value,
        t.floor_sell_currency,
        t.floor_sell_currency_value
      `;
    }

    let includeQuantityQuery = "";
    let selectIncludeQuantity = "";
    if (query.includeQuantity) {
      selectIncludeQuantity = ", q.*";
      includeQuantityQuery = `
        LEFT JOIN LATERAL (
          SELECT
            o.quantity_filled AS floor_sell_quantity_filled,
            o.quantity_remaining AS floor_sell_quantity_remaining
          FROM
            orders o
          WHERE
            o.id = t.floor_sell_id
        ) q ON TRUE
      `;
    }

    let includeDynamicPricingQuery = "";
    let selectIncludeDynamicPricing = "";
    if (query.includeDynamicPricing) {
      selectIncludeDynamicPricing = ", d.*";
      includeDynamicPricingQuery = `
        LEFT JOIN LATERAL (
          SELECT
            o.kind AS floor_sell_order_kind,
            o.dynamic AS floor_sell_dynamic,
            o.raw_data AS floor_sell_raw_data,
            o.missing_royalties AS floor_sell_missing_royalties
          FROM orders o
          WHERE o.id = t.floor_sell_id
        ) d ON TRUE
      `;
    }

    let includeRoyaltyBreakdownQuery = "";
    let selectRoyaltyBreakdown = "";
    if (query.includeLastSale) {
      selectRoyaltyBreakdown = ", r.*";
      includeRoyaltyBreakdownQuery = `
        LEFT JOIN LATERAL (
        SELECT
          fe.timestamp AS last_sale_timestamp,
          fe.currency AS last_sale_currency,
          fe.currency_price AS last_sale_currency_price,
          fe.price AS last_sale_price,
          fe.usd_price AS last_sale_usd_price,
          fe.marketplace_fee_bps AS last_sale_marketplace_fee_bps,
          fe.royalty_fee_bps AS last_sale_royalty_fee_bps,
          fe.paid_full_royalty AS last_sale_paid_full_royalty,
          fe.royalty_fee_breakdown AS last_sale_royalty_fee_breakdown,
          fe.marketplace_fee_breakdown AS last_sale_marketplace_fee_breakdown,
          fe.order_source_id_int AS last_sale_order_source_id_int,
          fe.fill_source_id AS last_sale_fill_source_id
        FROM fill_events_2 fe
        WHERE fe.contract = t.contract AND fe.token_id = t.token_id AND fe.is_deleted = 0
        ORDER BY timestamp DESC LIMIT 1
        ) r ON TRUE
        `;
    }

    // Get the collections from the collection set or community
    let collections: any[] = [];
    if (query.collectionsSetId) {
      collections = await CollectionSets.getCollectionsIds(query.collectionsSetId);

      if (_.isEmpty(collections)) {
        throw Boom.badRequest(`No collections for collection set ${query.collectionsSetId}`);
      }
    }

    if (query.community) {
      collections = await Collections.getIdsByCommunity(query.community);

      if (_.isEmpty(collections)) {
        throw Boom.badRequest(`No collections for community ${query.community}`);
      }
    }

    let sourceCte = "";
    if (query.nativeSource || query.excludeEOA) {
      const sourceConditions: string[] = [];

      if (query.nativeSource) {
        const sources = await Sources.getInstance();
        let nativeSource = sources.getByName(query.nativeSource, false);
        if (!nativeSource) {
          nativeSource = sources.getByDomain(query.nativeSource, false);
        }

        if (!nativeSource) {
          return {
            tokens: [],
            continuation: null,
          };
        }

        (query as any).nativeSource = nativeSource?.id;
        sourceConditions.push(`source_id_int = $/nativeSource/`);
      }

      selectFloorData = "s.*";

      sourceConditions.push(`side = 'sell'`);
      sourceConditions.push(`fillability_status = 'fillable'`);
      sourceConditions.push(`approval_status = 'approved'`);
      sourceConditions.push(
        `taker = '\\x0000000000000000000000000000000000000000' OR taker IS NULL`
      );

      if (query.excludeEOA) {
        sourceConditions.push(`kind NOT IN ('blur')`);
      }

      if (query.currencies) {
        sourceConditions.push(`currency IN ($/currenciesFilter:raw/)`);
      }

      // Retrieve the contract from the different filters options
      if (query.contract) {
        sourceConditions.push(`contract IN ($/contract:csv/)`);
      } else if (query.collection) {
        let contractString = query.collection;
        if (query.collection.includes(":")) {
          const [contract, ,] = query.collection.split(":");
          contractString = contract;
        }

        (query as any).contract = contractString;
        sourceConditions.push(`contract IN ($/contract:csv/)`);
      } else if (query.tokens) {
        if (!_.isArray(query.tokens)) {
          query.tokens = [query.tokens];
        }

        const tokensContracts = [];
        for (const token of query.tokens) {
          const [contract] = token.split(":");
          tokensContracts.push(contract);
        }

        query.tokensContracts = _.uniq(tokensContracts).map((contract: string) =>
          toBuffer(contract)
        );

        sourceConditions.push("contract IN ($/tokensContracts:csv/)");
      } else if ((query.collectionsSetId || query.community) && !_.isEmpty(collections)) {
        const tokensContracts = [];

        for (const collection of collections) {
          if (collection.includes(":")) {
            const [contract, ,] = collection.split(":");
            tokensContracts.push(contract);
          } else {
            tokensContracts.push(collection);
          }
        }

        query.tokensContracts = _.uniq(tokensContracts).map((contract: string) =>
          toBuffer(contract)
        );

        sourceConditions.push("contract IN ($/tokensContracts:csv/)");
      }

      sourceCte = `
        WITH approved_orders AS (
          SELECT *
          FROM orders
          WHERE ${sourceConditions.map((c) => `(${c})`).join(" AND ")}
        ),
        filtered_orders AS (
          SELECT
            DISTINCT ON (token_id, contract)
            tst.token_id AS token_id,
            tst.contract AS contract,
            o.id AS floor_sell_id,
            o.maker AS floor_sell_maker,
            o.id AS source_floor_sell_id,
            date_part('epoch', lower(o.valid_between)) AS floor_sell_valid_from,
            coalesce(
              nullif(date_part('epoch', upper(o.valid_between)), 'Infinity'),
              0
            ) AS floor_sell_valid_to,
            o.source_id_int AS floor_sell_source_id_int,
            ${
              query.normalizeRoyalties ? "o.normalized_value" : "o.value"
            } AS floor_sell_value, o.currency AS floor_sell_currency,
            ${
              query.normalizeRoyalties ? "o.currency_normalized_value" : "o.currency_value"
            } AS floor_sell_currency_value
          FROM approved_orders o
          JOIN token_sets_tokens tst ON o.token_set_id = tst.token_set_id
          ORDER BY token_id, contract, ${
            query.normalizeRoyalties ? "o.normalized_value" : "o.value"
          }
        )`;
    }

    try {
      let baseQuery = `
        ${sourceCte}
        SELECT
          t.contract AS t_contract,
          t.token_id AS t_token_id,
          t.name,
          t.description,
          t.image,
          t.metadata,
          t.media,
          t.collection_id,
          c.name AS collection_name,
          con.kind,
          con.symbol,
          ${selectFloorData},
          t.rarity_score,
          t.rarity_rank,
          t.is_flagged,
          t.is_spam AS t_is_spam,
          t.last_flag_update,
          t.last_flag_change,
          t.supply,
          t.remaining_supply,
          extract(epoch from t.updated_at) AS t_updated_at,
          t.is_takedown AS t_is_takedown,
          c.is_takedown AS c_is_takedown,
          c.slug,
          c.creator,
          c.token_count,
          c.is_spam AS c_is_spam,
          (c.metadata ->> 'imageUrl')::TEXT AS collection_image,
          (
            SELECT
              nb.owner
            FROM nft_balances nb
            WHERE nb.contract = t.contract
              AND nb.token_id = t.token_id
              AND nb.amount > 0
            LIMIT 1
          ) AS owner
          ${selectAttributes}
          ${selectIncludeQuantity}
          ${selectIncludeDynamicPricing}
          ${selectRoyaltyBreakdown}
        FROM tokens t
        ${
          sourceCte !== ""
            ? `${
                query.excludeEOA ? "LEFT " : ""
              }JOIN filtered_orders s ON s.contract = t.contract AND s.token_id = t.token_id`
            : ""
        }
        ${includeQuantityQuery}
        ${includeDynamicPricingQuery}
        ${includeRoyaltyBreakdownQuery}
        JOIN collections c ON t.collection_id = c.id
        JOIN contracts con ON t.contract = con.address
      `;

      if (query.tokenSetId) {
        baseQuery += `
          JOIN token_sets_tokens tst
            ON t.contract = tst.contract
            AND t.token_id = tst.token_id
        `;
      }

      if (query.attributes) {
        const attributes: { key: string; value: any }[] = [];
        Object.entries(query.attributes).forEach(([key, value]) => attributes.push({ key, value }));

        for (let i = 0; i < attributes.length; i++) {
          const multipleSelection = Array.isArray(attributes[i].value);

          (query as any)[`key${i}`] = attributes[i].key;
          (query as any)[`value${i}`] = attributes[i].value;

          baseQuery += `
            JOIN token_attributes ta${i}
              ON t.contract = ta${i}.contract
              AND t.token_id = ta${i}.token_id
              AND ta${i}.key = $/key${i}/
              AND ta${i}.value ${multipleSelection ? `IN ($/value${i}:csv/)` : `= $/value${i}/`}
          `;
        }
      }

      // Filters

      const conditions: string[] = [];
      if (query.collection) {
        conditions.push(`t.collection_id = $/collection/`);
      }

      if (_.indexOf([0, 1], query.flagStatus) !== -1) {
        conditions.push(`t.is_flagged = $/flagStatus/`);
      }

      if (query.contract) {
        if (!Array.isArray(query.contract)) {
          query.contract = [query.contract];
        }
        query.contract = query.contract.map((contract: string) => toBuffer(contract));

        if (query.contract.length == 1) {
          conditions.push(`t.contract IN ($/contract:csv/)`);
        }
      }

      if (query.minRarityRank) {
        conditions.push(`t.rarity_rank >= $/minRarityRank/`);
      }

      if (query.maxRarityRank) {
        conditions.push(`t.rarity_rank <= $/maxRarityRank/`);
      }

      if (query.minFloorAskPrice !== undefined) {
        (query as any).minFloorSellValue = query.minFloorAskPrice * 10 ** 18;
        conditions.push(
          `${query.nativeSource || query.excludeEOA ? "s." : "t."}${
            query.normalizeRoyalties ? "normalized_" : ""
          }floor_sell_value >= $/minFloorSellValue/`
        );
      }

      if (query.maxFloorAskPrice !== undefined) {
        (query as any).maxFloorSellValue = query.maxFloorAskPrice * 10 ** 18;
        conditions.push(
          `${query.nativeSource || query.excludeEOA ? "s." : "t."}${
            query.normalizeRoyalties ? "normalized_" : ""
          }floor_sell_value <= $/maxFloorSellValue/`
        );
      }

      if (query.source) {
        const sources = await Sources.getInstance();
        let source = sources.getByName(query.source, false);
        if (!source) {
          source = sources.getByDomain(query.source);
        }

        (query as any).source = source?.id;
        conditions.push(`t.floor_sell_source_id_int = $/source/`);
      }

      if (query.startTimestamp) {
        conditions.push(`t.updated_at >= to_timestamp($/startTimestamp/)`);
      }

      if (query.endTimestamp) {
        conditions.push(`t.updated_at <= to_timestamp($/endTimestamp/)`);
      }

      if (query.tokens) {
        if (!_.isArray(query.tokens)) {
          query.tokens = [query.tokens];
        }

        for (const token of query.tokens) {
          const [contract, tokenId] = token.split(":");
          const tokensFilter = `('${_.replace(contract, "0x", "\\x")}', '${tokenId}')`;

          if (_.isUndefined((query as any).tokensFilter)) {
            (query as any).tokensFilter = [];
          }

          (query as any).tokensFilter.push(tokensFilter);
        }

        (query as any).tokensFilter = _.join((query as any).tokensFilter, ",");

        conditions.push(`(t.contract, t.token_id) IN ($/tokensFilter:raw/)`);
      }

      if (query.tokenName) {
        (query as any).tokenNameAsId = query.tokenName;
        query.tokenName = `%${query.tokenName}%`;

        conditions.push(`
          CASE
            WHEN t.name IS NULL THEN t.token_id::text = $/tokenNameAsId/
            ELSE t.name ILIKE $/tokenName/
          END
        `);
      }

      if (query.tokenSetId) {
        conditions.push(`tst.token_set_id = $/tokenSetId/`);
      }

      if (query.currencies) {
        if (!_.isArray(query.currencies)) {
          query.currencies = [query.currencies];
        }

        for (const currency of query.currencies) {
          const currencyFilter = `'${_.replace(currency, "0x", "\\x")}'`;

          if (_.isUndefined((query as any).currenciesFilter)) {
            (query as any).currenciesFilter = [];
          }

          (query as any).currenciesFilter.push(currencyFilter);
        }

        (query as any).currenciesFilter = _.join((query as any).currenciesFilter, ",");

        if (query.nativeSource || query.excludeEOA) {
          // if nativeSource is passed in, then we have two floor_sell_currency columns
          conditions.push(`s.floor_sell_currency IN ($/currenciesFilter:raw/)`);
        } else {
          conditions.push(`floor_sell_currency IN ($/currenciesFilter:raw/)`);
        }
      }

      // Determine whether we need to order by contract or not
      const contractSort = !(query.collection || (query.contract && query.contract.length == 1));

      // Continue with the next page, this depends on the sorting used
      if (query.continuation && !query.token) {
        let contArr = splitContinuation(
          query.continuation,
          /^((([0-9]+\.?[0-9]*|\.[0-9]+)|null|0x[a-fA-F0-9]+)_\d+|\d+)$/
        );
        if (contArr.length === 1 && contArr[0].includes("_")) {
          contArr = splitContinuation(contArr[0]);
        }
        if (
          query.contract ||
          query.collection ||
          query.attributes ||
          query.tokenSetId ||
          query.collectionsSetId ||
          query.tokens ||
          query.sortBy === "updatedAt"
        ) {
          switch (query.sortBy) {
            case "rarity": {
              if (contArr.length !== 3) {
                throw Boom.badRequest("Invalid continuation string used");
              }
              query.sortDirection = query.sortDirection || "asc"; // Default sorting for rarity is ASC
              const sign = query.sortDirection == "desc" ? "<" : ">";
              conditions.push(
                `(t.rarity_rank, t.contract, t.token_id) ${sign} ($/contRarity/, $/contContract/, $/contTokenId/)`
              );
              (query as any).contRarity = contArr[0];
              (query as any).contContract = toBuffer(contArr[1]);
              (query as any).contTokenId = contArr[2];
              break;
            }

            case "tokenId": {
              if (contArr.length !== 2) {
                throw Boom.badRequest("Invalid continuation string used");
              }
              const sign = query.sortDirection == "desc" ? "<" : ">";
              conditions.push(`(t.contract, t.token_id) ${sign} ($/contContract/, $/contTokenId/)`);
              (query as any).contContract = toBuffer(contArr[0]);
              (query as any).contTokenId = contArr[1];

              break;
            }

            case "updatedAt": {
              if (contArr.length !== 3) {
                throw Boom.badRequest("Invalid continuation string used");
              }
              const sign = query.sortDirection == "desc" ? "<" : ">";
              conditions.push(
                `(t.updated_at, t.contract, t.token_id) ${sign} (to_timestamp($/contUpdatedAt/), $/contContract/, $/contTokenId/)`
              );
              (query as any).contUpdatedAt = contArr[0];
              (query as any).contContract = toBuffer(contArr[1]);
              (query as any).contTokenId = contArr[2];

              break;
            }

            case "floorAskPrice":
            default:
              {
                if (contArr.length !== 3) {
                  throw Boom.badRequest("Invalid continuation string used");
                }
                const sign = query.sortDirection == "desc" ? "<" : ">";
                const sortColumn =
                  query.nativeSource || query.excludeEOA
                    ? "s.floor_sell_value"
                    : query.normalizeRoyalties
                    ? "t.normalized_floor_sell_value"
                    : "t.floor_sell_value";

                if (contArr[0] !== "null") {
                  conditions.push(`(
                    (${sortColumn}, ${
                    contractSort
                      ? `t.contract, t.token_id) ${sign} ($/floorSellValue/, $/contContract/, $/contTokenId/)`
                      : `t.token_id) ${sign} ($/floorSellValue/, $/contTokenId/)`
                  }
                    OR (${sortColumn} IS null)
                  )`);
                  (query as any).floorSellValue = contArr[0];
                  (query as any).contContract = toBuffer(contArr[1]);
                  (query as any).contTokenId = contArr[2];
                } else {
                  conditions.push(
                    `(${sortColumn} is null AND ${
                      contractSort
                        ? `(t.contract, t.token_id) ${sign} ($/contContract/, $/contTokenId/))`
                        : `(t.token_id) ${sign} ($/contTokenId/))`
                    }`
                  );
                  (query as any).contContract = toBuffer(contArr[1]);
                  (query as any).contTokenId = contArr[2];
                }
              }
              break;
          }
        } else {
          if (contArr.length !== 2) {
            throw Boom.badRequest("Invalid continuation string used");
          }
          const sign = query.sortDirection == "desc" ? "<" : ">";
          conditions.push(`(t.contract, t.token_id) ${sign} ($/contContract/, $/contTokenId/)`);
          (query as any).contContract = toBuffer(contArr[0]);
          (query as any).contTokenId = contArr[1];
        }
      }

      if (conditions.length) {
        baseQuery += " WHERE " + conditions.map((c) => `(${c})`).join(" AND ");
      }

      // Sorting

      const getSort = function (sortBy: string, union: boolean) {
        switch (sortBy) {
          case "rarity": {
            return ` ORDER BY ${union ? "" : "t."}rarity_rank ${
              query.sortDirection || "ASC"
            } NULLS LAST, t_contract ${query.sortDirection || "ASC"}, t_token_id ${
              query.sortDirection || "ASC"
            }`;
          }
          case "tokenId": {
            return ` ORDER BY t_contract ${query.sortDirection || "ASC"}, t_token_id ${
              query.sortDirection || "ASC"
            }`;
          }
          case "updatedAt": {
            return ` ORDER BY ${union ? "t_" : "t."}updated_at ${
              query.sortDirection || "ASC"
            }, t_contract ${query.sortDirection || "ASC"}, t_token_id ${
              query.sortDirection || "ASC"
            }`;
          }
          case "floorAskPrice":
          default: {
            const sortColumn =
              query.nativeSource || query.excludeEOA
                ? `${union ? "" : "s."}floor_sell_value`
                : query.normalizeRoyalties
                ? `${union ? "" : "t."}normalized_floor_sell_value`
                : `${union ? "" : "t."}floor_sell_value`;

            return ` ORDER BY ${sortColumn} ${query.sortDirection || "ASC"} NULLS LAST, ${
              contractSort ? `t_contract ${query.sortDirection || "ASC"}, ` : ""
            }t_token_id ${query.sortDirection || "ASC"}`;
          }
        }
      };

      // Only allow sorting on floorSell when we filter by collection / attributes / tokenSetId / rarity
      if (
        query.collection ||
        query.attributes ||
        query.tokenSetId ||
        query.rarity ||
        query.tokens ||
        (query.sortBy === "updatedAt" &&
          !(query.collectionsSetId || query.community || query.contract))
      ) {
        baseQuery += getSort(query.sortBy, false);
      }

      // Break query into UNION of results for each collectionId or contract
      if (query.collectionsSetId || query.community || (query.contract && !query.collection)) {
        const unionQueries = [];
        const unionValues = query.contract ? query.contract : collections;

        for (const i in unionValues) {
          const unionType = query.contract ? "contract" : "collection_id";
          const unionFilter = `${unionType}${i}`;
          (query as any)[unionFilter] = unionValues[i];
          unionQueries.push(
            `(
              ${baseQuery}
              ${conditions.length ? `AND ` : `WHERE `} t.${unionType} = $/${unionFilter}/
              ${unionValues.length > 1 ? `${getSort(query.sortBy, false)} LIMIT $/limit/` : ""}
            )`
          );
        }

        baseQuery = `
          ${unionQueries.join(` UNION ALL `)}
          ${getSort(query.sortBy, true)}
        `;
      }

      baseQuery += ` LIMIT $/limit/`;

      // Include top bid
      if (query.includeTopBid) {
        baseQuery = `
          WITH x AS (
            ${baseQuery}
          )
          SELECT 
            x.*, 
            y.*
          FROM x
          LEFT JOIN LATERAL (
            SELECT
              o.id AS top_buy_id,
              o.normalized_value AS top_buy_normalized_value,
              o.currency_normalized_value AS top_buy_currency_normalized_value,
              o.maker AS top_buy_maker,
              o.currency AS top_buy_currency,
              o.fee_breakdown AS top_buy_fee_breakdown,
              o.currency_price AS top_buy_currency_price,
              o.currency_value AS top_buy_currency_value,
              o.price AS top_buy_price,
              o.value AS top_buy_value,
              o.source_id_int AS top_buy_source_id_int,
              o.missing_royalties AS top_buy_missing_royalties,
              DATE_PART('epoch', LOWER(o.valid_between)) AS top_buy_valid_from,
              COALESCE(
                NULLIF(DATE_PART('epoch', UPPER(o.valid_between)), 'Infinity'),
                0
              ) AS top_buy_valid_until
            FROM orders o
            JOIN token_sets_tokens tst
              ON o.token_set_id = tst.token_set_id
            WHERE tst.contract = x.t_contract
              AND tst.token_id = x.t_token_id
              AND o.side = 'buy'
              AND o.fillability_status = 'fillable'
              AND o.approval_status = 'approved'
              ${query.excludeEOA ? `AND o.kind NOT IN ('blur')` : ""}
              AND EXISTS(
                SELECT FROM nft_balances nb
                  WHERE nb.contract = x.t_contract
                  AND nb.token_id = x.t_token_id
                  AND nb.amount > 0
                  AND nb.owner != o.maker
                  AND (
                    o.taker IS NULL
                    OR o.taker = '\\x0000000000000000000000000000000000000000'
                    OR o.taker = nb.owner
                  )
              )
              ${query.normalizeRoyalties ? " AND o.normalized_value IS NOT NULL" : ""}
            ORDER BY o.value DESC
            LIMIT 1
          ) y ON TRUE
        `;
      }

      const rawResult = await redb.manyOrNone(baseQuery, query);

      /** Depending on how we sorted, we use that sorting key to determine the next page of results
          Possible formats:
            rarity_tokenid
            floorAskPrice_tokenid
            contract_tokenid
            tokenid
       **/
      let continuation = null;
      if (rawResult.length === query.limit) {
        continuation = "";

        // Only build a "value_tokenid" continuation string when we filter on collection or attributes
        // Otherwise continuation string will just be based on the last tokenId. This is because only use sorting
        // when we have collection/attributes
        if (
          query.contract ||
          query.collection ||
          query.attributes ||
          query.tokenSetId ||
          query.collectionsSetId ||
          query.tokens ||
          query.sortBy === "updatedAt"
        ) {
          switch (query.sortBy) {
            case "rarity":
              continuation = rawResult[rawResult.length - 1].rarity_rank || "null";
              break;

            case "updatedAt":
              continuation = rawResult[rawResult.length - 1].t_updated_at;
              break;

            case "floorAskPrice":
              continuation = rawResult[rawResult.length - 1].floor_sell_value || "null";
              break;
            default:
              break;
          }
        }

        continuation +=
          (continuation ? "_" : "") + fromBuffer(rawResult[rawResult.length - 1].t_contract);
        continuation += "_" + rawResult[rawResult.length - 1].t_token_id;

        continuation = buildContinuation(continuation);
      }

      const sources = await Sources.getInstance();
      const result = rawResult.map(async (r) => {
        const feeBreakdown = r.top_buy_fee_breakdown;

        if (query.normalizeRoyalties && r.top_buy_missing_royalties) {
          for (let i = 0; i < r.top_buy_missing_royalties.length; i++) {
            const index: number = r.top_buy_fee_breakdown.findIndex(
              (fee: { recipient: string }) =>
                fee.recipient === r.top_buy_missing_royalties[i].recipient
            );

            const missingFeeBps = Number(r.top_buy_missing_royalties[i].bps);

            if (index !== -1) {
              feeBreakdown[index].bps += missingFeeBps;
            } else {
              feeBreakdown.push({
                bps: missingFeeBps,
                kind: "royalty",
                recipient: r.top_buy_missing_royalties[i].recipient,
              });
            }
          }
        }

        const contract = fromBuffer(r.t_contract);
        const tokenId = r.t_token_id;

        const floorSellSource = r.floor_sell_value
          ? sources.get(Number(r.floor_sell_source_id_int), contract, tokenId)
          : undefined;

        const topBuySource = r.top_buy_id
          ? sources.get(Number(r.top_buy_source_id_int), contract, tokenId)
          : undefined;

        // Use default currencies for backwards compatibility with entries
        // that don't have the currencies cached in the tokens table
        const floorAskCurrency = r.floor_sell_currency
          ? fromBuffer(r.floor_sell_currency)
          : Sdk.Common.Addresses.Native[config.chainId];
        const topBidCurrency = r.top_buy_currency
          ? fromBuffer(r.top_buy_currency)
          : Sdk.Common.Addresses.WNative[config.chainId];

        let dynamicPricing = undefined;
        if (query.includeDynamicPricing) {
          // Add missing royalties on top of the raw prices
          const missingRoyalties = query.normalizeRoyalties
            ? ((r.floor_sell_missing_royalties ?? []) as any[])
                .map((mr: any) => bn(mr.amount))
                .reduce((a, b) => a.add(b), bn(0))
            : bn(0);

          if (r.floor_sell_raw_data) {
            if (r.floor_sell_dynamic && r.floor_sell_order_kind === "seaport") {
              const order = new Sdk.SeaportV11.Order(config.chainId, r.floor_sell_raw_data);

              // Dutch auction
              dynamicPricing = {
                kind: "dutch",
                data: {
                  price: {
                    start: await getJoiPriceObject(
                      {
                        gross: {
                          amount: bn(order.getMatchingPrice(order.params.startTime))
                            .add(missingRoyalties)
                            .toString(),
                        },
                      },
                      floorAskCurrency,
                      query.displayCurrency
                    ),
                    end: await getJoiPriceObject(
                      {
                        gross: {
                          amount: bn(order.getMatchingPrice(order.params.endTime))
                            .add(missingRoyalties)
                            .toString(),
                        },
                      },
                      floorAskCurrency,
                      query.displayCurrency
                    ),
                  },
                  time: {
                    start: order.params.startTime,
                    end: order.params.endTime,
                  },
                },
              };
            } else if (
              [
                "sudoswap",
                "sudoswap-v2",
                "nftx",
                "collectionxyz",
                "caviar-v1",
                "midaswap",
              ].includes(r.floor_sell_order_kind)
            ) {
              // Pool orders
              dynamicPricing = {
                kind: "pool",
                data: {
                  pool: r.floor_sell_raw_data.pair ?? r.floor_sell_raw_data.pool,
                  prices: await Promise.all(
                    (r.floor_sell_raw_data.extra.prices as string[])
                      .filter((price) =>
                        bn(price).lte(bn(r.floor_sell_raw_data.extra.floorPrice || MaxUint256))
                      )
                      .map((price) =>
                        getJoiPriceObject(
                          {
                            gross: {
                              amount: bn(price).add(missingRoyalties).toString(),
                            },
                          },
                          floorAskCurrency,
                          query.displayCurrency
                        )
                      )
                  ),
                },
              };
            }
          }
        }

        const metadata = {
          imageOriginal: undefined,
          mediaOriginal: undefined,
        };

        if (r.metadata?.image_original_url) {
          metadata.imageOriginal = r.metadata.image_original_url;
        }

        if (r.metadata?.animation_original_url) {
          metadata.mediaOriginal = r.metadata.animation_original_url;
        }

        return {
<<<<<<< HEAD
          token: getJoiTokenObject(
            {
              chainId: config.chainId,
              contract,
              tokenId,
              name: r.name,
              description: r.description,
              image: Assets.getLocalAssetsLink(r.image),
              imageSmall: Assets.getResizedImageUrl(r.image, ImageSize.small),
              imageLarge: Assets.getResizedImageUrl(r.image, ImageSize.large),
              metadata: Object.values(metadata).every((el) => el === undefined)
                ? undefined
                : metadata,
              media: r.media,
              kind: r.kind,
              isFlagged: Boolean(Number(r.is_flagged)),
              isSpam: Boolean(Number(r.t_is_spam)) || Boolean(Number(r.c_is_spam)),
              lastFlagUpdate: r.last_flag_update
                ? new Date(r.last_flag_update).toISOString()
                : null,
              lastFlagChange: r.last_flag_change
                ? new Date(r.last_flag_change).toISOString()
                : null,
              supply: !_.isNull(r.supply) ? r.supply : null,
              remainingSupply: !_.isNull(r.remaining_supply) ? r.remaining_supply : null,
              rarity: r.rarity_score,
              rarityRank: r.rarity_rank,
              collection: {
                id: r.collection_id,
                name: r.collection_name,
                image: Assets.getLocalAssetsLink(r.collection_image),
                slug: r.slug,
                creator: r.creator ? fromBuffer(r.creator) : null,
                tokenCount: r.token_count,
              },
              lastSale:
                query.includeLastSale && r.last_sale_currency
                  ? await getJoiSaleObject({
                      prices: {
                        gross: {
                          amount: r.last_sale_currency_price ?? r.last_sale_price,
                          nativeAmount: r.last_sale_price,
                          usdAmount: r.last_sale_usd_price,
                        },
=======
          token: {
            chainId: config.chainId,
            contract,
            tokenId,
            name: r.name,
            description: r.description,
            image: Assets.getLocalAssetsLink(r.image),
            imageSmall: Assets.getResizedImageUrl(r.image, ImageSize.small),
            imageLarge: Assets.getResizedImageUrl(r.image, ImageSize.large),
            metadata: Object.values(metadata).every((el) => el === undefined)
              ? undefined
              : metadata,
            media: r.media,
            kind: r.kind,
            isFlagged: Boolean(Number(r.is_flagged)),
            isSpam: Boolean(Number(r.t_is_spam)) || Boolean(Number(r.c_is_spam)),
            lastFlagUpdate: r.last_flag_update ? new Date(r.last_flag_update).toISOString() : null,
            lastFlagChange: r.last_flag_change ? new Date(r.last_flag_change).toISOString() : null,
            supply: !_.isNull(r.supply) ? r.supply : null,
            remainingSupply: !_.isNull(r.remaining_supply) ? r.remaining_supply : null,
            rarity: r.rarity_score,
            rarityRank: r.rarity_rank,
            collection: {
              id: r.collection_id,
              name: r.collection_name,
              image: Assets.getLocalAssetsLink(r.collection_image),
              slug: r.slug,
              symbol: r.symbol,
              creator: r.creator ? fromBuffer(r.creator) : null,
              tokenCount: r.token_count,
            },
            lastSale:
              query.includeLastSale && r.last_sale_currency
                ? await getJoiSaleObject({
                    prices: {
                      gross: {
                        amount: r.last_sale_currency_price ?? r.last_sale_price,
                        nativeAmount: r.last_sale_price,
                        usdAmount: r.last_sale_usd_price,
>>>>>>> 1492f237
                      },
                      fees: {
                        royaltyFeeBps: r.last_sale_royalty_fee_bps,
                        marketplaceFeeBps: r.last_sale_marketplace_fee_bps,
                        paidFullRoyalty: r.last_sale_paid_full_royalty,
                        royaltyFeeBreakdown: r.last_sale_royalty_fee_breakdown,
                        marketplaceFeeBreakdown: r.last_sale_marketplace_fee_breakdown,
                      },
                      currencyAddress: r.last_sale_currency,
                      timestamp: r.last_sale_timestamp,
                      orderSourceId: r.last_sale_order_source_id_int,
                      fillSourceId: r.last_sale_fill_source_id,
                    })
                  : undefined,
              owner: r.owner ? fromBuffer(r.owner) : null,
              attributes: query.includeAttributes
                ? r.attributes
                  ? _.map(r.attributes, (attribute) => ({
                      key: attribute.key,
                      kind: attribute.kind,
                      value: attribute.value,
                      tokenCount: attribute.tokenCount,
                      onSaleCount: attribute.onSaleCount,
                      floorAskPrice: attribute.floorAskPrice
                        ? formatEth(attribute.floorAskPrice)
                        : attribute.floorAskPrice,
                      topBidValue: attribute.topBidValue
                        ? formatEth(attribute.topBidValue)
                        : attribute.topBidValue,
                      createdAt: new Date(attribute.createdAt).toISOString(),
                    }))
                  : []
                : undefined,
            },
            r.t_is_takedown || r.c_is_takedown
          ),
          market: {
            floorAsk: {
              id: r.floor_sell_id,
              price: r.floor_sell_id
                ? await getJoiPriceObject(
                    {
                      gross: {
                        amount: r.floor_sell_currency_value ?? r.floor_sell_value,
                        nativeAmount: r.floor_sell_value,
                      },
                    },
                    floorAskCurrency,
                    query.displayCurrency
                  )
                : null,
              maker: r.floor_sell_maker ? fromBuffer(r.floor_sell_maker) : null,
              validFrom: r.floor_sell_value ? r.floor_sell_valid_from : null,
              validUntil: r.floor_sell_value ? r.floor_sell_valid_to : null,
              quantityFilled:
                query.includeQuantity && r.floor_sell_value
                  ? r.floor_sell_quantity_filled
                  : undefined,
              quantityRemaining:
                query.includeQuantity && r.floor_sell_value
                  ? r.floor_sell_quantity_remaining
                  : undefined,
              dynamicPricing,
              source: getJoiSourceObject(floorSellSource),
            },
            topBid: query.includeTopBid
              ? {
                  id: r.top_buy_id,
                  price: r.top_buy_value
                    ? await getJoiPriceObject(
                        {
                          net: {
                            amount: query.normalizeRoyalties
                              ? r.top_buy_currency_normalized_value ?? r.top_buy_value
                              : r.top_buy_currency_value ?? r.top_buy_value,
                            nativeAmount: query.normalizeRoyalties
                              ? r.top_buy_normalized_value ?? r.top_buy_value
                              : r.top_buy_value,
                          },
                          gross: {
                            amount: r.top_buy_currency_price ?? r.top_buy_price,
                            nativeAmount: r.top_buy_price,
                          },
                        },
                        topBidCurrency,
                        query.displayCurrency
                      )
                    : null,
                  maker: r.top_buy_maker ? fromBuffer(r.top_buy_maker) : null,
                  validFrom: r.top_buy_valid_from,
                  validUntil: r.top_buy_value ? r.top_buy_valid_until : null,
                  source: getJoiSourceObject(topBuySource),
                  feeBreakdown: feeBreakdown,
                }
              : undefined,
          },
          updatedAt: new Date(r.t_updated_at * 1000).toISOString(),
        };
      });

      return {
        tokens: await Promise.all(result),
        continuation,
      };
    } catch (error) {
      logger.error(`get-tokens-${version}-handler`, `Handler failure: ${error}`);
      throw error;
    }
  },
};<|MERGE_RESOLUTION|>--- conflicted
+++ resolved
@@ -1277,7 +1277,6 @@
         }
 
         return {
-<<<<<<< HEAD
           token: getJoiTokenObject(
             {
               chainId: config.chainId,
@@ -1309,6 +1308,7 @@
                 id: r.collection_id,
                 name: r.collection_name,
                 image: Assets.getLocalAssetsLink(r.collection_image),
+                symbol: r.symbol,
                 slug: r.slug,
                 creator: r.creator ? fromBuffer(r.creator) : null,
                 tokenCount: r.token_count,
@@ -1322,47 +1322,6 @@
                           nativeAmount: r.last_sale_price,
                           usdAmount: r.last_sale_usd_price,
                         },
-=======
-          token: {
-            chainId: config.chainId,
-            contract,
-            tokenId,
-            name: r.name,
-            description: r.description,
-            image: Assets.getLocalAssetsLink(r.image),
-            imageSmall: Assets.getResizedImageUrl(r.image, ImageSize.small),
-            imageLarge: Assets.getResizedImageUrl(r.image, ImageSize.large),
-            metadata: Object.values(metadata).every((el) => el === undefined)
-              ? undefined
-              : metadata,
-            media: r.media,
-            kind: r.kind,
-            isFlagged: Boolean(Number(r.is_flagged)),
-            isSpam: Boolean(Number(r.t_is_spam)) || Boolean(Number(r.c_is_spam)),
-            lastFlagUpdate: r.last_flag_update ? new Date(r.last_flag_update).toISOString() : null,
-            lastFlagChange: r.last_flag_change ? new Date(r.last_flag_change).toISOString() : null,
-            supply: !_.isNull(r.supply) ? r.supply : null,
-            remainingSupply: !_.isNull(r.remaining_supply) ? r.remaining_supply : null,
-            rarity: r.rarity_score,
-            rarityRank: r.rarity_rank,
-            collection: {
-              id: r.collection_id,
-              name: r.collection_name,
-              image: Assets.getLocalAssetsLink(r.collection_image),
-              slug: r.slug,
-              symbol: r.symbol,
-              creator: r.creator ? fromBuffer(r.creator) : null,
-              tokenCount: r.token_count,
-            },
-            lastSale:
-              query.includeLastSale && r.last_sale_currency
-                ? await getJoiSaleObject({
-                    prices: {
-                      gross: {
-                        amount: r.last_sale_currency_price ?? r.last_sale_price,
-                        nativeAmount: r.last_sale_price,
-                        usdAmount: r.last_sale_usd_price,
->>>>>>> 1492f237
                       },
                       fees: {
                         royaltyFeeBps: r.last_sale_royalty_fee_bps,
