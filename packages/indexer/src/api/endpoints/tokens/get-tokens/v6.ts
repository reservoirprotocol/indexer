--- conflicted
+++ resolved
@@ -10,7 +10,6 @@
 import { redb } from "@/common/db";
 import { logger } from "@/common/logger";
 import {
-  getJoiCollectionObject,
   getJoiPriceObject,
   getJoiSaleObject,
   getJoiSourceObject,
@@ -1318,21 +1317,6 @@
               remainingSupply: !_.isNull(r.remaining_supply) ? r.remaining_supply : null,
               rarity: r.rarity_score,
               rarityRank: r.rarity_rank,
-<<<<<<< HEAD
-              collection: getJoiCollectionObject(
-                {
-                  id: r.collection_id,
-                  name: r.collection_name,
-                  image: Assets.getLocalAssetsLink(r.collection_image),
-                  slug: r.slug,
-                  symbol: r.symbol,
-                  creator: r.creator ? fromBuffer(r.creator) : null,
-                  tokenCount: r.token_count,
-                  metadataDisabled: Boolean(Number(r.c_metadata_disabled)),
-                },
-                r.c_metadata_disabled
-              ),
-=======
               collection: {
                 id: r.collection_id,
                 name: r.collection_name,
@@ -1343,7 +1327,6 @@
                 tokenCount: r.token_count,
                 metadataDisabled: Boolean(Number(r.c_metadata_disabled)),
               },
->>>>>>> f8789787
               lastSale:
                 query.includeLastSale && r.last_sale_currency
                   ? await getJoiSaleObject({
