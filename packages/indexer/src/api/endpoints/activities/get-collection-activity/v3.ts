/* eslint-disable @typescript-eslint/no-explicit-any */

import _ from "lodash";
import { Request, RouteOptions } from "@hapi/hapi";
import Joi from "joi";

import { logger } from "@/common/logger";
import { buildContinuation, formatEth, regex, splitContinuation } from "@/common/utils";
import { Activities } from "@/models/activities";
import { ActivityType } from "@/models/activities/activities-entity";
import { Sources } from "@/models/sources";
import { config } from "@/config/index";
import * as ActivitiesIndex from "@/elasticsearch/indexes/activities";

const version = "v3";

export const getCollectionActivityV3Options: RouteOptions = {
  description: "Collection activity",
  notes: "This API can be used to build a feed for a collection",
  tags: ["api", "x-deprecated"],
  plugins: {
    "hapi-swagger": {
      order: 1,
    },
  },
  validate: {
    params: Joi.object({
      collection: Joi.string()
        .lowercase()
        .required()
        .description(
          "Filter to a particular collection with collection-id. Example: `0x8d04a8c79ceb0889bdd12acdf3fa9d207ed3ff63`"
        ),
    }),
    query: Joi.object({
      limit: Joi.number()
        .integer()
        .min(1)
        .default(20)
        .description(
          "Amount of items returned in response. If `includeMetadata=true` max limit is 20, otherwise max limit is 1,000."
        )
        .when("includeMetadata", {
          is: true,
          then: Joi.number().integer().max(20),
          otherwise: Joi.number().integer().max(1000),
        }),
      sortBy: Joi.string()
        .valid("eventTimestamp", "createdAt")
        .default("eventTimestamp")
        .description(
          "Order the items are returned in the response, eventTimestamp = The blockchain event time, createdAt - The time in which event was recorded"
        ),
      continuation: Joi.string().description(
        "Use continuation token to request next offset of items."
      ),
      includeMetadata: Joi.boolean()
        .default(true)
        .description("If true, metadata is included in the response."),
      types: Joi.alternatives()
        .try(
          Joi.array().items(
            Joi.string()
              .lowercase()
              .valid(..._.values(ActivityType))
          ),
          Joi.string()
            .lowercase()
            .valid(..._.values(ActivityType))
        )
        .description("Types of events returned in response. Example: 'types=sale'"),
    }),
  },
  response: {
    schema: Joi.object({
      es: Joi.boolean().default(false),
      continuation: Joi.string().allow(null),
      activities: Joi.array().items(
        Joi.object({
          type: Joi.string(),
          fromAddress: Joi.string(),
          toAddress: Joi.string().allow(null),
          price: Joi.number().unsafe(),
          amount: Joi.number().unsafe(),
          timestamp: Joi.number(),
          createdAt: Joi.string(),
          contract: Joi.string()
            .lowercase()
            .pattern(/^0x[a-fA-F0-9]{40}$/)
            .allow(null),
          token: Joi.object({
            tokenId: Joi.string().allow(null),
            tokenName: Joi.string().allow("", null),
            tokenImage: Joi.string().allow("", null),
          }),
          collection: Joi.object({
            collectionId: Joi.string().allow(null),
            collectionName: Joi.string().allow("", null),
            collectionImage: Joi.string().allow("", null),
          }),
          txHash: Joi.string().lowercase().pattern(regex.bytes32).allow(null),
          logIndex: Joi.number().allow(null),
          batchIndex: Joi.number().allow(null),
          order: Joi.object({
            id: Joi.string().allow(null),
            side: Joi.string().valid("ask", "bid").allow(null),
            source: Joi.object().allow(null),
          }),
        })
      ),
    }).label(`getCollectionActivity${version.toUpperCase()}Response`),
    failAction: (_request, _h, error) => {
      logger.error(`get-collection-activity-${version}-handler`, `Wrong response schema: ${error}`);
      throw error;
    },
  },
  handler: async (request: Request) => {
    const params = request.params as any;
    const query = request.query as any;

    if (query.types && !_.isArray(query.types)) {
      query.types = [query.types];
    }

    try {
      if (query.es === "1" || config.enableElasticsearchRead) {
        const sources = await Sources.getInstance();

        const { activities, continuation } = await ActivitiesIndex.search({
          types: query.types,
          collections: [params.collection],
          sortBy: "timestamp",
          limit: query.limit,
          continuation: query.continuation,
        });

        const result = _.map(activities, (activity) => {
<<<<<<< HEAD
          const orderSource = activity.order?.sourceId
            ? sources.get(activity.order.sourceId)
            : undefined;

          const orderMetadata = activity.order?.criteria
            ? {
                kind: activity.order.criteria.kind,
                data: {
                  collectionId: activity.collection?.id,
                  collectionName: activity.collection?.name,
                  tokenId: activity.token?.id,
                  tokenName: activity.token?.name,
                  image:
                    activity.order.criteria.kind === "token"
                      ? activity.token?.image
                      : activity.collection?.image,
                  attributes: activity.order.criteria.data.attribute
                    ? [activity.order.criteria.data.attribute]
                    : undefined,
                },
              }
            : undefined;
=======
          const orderSource =
            query.includeMetadata && activity.order?.sourceId
              ? sources.get(activity.order.sourceId)
              : undefined;

          let orderMetadata;

          if (query.includeMetadata) {
            orderMetadata = activity.order?.criteria
              ? {
                  kind: activity.order.criteria.kind,
                  data: {
                    collectionId: activity.collection?.id,
                    collectionName: activity.collection?.name,
                    tokenId: activity.token?.id,
                    tokenName: activity.token?.name,
                    image:
                      activity.order.criteria.kind === "token"
                        ? activity.token?.image
                        : activity.collection?.image,
                    attributes: activity.order.criteria.data.attribute
                      ? [activity.order.criteria.data.attribute]
                      : undefined,
                  },
                }
              : undefined;
          }
>>>>>>> 4a9f4166

          return {
            type: activity.type,
            fromAddress: activity.fromAddress,
            toAddress: activity.toAddress || null,
            price: formatEth(activity.pricing?.price || 0),
            amount: Number(activity.amount),
            timestamp: activity.timestamp,
            token: {
              tokenId: activity.token?.id,
<<<<<<< HEAD
              tokenName: activity.token?.name,
              tokenImage: activity.token?.image,
            },
            collection: {
              collectionId: activity.collection?.id,
              collectionName: activity.collection?.name,
              collectionImage: activity.collection?.image,
=======
              tokenName: query.includeMetadata ? activity.token?.name : undefined,
              tokenImage: query.includeMetadata ? activity.token?.image : undefined,
            },
            collection: {
              collectionId: activity.collection?.id,
              collectionName: query.includeMetadata ? activity.collection?.name : undefined,
              collectionImage: query.includeMetadata ? activity.collection?.image : undefined,
>>>>>>> 4a9f4166
            },
            txHash: activity.event?.txHash,
            logIndex: activity.event?.logIndex,
            batchIndex: activity.event?.batchIndex,
            order: activity.order?.id
              ? {
                  id: activity.order.id,
                  side: activity.order.side
                    ? activity.order.side === "sell"
                      ? "ask"
                      : "bid"
                    : undefined,
                  source: orderSource
                    ? {
                        domain: orderSource?.domain,
                        name: orderSource?.getTitle(),
                        icon: orderSource?.getIcon(),
                      }
                    : undefined,
                  metadata: orderMetadata,
                }
              : undefined,
          };
        });

        return { activities: result, continuation, es: true };
      }

      if (query.continuation) {
        query.continuation = splitContinuation(query.continuation)[0];
      }

      const activities = await Activities.getCollectionActivities(
        params.collection,
        "",
        "",
        query.continuation,
        query.types,
        [],
        query.limit,
        query.sortBy,
        query.includeMetadata
      );

      // If no activities found
      if (!activities.length) {
        return { activities: [] };
      }

      const sources = await Sources.getInstance();

      const result = _.map(activities, (activity) => {
        const orderSource = activity.order?.sourceIdInt
          ? sources.get(activity.order.sourceIdInt)
          : undefined;

        return {
          type: activity.type,
          fromAddress: activity.fromAddress,
          toAddress: activity.toAddress,
          price: formatEth(activity.price),
          amount: activity.amount,
          timestamp: activity.eventTimestamp,
          createdAt: activity.createdAt.toISOString(),
          contract: activity.contract,
          token: {
            tokenId: activity.token?.tokenId,
            tokenName: activity.token?.tokenName,
            tokenImage: activity.token?.tokenImage,
          },
          collection: activity.collection,
          txHash: activity.metadata.transactionHash,
          logIndex: activity.metadata.logIndex,
          batchIndex: activity.metadata.batchIndex,
          order: activity.order?.id
            ? {
                id: activity.order.id,
                side: activity.order.side === "sell" ? "ask" : "bid",
                source: orderSource
                  ? {
                      domain: orderSource?.domain,
                      name: orderSource?.getTitle(),
                      icon: orderSource?.getIcon(),
                    }
                  : undefined,
              }
            : undefined,
        };
      });

      // Set the continuation node
      let continuation = null;
      if (activities.length === query.limit) {
        const lastActivity = _.last(activities);

        if (lastActivity) {
          const continuationValue =
            query.sortBy == "eventTimestamp"
              ? lastActivity.eventTimestamp
              : lastActivity.createdAt.toISOString();
          continuation = buildContinuation(`${continuationValue}`);
        }
      }

      return { activities: result, continuation };
    } catch (error) {
      logger.error(`get-collection-activity-${version}-handler`, `Handler failure: ${error}`);
      throw error;
    }
  },
};<|MERGE_RESOLUTION|>--- conflicted
+++ resolved
@@ -135,30 +135,6 @@
         });
 
         const result = _.map(activities, (activity) => {
-<<<<<<< HEAD
-          const orderSource = activity.order?.sourceId
-            ? sources.get(activity.order.sourceId)
-            : undefined;
-
-          const orderMetadata = activity.order?.criteria
-            ? {
-                kind: activity.order.criteria.kind,
-                data: {
-                  collectionId: activity.collection?.id,
-                  collectionName: activity.collection?.name,
-                  tokenId: activity.token?.id,
-                  tokenName: activity.token?.name,
-                  image:
-                    activity.order.criteria.kind === "token"
-                      ? activity.token?.image
-                      : activity.collection?.image,
-                  attributes: activity.order.criteria.data.attribute
-                    ? [activity.order.criteria.data.attribute]
-                    : undefined,
-                },
-              }
-            : undefined;
-=======
           const orderSource =
             query.includeMetadata && activity.order?.sourceId
               ? sources.get(activity.order.sourceId)
@@ -186,7 +162,6 @@
                 }
               : undefined;
           }
->>>>>>> 4a9f4166
 
           return {
             type: activity.type,
@@ -197,15 +172,6 @@
             timestamp: activity.timestamp,
             token: {
               tokenId: activity.token?.id,
-<<<<<<< HEAD
-              tokenName: activity.token?.name,
-              tokenImage: activity.token?.image,
-            },
-            collection: {
-              collectionId: activity.collection?.id,
-              collectionName: activity.collection?.name,
-              collectionImage: activity.collection?.image,
-=======
               tokenName: query.includeMetadata ? activity.token?.name : undefined,
               tokenImage: query.includeMetadata ? activity.token?.image : undefined,
             },
@@ -213,7 +179,6 @@
               collectionId: activity.collection?.id,
               collectionName: query.includeMetadata ? activity.collection?.name : undefined,
               collectionImage: query.includeMetadata ? activity.collection?.image : undefined,
->>>>>>> 4a9f4166
             },
             txHash: activity.event?.txHash,
             logIndex: activity.event?.logIndex,
