--- conflicted
+++ resolved
@@ -27,12 +27,8 @@
 import { redis } from "@/common/redis";
 import { Sources } from "@/models/sources";
 import { MetadataStatus } from "@/models/metadata-status";
-<<<<<<< HEAD
 import { Assets, ImageSize } from "@/utils/assets";
-=======
-import { Assets } from "@/utils/assets";
 import { ApiKeyManager } from "@/models/api-keys";
->>>>>>> 33ec9645
 
 const version = "v6";
 
