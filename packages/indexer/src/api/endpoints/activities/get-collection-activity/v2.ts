--- conflicted
+++ resolved
@@ -140,15 +140,6 @@
             timestamp: activity.timestamp,
             token: {
               tokenId: activity.token?.id,
-<<<<<<< HEAD
-              tokenName: activity.token?.name,
-              tokenImage: activity.token?.image,
-            },
-            collection: {
-              collectionId: activity.collection?.id,
-              collectionName: activity.collection?.name,
-              collectionImage: activity.collection?.image,
-=======
               tokenName: query.includeMetadata ? activity.token?.name : undefined,
               tokenImage: query.includeMetadata ? activity.token?.image : undefined,
             },
@@ -156,7 +147,6 @@
               collectionId: activity.collection?.id,
               collectionName: query.includeMetadata ? activity.collection?.name : undefined,
               collectionImage: query.includeMetadata ? activity.collection?.image : undefined,
->>>>>>> 4a9f4166
             },
             txHash: activity.event?.txHash,
             logIndex: activity.event?.logIndex,
