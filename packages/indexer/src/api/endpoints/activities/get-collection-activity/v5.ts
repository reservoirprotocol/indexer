/* eslint-disable @typescript-eslint/no-explicit-any */

import _ from "lodash";
import { Request, RouteOptions } from "@hapi/hapi";
import Joi from "joi";

import { logger } from "@/common/logger";
import { buildContinuation, formatEth, regex, splitContinuation } from "@/common/utils";
import { Activities } from "@/models/activities";
import { ActivityType } from "@/models/activities/activities-entity";
import { Sources } from "@/models/sources";
import { JoiOrderCriteria } from "@/common/joi";
import { config } from "@/config/index";
import { CollectionSets } from "@/models/collection-sets";
import * as Boom from "@hapi/boom";
import { Collections } from "@/models/collections";
import * as ActivitiesIndex from "@/elasticsearch/indexes/activities";

const version = "v5";

export const getCollectionActivityV5Options: RouteOptions = {
  description: "Collection activity",
  notes: "This API can be used to build a feed for a collection",
  tags: ["api", "x-deprecated"],
  plugins: {
    "hapi-swagger": {
      order: 1,
    },
  },
  validate: {
    query: Joi.object({
      collection: Joi.string()
        .lowercase()
        .description(
          "Filter to a particular collection with collection-id. Example: `0x8d04a8c79ceb0889bdd12acdf3fa9d207ed3ff63`"
        ),
      collectionsSetId: Joi.string()
        .lowercase()
        .description("Filter to a particular collection set."),
      community: Joi.string()
        .lowercase()
        .description("Filter to a particular community. Example: `artblocks`"),
      attributes: Joi.object()
        .unknown()
        .description("Filter to a particular attribute. Example: `attributes[Type]=Original`"),
      limit: Joi.number()
        .integer()
        .min(1)
        .default(50)
        .description(
          "Amount of items returned in response. If `includeMetadata=true` max limit is 50, otherwise max limit is 1,000."
        )
        .when("includeMetadata", {
          is: true,
          then: Joi.number().integer().max(50),
          otherwise: Joi.number().integer().max(1000),
        }),
      sortBy: Joi.string()
        .valid("eventTimestamp", "createdAt")
        .default("eventTimestamp")
        .description(
          "Order the items are returned in the response, eventTimestamp = The blockchain event time, createdAt - The time in which event was recorded"
        ),
      continuation: Joi.string().description(
        "Use continuation token to request next offset of items."
      ),
      includeMetadata: Joi.boolean()
        .default(true)
        .description("If true, metadata is included in the response."),
      types: Joi.alternatives()
        .try(
          Joi.array().items(
            Joi.string()
              .lowercase()
              .valid(..._.values(ActivityType))
          ),
          Joi.string()
            .lowercase()
            .valid(..._.values(ActivityType))
        )
        .description("Types of events returned in response. Example: 'types=sale'"),
    })
      .xor("collection", "collectionsSetId", "community")
      .with("attributes", "collection"),
  },
  response: {
    schema: Joi.object({
      es: Joi.boolean().default(false),
      continuation: Joi.string().allow(null),
      activities: Joi.array().items(
        Joi.object({
          type: Joi.string(),
          fromAddress: Joi.string(),
          toAddress: Joi.string().allow(null),
          price: Joi.number().unsafe(),
          amount: Joi.number().unsafe(),
          timestamp: Joi.number(),
          createdAt: Joi.string(),
          contract: Joi.string()
            .lowercase()
            .pattern(/^0x[a-fA-F0-9]{40}$/)
            .allow(null),
          token: Joi.object({
            tokenId: Joi.string().allow(null),
            tokenName: Joi.string().allow("", null),
            tokenImage: Joi.string().allow("", null),
          }),
          collection: Joi.object({
            collectionId: Joi.string().allow(null),
            collectionName: Joi.string().allow("", null),
            collectionImage: Joi.string().allow("", null),
          }),
          txHash: Joi.string().lowercase().pattern(regex.bytes32).allow(null),
          logIndex: Joi.number().allow(null),
          batchIndex: Joi.number().allow(null),
          order: Joi.object({
            id: Joi.string().allow(null),
            side: Joi.string().valid("ask", "bid").allow(null),
            source: Joi.object().allow(null),
            criteria: JoiOrderCriteria.allow(null),
          }),
        })
      ),
    }).label(`getCollectionActivity${version.toUpperCase()}Response`),
    failAction: (_request, _h, error) => {
      logger.error(`get-collection-activity-${version}-handler`, `Wrong response schema: ${error}`);
      throw error;
    },
  },
  handler: async (request: Request) => {
    const query = request.query as any;

    if (query.types && !_.isArray(query.types)) {
      query.types = [query.types];
    }

    try {
      if (query.es === "1" || config.enableElasticsearchRead) {
        if (query.collectionsSetId) {
          query.collection = await CollectionSets.getCollectionsIds(query.collectionsSetId);
          if (_.isEmpty(query.collection)) {
            throw Boom.badRequest(`No collections for collection set ${query.collectionsSetId}`);
          }
        }

        if (query.community) {
          query.collection = await Collections.getIdsByCommunity(query.community);

          if (query.collection.length === 0) {
            throw Boom.badRequest(`No collections for community ${query.community}`);
          }
        }

        const sources = await Sources.getInstance();

        const { activities, continuation } = await ActivitiesIndex.search({
          types: query.types,
          collections: [query.collection],
          sortBy: query.sortBy === "eventTimestamp" ? "timestamp" : query.sortBy,
          limit: query.limit,
          continuation: query.continuation,
        });

        const result = _.map(activities, (activity) => {
          const orderSource = activity.order?.sourceId
            ? sources.get(activity.order.sourceId)
            : undefined;

<<<<<<< HEAD
          const orderCriteria = activity.order?.criteria
            ? {
                kind: activity.order.criteria.kind,
                data: {
                  collectionId: activity.collection?.id,
                  collectionName: activity.collection?.name,
                  tokenId: activity.token?.id,
                  tokenName: activity.token?.name,
                  image:
                    activity.order.criteria.kind === "token"
                      ? activity.token?.image
                      : activity.collection?.image,
                  attributes: activity.order.criteria.data.attribute
                    ? [activity.order.criteria.data.attribute]
                    : undefined,
                },
              }
            : undefined;
=======
          let order;

          if (query.includeMetadata) {
            const orderCriteria = activity.order?.criteria
              ? {
                  kind: activity.order.criteria.kind,
                  data: {
                    collectionId: activity.collection?.id,
                    collectionName: activity.collection?.name,
                    tokenId: activity.token?.id,
                    tokenName: activity.token?.name,
                    image:
                      activity.order.criteria.kind === "token"
                        ? activity.token?.image
                        : activity.collection?.image,
                    attributes: activity.order.criteria.data.attribute
                      ? [activity.order.criteria.data.attribute]
                      : undefined,
                  },
                }
              : undefined;

            order = activity.order?.id
              ? {
                  id: activity.order.id,
                  side: activity.order.side
                    ? activity.order.side === "sell"
                      ? "ask"
                      : "bid"
                    : undefined,
                  source: orderSource
                    ? {
                        domain: orderSource?.domain,
                        name: orderSource?.getTitle(),
                        icon: orderSource?.getIcon(),
                      }
                    : undefined,
                  metadata: orderCriteria,
                }
              : undefined;
          } else {
            order = activity.order?.id
              ? {
                  id: activity.order.id,
                  source: orderSource
                    ? {
                        domain: orderSource?.domain,
                        name: orderSource?.getTitle(),
                        icon: orderSource?.getIcon(),
                      }
                    : undefined,
                }
              : undefined;
          }
>>>>>>> 4a9f4166

          return {
            type: activity.type,
            fromAddress: activity.fromAddress,
            toAddress: activity.toAddress || null,
            price: formatEth(activity.pricing?.price || 0),
            amount: Number(activity.amount),
            timestamp: activity.timestamp,
            createdAt: activity.createdAt.toISOString(),
            contract: activity.contract,
            token: {
              tokenId: activity.token?.id,
<<<<<<< HEAD
              tokenName: activity.token?.name,
              tokenImage: activity.token?.image,
            },
            collection: {
              collectionId: activity.collection?.id,
              collectionName: activity.collection?.name,
              collectionImage: activity.collection?.image,
=======
              tokenName: query.includeMetadata ? activity.token?.name : undefined,
              tokenImage: query.includeMetadata ? activity.token?.image : undefined,
            },
            collection: {
              collectionId: activity.collection?.id,
              collectionName: query.includeMetadata ? activity.collection?.name : undefined,
              collectionImage: query.includeMetadata ? activity.collection?.image : undefined,
>>>>>>> 4a9f4166
            },
            txHash: activity.event?.txHash,
            logIndex: activity.event?.logIndex,
            batchIndex: activity.event?.batchIndex,
<<<<<<< HEAD
            order: activity.order?.id
              ? {
                  id: activity.order.id,
                  side: activity.order.side
                    ? activity.order.side === "sell"
                      ? "ask"
                      : "bid"
                    : undefined,
                  source: orderSource
                    ? {
                        domain: orderSource?.domain,
                        name: orderSource?.getTitle(),
                        icon: orderSource?.getIcon(),
                      }
                    : undefined,
                  criteria: orderCriteria,
                }
              : undefined,
=======
            order,
>>>>>>> 4a9f4166
          };
        });

        return { activities: result, continuation, es: true };
      }

      if (query.continuation) {
        query.continuation = splitContinuation(query.continuation)[0];
      }

      const activities = await Activities.getCollectionActivities(
        query.collection,
        query.community,
        query.collectionsSetId,
        query.continuation,
        query.types,
        query.attributes,
        query.limit,
        query.sortBy,
        query.includeMetadata,
        true
      );

      // If no activities found
      if (!activities.length) {
        return { activities: [] };
      }

      const sources = await Sources.getInstance();

      const result = _.map(activities, (activity) => {
        const orderSourceId = activity.order?.sourceIdInt || activity.metadata.orderSourceIdInt;
        const orderSource = orderSourceId ? sources.get(orderSourceId) : undefined;

        return {
          type: activity.type,
          fromAddress: activity.fromAddress,
          toAddress: activity.toAddress,
          price: formatEth(activity.price),
          amount: activity.amount,
          timestamp: activity.eventTimestamp,
          createdAt: activity.createdAt.toISOString(),
          contract: activity.contract,
          token: {
            tokenId: activity.token?.tokenId,
            tokenName: activity.token?.tokenName,
            tokenImage: activity.token?.tokenImage,
          },
          collection: activity.collection,
          txHash: activity.metadata.transactionHash,
          logIndex: activity.metadata.logIndex,
          batchIndex: activity.metadata.batchIndex,
          order: activity.order?.id
            ? {
                id: activity.order.id,
                side: activity.order.side
                  ? activity.order.side === "sell"
                    ? "ask"
                    : "bid"
                  : undefined,
                source: orderSource
                  ? {
                      domain: orderSource?.domain,
                      name: orderSource?.getTitle(),
                      icon: orderSource?.getIcon(),
                    }
                  : undefined,
                criteria: activity.order.criteria,
              }
            : undefined,
        };
      });

      // Set the continuation node
      let continuation = null;
      if (activities.length === query.limit) {
        const lastActivity = _.last(activities);

        if (lastActivity) {
          const continuationValue =
            query.sortBy == "eventTimestamp"
              ? lastActivity.eventTimestamp
              : lastActivity.createdAt.toISOString();
          continuation = buildContinuation(`${continuationValue}`);
        }
      }

      return { activities: result, continuation };
    } catch (error) {
      logger.error(`get-collection-activity-${version}-handler`, `Handler failure: ${error}`);
      throw error;
    }
  },
};<|MERGE_RESOLUTION|>--- conflicted
+++ resolved
@@ -166,26 +166,6 @@
             ? sources.get(activity.order.sourceId)
             : undefined;
 
-<<<<<<< HEAD
-          const orderCriteria = activity.order?.criteria
-            ? {
-                kind: activity.order.criteria.kind,
-                data: {
-                  collectionId: activity.collection?.id,
-                  collectionName: activity.collection?.name,
-                  tokenId: activity.token?.id,
-                  tokenName: activity.token?.name,
-                  image:
-                    activity.order.criteria.kind === "token"
-                      ? activity.token?.image
-                      : activity.collection?.image,
-                  attributes: activity.order.criteria.data.attribute
-                    ? [activity.order.criteria.data.attribute]
-                    : undefined,
-                },
-              }
-            : undefined;
-=======
           let order;
 
           if (query.includeMetadata) {
@@ -240,7 +220,6 @@
                 }
               : undefined;
           }
->>>>>>> 4a9f4166
 
           return {
             type: activity.type,
@@ -253,15 +232,6 @@
             contract: activity.contract,
             token: {
               tokenId: activity.token?.id,
-<<<<<<< HEAD
-              tokenName: activity.token?.name,
-              tokenImage: activity.token?.image,
-            },
-            collection: {
-              collectionId: activity.collection?.id,
-              collectionName: activity.collection?.name,
-              collectionImage: activity.collection?.image,
-=======
               tokenName: query.includeMetadata ? activity.token?.name : undefined,
               tokenImage: query.includeMetadata ? activity.token?.image : undefined,
             },
@@ -269,33 +239,11 @@
               collectionId: activity.collection?.id,
               collectionName: query.includeMetadata ? activity.collection?.name : undefined,
               collectionImage: query.includeMetadata ? activity.collection?.image : undefined,
->>>>>>> 4a9f4166
             },
             txHash: activity.event?.txHash,
             logIndex: activity.event?.logIndex,
             batchIndex: activity.event?.batchIndex,
-<<<<<<< HEAD
-            order: activity.order?.id
-              ? {
-                  id: activity.order.id,
-                  side: activity.order.side
-                    ? activity.order.side === "sell"
-                      ? "ask"
-                      : "bid"
-                    : undefined,
-                  source: orderSource
-                    ? {
-                        domain: orderSource?.domain,
-                        name: orderSource?.getTitle(),
-                        icon: orderSource?.getIcon(),
-                      }
-                    : undefined,
-                  criteria: orderCriteria,
-                }
-              : undefined,
-=======
             order,
->>>>>>> 4a9f4166
           };
         });
 
