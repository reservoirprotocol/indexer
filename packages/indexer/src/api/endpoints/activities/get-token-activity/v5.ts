--- conflicted
+++ resolved
@@ -213,12 +213,9 @@
             tokens.name,
             tokens.image,
             tokens.metadata_disabled,
-<<<<<<< HEAD
+            tokens.image_version,
             tokens.rarity_score,
             tokens.rarity_rank
-=======
-            tokens.image_version
->>>>>>> bf75a3e8
           FROM tokens
           WHERE (tokens.contract, tokens.token_id) IN ($/tokensFilter:raw/)
         `,
@@ -389,17 +386,9 @@
                   ? tokenMetadata.name
                   : activity.token?.name
                 : undefined,
-<<<<<<< HEAD
-              tokenImage: query.includeMetadata
-                ? tokenMetadata
-                  ? tokenMetadata.image
-                  : activity.token?.image
-                : undefined,
+              tokenImage: tokenImageUrl,
               rarityScore: tokenMetadata?.rarity_score,
               rarityRank: tokenMetadata?.rarity_rank,
-=======
-              tokenImage: tokenImageUrl,
->>>>>>> bf75a3e8
             },
             collection: {
               collectionId: activity.collection?.id,
