/* eslint-disable @typescript-eslint/no-explicit-any */

import _ from "lodash";
import { Request, RouteOptions } from "@hapi/hapi";
import Joi from "joi";

import { logger } from "@/common/logger";
import { buildContinuation, formatEth, regex, splitContinuation } from "@/common/utils";
import { Activities } from "@/models/activities";
import { ActivityType } from "@/models/activities/activities-entity";
import { Sources } from "@/models/sources";
import { JoiOrderCriteria } from "@/common/joi";
import { config } from "@/config/index";
import * as ActivitiesIndex from "@/elasticsearch/indexes/activities";

const version = "v4";

export const getTokenActivityV4Options: RouteOptions = {
  description: "Token activity",
  notes: "This API can be used to build a feed for a token",
  tags: ["api", "x-deprecated"],
  plugins: {
    "hapi-swagger": {
      order: 1,
    },
  },
  validate: {
    params: Joi.object({
      token: Joi.string()
        .lowercase()
        .pattern(regex.token)
        .description(
          "Filter to a particular token. Example: `0x8d04a8c79ceb0889bdd12acdf3fa9d207ed3ff63:123`"
        )
        .required(),
    }),
    query: Joi.object({
      limit: Joi.number()
        .integer()
        .min(1)
        .max(20)
        .default(20)
        .description("Amount of items returned in response."),
      sortBy: Joi.string()
        .valid("eventTimestamp", "createdAt")
        .default("eventTimestamp")
        .description(
          "Order the items are returned in the response, eventTimestamp = The blockchain event time, createdAt - The time in which event was recorded"
        ),
      includeMetadata: Joi.boolean()
        .default(true)
        .description("If true, metadata is included in the response."),
      continuation: Joi.string().description(
        "Use continuation token to request next offset of items."
      ),
      types: Joi.alternatives()
        .try(
          Joi.array().items(
            Joi.string()
              .lowercase()
              .valid(..._.values(ActivityType))
          ),
          Joi.string()
            .lowercase()
            .valid(..._.values(ActivityType))
        )
        .description("Types of events returned in response. Example: 'types=sale'"),
    }),
  },
  response: {
    schema: Joi.object({
      es: Joi.boolean().default(false),
      continuation: Joi.string().allow(null),
      activities: Joi.array().items(
        Joi.object({
          type: Joi.string(),
          fromAddress: Joi.string(),
          toAddress: Joi.string().allow(null),
          price: Joi.number().unsafe(),
          amount: Joi.number().unsafe(),
          timestamp: Joi.number(),
          createdAt: Joi.string(),
          contract: Joi.string()
            .lowercase()
            .pattern(/^0x[a-fA-F0-9]{40}$/)
            .allow(null),
          token: Joi.object({
            tokenId: Joi.string().allow(null),
            tokenName: Joi.string().allow("", null),
            tokenImage: Joi.string().allow("", null),
          }),
          collection: Joi.object({
            collectionId: Joi.string().allow(null),
            collectionName: Joi.string().allow("", null),
            collectionImage: Joi.string().allow("", null),
          }),
          txHash: Joi.string().lowercase().pattern(regex.bytes32).allow(null),
          logIndex: Joi.number().allow(null),
          batchIndex: Joi.number().allow(null),
          order: Joi.object({
            id: Joi.string().allow(null),
            side: Joi.string().valid("ask", "bid").allow(null),
            source: Joi.object().allow(null),
            criteria: JoiOrderCriteria.allow(null),
          }),
        })
      ),
    }).label(`getTokenActivity${version.toUpperCase()}Response`),
    failAction: (_request, _h, error) => {
      logger.error(`get-token-activity-${version}-handler`, `Wrong response schema: ${error}`);
      throw error;
    },
  },
  handler: async (request: Request) => {
    const params = request.params as any;
    const query = request.query as any;

    if (query.types && !_.isArray(query.types)) {
      query.types = [query.types];
    }

    try {
      const [contract, tokenId] = params.token.split(":");

      if (query.es === "1" || config.enableElasticsearchRead) {
        const sources = await Sources.getInstance();

        const { activities, continuation } = await ActivitiesIndex.search({
          types: query.types,
          tokens: [{ contract, tokenId }],
          sortBy: query.sortBy === "eventTimestamp" ? "timestamp" : query.sortBy,
          limit: query.limit,
          continuation: query.continuation,
        });

        const result = _.map(activities, (activity) => {
<<<<<<< HEAD
          const orderSource = activity.order?.sourceId
            ? sources.get(activity.order.sourceId)
            : undefined;

          const orderCriteria = activity.order?.criteria
            ? {
                kind: activity.order.criteria.kind,
                data: {
                  collectionId: activity.collection?.id,
                  collectionName: activity.collection?.name,
                  tokenId: activity.token?.id,
                  tokenName: activity.token?.name,
                  image:
                    activity.order.criteria.kind === "token"
                      ? activity.token?.image
                      : activity.collection?.image,
                  attributes: activity.order.criteria.data.attribute
                    ? [activity.order.criteria.data.attribute]
                    : undefined,
                },
              }
            : undefined;
=======
          let order;

          if (query.includeMetadata) {
            const orderSource = activity.order?.sourceId
              ? sources.get(activity.order.sourceId)
              : undefined;

            const orderCriteria = activity.order?.criteria
              ? {
                  kind: activity.order.criteria.kind,
                  data: {
                    collectionId: activity.collection?.id,
                    collectionName: activity.collection?.name,
                    tokenId: activity.token?.id,
                    tokenName: activity.token?.name,
                    image:
                      activity.order.criteria.kind === "token"
                        ? activity.token?.image
                        : activity.collection?.image,
                    attributes: activity.order.criteria.data.attribute
                      ? [activity.order.criteria.data.attribute]
                      : undefined,
                  },
                }
              : undefined;

            order = activity.order?.id
              ? {
                  id: activity.order.id,
                  side: activity.order.side
                    ? activity.order.side === "sell"
                      ? "ask"
                      : "bid"
                    : undefined,
                  source: orderSource
                    ? {
                        domain: orderSource?.domain,
                        name: orderSource?.getTitle(),
                        icon: orderSource?.getIcon(),
                      }
                    : undefined,
                  metadata: orderCriteria,
                }
              : undefined;
          } else {
            order = activity.order?.id
              ? {
                  id: activity.order.id,
                }
              : undefined;
          }
>>>>>>> 4a9f4166

          return {
            type: activity.type,
            fromAddress: activity.fromAddress,
            toAddress: activity.toAddress || null,
            price: formatEth(activity.pricing?.price || 0),
            amount: Number(activity.amount),
            timestamp: activity.timestamp,
            createdAt: activity.createdAt.toISOString(),
            contract: activity.contract,
            token: {
              tokenId: activity.token?.id,
<<<<<<< HEAD
              tokenName: activity.token?.name,
              tokenImage: activity.token?.image,
            },
            collection: {
              collectionId: activity.collection?.id,
              collectionName: activity.collection?.name,
              collectionImage: activity.collection?.image,
=======
              tokenName: query.includeMetadata ? activity.token?.name : undefined,
              tokenImage: query.includeMetadata ? activity.token?.image : undefined,
            },
            collection: {
              collectionId: activity.collection?.id,
              collectionName: query.includeMetadata ? activity.collection?.name : undefined,
              collectionImage: query.includeMetadata ? activity.collection?.image : undefined,
>>>>>>> 4a9f4166
            },
            txHash: activity.event?.txHash,
            logIndex: activity.event?.logIndex,
            batchIndex: activity.event?.batchIndex,
<<<<<<< HEAD
            order: activity.order?.id
              ? {
                  id: activity.order.id,
                  side: activity.order.side
                    ? activity.order.side === "sell"
                      ? "ask"
                      : "bid"
                    : undefined,
                  source: orderSource
                    ? {
                        domain: orderSource?.domain,
                        name: orderSource?.getTitle(),
                        icon: orderSource?.getIcon(),
                      }
                    : undefined,
                  metadata: orderCriteria,
                }
              : undefined,
=======
            order,
>>>>>>> 4a9f4166
          };
        });

        return { activities: result, continuation, es: true };
      }

      if (query.continuation) {
        query.continuation = splitContinuation(query.continuation)[0];
      }

      const activities = await Activities.getTokenActivities(
        contract,
        tokenId,
        query.continuation,
        query.types,
        query.limit,
        query.sortBy,
        query.includeMetadata,
        true
      );

      // If no activities found
      if (!activities.length) {
        return { activities: [] };
      }

      const sources = await Sources.getInstance();

      const result = _.map(activities, (activity) => {
        const orderSource = activity.order?.sourceIdInt
          ? sources.get(activity.order.sourceIdInt)
          : undefined;

        return {
          type: activity.type,
          fromAddress: activity.fromAddress,
          toAddress: activity.toAddress,
          price: formatEth(activity.price),
          amount: activity.amount,
          timestamp: activity.eventTimestamp,
          createdAt: activity.createdAt.toISOString(),
          contract: activity.contract,
          token: {
            tokenId: activity.token?.tokenId,
            tokenName: activity.token?.tokenName,
            tokenImage: activity.token?.tokenImage,
          },
          collection: activity.collection,
          txHash: activity.metadata.transactionHash,
          logIndex: activity.metadata.logIndex,
          batchIndex: activity.metadata.batchIndex,
          order: activity.order?.id
            ? {
                id: activity.order.id,
                side: activity.order.side
                  ? activity.order.side === "sell"
                    ? "ask"
                    : "bid"
                  : undefined,
                source: orderSource
                  ? {
                      domain: orderSource?.domain,
                      name: orderSource?.getTitle(),
                      icon: orderSource?.getIcon(),
                    }
                  : undefined,
                criteria: activity.order.criteria,
              }
            : undefined,
        };
      });

      // Set the continuation node
      let continuation = null;
      if (activities.length === query.limit) {
        const lastActivity = _.last(activities);

        if (lastActivity) {
          const continuationValue =
            query.sortBy == "eventTimestamp"
              ? lastActivity.eventTimestamp
              : lastActivity.createdAt.toISOString();
          continuation = buildContinuation(`${continuationValue}`);
        }
      }

      return { activities: result, continuation };
    } catch (error) {
      logger.error(`get-token-activity-${version}-handler`, `Handler failure: ${error}`);
      throw error;
    }
  },
};<|MERGE_RESOLUTION|>--- conflicted
+++ resolved
@@ -134,30 +134,6 @@
         });
 
         const result = _.map(activities, (activity) => {
-<<<<<<< HEAD
-          const orderSource = activity.order?.sourceId
-            ? sources.get(activity.order.sourceId)
-            : undefined;
-
-          const orderCriteria = activity.order?.criteria
-            ? {
-                kind: activity.order.criteria.kind,
-                data: {
-                  collectionId: activity.collection?.id,
-                  collectionName: activity.collection?.name,
-                  tokenId: activity.token?.id,
-                  tokenName: activity.token?.name,
-                  image:
-                    activity.order.criteria.kind === "token"
-                      ? activity.token?.image
-                      : activity.collection?.image,
-                  attributes: activity.order.criteria.data.attribute
-                    ? [activity.order.criteria.data.attribute]
-                    : undefined,
-                },
-              }
-            : undefined;
-=======
           let order;
 
           if (query.includeMetadata) {
@@ -209,7 +185,6 @@
                 }
               : undefined;
           }
->>>>>>> 4a9f4166
 
           return {
             type: activity.type,
@@ -222,15 +197,6 @@
             contract: activity.contract,
             token: {
               tokenId: activity.token?.id,
-<<<<<<< HEAD
-              tokenName: activity.token?.name,
-              tokenImage: activity.token?.image,
-            },
-            collection: {
-              collectionId: activity.collection?.id,
-              collectionName: activity.collection?.name,
-              collectionImage: activity.collection?.image,
-=======
               tokenName: query.includeMetadata ? activity.token?.name : undefined,
               tokenImage: query.includeMetadata ? activity.token?.image : undefined,
             },
@@ -238,33 +204,11 @@
               collectionId: activity.collection?.id,
               collectionName: query.includeMetadata ? activity.collection?.name : undefined,
               collectionImage: query.includeMetadata ? activity.collection?.image : undefined,
->>>>>>> 4a9f4166
             },
             txHash: activity.event?.txHash,
             logIndex: activity.event?.logIndex,
             batchIndex: activity.event?.batchIndex,
-<<<<<<< HEAD
-            order: activity.order?.id
-              ? {
-                  id: activity.order.id,
-                  side: activity.order.side
-                    ? activity.order.side === "sell"
-                      ? "ask"
-                      : "bid"
-                    : undefined,
-                  source: orderSource
-                    ? {
-                        domain: orderSource?.domain,
-                        name: orderSource?.getTitle(),
-                        icon: orderSource?.getIcon(),
-                      }
-                    : undefined,
-                  metadata: orderCriteria,
-                }
-              : undefined,
-=======
             order,
->>>>>>> 4a9f4166
           };
         });
 
