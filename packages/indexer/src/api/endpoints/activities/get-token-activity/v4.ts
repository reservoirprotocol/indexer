--- conflicted
+++ resolved
@@ -10,13 +10,8 @@
 import { ActivityType } from "@/models/activities/activities-entity";
 import { Sources } from "@/models/sources";
 import { JoiOrderCriteria } from "@/common/joi";
-<<<<<<< HEAD
-import { config } from "@/config/index";
-import * as ActivitiesIndex from "@/elasticsearch/indexes/activities";
-=======
 import * as ActivitiesIndex from "@/elasticsearch/indexes/activities";
 import { config } from "@/config/index";
->>>>>>> 38e0c86a
 
 const version = "v4";
 
@@ -127,11 +122,7 @@
     try {
       const [contract, tokenId] = params.token.split(":");
 
-<<<<<<< HEAD
-      if (query.es === "1" || config.enableElasticsearchRead) {
-=======
       if (query.es !== "0" && config.enableElasticsearchRead) {
->>>>>>> 38e0c86a
         const sources = await Sources.getInstance();
 
         const { activities, continuation } = await ActivitiesIndex.search({
