--- conflicted
+++ resolved
@@ -9,13 +9,8 @@
 import { ActivityType } from "@/models/activities/activities-entity";
 import { UserActivities } from "@/models/user-activities";
 import { Sources } from "@/models/sources";
-<<<<<<< HEAD
-import { config } from "@/config/index";
-import * as ActivitiesIndex from "@/elasticsearch/indexes/activities";
-=======
 import * as ActivitiesIndex from "@/elasticsearch/indexes/activities";
 import { config } from "@/config/index";
->>>>>>> 38e0c86a
 
 const version = "v2";
 
@@ -116,11 +111,7 @@
     }
 
     try {
-<<<<<<< HEAD
-      if (query.es === "1" || config.enableElasticsearchRead) {
-=======
       if (query.es !== "0" && config.enableElasticsearchRead) {
->>>>>>> 38e0c86a
         const sources = await Sources.getInstance();
 
         const { activities, continuation } = await ActivitiesIndex.search({
@@ -129,10 +120,7 @@
           sortBy: "timestamp",
           limit: query.limit,
           continuation: query.continuation,
-<<<<<<< HEAD
-=======
           continuationAsInt: true,
->>>>>>> 38e0c86a
         });
 
         const result = _.map(activities, (activity) => {
@@ -148,15 +136,9 @@
             amount: Number(activity.amount),
             timestamp: activity.timestamp,
             token: {
-<<<<<<< HEAD
-              tokenId: activity.token?.id,
-              tokenName: activity.token?.name,
-              tokenImage: activity.token?.image,
-=======
               tokenId: activity.token?.id || null,
               tokenName: query.includeMetadata ? activity.token?.name || null : undefined,
               tokenImage: query.includeMetadata ? activity.token?.image || null : undefined,
->>>>>>> 38e0c86a
             },
             collection: {
               collectionId: activity.collection?.id,
