--- conflicted
+++ resolved
@@ -9,13 +9,8 @@
 import { ActivityType } from "@/models/activities/activities-entity";
 import { UserActivities } from "@/models/user-activities";
 import { Sources } from "@/models/sources";
-<<<<<<< HEAD
-import { config } from "@/config/index";
-import * as ActivitiesIndex from "@/elasticsearch/indexes/activities";
-=======
 import * as ActivitiesIndex from "@/elasticsearch/indexes/activities";
 import { config } from "@/config/index";
->>>>>>> 38e0c86a
 
 const version = "v3";
 
@@ -123,11 +118,7 @@
     }
 
     try {
-<<<<<<< HEAD
-      if (query.es === "1" || config.enableElasticsearchRead) {
-=======
       if (query.es !== "0" && config.enableElasticsearchRead) {
->>>>>>> 38e0c86a
         const sources = await Sources.getInstance();
 
         const { activities, continuation } = await ActivitiesIndex.search({
@@ -150,10 +141,7 @@
             price: formatEth(activity.pricing?.price || 0),
             amount: Number(activity.amount),
             timestamp: activity.timestamp,
-<<<<<<< HEAD
-=======
             createdAt: new Date(activity.createdAt).toISOString(),
->>>>>>> 38e0c86a
             token: {
               tokenId: activity.token?.id,
               tokenName: activity.token?.name,
