/* eslint-disable @typescript-eslint/no-explicit-any */

import _ from "lodash";
import { Request, RouteOptions } from "@hapi/hapi";
import Joi from "joi";

import { logger } from "@/common/logger";
import { formatEth, regex } from "@/common/utils";
import { ActivityType } from "@/models/activities/activities-entity";
import { UserActivities } from "@/models/user-activities";
import { config } from "@/config/index";
import * as ActivitiesIndex from "@/elasticsearch/indexes/activities";

const version = "v1";

export const getUserActivityV1Options: RouteOptions = {
  description: "User activity",
  notes: "This API can be used to build a feed for a user",
  tags: ["api", "x-deprecated"],
  plugins: {
    "hapi-swagger": {
      order: 1,
    },
  },
  validate: {
    params: Joi.object({
      user: Joi.string()
        .lowercase()
        .pattern(regex.address)
        .required()
        .description(
          "Filter to a particular user. Example: `0xF296178d553C8Ec21A2fBD2c5dDa8CA9ac905A00`"
        ),
    }),
    query: Joi.object({
      limit: Joi.number()
        .integer()
        .min(1)
        .max(20)
        .default(20)
        .description("Amount of items returned in response."),
      continuation: Joi.number().description(
        "Use continuation token to request next offset of items."
      ),
      types: Joi.alternatives()
        .try(
          Joi.array().items(
            Joi.string()
              .lowercase()
              .valid(..._.values(ActivityType))
          ),
          Joi.string()
            .lowercase()
            .valid(..._.values(ActivityType))
        )
        .description("Types of events returned in response. Example: 'types=sale'"),
    }).options({ allowUnknown: true, stripUnknown: false }),
  },
  response: {
    schema: Joi.object({
      es: Joi.boolean().default(false),
      continuation: Joi.number().allow(null),
      activities: Joi.array().items(
        Joi.object({
          type: Joi.string(),
          fromAddress: Joi.string(),
          toAddress: Joi.string().allow(null),
          price: Joi.number().unsafe(),
          amount: Joi.number().unsafe(),
          timestamp: Joi.number(),
          token: Joi.object({
            tokenId: Joi.string().allow(null),
            tokenName: Joi.string().allow(null),
            tokenImage: Joi.string().allow(null),
          }),
          collection: Joi.object({
            collectionId: Joi.string().allow(null),
            collectionName: Joi.string().allow(null),
            collectionImage: Joi.string().allow(null),
          }),
          txHash: Joi.string().lowercase().pattern(regex.bytes32).allow(null),
          logIndex: Joi.number().allow(null),
          batchIndex: Joi.number().allow(null),
        })
      ),
    }).label(`getUserActivity${version.toUpperCase()}Response`),
    failAction: (_request, _h, error) => {
      logger.error(`get-user-activity-${version}-handler`, `Wrong response schema: ${error}`);
      throw error;
    },
  },
  handler: async (request: Request) => {
    const params = request.params as any;
    const query = request.query as any;

    if (query.types && !_.isArray(query.types)) {
      query.types = [query.types];
    }

    try {
<<<<<<< HEAD
      if (query.es === "1" || config.enableElasticsearchRead) {
=======
      if (query.es !== "0" && config.enableElasticsearchRead) {
>>>>>>> 38e0c86a
        const { activities, continuation } = await ActivitiesIndex.search({
          types: query.types,
          users: [params.user],
          sortBy: "timestamp",
          limit: query.limit,
          continuation: query.continuation,
          continuationAsInt: true,
        });

        const result = _.map(activities, (activity) => {
          return {
            type: activity.type,
            fromAddress: activity.fromAddress,
            toAddress: activity.toAddress || null,
            price: formatEth(activity.pricing?.price || 0),
            amount: Number(activity.amount),
            timestamp: activity.timestamp,
            token: {
              tokenId: activity.token?.id,
              tokenName: activity.token?.name,
              tokenImage: activity.token?.image,
            },
            collection: {
              collectionId: activity.collection?.id,
              collectionName: activity.collection?.name,
              collectionImage:
                activity.collection?.image != null ? activity.collection?.image : undefined,
            },
            txHash: activity.event?.txHash,
            logIndex: activity.event?.logIndex,
            batchIndex: activity.event?.batchIndex,
          };
        });

<<<<<<< HEAD
        return { activities: result, continuation: continuation ? Number(continuation) : null };
=======
        return {
          activities: result,
          continuation: continuation ? Number(continuation) : null,
          es: true,
        };
>>>>>>> 38e0c86a
      }

      const activities = await UserActivities.getActivities(
        [params.user],
        [],
        "",
        query.continuation,
        query.types,
        query.limit
      );

      // If no activities found
      if (!activities.length) {
        return { activities: [] };
      }

      // Iterate over the activities
      const result = _.map(activities, (activity) => ({
        type: activity.type,
        fromAddress: activity.fromAddress,
        toAddress: activity.toAddress,
        price: formatEth(activity.price),
        amount: activity.amount,
        timestamp: activity.eventTimestamp,
        token: {
          tokenId: activity.token?.tokenId,
          tokenName: activity.token?.tokenName,
          tokenImage: activity.token?.tokenImage,
        },
        collection: activity.collection,
        txHash: activity.metadata.transactionHash,
        logIndex: activity.metadata.logIndex,
        batchIndex: activity.metadata.batchIndex,
      }));

      // Set the continuation node
      let continuation = null;
      if (activities.length === query.limit) {
        const lastActivity = _.last(activities);

        if (lastActivity) {
          continuation = lastActivity.eventTimestamp;
        }
      }

      return { activities: result, continuation };
    } catch (error) {
      logger.error(`get-user-activity-${version}-handler`, `Handler failure: ${error}`);
      throw error;
    }
  },
};<|MERGE_RESOLUTION|>--- conflicted
+++ resolved
@@ -98,11 +98,7 @@
     }
 
     try {
-<<<<<<< HEAD
-      if (query.es === "1" || config.enableElasticsearchRead) {
-=======
       if (query.es !== "0" && config.enableElasticsearchRead) {
->>>>>>> 38e0c86a
         const { activities, continuation } = await ActivitiesIndex.search({
           types: query.types,
           users: [params.user],
@@ -137,15 +133,11 @@
           };
         });
 
-<<<<<<< HEAD
-        return { activities: result, continuation: continuation ? Number(continuation) : null };
-=======
         return {
           activities: result,
           continuation: continuation ? Number(continuation) : null,
           es: true,
         };
->>>>>>> 38e0c86a
       }
 
       const activities = await UserActivities.getActivities(
