--- conflicted
+++ resolved
@@ -14,15 +14,9 @@
 import * as Boom from "@hapi/boom";
 import { JoiOrderCriteria } from "@/common/joi";
 import { ContractSets } from "@/models/contract-sets";
-<<<<<<< HEAD
-import { config } from "@/config/index";
-import * as ActivitiesIndex from "@/elasticsearch/indexes/activities";
-import { Collections } from "@/models/collections";
-=======
 import * as ActivitiesIndex from "@/elasticsearch/indexes/activities";
 import { Collections } from "@/models/collections";
 import { config } from "@/config/index";
->>>>>>> 38e0c86a
 
 const version = "v5";
 
@@ -188,13 +182,8 @@
     }
 
     try {
-<<<<<<< HEAD
-      if (query.es === "1" || config.enableElasticsearchRead) {
-        if (!_.isArray(query.collection)) {
-=======
       if (query.es !== "0" && config.enableElasticsearchRead) {
         if (query.collection && !_.isArray(query.collection)) {
->>>>>>> 38e0c86a
           query.collection = [query.collection];
         }
 
@@ -292,12 +281,9 @@
               tokenId: activity.token?.id,
               tokenName: query.includeMetadata ? activity.token?.name : undefined,
               tokenImage: query.includeMetadata ? activity.token?.image : undefined,
-<<<<<<< HEAD
-=======
               tokenMedia: query.includeMetadata ? null : undefined,
               tokenRarityRank: query.includeMetadata ? null : undefined,
               tokenRarityScore: query.includeMetadata ? null : undefined,
->>>>>>> 38e0c86a
             },
             collection: {
               collectionId: activity.collection?.id,
