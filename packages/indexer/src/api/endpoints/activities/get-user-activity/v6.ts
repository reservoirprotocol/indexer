/* eslint-disable @typescript-eslint/no-explicit-any */

import _ from "lodash";
import { Request, RouteOptions } from "@hapi/hapi";
import Joi from "joi";
import { logger } from "@/common/logger";
import { fromBuffer, regex } from "@/common/utils";
import { CollectionSets } from "@/models/collection-sets";
import * as Boom from "@hapi/boom";
import {
  getJoiActivityObject,
  getJoiActivityOrderObject,
  getJoiCollectionObject,
  getJoiPriceObject,
  getJoiSourceObject,
  getJoiTokenObject,
  JoiActivityOrder,
  JoiPrice,
  JoiSource,
} from "@/common/joi";
import { ContractSets } from "@/models/contract-sets";
import { config } from "@/config/index";
import { ActivityType } from "@/elasticsearch/indexes/activities/base";
import * as ActivitiesIndex from "@/elasticsearch/indexes/activities";
import * as Sdk from "@reservoir0x/sdk";
import { Collections } from "@/models/collections";
import { redis } from "@/common/redis";
import { redb } from "@/common/db";
import { Sources } from "@/models/sources";
import { MetadataStatus } from "@/models/metadata-status";
import { Assets } from "@/utils/assets";

const version = "v6";

export const getUserActivityV6Options: RouteOptions = {
  description: "Users activity",
  notes:
    "This API can be used to build a feed for a user including sales, asks, transfers, mints, bids, cancelled bids, and cancelled asks types.",
  tags: ["api", "Activity"],
  plugins: {
    "hapi-swagger": {
      order: 1,
    },
  },
  validate: {
    query: Joi.object({
      users: Joi.alternatives()
        .try(
          Joi.array()
            .items(Joi.string().lowercase().pattern(regex.address))
            .min(1)
            .max(50)
            .description(
              "Array of users addresses. Max is 50. Example: `0x8d04a8c79ceb0889bdd12acdf3fa9d207ed3ff63`"
            ),
          Joi.string()
            .lowercase()
            .pattern(regex.address)
            .description(
              "Array of users addresses. Max is 50. Example: `0x8d04a8c79ceb0889bdd12acdf3fa9d207ed3ff63`"
            )
        )
        .required(),
      collection: Joi.alternatives(
        Joi.array().items(Joi.string().lowercase()),
        Joi.string().lowercase()
      ).description(
        "Filter to one or more collections. Example: `0x8d04a8c79ceb0889bdd12acdf3fa9d207ed3ff63`"
      ),
      excludeSpam: Joi.boolean()
        .default(false)
        .description("If true, will filter any activities marked as spam."),
      collectionsSetId: Joi.string()
        .lowercase()
        .description("Filter to a particular collection set."),
      contractsSetId: Joi.string().lowercase().description("Filter to a particular contracts set."),
      community: Joi.string()
        .lowercase()
        .description("Filter to a particular community. Example: `artblocks`"),
      limit: Joi.number()
        .integer()
        .min(1)
        .default(20)
        .description(
          "Amount of items returned in response. If `includeMetadata=true` max limit is 20, otherwise max limit is 1,000."
        )
        .when("includeMetadata", {
          is: true,
          then: Joi.number().integer().max(20),
          otherwise: Joi.number().integer().max(1000),
        }),
      sortBy: Joi.string()
        .valid("eventTimestamp", "createdAt")
        .default("eventTimestamp")
        .description(
          "Order the items are returned in the response. The blockchain event time is `eventTimestamp`. The event time recorded is `createdAt`."
        ),
      includeMetadata: Joi.boolean()
        .default(true)
        .description("If true, metadata is included in the response."),
      continuation: Joi.string().description(
        "Use continuation token to request next offset of items."
      ),
      types: Joi.alternatives()
        .try(
          Joi.array().items(
            Joi.string()
              .lowercase()
              .valid(..._.values(ActivityType))
          ),
          Joi.string()
            .lowercase()
            .valid(..._.values(ActivityType))
        )
        .description("Types of events returned in response. Example: 'types=sale'"),
      displayCurrency: Joi.string()
        .lowercase()
        .pattern(regex.address)
        .description("Input any ERC20 address to return result in given currency."),
    }).oxor("collection", "collectionsSetId", "contractsSetId", "community"),
  },
  response: {
    schema: Joi.object({
      continuation: Joi.string().allow(null),
      activities: Joi.array().items(
        Joi.object({
          type: Joi.string().description(
            "Possible types returned: `ask`, `ask_cancel`, `bid`, `bid_cancel`, `sale`, `mint, and `transfer`."
          ),
          fromAddress: Joi.string(),
          toAddress: Joi.string().allow(null),
          price: JoiPrice.allow(null).description(
            "Return native currency unless displayCurrency contract was passed."
          ),
          amount: Joi.number().unsafe(),
          timestamp: Joi.number().description("Time when added on the blockchain."),
          contract: Joi.string()
            .lowercase()
            .pattern(/^0x[a-fA-F0-9]{40}$/)
            .allow(null),
          token: Joi.object({
            tokenId: Joi.string().allow(null),
            tokenName: Joi.string().allow("", null),
            tokenImage: Joi.string().allow("", null),
            isSpam: Joi.boolean().default(false),
            lastBuy: {
              value: Joi.number().unsafe().allow(null),
              timestamp: Joi.number().unsafe().allow(null),
            },
            lastSell: {
              value: Joi.number().unsafe().allow(null),
              timestamp: Joi.number().unsafe().allow(null),
            },
            tokenRarityScore: Joi.number()
              .allow(null)
              .description("No rarity for collections over 100k"),
            tokenRarityRank: Joi.number()
              .allow(null)
              .description("No rarity rank for collections over 100k"),
            tokenMedia: Joi.string().allow(null),
          }),
          collection: Joi.object({
            collectionId: Joi.string().allow(null),
            collectionName: Joi.string().allow("", null),
            collectionImage: Joi.string().allow("", null),
            isSpam: Joi.boolean().default(false),
          }),
          txHash: Joi.string()
            .lowercase()
            .pattern(regex.bytes32)
            .allow(null)
            .description("Txn hash from the blockchain."),
          logIndex: Joi.number().allow(null),
          batchIndex: Joi.number().allow(null),
          fillSource: JoiSource.allow(null),
          order: JoiActivityOrder,
          createdAt: Joi.string(),
        })
      ),
    }).label(`getUserActivity${version.toUpperCase()}Response`),
    failAction: (_request, _h, error) => {
      logger.error(`get-user-activity-${version}-handler`, `Wrong response schema: ${error}`);
      throw error;
    },
  },
  handler: async (request: Request) => {
    const query = request.query as any;

    if (query.types && !_.isArray(query.types)) {
      query.types = [query.types];
    }

    if (!_.isArray(query.users)) {
      query.users = [query.users];
    }

    if (query.collectionsSetId) {
      query.collection = await CollectionSets.getCollectionsIds(query.collectionsSetId);
      if (_.isEmpty(query.collection)) {
        throw Boom.badRequest(`No collections for collection set ${query.collectionsSetId}`);
      }
    }

    if (query.contractsSetId) {
      query.contracts = await ContractSets.getContracts(query.contractsSetId);
      if (_.isEmpty(query.contracts)) {
        throw Boom.badRequest(`No contracts for contracts set ${query.contractsSetId}`);
      }
    }

    try {
      if (query.collection && !_.isArray(query.collection)) {
        query.collection = [query.collection];
      }

      if (query.community) {
        query.collection = await Collections.getIdsByCommunity(query.community);

        if (query.collection.length === 0) {
          throw Boom.badRequest(`No collections for community ${query.community}`);
        }
      }

      const { activities, continuation } = await ActivitiesIndex.search({
        types: query.types,
        users: query.users,
        collections: query.collection,
        excludeSpam: query.excludeSpam,
        contracts: query.contracts,
        sortBy: query.sortBy === "eventTimestamp" ? "timestamp" : query.sortBy,
        limit: query.limit,
        continuation: query.continuation,
      });

      let tokensMetadata: any[] = [];
      let disabledCollectionMetadata: any = {};

      if (query.includeMetadata) {
        try {
          let tokensToFetch = activities
            .filter((activity) => activity.token)
            .map((activity) => `token-cache:${activity.contract}:${activity.token?.id}`);

          disabledCollectionMetadata = await MetadataStatus.get(
            activities.map((activity) => activity.collection?.id ?? "")
          );

          if (tokensToFetch.length) {
            // Make sure each token is unique
            tokensToFetch = [...new Set(tokensToFetch).keys()];

            tokensMetadata = await redis.mget(tokensToFetch);
            tokensMetadata = tokensMetadata
              .filter((token) => token)
              .map((token) => JSON.parse(token));

            const nonCachedTokensToFetch = tokensToFetch.filter((tokenToFetch) => {
              const [, contract, tokenId] = tokenToFetch.split(":");

              return (
                tokensMetadata.find((token) => {
                  return token.contract === contract && token.token_id === tokenId;
                }) === undefined
              );
            });

            if (nonCachedTokensToFetch.length) {
              const tokensFilter = [];

              for (const nonCachedTokenToFetch of nonCachedTokensToFetch) {
                const [, contract, tokenId] = nonCachedTokenToFetch.split(":");

                tokensFilter.push(`('${_.replace(contract, "0x", "\\x")}', '${tokenId}')`);
              }

              // Fetch details for all tokens
              const tokensResult = await redb.manyOrNone(
                `
          SELECT
            tokens.contract,
            tokens.token_id,
            tokens.name,
            tokens.image,
            tokens.metadata_disabled,
<<<<<<< HEAD
            tokens.rarity_score,
            tokens.rarity_rank
=======
            tokens.image_version
>>>>>>> bf75a3e8
          FROM tokens
          WHERE (tokens.contract, tokens.token_id) IN ($/tokensFilter:raw/)
        `,
                { tokensFilter: _.join(tokensFilter, ",") }
              );

              if (tokensResult?.length) {
                tokensMetadata = tokensMetadata.concat(
                  tokensResult.map((token) => ({
                    contract: fromBuffer(token.contract),
                    token_id: token.token_id,
                    name: token.name,
                    image: token.image,
                    image_version: token.image_version,
                    metadata_disabled: token.metadata_disabled,
                    rarity_score: token.rarity_score,
                    rarity_rank: token.rarity_rank,
                  }))
                );

                const redisMulti = redis.multi();

                for (const tokenResult of tokensResult) {
                  const tokenResultContract = fromBuffer(tokenResult.contract);

                  await redisMulti.set(
                    `token-cache:${tokenResultContract}:${tokenResult.token_id}`,
                    JSON.stringify({
                      contract: tokenResultContract,
                      token_id: tokenResult.token_id,
                      name: tokenResult.name,
                      image: tokenResult.image,
                      image_version: tokenResult.image_version,
                      metadata_disabled: tokenResult.metadata_disabled,
                      rarity_score: tokenResult.rarity_score,
                      rarity_rank: tokenResult.rarity_rank,
                    })
                  );

                  await redisMulti.expire(
                    `token-cache:${tokenResultContract}:${tokenResult.token_id}`,
                    60 * 60 * 24
                  );
                }

                await redisMulti.exec();
              }
            }
          }
        } catch (error) {
          logger.error(`get-user-activity-${version}-handler`, `Token cache error: ${error}`);
        }
      }

      const result = _.map(activities, async (activity) => {
        const currency = activity.pricing?.currency
          ? activity.pricing.currency
          : Sdk.Common.Addresses.Native[config.chainId];

        const tokenMetadata = tokensMetadata?.find(
          (token) =>
            token.contract == activity.contract && `${token.token_id}` == activity.token?.id
        );

        let order;

        if (query.includeMetadata) {
          let orderCriteria;

          if (activity.order?.criteria) {
            orderCriteria = {
              kind: activity.order.criteria.kind,
              data: {
                collection: getJoiCollectionObject(
                  {
                    id: activity.collection?.id,
                    name: activity.collection?.name,
                    image: activity.collection?.image,
                    isSpam: activity.collection?.isSpam,
                  },
                  disabledCollectionMetadata[activity.collection?.id ?? ""],
                  activity.contract
                ),
              },
            };

            if (activity.order.criteria.kind === "token") {
              (orderCriteria as any).data.token = getJoiTokenObject(
                {
                  tokenId: activity.token?.id,
                  name: tokenMetadata ? tokenMetadata.name : activity.token?.name,
                  image: tokenMetadata ? tokenMetadata.image : activity.token?.image,
                  isSpam: activity.token?.isSpam,
                },
                tokenMetadata?.metadata_disabled ||
                  disabledCollectionMetadata[activity.collection?.id ?? ""],
                true
              );
            }

            if (activity.order.criteria.kind === "attribute") {
              (orderCriteria as any).data.attribute = activity.order.criteria.data.attribute;
            }
          }

          order = activity.order?.id
            ? await getJoiActivityOrderObject({
                id: activity.order.id,
                side: activity.order.side,
                sourceIdInt: activity.order.sourceId,
                criteria: orderCriteria,
              })
            : undefined;
        } else {
          order = activity.order?.id
            ? await getJoiActivityOrderObject({
                id: activity.order.id,
                side: null,
                sourceIdInt: null,
                criteria: undefined,
              })
            : undefined;
        }

        const sources = await Sources.getInstance();
        const fillSource = activity.event?.fillSourceId
          ? sources.get(activity.event?.fillSourceId)
          : undefined;

        const originalImageUrl = query.includeMetadata
          ? (tokenMetadata ? tokenMetadata.image : activity.token?.image) || null
          : undefined;

        let tokenImageUrl = null;
        if (originalImageUrl) {
          tokenImageUrl = Assets.getResizedImageUrl(
            originalImageUrl,
            undefined,
            tokenMetadata?.image_version
          );
        }

        return getJoiActivityObject(
          {
            type: activity.type,
            fromAddress: activity.fromAddress,
            toAddress: activity.toAddress || null,
            price: activity.pricing?.currency
              ? await getJoiPriceObject(
                  {
                    gross: {
                      amount: String(activity.pricing?.currencyPrice ?? activity.pricing?.price),
                      nativeAmount: String(activity.pricing?.price),
                    },
                  },
                  currency,
                  query.displayCurrency
                )
              : undefined,
            amount: Number(activity.amount),
            timestamp: activity.timestamp,
            createdAt: new Date(activity.createdAt).toISOString(),
            contract: activity.contract,
            token: {
              tokenId: activity.token?.id || null,
              tokenName: query.includeMetadata
                ? (tokenMetadata ? tokenMetadata.name : activity.token?.name) || null
                : undefined,
              tokenImage: tokenImageUrl,
              tokenMedia: query.includeMetadata ? null : undefined,
              tokenRarityRank: query.includeMetadata ? tokenMetadata?.rarity_score : undefined,
              tokenRarityScore: query.includeMetadata ? tokenMetadata?.rarity_rank : undefined,
              isSpam: activity.token?.isSpam,
            },
            collection: {
              collectionId: activity.collection?.id,
              collectionName: query.includeMetadata ? activity.collection?.name : undefined,
              collectionImage:
                query.includeMetadata && activity.collection?.image != null
                  ? activity.collection?.image
                  : undefined,
              isSpam: activity.collection?.isSpam,
            },
            txHash: activity.event?.txHash,
            logIndex: activity.event?.logIndex,
            batchIndex: activity.event?.batchIndex,
            fillSource: fillSource ? getJoiSourceObject(fillSource, false) : undefined,
            order,
          },
          Boolean(tokenMetadata?.metadata_disabled),
          disabledCollectionMetadata
        );
      });

      return { activities: await Promise.all(result), continuation };
    } catch (error) {
      logger.error(`get-user-activity-${version}-handler`, `Handler failure: ${error}`);
      throw error;
    }
  },
};<|MERGE_RESOLUTION|>--- conflicted
+++ resolved
@@ -282,12 +282,9 @@
             tokens.name,
             tokens.image,
             tokens.metadata_disabled,
-<<<<<<< HEAD
+            tokens.image_version,
             tokens.rarity_score,
             tokens.rarity_rank
-=======
-            tokens.image_version
->>>>>>> bf75a3e8
           FROM tokens
           WHERE (tokens.contract, tokens.token_id) IN ($/tokensFilter:raw/)
         `,
