--- conflicted
+++ resolved
@@ -221,7 +221,6 @@
 
         const rateLimitKey =
           _.isUndefined(key) || _.isEmpty(key) || _.isNull(apiKey) ? remoteAddress : key; // If no api key or the api key is invalid use IP
-<<<<<<< HEAD
 
         try {
           if (key && tier) {
@@ -285,71 +284,6 @@
               message,
             };
 
-=======
-
-        try {
-          if (key && tier) {
-            request.pre.metrics = {
-              apiKey: key,
-              route: request.route.path,
-              points: rateLimitRule.pointsToConsume,
-              timestamp: _.now(),
-            };
-          }
-
-          const rateLimiterRes = await rateLimitRule.rule.consume(
-            rateLimitKey,
-            rateLimitRule.pointsToConsume
-          );
-
-          if (rateLimiterRes) {
-            // Generate the rate limiting header and add them to the request object to be added to the response in the onPreResponse event
-            request.headers["tier"] = tier;
-            request.headers["X-RateLimit-Limit"] = `${rateLimitRule.rule.points}`;
-            request.headers["X-RateLimit-Remaining"] = `${rateLimiterRes.remainingPoints}`;
-            request.headers["X-RateLimit-Reset"] = `${new Date(
-              Date.now() + rateLimiterRes.msBeforeNext
-            )}`;
-          }
-        } catch (error) {
-          if (error instanceof RateLimiterRes) {
-            if (
-              error.consumedPoints &&
-              (error.consumedPoints == Number(rateLimitRule.rule.points) + 1 ||
-                error.consumedPoints % 50 == 0)
-            ) {
-              const log = {
-                message: `${rateLimitKey} ${apiKey?.appName || ""} reached allowed rate limit ${
-                  rateLimitRule.rule.points
-                } credits in ${rateLimitRule.rule.duration}s by calling ${
-                  error.consumedPoints
-                } times on route ${request.route.path}${
-                  request.info.referrer ? ` from referrer ${request.info.referrer} ` : ""
-                } x-api-key ${key}`,
-                route: request.route.path,
-                appName: apiKey?.appName || "",
-                key: rateLimitKey,
-                referrer: request.info.referrer,
-              };
-
-              logger.warn("rate-limiter", JSON.stringify(log));
-            }
-
-            const message = `Max ${rateLimitRule.rule.points} credits in ${
-              rateLimitRule.rule.duration
-            }s reached, Detected tier ${tier}, Blocked by rule ID ${rateLimitRule.ruleParams.id}${
-              !_.isEmpty(rateLimitRule.ruleParams.payload)
-                ? ` Payload ${JSON.stringify(rateLimitRule.ruleParams.payload)}`
-                : ``
-            }. Please register for an API key by creating a free account at https://dashboard.reservoir.tools to increase your rate limit.`;
-
-            const tooManyRequestsResponse = {
-              statusCode: 429,
-              error: "Too Many Requests",
-              message,
-            };
-
->>>>>>> 96e1d306
             return reply
               .response(tooManyRequestsResponse)
               .type("application/json")
@@ -369,17 +303,10 @@
       ApiKeyManager.logRequest(request).catch();
       return h.continue;
     });
-<<<<<<< HEAD
 
     server.ext("onPreResponse", (request, reply) => {
       const response = request.response;
 
-=======
-
-    server.ext("onPreResponse", (request, reply) => {
-      const response = request.response;
-
->>>>>>> 96e1d306
       // Set custom response in case of timeout
       if ("isBoom" in response && "output" in response) {
         if (response["output"]["statusCode"] >= 500) {
