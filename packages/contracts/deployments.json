--- conflicted
+++ resolved
@@ -163,10 +163,7 @@
   },
   "CollectionXyzModule": {
     "v2": {
-<<<<<<< HEAD
-=======
       "1": "0x22097b493ea4c202d5b85cc9faf6d116830aa8a3",
->>>>>>> 2fc54182
       "5": "0x22097b493ea4c202d5b85cc9faf6d116830aa8a3"
     }
   }
