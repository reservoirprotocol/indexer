--- conflicted
+++ resolved
@@ -16,58 +16,6 @@
 // - supports filling offers (both ERC721/ERC1155)
 
 contract RaribleModule is BaseExchangeModule {
-<<<<<<< HEAD
-    using SafeERC20 for IERC20;
-
-    // --- Fields ---
-
-    IRarible public constant EXCHANGE =
-        IRarible(0x9757F2d2b135150BBeb65308D4a91804107cd8D6);
-
-    address public constant TRANSFER_MANAGER =
-        0x4feE7B061C97C9c496b01DbcE9CDb10c02f0a0Be;
-
-    bytes4 public constant ERC721_INTERFACE = 0x80ac58cd;
-    bytes4 public constant ERC1155_INTERFACE = 0xd9b67a26;
-
-    // --- Constructor ---
-
-    constructor(address owner, address router)
-        BaseModule(owner)
-        BaseExchangeModule(router)
-    {}
-
-    // --- Fallback ---
-
-    receive() external payable {}
-
-    // --- Single ETH listing ---
-
-    function acceptETHListing(
-        IRarible.Order calldata orderLeft,
-        bytes calldata signatureLeft,
-        IRarible.Order calldata orderRight,
-        bytes calldata signatureRight,
-        ETHListingParams calldata params,
-        Fee[] calldata fees
-    )
-        external
-        payable
-        nonReentrant
-        refundETHLeftover(params.refundTo)
-        chargeETHFees(fees, params.amount)
-    {
-        // Execute fill
-        _buy(
-            orderLeft,
-            signatureLeft,
-            orderRight,
-            signatureRight,
-            params.fillTo,
-            params.revertIfIncomplete,
-            params.amount
-        );
-=======
   using SafeERC20 for IERC20;
 
   // --- Fields ---
@@ -82,6 +30,10 @@
   // --- Constructor ---
 
   constructor(address owner, address router) BaseModule(owner) BaseExchangeModule(router) {}
+
+  // --- Fallback ---
+
+  receive() external payable {}
 
   // --- Single ETH listing ---
 
@@ -145,7 +97,6 @@
       unchecked {
         ++i;
       }
->>>>>>> e11c4758
     }
   }
 
