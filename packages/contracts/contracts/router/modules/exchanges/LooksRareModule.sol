// SPDX-License-Identifier: MIT
pragma solidity ^0.8.9;

import {IERC1155} from "@openzeppelin/contracts/token/ERC1155/IERC1155.sol";
import {IERC20} from "@openzeppelin/contracts/token/ERC20/IERC20.sol";
import {SafeERC20} from "@openzeppelin/contracts/token/ERC20/utils/SafeERC20.sol";
import {IERC721} from "@openzeppelin/contracts/token/ERC721/IERC721.sol";
import {IERC165} from "@openzeppelin/contracts/utils/introspection/IERC165.sol";

import {BaseExchangeModule} from "./BaseExchangeModule.sol";
import {BaseModule} from "../BaseModule.sol";
import {ILooksRare} from "../../../interfaces/ILooksRare.sol";

// Notes:
// - supports filling listings (both ERC721/ERC1155 but only ETH-denominated)
// - supports filling offers (both ERC721/ERC1155)

contract LooksRareModule is BaseExchangeModule {
<<<<<<< HEAD
    using SafeERC20 for IERC20;

    // --- Fields ---

    ILooksRare public constant EXCHANGE =
        ILooksRare(0x59728544B08AB483533076417FbBB2fD0B17CE3a);

    address public constant ERC721_TRANSFER_MANAGER =
        0xf42aa99F011A1fA7CDA90E5E98b277E306BcA83e;
    address public constant ERC1155_TRANSFER_MANAGER =
        0xFED24eC7E22f573c2e08AEF55aA6797Ca2b3A051;

    bytes4 public constant ERC721_INTERFACE = 0x80ac58cd;
    bytes4 public constant ERC1155_INTERFACE = 0xd9b67a26;

    // --- Constructor ---

    constructor(address owner, address router)
        BaseModule(owner)
        BaseExchangeModule(router)
    {}

    // --- Fallback ---

    receive() external payable {}

    // --- Single ETH listing ---

    function acceptETHListing(
        ILooksRare.TakerOrder calldata takerBid,
        ILooksRare.MakerOrder calldata makerAsk,
        ETHListingParams calldata params,
        Fee[] calldata fees
    )
        external
        payable
        nonReentrant
        refundETHLeftover(params.refundTo)
        chargeETHFees(fees, params.amount)
    {
        // Execute fill
        _buy(
            takerBid,
            makerAsk,
            params.fillTo,
            params.revertIfIncomplete,
            params.amount
        );
=======
  using SafeERC20 for IERC20;

  // --- Fields ---

  ILooksRare public constant EXCHANGE = ILooksRare(0x59728544B08AB483533076417FbBB2fD0B17CE3a);

  address public constant ERC721_TRANSFER_MANAGER = 0xf42aa99F011A1fA7CDA90E5E98b277E306BcA83e;
  address public constant ERC1155_TRANSFER_MANAGER = 0xFED24eC7E22f573c2e08AEF55aA6797Ca2b3A051;

  bytes4 public constant ERC721_INTERFACE = 0x80ac58cd;
  bytes4 public constant ERC1155_INTERFACE = 0xd9b67a26;

  // --- Constructor ---

  constructor(address owner, address router) BaseModule(owner) BaseExchangeModule(router) {}

  // --- Single ETH listing ---

  function acceptETHListing(
    ILooksRare.TakerOrder calldata takerBid,
    ILooksRare.MakerOrder calldata makerAsk,
    ETHListingParams calldata params,
    Fee[] calldata fees
  )
    external
    payable
    nonReentrant
    refundETHLeftover(params.refundTo)
    chargeETHFees(fees, params.amount)
  {
    // Execute fill
    _buy(takerBid, makerAsk, params.fillTo, params.revertIfIncomplete, params.amount);
  }

  // --- Multiple ETH listings ---

  function acceptETHListings(
    ILooksRare.TakerOrder[] calldata takerBids,
    ILooksRare.MakerOrder[] calldata makerAsks,
    ETHListingParams calldata params,
    Fee[] calldata fees
  )
    external
    payable
    nonReentrant
    refundETHLeftover(params.refundTo)
    chargeETHFees(fees, params.amount)
  {
    // LooksRare does not support batch filling so we fill orders one by one
    for (uint256 i = 0; i < takerBids.length; ) {
      // Use `memory` to avoid `Stack too deep` errors
      ILooksRare.TakerOrder memory takerBid = takerBids[i];

      // Execute fill
      _buy(takerBids[i], makerAsks[i], params.fillTo, params.revertIfIncomplete, takerBid.price);

      unchecked {
        ++i;
      }
>>>>>>> e11c4758
    }
  }

  // --- [ERC721] Single offer ---

  function acceptERC721Offer(
    ILooksRare.TakerOrder calldata takerAsk,
    ILooksRare.MakerOrder calldata makerBid,
    OfferParams calldata params,
    Fee[] calldata fees
  ) external nonReentrant {
    IERC721 collection = IERC721(address(makerBid.collection));

    // Approve the transfer manager if needed
    _approveERC721IfNeeded(collection, ERC721_TRANSFER_MANAGER);

    // Execute the fill
    _sell(takerAsk, makerBid, params.fillTo, params.revertIfIncomplete, fees);

    // Refund any ERC721 leftover
    _sendAllERC721(params.refundTo, collection, takerAsk.tokenId);
  }

  // --- [ERC1155] Single offer ---

  function acceptERC1155Offer(
    ILooksRare.TakerOrder calldata takerAsk,
    ILooksRare.MakerOrder calldata makerBid,
    OfferParams calldata params,
    Fee[] calldata fees
  ) external nonReentrant {
    IERC1155 collection = IERC1155(address(makerBid.collection));

    // Approve the transfer manager if needed
    _approveERC1155IfNeeded(collection, ERC1155_TRANSFER_MANAGER);

    // Execute the fill
    _sell(takerAsk, makerBid, params.fillTo, params.revertIfIncomplete, fees);

    // Refund any ERC1155 leftover
    _sendAllERC1155(params.refundTo, collection, takerAsk.tokenId);
  }

  // --- ERC721 / ERC1155 hooks ---

  // Single token offer acceptance can be done approval-less by using the
  // standard `safeTransferFrom` method together with specifying data for
  // further contract calls. An example:
  // `safeTransferFrom(
  //      0xWALLET,
  //      0xMODULE,
  //      TOKEN_ID,
  //      0xABI_ENCODED_ROUTER_EXECUTION_CALLDATA_FOR_OFFER_ACCEPTANCE
  // )`

  function onERC721Received(
    address, // operator,
    address, // from
    uint256, // tokenId,
    bytes calldata data
  ) external returns (bytes4) {
    if (data.length > 0) {
      _makeCall(router, data, 0);
    }

    return this.onERC721Received.selector;
  }

  function onERC1155Received(
    address, // operator
    address, // from
    uint256, // tokenId
    uint256, // amount
    bytes calldata data
  ) external returns (bytes4) {
    if (data.length > 0) {
      _makeCall(router, data, 0);
    }

    return this.onERC1155Received.selector;
  }

  // --- Internal ---

  function _buy(
    ILooksRare.TakerOrder calldata takerBid,
    ILooksRare.MakerOrder calldata makerAsk,
    address receiver,
    bool revertIfIncomplete,
    uint256 value
  ) internal {
    // Execute the fill
    try EXCHANGE.matchAskWithTakerBidUsingETHAndWETH{value: value}(takerBid, makerAsk) {
      IERC165 collection = makerAsk.collection;

      // Forward any token to the specified receiver
      bool isERC721 = collection.supportsInterface(ERC721_INTERFACE);
      if (isERC721) {
        IERC721(address(collection)).safeTransferFrom(address(this), receiver, takerBid.tokenId);
      } else {
        bool isERC1155 = collection.supportsInterface(ERC1155_INTERFACE);
        if (isERC1155) {
          IERC1155(address(collection)).safeTransferFrom(
            address(this),
            receiver,
            takerBid.tokenId,
            makerAsk.amount,
            ""
          );
        }
      }
    } catch {
      // Revert if specified
      if (revertIfIncomplete) {
        revert UnsuccessfulFill();
      }
    }
  }

  function _sell(
    ILooksRare.TakerOrder calldata takerAsk,
    ILooksRare.MakerOrder calldata makerBid,
    address receiver,
    bool revertIfIncomplete,
    Fee[] calldata fees
  ) internal {
    // Execute the fill
    try EXCHANGE.matchBidWithTakerAsk(takerAsk, makerBid) {
      // Pay fees
      uint256 feesLength = fees.length;
      for (uint256 i; i < feesLength; ) {
        Fee memory fee = fees[i];
        _sendERC20(fee.recipient, fee.amount, makerBid.currency);

        unchecked {
          ++i;
        }
      }

      // Forward any left payment to the specified receiver
      _sendAllERC20(receiver, makerBid.currency);
    } catch {
      // Revert if specified
      if (revertIfIncomplete) {
        revert UnsuccessfulFill();
      }
    }
  }
}<|MERGE_RESOLUTION|>--- conflicted
+++ resolved
@@ -16,56 +16,6 @@
 // - supports filling offers (both ERC721/ERC1155)
 
 contract LooksRareModule is BaseExchangeModule {
-<<<<<<< HEAD
-    using SafeERC20 for IERC20;
-
-    // --- Fields ---
-
-    ILooksRare public constant EXCHANGE =
-        ILooksRare(0x59728544B08AB483533076417FbBB2fD0B17CE3a);
-
-    address public constant ERC721_TRANSFER_MANAGER =
-        0xf42aa99F011A1fA7CDA90E5E98b277E306BcA83e;
-    address public constant ERC1155_TRANSFER_MANAGER =
-        0xFED24eC7E22f573c2e08AEF55aA6797Ca2b3A051;
-
-    bytes4 public constant ERC721_INTERFACE = 0x80ac58cd;
-    bytes4 public constant ERC1155_INTERFACE = 0xd9b67a26;
-
-    // --- Constructor ---
-
-    constructor(address owner, address router)
-        BaseModule(owner)
-        BaseExchangeModule(router)
-    {}
-
-    // --- Fallback ---
-
-    receive() external payable {}
-
-    // --- Single ETH listing ---
-
-    function acceptETHListing(
-        ILooksRare.TakerOrder calldata takerBid,
-        ILooksRare.MakerOrder calldata makerAsk,
-        ETHListingParams calldata params,
-        Fee[] calldata fees
-    )
-        external
-        payable
-        nonReentrant
-        refundETHLeftover(params.refundTo)
-        chargeETHFees(fees, params.amount)
-    {
-        // Execute fill
-        _buy(
-            takerBid,
-            makerAsk,
-            params.fillTo,
-            params.revertIfIncomplete,
-            params.amount
-        );
-=======
   using SafeERC20 for IERC20;
 
   // --- Fields ---
@@ -81,6 +31,10 @@
   // --- Constructor ---
 
   constructor(address owner, address router) BaseModule(owner) BaseExchangeModule(router) {}
+
+  // --- Fallback ---
+
+  receive() external payable {}
 
   // --- Single ETH listing ---
 
@@ -125,7 +79,6 @@
       unchecked {
         ++i;
       }
->>>>>>> e11c4758
     }
   }
 
