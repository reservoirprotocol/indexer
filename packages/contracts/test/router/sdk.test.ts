--- conflicted
+++ resolved
@@ -1,15 +1,12 @@
 import { Contract } from "@ethersproject/contracts";
+import { AddressZero } from "@ethersproject/constants";
 import { parseEther, parseUnits } from "@ethersproject/units";
 import * as Sdk from "@reservoir0x/sdk/src";
+import { PermitHandler } from "@reservoir0x/sdk/src/router/v6/permit";
 import { BidDetails, ListingDetails } from "@reservoir0x/sdk/src/router/v6/types";
 import { SignerWithAddress } from "@nomiclabs/hardhat-ethers/dist/src/signer-with-address";
 import { expect } from "chai";
 import { ethers } from "hardhat";
-<<<<<<< HEAD
-=======
-import { constants } from "ethers";
-
->>>>>>> 270129b9
 import {
   bn,
   getChainId,
@@ -18,7 +15,6 @@
   setupNFTs,
   setupRouterWithModules,
 } from "../utils";
-import { PermitHandler } from "@reservoir0x/sdk/src/router/v6/permit";
 
 describe("[ReservoirV6_0_1] Filling listings and bids via the SDK", () => {
   const chainId = getChainId();
@@ -165,29 +161,14 @@
     expect(token3BuyerBalanceBefore).to.eq(0);
 
     const router = new Sdk.RouterV6.Router(chainId, ethers.provider);
-
-    const tx = await router.fillListingsTx(
-      listings,
-      buyer.address,
-      Sdk.Common.Addresses.Native[chainId],
-      {
-        source: "reservoir.market",
-      }
-    );
-
     const {
       txs: [{ txData }],
-<<<<<<< HEAD
     } = await router.fillListingsTx(listings, buyer.address, Sdk.Common.Addresses.Native[chainId], {
       source: "reservoir.market",
     });
-=======
-    } = tx;
 
     await buyer.sendTransaction(txData);
->>>>>>> 270129b9
-
-    await buyer.sendTransaction(txData);
+
     const seller1EthBalanceAfter = await seller1.getBalance();
     const seller3EthBalanceAfter = await seller3.getBalance();
     const token1OwnerAfter = await erc721.ownerOf(tokenId1);
@@ -1054,7 +1035,7 @@
     }
 
     await buyer.sendTransaction(tx.txs[0].txData);
-    
+
     const seller1EthBalanceAfter = await seller1.getBalance();
     const seller2UsdcBalanceAfter = await usdc.getBalance(seller2.address);
     const seller3DaiBalanceAfter = await dai.getBalance(seller3.address);
@@ -1409,11 +1390,7 @@
 
       bids.push({
         // Irrelevant
-<<<<<<< HEAD
         orderId: "2",
-=======
-        orderId: "3",
->>>>>>> 270129b9
         kind: "seaport",
         contractKind: "erc721",
         contract: erc721.address,
@@ -2952,10 +2929,10 @@
       const orderParameters = {
         protocol: 0,
         sellerAcceptedOffer: false,
-        marketplace: constants.AddressZero,
+        marketplace: AddressZero,
         marketplaceFeeNumerator: "0",
         maxRoyaltyFeeNumerator: "0",
-        privateTaker: constants.AddressZero,
+        privateTaker: AddressZero,
         trader: seller1.address,
         tokenAddress: erc721cWithWhitelist.address,
         tokenId: tokenId1,
@@ -2963,7 +2940,7 @@
         price: price1,
         expiration: (blockTime + 60 * 60).toString(),
         nonce: "0",
-        coin: constants.AddressZero,
+        coin: AddressZero,
         masterNonce: sellerMasterNonce,
       };
 
@@ -3138,10 +3115,10 @@
       const orderParameters = {
         protocol: 0,
         sellerAcceptedOffer: false,
-        marketplace: constants.AddressZero,
+        marketplace: AddressZero,
         marketplaceFeeNumerator: "0",
         maxRoyaltyFeeNumerator: "0",
-        privateTaker: constants.AddressZero,
+        privateTaker: AddressZero,
         trader: seller1.address,
         tokenAddress: erc721.address,
         tokenId: tokenId1,
