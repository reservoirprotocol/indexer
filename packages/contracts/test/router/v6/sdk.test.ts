--- conflicted
+++ resolved
@@ -41,18 +41,13 @@
 
     seaportApprovalOrderZone = await ethers
       .getContractFactory("SeaportApprovalOrderZone", deployer)
-<<<<<<< HEAD
-      .then((factory) => factory.deploy())) as any;
+      .then((factory) => factory.deploy());
     
     swapModule = (await ethers
       .getContractFactory("SwapModule", deployer)
       .then((factory) =>
         factory.deploy(deployer.address, deployer.address)
       )) as any;
-
-=======
-      .then((factory) => factory.deploy());
->>>>>>> e11c4758
   });
 
   afterEach(reset);
@@ -768,8 +763,8 @@
         source: "reservoir.market",
       }
     );
-    // await buyer.sendTransaction(tx.txData);
-    await buyer.sendTransaction({ ...tx.txData, gasLimit: 3000000 });
+
+    await buyer.sendTransaction({ ...tx.txData });
 
     const seller1EthBalanceAfter = await seller1.getBalance();
     const seller2UsdcBalanceAfter = await usdc.getBalance(seller2.address);
@@ -1202,7 +1197,7 @@
       partialTx.txData,
       partialTx.permits.map((p) => p.details.data)
     );
-    await seller.sendTransaction({ ...txData, gasLimit: 3000000 });
+    await seller.sendTransaction({ ...txData });
 
     const sellerWethBalanceAfter = await weth.getBalance(seller.address);
     const token1OwnerAfter = await erc721.ownerOf(tokenId1);
@@ -1342,7 +1337,7 @@
     ).to.eq(0);
     expect(
       await ethers.provider.getBalance(
-        router.contracts.seaportV12Module.address
+        router.contracts.seaportV14Module.address
       )
     ).to.eq(0);
     expect(await weth.getBalance(router.contracts.router.address)).to.eq(0);
@@ -1350,7 +1345,7 @@
       0
     );
     expect(
-      await weth.getBalance(router.contracts.seaportV12Module.address)
+      await weth.getBalance(router.contracts.seaportV14Module.address)
     ).to.eq(0);
   });
 
@@ -1482,7 +1477,6 @@
       });
     }
 
-<<<<<<< HEAD
 
     // Order 3: LooksRare
     const seller3 = bob;
@@ -1582,9 +1576,6 @@
       ethers.provider,
       Sdk.Common.Addresses.Usdc[chainId]
     );
-=======
-    const usdc = new Sdk.Common.Helpers.Erc20(ethers.provider, Sdk.Common.Addresses.Usdc[chainId]);
->>>>>>> e11c4758
     const weth = new Sdk.Common.Helpers.Weth(ethers.provider, chainId);
 
     const seller1EthBalanceBefore = await seller1.getBalance();
@@ -1634,7 +1625,7 @@
       tx.permits.map((p) => p.details.data)
     );
 
-    await buyer.sendTransaction({ ...txData, gasLimit: 30000000 });
+    await buyer.sendTransaction({ ...txData });
 
     const seller1EthBalanceAfter = await seller1.getBalance();
     const seller2UsdcBalanceAfter = await usdc.getBalance(seller2.address);
@@ -1669,119 +1660,4 @@
     expect(await usdc.getBalance(router.contracts.permit2Module.address)).to.eq(0);
     expect(await weth.getBalance(router.contracts.wethModule.address)).to.eq(0);
   });
-<<<<<<< HEAD
-=======
-
-  it("Fill single bid with forceUsePermit", async () => {
-    const seller = dan;
-
-    const bids: BidDetails[] = [];
-
-    const weth = new Sdk.Common.Helpers.Weth(ethers.provider, chainId);
-
-    // Order 1: Seaport WETH
-    const buyer1 = alice;
-    const tokenId1 = 0;
-    const price1 = parseEther("1");
-    const fee1 = bn(550);
-    {
-      // Wrap ETH for buyer
-      await weth.deposit(buyer1, price1);
-      await weth.approve(buyer1, Sdk.Seaport.Addresses.Exchange[chainId]);
-
-      // Mint erc721 to seller
-      await erc721.connect(seller).mint(tokenId1);
-
-      // Approve the exchange
-      await erc721.connect(seller).setApprovalForAll(Sdk.Seaport.Addresses.Exchange[chainId], true);
-
-      // Build sell order
-      const builder = new Sdk.Seaport.Builders.SingleToken(chainId);
-      const buyOrder = builder.build({
-        side: "buy",
-        tokenKind: "erc721",
-        offerer: buyer1.address,
-        contract: erc721.address,
-        tokenId: tokenId1,
-        paymentToken: Sdk.Common.Addresses.Weth[chainId],
-        price: price1,
-        fees: [
-          {
-            amount: price1.mul(fee1).div(10000),
-            recipient: deployer.address,
-          },
-        ],
-        counter: 0,
-        startTime: await getCurrentTimestamp(ethers.provider),
-        endTime: (await getCurrentTimestamp(ethers.provider)) + 60,
-      });
-      await buyOrder.sign(buyer1);
-
-      bids.push({
-        kind: "seaport",
-        contractKind: "erc721",
-        contract: erc721.address,
-        tokenId: tokenId1.toString(),
-        order: buyOrder,
-      });
-    }
-
-    const sellerWethBalanceBefore = await weth.getBalance(seller.address);
-    const token1OwnerBefore = await erc721.ownerOf(tokenId1);
-
-    expect(token1OwnerBefore).to.eq(seller.address);
-
-    const router = new Sdk.RouterV6.Router(chainId, ethers.provider);
-    const tx = await router.fillBidsTx(bids, seller.address, {
-      source: "reservoir.market",
-      forcePermit: true,
-    });
-
-    // Trigger approvals
-    for (const approval of tx.approvals) {
-      await seller.sendTransaction(approval.txData);
-    }
-
-    const permitHandler = new SeaportPermit.Handler(chainId, ethers.provider);
-
-    // Sign permits
-    for (const permit of tx.permits) {
-      // Override permit start and end times
-      const now = await getCurrentTimestamp(ethers.provider);
-      permit.details.data.order.zone = seaportApprovalOrderZone.address;
-      permit.details.data.order.startTime = now;
-      permit.details.data.order.endTime = now + 60;
-
-      const signatureData = permitHandler.getSignatureData(permit.details.data);
-      const signature = await seller._signTypedData(
-        signatureData.domain,
-        signatureData.types,
-        signatureData.value
-      );
-      permitHandler.attachAndCheckSignature(permit.details.data, signature);
-    }
-
-    const txData = permitHandler.attachToRouterExecution(
-      tx.txData,
-      tx.permits.map((p) => p.details.data)
-    );
-    await seller.sendTransaction(txData);
-
-    const sellerWethBalanceAfter = await weth.getBalance(seller.address);
-    const token1OwnerAfter = await erc721.ownerOf(tokenId1);
-
-    expect(sellerWethBalanceAfter.sub(sellerWethBalanceBefore)).to.eq(
-      price1.sub(price1.mul(fee1).div(10000))
-    );
-    expect(token1OwnerAfter).to.eq(buyer1.address);
-
-    // Router is stateless (it shouldn't keep any funds)
-    expect(await ethers.provider.getBalance(router.contracts.router.address)).to.eq(0);
-    expect(await ethers.provider.getBalance(router.contracts.seaportModule.address)).to.eq(0);
-    expect(await ethers.provider.getBalance(router.contracts.seaportV14Module.address)).to.eq(0);
-    expect(await weth.getBalance(router.contracts.router.address)).to.eq(0);
-    expect(await weth.getBalance(router.contracts.seaportModule.address)).to.eq(0);
-    expect(await weth.getBalance(router.contracts.seaportV14Module.address)).to.eq(0);
-  });
->>>>>>> e11c4758
 });