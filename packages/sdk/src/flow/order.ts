--- conflicted
+++ resolved
@@ -2,16 +2,7 @@
 import { Provider } from "@ethersproject/abstract-provider";
 import { bn, getCurrentTimestamp, lc } from "../utils";
 import { TypedDataSigner } from "@ethersproject/abstract-signer";
-<<<<<<< HEAD
-import { keccak256, solidityKeccak256, defaultAbiCoder, splitSignature } from "ethers/lib/utils";
-=======
-import {
-  keccak256,
-  solidityKeccak256,
-  defaultAbiCoder,
-  _TypedDataEncoder,
-} from "ethers/lib/utils";
->>>>>>> 0b768b74
+import { keccak256, solidityKeccak256, defaultAbiCoder } from "ethers/lib/utils";
 import { BigNumber, BigNumberish, Contract } from "ethers";
 import { OrderParams } from "./order-params";
 import * as CommonAddresses from "../common/addresses";
@@ -39,19 +30,8 @@
   }
 
   public async sign(signer: TypedDataSigner, force = false) {
-<<<<<<< HEAD
-    const [types, value] = this._getEip712TypesAndValue();
-    const sig = splitSignature(await signer._signTypedData(this._domain, types, value));
-=======
-    const complicationInstance = getComplication(
-      this.chainId,
-      this.complication
-    );
-    const sig = await complicationInstance.sign(
-      signer,
-      this.getInternalOrder(this.params)
-    );
->>>>>>> 0b768b74
+    const complicationInstance = getComplication(this.chainId, this.complication);
+    const sig = await complicationInstance.sign(signer, this.getInternalOrder(this.params));
     if (force) {
       this.forceSetSig(sig);
     } else {
@@ -64,13 +44,8 @@
   }
 
   public getSignatureData() {
-    const complicationInstance = getComplication(
-      this.chainId,
-      this.complication
-    );
-    return complicationInstance.getSignatureData(
-      this.getInternalOrder(this.params)
-    );
+    const complicationInstance = getComplication(this.chainId, this.complication);
+    return complicationInstance.getSignatureData(this.getInternalOrder(this.params));
   }
 
   public checkValidity() {
@@ -80,15 +55,8 @@
   }
 
   public async checkSignature(provider?: Provider) {
-    const complicationInstance = getComplication(
-      this.chainId,
-      this.complication
-    );
-    await complicationInstance.verifySignature(
-      this.sig,
-      this.getInternalOrder(this),
-      provider
-    );
+    const complicationInstance = getComplication(this.chainId, this.complication);
+    await complicationInstance.verifySignature(this.sig, this.getInternalOrder(this), provider);
   }
 
   public checkBaseValid() {
@@ -104,14 +72,7 @@
       }
     }
 
-<<<<<<< HEAD
-    const complicationValid = this.complication === Addresses.Complication[this.chainId];
-=======
-    const complicationInstance = getComplication(
-      this.chainId,
-      this.complication
-    );
->>>>>>> 0b768b74
+    const complicationInstance = getComplication(this.chainId, this.complication);
 
     complicationInstance.checkBaseValid();
   }
@@ -121,20 +82,12 @@
 
     const exchange = new Contract(Addresses.Exchange[chainId], ExchangeAbi, provider);
 
-<<<<<<< HEAD
-    const complication = new Contract(Addresses.Complication[chainId], ComplicationAbi, provider);
-
-=======
->>>>>>> 0b768b74
     const isNonceValid = await exchange.isNonceValid(this.signer, this.nonce);
     if (!isNonceValid) {
       throw new Error("not-fillable");
     }
 
-    const complicationInstance = getComplication(
-      this.chainId,
-      this.complication
-    );
+    const complicationInstance = getComplication(this.chainId, this.complication);
 
     await complicationInstance.checkFillability(provider, this);
 
