import * as Types from "./types";
import * as Errors from "./errors";
import { bn, lc, s } from "../utils";
import { Signature } from "ethers";
import { AddressZero } from "@ethersproject/constants";
import { getComplication } from "./complications";

export class OrderParams implements Types.OrderInput {
  protected _params: Types.InternalOrder;
  protected _sig?: string;

  get kind(): Types.OrderKind {
    if (this._isSingleToken) {
      return "single-token";
    } else if (this._isContractWide) {
      return "contract-wide";
    }
    return "complex";
  }

  get chainId() {
    return this._chainId;
  }

  set chainId(chainId: number) {
    this._chainId = chainId;
  }

  get isSellOrder(): Types.OrderInput["isSellOrder"] {
    return this._params.isSellOrder;
  }

  set isSellOrder(isSellOrder: Types.OrderInput["isSellOrder"]) {
    if (this.isSellOrder !== isSellOrder) {
      this._params.isSellOrder = isSellOrder;
    }
  }

  get signer(): Types.OrderInput["signer"] {
    return this._params.signer;
  }

  set signer(signer: Types.OrderInput["signer"]) {
    const formattedSigner = lc(signer);
    this._params.signer = formattedSigner;
  }

  get taker(): string {
    return AddressZero; // taker is not currently supported
  }

  get numItems(): Types.OrderInput["numItems"] {
    return parseInt(this._params.constraints[0]);
  }

  set numItems(numItems: Types.OrderInput["numItems"]) {
    const formattedNumItems = s(numItems);
    this._params.constraints[0] = formattedNumItems;
  }

  get startPrice(): Types.OrderInput["startPrice"] {
    return this._params.constraints[1];
  }

  set startPrice(startPrice: Types.OrderInput["startPrice"]) {
    this._params.constraints[1] = startPrice;
  }

  get endPrice(): Types.OrderInput["endPrice"] {
    return this._params.constraints[2];
  }

  set endPrice(endPrice: Types.OrderInput["endPrice"]) {
    this._params.constraints[2] = endPrice;
  }

  get startTime(): Types.OrderInput["startTime"] {
    return Number(this._params.constraints[3]);
  }

  set startTime(startTime: Types.OrderInput["startTime"]) {
    const formattedStartTime = s(startTime);
    this._params.constraints[3] = formattedStartTime;
  }

  get endTime(): Types.OrderInput["endTime"] {
    return Number(this._params.constraints[4]);
  }

  set endTime(endTime: Types.OrderInput["endTime"]) {
    const formattedEndTime = s(endTime);
    this._params.constraints[4] = formattedEndTime;
  }

  get nonce(): Types.OrderInput["nonce"] {
    return this._params.constraints[5];
  }

  set nonce(nonce: Types.OrderInput["nonce"]) {
    this._params.constraints[5] = nonce;
  }

  get maxGasPrice(): Types.OrderInput["maxGasPrice"] {
    return this._params.constraints[6];
  }

  set maxGasPrice(maxGasPrice: Types.OrderInput["maxGasPrice"]) {
    this._params.constraints[6] = maxGasPrice;
  }

  get trustedExecution(): Types.OrderInput["trustedExecution"] {
    return this._params.constraints[7];
  }

  set trustedExecution(trustedExecution: Types.OrderInput["trustedExecution"]) {
    this._params.constraints[7] = trustedExecution;
  }

  get nfts(): Types.OrderInput["nfts"] {
    return this._params.nfts;
  }

  set nfts(nfts: Types.OrderInput["nfts"]) {
    this._params.nfts = normalizeNfts(nfts);
  }

  get complication(): Types.OrderInput["complication"] {
    return this._params.execParams[0];
  }

  set complication(complication: Types.OrderInput["complication"]) {
    const formattedComplication = lc(complication);
    this._params.execParams[0] = formattedComplication;
  }

  get extraParams(): Types.OrderInput["extraParams"] {
    return this._params.extraParams;
  }

  set extraParams(extraParams: Types.OrderInput["extraParams"]) {
    this._params.extraParams = extraParams;
  }

  get currency(): Types.OrderInput["currency"] {
    return this._params.execParams[1];
  }

  set currency(currency: Types.OrderInput["currency"]) {
    const formattedCurrency = lc(currency);
    this._params.execParams[1] = formattedCurrency;
  }

  get sig(): string {
    if (!this._sig) {
      throw new Error("Order is not signed");
    }
    return this._sig;
  }

  set sig(signature: string | Signature | { v: number; r: string; s: string }) {
    let sig: string;
    const complication = getComplication(this.chainId, this.complication);
    if (typeof signature === "string") {
      sig = signature;
    } else {
      sig = complication.joinSignature(signature);
    }
    complication.verifySignature(sig, this.getInternalOrder(this.params));
    this._sig = sig;
  }

  forceSetSig(signature: string | Signature | { v: number; r: string; s: string }) {
    let encodedSignature: string;
    if (typeof signature === "string") {
      encodedSignature = signature;
    } else {
      const complication = getComplication(this.chainId, this.complication);
      encodedSignature = complication.joinSignature(signature);
    }
    this._sig = encodedSignature;
  }

  get params(): Types.OrderInput {
    return {
      isSellOrder: this.isSellOrder,
      signer: this.signer,
      numItems: this.numItems,
      startPrice: this.startPrice,
      endPrice: this.endPrice,
      startTime: this.startTime,
      endTime: this.endTime,
      nonce: this.nonce,
      maxGasPrice: this.maxGasPrice,
      nfts: this.nfts,
      complication: this.complication,
      extraParams: this.extraParams,
      currency: this.currency,
      signature: this._sig,
      trustedExecution: this.trustedExecution,
    };
  }

  constructor(
    protected _chainId: number,
    params: Types.OrderInput | Types.InternalOrder | Types.SignedOrder
  ) {
    try {
      const normalizedParams = normalize(params);
      this._params = this.getInternalOrder(normalizedParams);
      if (normalizedParams.signature) {
        this.sig = normalizedParams.signature;
      }
    } catch (err) {
      if (err instanceof Errors.InvalidOrderError) {
        throw new Error(`Invalid params: ${err.message}`);
      }
      throw new Error(`Invalid params: ${JSON.stringify(err)}`);
    }
  }

  protected get _isSingleToken() {
    return this.numItems === 1 && this.nfts.length === 1 && this.nfts[0]?.tokens?.length === 1;
  }

  protected get _isContractWide() {
    return this.nfts.length === 1 && this.nfts[0]?.tokens?.length === 0;
  }

  public getSignedOrder() {
    return { ...this._params, sig: this.sig };
  }

  public getInternalOrder(params: Types.OrderInput): Types.InternalOrder {
    const d = {
      isSellOrder: params.isSellOrder,
      signer: params.signer,
      constraints: [
        s(params.numItems),
        params.startPrice,
        params.endPrice,
        s(params.startTime),
        s(params.endTime),
        params.nonce,
        params.maxGasPrice,
        params.trustedExecution,
      ],
      nfts: params.nfts,
      execParams: [params.complication, params.currency],
      extraParams: params.extraParams,
    };

    return d;
  }
<<<<<<< HEAD

  protected _getEncodedSig(signature: Signature | { v: number; r: string; s: string }): string {
    const encodedSig = defaultAbiCoder.encode(
      ["bytes32", "bytes32", "uint8"],
      [signature.r, signature.s, signature.v]
    );

    return encodedSig;
  }

  protected _getDecodedSig(encodedSig: string): SignatureLike {
    const [r, s, v] = defaultAbiCoder.decode(["bytes32", "bytes32", "uint8"], encodedSig);

    return { r, s, v };
  }
=======
>>>>>>> 0b768b74
}

export const normalizeNfts = (nfts: Types.OrderInput["nfts"]) => {
  type OrderNFTQuantities = {
    [collection: string]: { [tokenId: string]: number };
  };
  const nftsByCollection = nfts.reduce((acc: OrderNFTQuantities, nft) => {
    const collection = lc(nft.collection);
    const hasCollectionOrder = acc[collection] && Object.keys(acc[collection]).length === 0;
    const existingQuantities = acc[collection] || {};
    const hasTokenIdOrder = Object.keys(existingQuantities).length > 0;
    const isCollectionOrder = nft.tokens.length === 0;

    if ((hasCollectionOrder && !isCollectionOrder) || (hasTokenIdOrder && isCollectionOrder)) {
      throw new Errors.InvalidOrderError(Errors.InvalidOrderReason.MixingTypes);
    }

    for (const token of nft.tokens) {
      const tokenId = token.tokenId;
      if (existingQuantities[tokenId] != null) {
        throw new Errors.InvalidOrderError(Errors.InvalidOrderReason.DuplicateTokenId);
      }
      existingQuantities[tokenId] = token.numTokens;
    }

    acc[collection] = existingQuantities;
    return acc;
  }, {} as OrderNFTQuantities);

  const deduplicatedNfts: Types.OrderNFTs[] = Object.keys(nftsByCollection).map((collection) => {
    const tokens = Object.keys(nftsByCollection[collection]).map((tokenId) => {
      return {
        tokenId,
        numTokens: nftsByCollection[collection][tokenId],
      };
    });
    return {
      collection,
      tokens,
    };
  });

  return deduplicatedNfts;
};
export const normalize = (
  order: Types.OrderInput | Types.InternalOrder | Types.SignedOrder
): Types.OrderInput => {
  let input: Types.OrderInput;
  if ("constraints" in order) {
    const constraints = order.constraints.map((item) => bn(item).toString());
    input = {
      isSellOrder: order.isSellOrder,
      signer: order.signer,
      numItems: parseInt(constraints[0], 10),
      startPrice: constraints[1],
      endPrice: constraints[2],
      startTime: parseInt(constraints[3], 10),
      endTime: parseInt(constraints[4], 10),
      nonce: constraints[5],
      maxGasPrice: constraints[6],
      trustedExecution: constraints[7],
      nfts: order.nfts,
      complication: order.execParams[0],
      currency: order.execParams[1],
      extraParams: order.extraParams,
    };
    if ("sig" in order) {
      input.signature = order.sig;
    }
  } else {
    input = order;
  }

  return {
    isSellOrder: input.isSellOrder,
    signer: lc(input.signer),
    numItems: input.numItems,
    startPrice: input.startPrice,
    endPrice: input.endPrice,
    startTime: input.startTime,
    endTime: input.endTime,
    nonce: input.nonce,
    maxGasPrice: input.maxGasPrice,
    trustedExecution: input.trustedExecution,
    nfts: normalizeNfts(input.nfts),
    complication: lc(input.complication),
    extraParams: input.extraParams,
    currency: lc(input.currency),
    signature: input.signature,
  };
};<|MERGE_RESOLUTION|>--- conflicted
+++ resolved
@@ -251,24 +251,6 @@
 
     return d;
   }
-<<<<<<< HEAD
-
-  protected _getEncodedSig(signature: Signature | { v: number; r: string; s: string }): string {
-    const encodedSig = defaultAbiCoder.encode(
-      ["bytes32", "bytes32", "uint8"],
-      [signature.r, signature.s, signature.v]
-    );
-
-    return encodedSig;
-  }
-
-  protected _getDecodedSig(encodedSig: string): SignatureLike {
-    const [r, s, v] = defaultAbiCoder.decode(["bytes32", "bytes32", "uint8"], encodedSig);
-
-    return { r, s, v };
-  }
-=======
->>>>>>> 0b768b74
 }
 
 export const normalizeNfts = (nfts: Types.OrderInput["nfts"]) => {
