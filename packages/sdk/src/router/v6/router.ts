--- conflicted
+++ resolved
@@ -2480,11 +2480,7 @@
       const contract = detail.contract;
       const owner = taker;
       const operator = new Sdk.SeaportV11.Exchange(this.chainId).deriveConduit(
-<<<<<<< HEAD
-        Sdk.SeaportV11.Addresses.OpenseaConduitKey[this.chainId]
-=======
         Sdk.SeaportBase.Addresses.OpenseaConduitKey[this.chainId]
->>>>>>> 65074003
       );
 
       // Generate approval
