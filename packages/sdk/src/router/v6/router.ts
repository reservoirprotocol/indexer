--- conflicted
+++ resolved
@@ -1211,7 +1211,6 @@
 
         const currencyIsETH = isETH(this.chainId, currency);
         const buyInCurrencyIsETH = isETH(this.chainId, buyInCurrency);
-<<<<<<< HEAD
 
         executions.push({
           module: this.contracts.seaportV14Module.address,
@@ -1228,7 +1227,9 @@
                       numerator: currencyDetails[0].amount ?? 1,
                       denominator: orders[0].getInfo()!.amount,
                       signature: orders[0].params.signature,
-                      extraData: await exchange.getExtraData(orders[0]),
+                      extraData: await exchange.getExtraData(orders[0], {
+                        amount: currencyDetails[0].amount ?? 1,
+                      }),
                     },
                     {
                       fillTo: taker,
@@ -1254,62 +1255,15 @@
                           numerator: currencyDetails[i].amount ?? 1,
                           denominator: order.getInfo()!.amount,
                           signature: order.params.signature,
-                          extraData: await exchange.getExtraData(order),
+                          extraData: await exchange.getExtraData(orders[0], {
+                            amount: currencyDetails[0].amount ?? 1,
+                          }),
                         };
 
                         if (currencyIsETH) {
                           return {
                             order: orderData,
                             price: orders[i].getMatchingPrice(),
-=======
-        if (!skipFillExecution) {
-          executions.push({
-            module: this.contracts.seaportV14Module.address,
-            data:
-              orders.length === 1
-                ? this.contracts.seaportV14Module.interface.encodeFunctionData(
-                    `accept${currencyIsETH ? "ETH" : "ERC20"}Listing`,
-                    [
-                      {
-                        parameters: {
-                          ...orders[0].params,
-                          totalOriginalConsiderationItems: orders[0].params.consideration.length,
-                        },
-                        numerator: currencyDetails[0].amount ?? 1,
-                        denominator: orders[0].getInfo()!.amount,
-                        signature: orders[0].params.signature,
-                        extraData: await exchange.getExtraData(orders[0], {
-                          amount: currencyDetails[0].amount ?? 1,
-                        }),
-                      },
-                      {
-                        fillTo: taker,
-                        refundTo: taker,
-                        revertIfIncomplete: Boolean(!options?.partial),
-                        // Only needed for ERC20 listings
-                        token: currency,
-                        amount: totalPrice,
-                      },
-                      fees,
-                    ]
-                  )
-                : this.contracts.seaportV14Module.interface.encodeFunctionData(
-                    `accept${currencyIsETH ? "ETH" : "ERC20"}Listings`,
-                    [
-                      await Promise.all(
-                        orders.map(async (order, i) => {
-                          const orderData = {
-                            parameters: {
-                              ...order.params,
-                              totalOriginalConsiderationItems: order.params.consideration.length,
-                            },
-                            numerator: currencyDetails[i].amount ?? 1,
-                            denominator: order.getInfo()!.amount,
-                            signature: order.params.signature,
-                            extraData: await exchange.getExtraData(order, {
-                              amount: currencyDetails[i].amount ?? "1",
-                            }),
->>>>>>> 44da240d
                           };
                         } else {
                           return orderData;
