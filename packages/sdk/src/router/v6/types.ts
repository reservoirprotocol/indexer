import { BigNumberish } from "@ethersproject/bignumber";

import * as Sdk from "../../index";
import { TxData } from "../../utils";
import { PermitWithTransfers } from "./permit";

// Approvals and permits

// NFTs

export type NFTToken = {
  kind: "erc721" | "erc1155";
  contract: string;
  tokenId: BigNumberish;
  amount?: BigNumberish;
};

export type NFTApproval = {
  orderIds: string[];
  contract: string;
  owner: string;
  operator: string;
  txData: TxData;
};

// FTs

export type FTApproval = {
  currency: string;
  amount: BigNumberish;
  owner: string;
  operator: string;
  txData: TxData;
};

// Misc

export type ExecutionInfo = {
  module: string;
  data: string;
  value: BigNumberish;
};

export type Fee = {
  recipient: string;
  amount: BigNumberish;
};

export type Permit = {
  kind: "erc20";
  data: PermitWithTransfers;
};

// Orders

export type GenericOrder =
  | {
      kind: "foundation";
      order: Sdk.Foundation.Order;
    }
  | {
      kind: "looks-rare";
      order: Sdk.LooksRare.Order;
    }
  | {
      kind: "x2y2";
      order: Sdk.X2Y2.Order;
    }
  | {
      kind: "zeroex-v4";
      order: Sdk.ZeroExV4.Order;
    }
  | {
      kind: "seaport";
      order: Sdk.SeaportV11.Order;
    }
  | {
      kind: "seaport-v1.4";
      order: Sdk.SeaportV14.Order;
    }
  | {
      kind: "seaport-v1.4-partial";
      order: Sdk.SeaportBase.Types.PartialOrder;
    }
  | {
      kind: "seaport-v1.5";
      order: Sdk.SeaportV15.Order;
    }
  | {
      kind: "seaport-v1.5-partial";
      order: Sdk.SeaportBase.Types.PartialOrder;
    }
  | {
      kind: "alienswap";
      order: Sdk.Alienswap.Order;
    }
  | {
      kind: "cryptopunks";
      order: Sdk.CryptoPunks.Order;
    }
  | {
      kind: "sudoswap";
      order: Sdk.Sudoswap.Order;
    }
  | {
      kind: "collectionxyz";
      order: Sdk.CollectionXyz.Order;
    }
  | {
      kind: "zora";
      order: Sdk.Zora.Order;
    }
  | {
      kind: "element";
      order: Sdk.Element.Order;
    }
  | {
      kind: "rarible";
      order: Sdk.Rarible.Order;
    }
  | {
      kind: "blur";
      order: Sdk.Blur.Order;
    }
  | {
      kind: "blur-bid";
      order: Sdk.Blur.Types.BlurBidPool;
    }
  | {
      kind: "manifold";
      order: Sdk.Manifold.Order;
    }
  | {
      kind: "nftx";
      order: Sdk.Nftx.Order;
    }
  | {
      kind: "superrare";
      order: Sdk.SuperRare.Order;
    }
  | {
      kind: "looks-rare-v2";
      order: Sdk.LooksRareV2.Order;
    }
  | {
      kind: "sudoswap-v2";
      order: Sdk.SudoswapV2.Order;
    }
  | {
<<<<<<< HEAD
      kind: "midaswap";
      order: Sdk.Midaswap.Order;
=======
      kind: "payment-processor";
      order: Sdk.PaymentProcessor.Order;
>>>>>>> 1138af80
    };

// Listings

// Basic details for filling listings
export type ListingFillDetails = {
  orderId: string;
  contractKind: "erc721" | "erc1155";
  contract: string;
  tokenId: string;
  currency: string;
  price: string;
  source?: string;
  isFlagged?: boolean;
  // Relevant for partially-fillable orders
  amount?: number | string;
  fees?: Fee[];
};
export type ListingDetails = GenericOrder & ListingFillDetails;

// For supporting filling listings having different underlying currencies
export type PerCurrencyListingDetails = {
  [currency: string]: ListingDetails[];
};

export type FillListingsResult = {
  txs: {
    approvals: FTApproval[];
    txData: TxData;
    orderIds: string[];
    permits: Permit[];
  }[];
  success: { [orderId: string]: boolean };
};

// Bids

// Basic details for filling bids
export type BidFillDetails = {
  orderId: string;
  contractKind: "erc721" | "erc1155";
  contract: string;
  tokenId: string;
  price: string;
  source?: string;
  // Relevant for partially-fillable orders
  amount?: number | string;
  // Relevant for merkle orders
  // eslint-disable-next-line @typescript-eslint/no-explicit-any
  extraArgs?: any;
  // Relevant for partial Seaport orders
  owner?: string;
  isProtected?: boolean;
  fees?: Fee[];
};
export type BidDetails = GenericOrder & BidFillDetails;

export type FillBidsResult = {
  txs: {
    approvals: NFTApproval[];
    txData: TxData;
    orderIds: string[];
  }[];
  success: { [orderId: string]: boolean };
};

// Swaps

export type PerPoolSwapDetails = {
  [pool: string]: SwapDetail[];
};

export type SwapDetail = {
  tokenIn: string;
  tokenOut: string;
  tokenOutAmount: BigNumberish;
  recipient: string;
  refundTo: string;
  details: ListingDetails[];
  executionIndex: number;
};<|MERGE_RESOLUTION|>--- conflicted
+++ resolved
@@ -147,13 +147,12 @@
       order: Sdk.SudoswapV2.Order;
     }
   | {
-<<<<<<< HEAD
       kind: "midaswap";
       order: Sdk.Midaswap.Order;
-=======
+    }
+  | {
       kind: "payment-processor";
       order: Sdk.PaymentProcessor.Order;
->>>>>>> 1138af80
     };
 
 // Listings
