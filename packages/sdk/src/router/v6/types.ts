--- conflicted
+++ resolved
@@ -147,13 +147,12 @@
       order: Sdk.SudoswapV2.Order;
     }
   | {
-<<<<<<< HEAD
       kind: "caviar-v1";
       order: Sdk.CaviarV1.Order;
-=======
+    }
+  | {
       kind: "payment-processor";
       order: Sdk.PaymentProcessor.Order;
->>>>>>> 1f7a59c7
     };
 
 // Listings
