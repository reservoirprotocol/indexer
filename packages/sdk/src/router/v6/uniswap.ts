import { Interface, Result } from "@ethersproject/abi";
import { Provider } from "@ethersproject/abstract-provider";
import { BigNumberish } from "@ethersproject/bignumber";
import { Contract } from "@ethersproject/contracts";
import { Protocol } from "@uniswap/router-sdk";
import { Currency, CurrencyAmount, Ether, Percent, Token, TradeType } from "@uniswap/sdk-core";
import { AlphaRouter, SwapType } from "@uniswap/smart-order-router";

import { ExecutionInfo } from "./types";
import { isETH, isWETH } from "./utils";
import { Weth } from "../../common/addresses";
import { Network } from "../../utils";

export type SwapInfo = {
  amountIn: BigNumberish;
  executions: ExecutionInfo[];
};

const getToken = async (
  chainId: number,
  provider: Provider,
  address: string
): Promise<Currency> => {
  const contract = new Contract(
    address,
    new Interface(["function decimals() view returns (uint8)"]),
    provider
  );

  return isETH(chainId, address)
    ? Ether.onChain(chainId)
    : new Token(chainId, address, await contract.decimals());
};

export type TransferDetail = {
  recipient: string
  toETH: boolean
  amount: BigNumberish
}

export const generateSwapExecutions = async (
  chainId: number,
  provider: Provider,
  fromTokenAddress: string,
  toTokenAddress: string,
  toTokenAmount: BigNumberish,
  options: {
    swapModule: Contract;
    wethModule: Contract;
    // recipient: string;
    transfers: TransferDetail[],
    refundTo: string;
  }
): Promise<SwapInfo> => {

  const router = new AlphaRouter({
    chainId: chainId,
    // eslint-disable-next-line @typescript-eslint/no-explicit-any
    provider: provider as any,
  });

  if (isETH(chainId, fromTokenAddress) && isWETH(chainId, toTokenAddress)) {
    // We need to wrap ETH
    return {
      amountIn: toTokenAmount,
      executions: [
        {
<<<<<<< HEAD
          module: options.swapModule.address,
          data: options.swapModule.interface.encodeFunctionData("wrap", [
            options.transfers,
          ]),
=======
          module: options.wethModule.address,
          data: options.wethModule.interface.encodeFunctionData("wrap", [options.recipient]),
>>>>>>> e11c4758
          value: toTokenAmount,
        },
      ],
    };
  } else if (isWETH(chainId, fromTokenAddress) && isETH(chainId, toTokenAddress)) {
    // We need to unwrap WETH
    return {
      amountIn: toTokenAmount,
      executions: [
        {
<<<<<<< HEAD
          module: options.swapModule.address,
          data: options.swapModule.interface.encodeFunctionData("unwrap", [
            options.transfers,
          ]),
=======
          module: options.wethModule.address,
          data: options.wethModule.interface.encodeFunctionData("unwrap", [options.recipient]),
>>>>>>> e11c4758
          value: 0,
        },
      ],
    };
  } else {
    // We need to swap

    // Uniswap's core SDK doesn't support MATIC -> WMATIC conversion
    // https://github.com/Uniswap/sdk-core/issues/39
    let fromToken = await getToken(chainId, provider, fromTokenAddress);
    if (chainId === Network.Polygon && isETH(chainId, fromTokenAddress)) {
      fromToken = await getToken(chainId, provider, Weth[chainId]);
    }

    const toToken = await getToken(chainId, provider, toTokenAddress);

    // on the same pool which influence the price of each other)
    const route = await router.route(
      CurrencyAmount.fromRawAmount(toToken, toTokenAmount.toString()),
      fromToken,
      TradeType.EXACT_OUTPUT,
      {
        type: SwapType.SWAP_ROUTER_02,
        recipient: options.swapModule.address,
        slippageTolerance: new Percent(5, 100),
        deadline: Math.floor(Date.now() / 1000 + 1800),
      },
      {
        protocols: [Protocol.V3],
        maxSwapsPerPath: 1,
      }
    );

    if (!route) {
      throw new Error("Could not generate route");
    }

    // Currently the UniswapV3 module only supports 'exact-output-single' types of swaps
    const iface = new Interface([
      `function multicall(uint256 deadline, bytes[] calldata data)`,
      `
        function exactOutputSingle(
          tuple(
            address tokenIn,
            address tokenOut,
            uint24 fee,
            address recipient,
            uint256 amountOut,
            uint256 amountInMaximum,
            uint160 sqrtPriceLimitX96
          ) params
        )
      `,
    ]);

    let params: Result;
    try {
      // Properly handle multicall-wrapping
      let calldata = route.methodParameters!.calldata;
      if (calldata.startsWith(iface.getSighash("multicall"))) {
        const decodedMulticall = iface.decodeFunctionData("multicall", calldata);
        for (const data of decodedMulticall.data) {
          if (data.startsWith(iface.getSighash("exactOutputSingle"))) {
            calldata = data;
            break;
          }
        }
      }

      params = iface.decodeFunctionData("exactOutputSingle", calldata);
    } catch {
      throw new Error("Could not generate compatible route");
    }

    const fromETH = isETH(chainId, fromTokenAddress);

    const executions: ExecutionInfo[] = [];
    executions.push({
      module: options.swapModule.address,
      data: options.swapModule.interface.encodeFunctionData(
        fromETH ? "ethToExactOutput" : "erc20ToExactOutput",
        [
          {
            params: {
              tokenIn: params.params.tokenIn,
              tokenOut: params.params.tokenOut,
              fee: params.params.fee,
              recipient: options.swapModule.address,
              amountOut: params.params.amountOut,
              amountInMaximum: params.params.amountInMaximum,
              sqrtPriceLimitX96: params.params.sqrtPriceLimitX96,
            },
            recipients: options.transfers
          },
          options.refundTo,
        ]
      ),
      value: fromETH ? params.params.amountInMaximum : 0,
    });

<<<<<<< HEAD
=======
    if (toETH) {
      // An additional unwrap step is needed if the target token is ETH (since Uniswap will get us WETH)
      executions.push({
        module: options.wethModule.address,
        data: options.wethModule.interface.encodeFunctionData("unwrap", [options.recipient]),
        value: 0,
      });
    }

>>>>>>> e11c4758
    return {
      amountIn: params.params.amountInMaximum.toString(),
      executions,
    };
  }
};<|MERGE_RESOLUTION|>--- conflicted
+++ resolved
@@ -33,10 +33,10 @@
 };
 
 export type TransferDetail = {
-  recipient: string
-  toETH: boolean
-  amount: BigNumberish
-}
+  recipient: string;
+  toETH: boolean;
+  amount: BigNumberish;
+};
 
 export const generateSwapExecutions = async (
   chainId: number,
@@ -48,11 +48,10 @@
     swapModule: Contract;
     wethModule: Contract;
     // recipient: string;
-    transfers: TransferDetail[],
+    transfers: TransferDetail[];
     refundTo: string;
   }
 ): Promise<SwapInfo> => {
-
   const router = new AlphaRouter({
     chainId: chainId,
     // eslint-disable-next-line @typescript-eslint/no-explicit-any
@@ -65,15 +64,8 @@
       amountIn: toTokenAmount,
       executions: [
         {
-<<<<<<< HEAD
           module: options.swapModule.address,
-          data: options.swapModule.interface.encodeFunctionData("wrap", [
-            options.transfers,
-          ]),
-=======
-          module: options.wethModule.address,
-          data: options.wethModule.interface.encodeFunctionData("wrap", [options.recipient]),
->>>>>>> e11c4758
+          data: options.swapModule.interface.encodeFunctionData("wrap", [options.transfers]),
           value: toTokenAmount,
         },
       ],
@@ -84,15 +76,8 @@
       amountIn: toTokenAmount,
       executions: [
         {
-<<<<<<< HEAD
           module: options.swapModule.address,
-          data: options.swapModule.interface.encodeFunctionData("unwrap", [
-            options.transfers,
-          ]),
-=======
-          module: options.wethModule.address,
-          data: options.wethModule.interface.encodeFunctionData("unwrap", [options.recipient]),
->>>>>>> e11c4758
+          data: options.swapModule.interface.encodeFunctionData("unwrap", [options.transfers]),
           value: 0,
         },
       ],
@@ -109,7 +94,6 @@
 
     const toToken = await getToken(chainId, provider, toTokenAddress);
 
-    // on the same pool which influence the price of each other)
     const route = await router.route(
       CurrencyAmount.fromRawAmount(toToken, toTokenAmount.toString()),
       fromToken,
@@ -185,7 +169,7 @@
               amountInMaximum: params.params.amountInMaximum,
               sqrtPriceLimitX96: params.params.sqrtPriceLimitX96,
             },
-            recipients: options.transfers
+            recipients: options.transfers,
           },
           options.refundTo,
         ]
@@ -193,18 +177,6 @@
       value: fromETH ? params.params.amountInMaximum : 0,
     });
 
-<<<<<<< HEAD
-=======
-    if (toETH) {
-      // An additional unwrap step is needed if the target token is ETH (since Uniswap will get us WETH)
-      executions.push({
-        module: options.wethModule.address,
-        data: options.wethModule.interface.encodeFunctionData("unwrap", [options.recipient]),
-        value: 0,
-      });
-    }
-
->>>>>>> e11c4758
     return {
       amountIn: params.params.amountInMaximum.toString(),
       executions,
