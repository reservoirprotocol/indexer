--- conflicted
+++ resolved
@@ -49,35 +49,10 @@
 import * as Seadrop from "./seadrop";
 import * as BlurV2 from "./blur-v2";
 import * as Joepeg from "./joepeg";
-<<<<<<< HEAD
+import * as Hotpot from "./hotpot";
 import * as ArtBlocks from "./artblocks";
 import * as Mooar from "./mooar";
 import * as HighlightXyz from "./highlightxyz";
-=======
-import * as Hotpot from "./hotpot";
-
-// Overrides (shouldn't belong here)
-if (process.env.SEAPORT_V15_OVERRIDE) {
-  const [chainId, address] = process.env.SEAPORT_V15_OVERRIDE.split(":");
-  SeaportV15.Addresses.Exchange[Number(chainId)] = address;
-}
-if (process.env.CONDUIT_CONTROLLER_OVERRIDE) {
-  const [chainId, address] = process.env.CONDUIT_CONTROLLER_OVERRIDE.split(":");
-  SeaportBase.Addresses.ConduitController[Number(chainId)] = address;
-}
-if (process.env.CONDUIT_CONTROLLER_CODE_HASH_OVERRIDE) {
-  const [chainId, address] = process.env.CONDUIT_CONTROLLER_CODE_HASH_OVERRIDE.split(":");
-  SeaportBase.Addresses.ConduitControllerCodeHash[Number(chainId)] = address;
-}
-if (process.env.ROUTER_OVERRIDE) {
-  const [chainId, address] = process.env.ROUTER_OVERRIDE.split(":");
-  RouterV6.Addresses.Router[Number(chainId)] = address;
-}
-if (process.env.APPROVAL_PROXY_OVERRIDE) {
-  const [chainId, address] = process.env.APPROVAL_PROXY_OVERRIDE.split(":");
-  RouterV6.Addresses.ApprovalProxy[Number(chainId)] = address;
-}
->>>>>>> 5d57fb1a
 
 export {
   // Common
@@ -133,11 +108,8 @@
   Seadrop,
   BlurV2,
   Joepeg,
-<<<<<<< HEAD
+  Hotpot,
   ArtBlocks,
   Mooar,
   HighlightXyz,
-=======
-  Hotpot,
->>>>>>> 5d57fb1a
 };