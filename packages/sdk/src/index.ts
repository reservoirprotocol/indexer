--- conflicted
+++ resolved
@@ -41,11 +41,8 @@
 import * as LooksRareV2 from "./looks-rare-v2";
 import * as Blend from "./blend";
 import * as SudoswapV2 from "./sudoswap-v2";
-<<<<<<< HEAD
 import * as Midaswap from "./midaswap";
-=======
 import * as CaviarV1 from "./caviar-v1";
->>>>>>> 7aff8456
 import * as PaymentProcessor from "./payment-processor";
 import * as Seadrop from "./seadrop";
 import * as BlurV2 from "./blur-v2";
@@ -117,11 +114,8 @@
   LooksRareV2,
   Blend,
   SudoswapV2,
-<<<<<<< HEAD
   Midaswap,
-=======
   CaviarV1,
->>>>>>> 7aff8456
   PaymentProcessor,
   Seadrop,
   BlurV2,
